{
  "build": {
    "beforeDevCommand": "pnpm dev",
    "beforeBuildCommand": "pnpm build",
    "devPath": "http://localhost:1420",
    "distDir": "../dist",
    "withGlobalTauri": false
  },
  "package": {
    "productName": "Modrinth App",
    "version": "0.2.1"
  },
  "tauri": {
    "allowlist": {
      "dialog": {
        "confirm": true,
        "open": true
      },
      "fs": {
        "readFile": true,
        "writeFile": true,
        "exists": true,
        "scope": ["*"]
      },

      "protocol": {
        "asset": true,
        "assetScope": [
          "$APPDATA/caches/icons/*",
          "$APPCONFIG/caches/icons/*",
          "$CONFIG/caches/icons/*"
        ]
      },
      "shell": {
        "open": true
      },
      "window": {
        "create": true,
        "close": true,
        "hide": true,
        "show": true,
        "maximize": true,
        "minimize": true,
        "unmaximize": true,
        "unminimize": true,
        "startDragging": true,
        "setDecorations": true
      },
      "os": {
        "all": true
      },
      "app": {
        "all": true
      }
    },
    "macOSPrivateApi": true,
    "bundle": {
      "active": true,
      "category": "Entertainment",
      "copyright": "",
      "deb": {
        "depends": []
      },
      "externalBin": [],
      "icon": [
        "icons/128x128.png",
        "icons/128x128@2x.png",
        "icons/icon.icns",
        "icons/icon.ico"
      ],
      "identifier": "com.modrinth.theseus",
      "longDescription": "",
      "macOS": {
        "entitlements": null,
        "exceptionDomain": "",
        "frameworks": [],
        "providerShortName": null,
        "signingIdentity": null
      },
      "resources": [],
      "shortDescription": "",
      "targets": "all",
      "windows": {
        "certificateThumbprint": null,
        "digestAlgorithm": "sha256",
<<<<<<< HEAD
        "timestampUrl": "",
        "wix": {
          "template": "./msi/main.wxs"
        }
=======
        "timestampUrl": "http://timestamp.digicert.com"
>>>>>>> 3f468820
      }
    },
    "security": {
      "csp": "default-src 'self'; connect-src https://modrinth.com https://*.modrinth.com https://mixpanel.com https://*.mixpanel.com; font-src https://cdn-raw.modrinth.com/fonts/inter/; img-src tauri: https: data: blob: 'unsafe-inline' asset: https://asset.localhost"
    },
    "updater": {
      "active": true,
      "endpoints": ["https://launcher-files.modrinth.com/updates.json"],
      "dialog": true,
      "pubkey": "dW50cnVzdGVkIGNvbW1lbnQ6IG1pbmlzaWduIHB1YmxpYyBrZXk6IDIwMzM5QkE0M0FCOERBMzkKUldRNTJyZzZwSnN6SUdPRGdZREtUUGxMblZqeG9OVHYxRUlRTzJBc2U3MUNJaDMvZDQ1UytZZmYK"
    },
    "windows": [
      {
        "titleBarStyle": "Overlay",
        "hiddenTitle": true,
        "fullscreen": false,
        "height": 650,
        "resizable": true,
        "title": "Modrinth App",
        "width": 1280,
        "minHeight": 630,
        "minWidth": 1100
      }
    ]
  }
}<|MERGE_RESOLUTION|>--- conflicted
+++ resolved
@@ -83,14 +83,10 @@
       "windows": {
         "certificateThumbprint": null,
         "digestAlgorithm": "sha256",
-<<<<<<< HEAD
-        "timestampUrl": "",
+        "timestampUrl": "http://timestamp.digicert.com",
         "wix": {
           "template": "./msi/main.wxs"
         }
-=======
-        "timestampUrl": "http://timestamp.digicert.com"
->>>>>>> 3f468820
       }
     },
     "security": {
