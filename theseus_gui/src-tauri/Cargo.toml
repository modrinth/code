[package]
name = "theseus_gui"
version = "0.0.0"
description = "A Tauri App"
authors = ["you"]
license = ""
repository = ""
edition = "2021"
build = "build.rs"

# See more keys and their definitions at https://doc.rust-lang.org/cargo/reference/manifest.html

[build-dependencies]
tauri-build = { version = "1.3", features = [] }

[dependencies]
theseus = { path = "../../theseus", features = ["tauri"] }

serde_json = "1.0"
serde = { version = "1.0", features = ["derive"] }
tauri = { version = "1.3", features = ["devtools", "dialog", "dialog-open", "protocol-asset", "shell-open", "updater", "window-close", "window-create"] }
tauri-plugin-single-instance = { git = "https://github.com/tauri-apps/plugins-workspace", branch = "v1" }
tauri-plugin-window-state = { git = "https://github.com/tauri-apps/plugins-workspace", branch = "v1" }
tokio = { version = "1", features = ["full"] }
thiserror = "1.0"
tokio-stream = { version = "0.1", features = ["fs"] }
futures = "0.3"
daedalus = {version = "0.1.15", features = ["bincode"] }
chrono = "0.4.26"

url = "2.2"
uuid = { version = "1.1", features = ["serde", "v4"] }
os_info = "3.7.0"

tracing = "0.1.37"
tracing-subscriber = "0.2"
tracing-error = "0.1"

<<<<<<< HEAD
sentry = "0.30"
sentry-rust-minidump = "0.5"
=======
[target.'cfg(target_os = "macos")'.dependencies]
cocoa = "0.24.1"
objc = "0.2.7"
>>>>>>> 84d731b6

[features]
# by default Tauri runs in production mode
# when `tauri dev` runs it is executed with `cargo run --no-default-features` if `devPath` is an URL
default = ["custom-protocol"]
# this feature is used used for production builds where `devPath` points to the filesystem
# DO NOT remove this
custom-protocol = ["tauri/custom-protocol"]<|MERGE_RESOLUTION|>--- conflicted
+++ resolved
@@ -36,14 +36,12 @@
 tracing-subscriber = "0.2"
 tracing-error = "0.1"
 
-<<<<<<< HEAD
 sentry = "0.30"
 sentry-rust-minidump = "0.5"
-=======
+
 [target.'cfg(target_os = "macos")'.dependencies]
 cocoa = "0.24.1"
 objc = "0.2.7"
->>>>>>> 84d731b6
 
 [features]
 # by default Tauri runs in production mode
