[package]
name = "theseus_gui"
version = "0.0.0"
description = "A Tauri App"
authors = ["you"]
license = ""
repository = ""
edition = "2021"
build = "build.rs"

# See more keys and their definitions at https://doc.rust-lang.org/cargo/reference/manifest.html

[build-dependencies]
tauri-build = { version = "1.3", features = [] }

[dependencies]
theseus = { path = "../../theseus", features = ["tauri"] }

serde_json = "1.0"
serde = { version = "1.0", features = ["derive"] }
<<<<<<< HEAD

tauri = { version = "1.3", features = ["devtools", "dialog", "dialog-confirm", "dialog-open", "fs-exists", "fs-read-file", "fs-write-file", "protocol-asset", "shell-open", "updater", "window-close", "window-create"] }
=======
tauri = { version = "1.3", features = ["app-all", "devtools", "dialog", "dialog-open", "macos-private-api", "os-all", "protocol-asset", "shell-open", "updater", "window-close", "window-create", "window-hide", "window-maximize", "window-minimize", "window-set-decorations", "window-show", "window-start-dragging", "window-unmaximize", "window-unminimize"] }
>>>>>>> 3f468820
tauri-plugin-single-instance = { git = "https://github.com/tauri-apps/plugins-workspace", branch = "v1" }
tauri-plugin-window-state = { git = "https://github.com/tauri-apps/plugins-workspace", branch = "v1" }
tauri-plugin-deep-link = "0.1.1"

tokio = { version = "1", features = ["full"] }
thiserror = "1.0"
tokio-stream = { version = "0.1", features = ["fs"] }
futures = "0.3"
daedalus = {version = "0.1.15", features = ["bincode"] }
chrono = "0.4.26"

dirs = "5.0.1"

url = "2.2"
uuid = { version = "1.1", features = ["serde", "v4"] }
os_info = "3.7.0"

tracing = "0.1.37"
tracing-subscriber = "0.2"
tracing-error = "0.1"
tracing-appender = "0.1"

sentry = "0.30"
sentry-rust-minidump = "0.5"

[target.'cfg(not(target_os = "linux"))'.dependencies]
window-shadows = "0.2.1"

[target.'cfg(target_os = "macos")'.dependencies]
cocoa = "0.24.1"
objc = "0.2.7"

[features]
# by default Tauri runs in production mode
# when `tauri dev` runs it is executed with `cargo run --no-default-features` if `devPath` is an URL
default = ["custom-protocol"]
# this feature is used used for production builds where `devPath` points to the filesystem
# DO NOT remove this
custom-protocol = ["tauri/custom-protocol"]<|MERGE_RESOLUTION|>--- conflicted
+++ resolved
@@ -18,12 +18,8 @@
 
 serde_json = "1.0"
 serde = { version = "1.0", features = ["derive"] }
-<<<<<<< HEAD
 
-tauri = { version = "1.3", features = ["devtools", "dialog", "dialog-confirm", "dialog-open", "fs-exists", "fs-read-file", "fs-write-file", "protocol-asset", "shell-open", "updater", "window-close", "window-create"] }
-=======
-tauri = { version = "1.3", features = ["app-all", "devtools", "dialog", "dialog-open", "macos-private-api", "os-all", "protocol-asset", "shell-open", "updater", "window-close", "window-create", "window-hide", "window-maximize", "window-minimize", "window-set-decorations", "window-show", "window-start-dragging", "window-unmaximize", "window-unminimize"] }
->>>>>>> 3f468820
+tauri = { version = "1.3", features = ["app-all", "devtools", "dialog", "dialog-confirm", "dialog-open", "fs-exists", "fs-read-file", "fs-write-file", "macos-private-api", "os-all", "protocol-asset", "shell-open", "updater", "window-close", "window-create", "window-hide", "window-maximize", "window-minimize", "window-set-decorations", "window-show", "window-start-dragging", "window-unmaximize", "window-unminimize"] }
 tauri-plugin-single-instance = { git = "https://github.com/tauri-apps/plugins-workspace", branch = "v1" }
 tauri-plugin-window-state = { git = "https://github.com/tauri-apps/plugins-workspace", branch = "v1" }
 tauri-plugin-deep-link = "0.1.1"
@@ -56,6 +52,16 @@
 cocoa = "0.24.1"
 objc = "0.2.7"
 
+sentry = "0.30"
+sentry-rust-minidump = "0.5"
+
+[target.'cfg(not(target_os = "linux"))'.dependencies]
+window-shadows = "0.2.1"
+
+[target.'cfg(target_os = "macos")'.dependencies]
+cocoa = "0.24.1"
+objc = "0.2.7"
+
 [features]
 # by default Tauri runs in production mode
 # when `tauri dev` runs it is executed with `cargo run --no-default-features` if `devPath` is an URL
