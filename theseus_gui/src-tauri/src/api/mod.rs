--- conflicted
+++ resolved
@@ -2,13 +2,10 @@
 use serde::{Serialize, Serializer};
 use thiserror::Error;
 
-<<<<<<< HEAD
-pub mod pack;
-=======
 pub mod auth;
 
+pub mod pack;
 pub mod process;
->>>>>>> a3e37766
 pub mod profile;
 pub mod profile_create;
 pub mod settings;
