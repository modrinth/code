--- conflicted
+++ resolved
@@ -5,11 +5,8 @@
 pub mod auth;
 pub mod profile;
 pub mod profile_create;
-<<<<<<< HEAD
 pub mod tags;
-=======
 pub mod settings;
->>>>>>> a13b7a25
 
 pub type Result<T> = std::result::Result<T, TheseusGuiError>;
 
