--- conflicted
+++ resolved
@@ -3,12 +3,9 @@
 use thiserror::Error;
 
 pub mod auth;
-<<<<<<< HEAD
 pub mod jre;
-=======
 
 pub mod process;
->>>>>>> b4a80936
 pub mod profile;
 pub mod profile_create;
 pub mod settings;
