use serde::ser::SerializeStruct;
use serde::{Serialize, Serializer};
use thiserror::Error;

pub mod auth;
pub mod jre;
pub mod logs;
pub mod metadata;
pub mod pack;
pub mod process;
pub mod profile;
pub mod profile_create;
pub mod settings;
pub mod tags;
pub mod utils;
pub mod window_ext;

pub type Result<T> = std::result::Result<T, TheseusSerializableError>;

// // Main returnable Theseus GUI error
// // Needs to be Serializable to be returned to the JavaScript side
// #[derive(Error, Debug, Serialize)]
// pub enum TheseusGuiError {
//     #[error(transparent)]
//     Serializable(),
// }

// Serializable error intermediary, so TheseusGuiError can be Serializable (eg: so that we can return theseus::Errors in Tauri directly)
#[derive(Error, Debug)]
pub enum TheseusSerializableError {
    #[error("{0}")]
    Theseus(#[from] theseus::Error),

    #[error("IO error: {0}")]
    IO(#[from] std::io::Error),
}

// Generic implementation of From<T> for ErrorTypeA
// impl<T> From<T> for TheseusGuiError
// where
//     TheseusSerializableError: From<T>,
// {
//     fn from(error: T) -> Self {
//         TheseusGuiError::Serializable(TheseusSerializableError::from(error))
//     }
// }

<<<<<<< HEAD
// Lists active progress bars
// Create a new HashMap with the same keys
// Values provided should not be used directly, as they are not guaranteed to be up-to-date
#[tauri::command]
pub async fn progress_bars_list(
) -> Result<std::collections::HashMap<uuid::Uuid, theseus::LoadingBar>> {
    let res = theseus::EventState::list_progress_bars().await?;
    Ok(res)
}

// Check if there are any safe loading bars running
#[tauri::command]
pub async fn check_safe_loading_bars() -> Result<bool> {
    Ok(theseus::safety::check_safe_loading_bars().await?)
}

=======
>>>>>>> 18701e6c
// This is a very simple macro that implements a very basic Serializable for each variant of TheseusSerializableError,
// where the field is the string. (This allows easy extension to errors without many match arms)
macro_rules! impl_serialize {
    ($($variant:ident),* $(,)?) => {
        impl Serialize for TheseusSerializableError {
            fn serialize<S>(&self, serializer: S) -> std::result::Result<S::Ok, S::Error>
            where
                S: Serializer,
            {
                match self {
                    // For the Theseus variant, we add a special display for the error,
                    // to view the spans if subscribed to them (which is information that is lost when serializing)
                    TheseusSerializableError::Theseus(theseus_error) => {
                        $crate::error::display_tracing_error(theseus_error);

                        let mut state = serializer.serialize_struct("Theseus", 2)?;
                        state.serialize_field("field_name", "Theseus")?;
                        state.serialize_field("message", &theseus_error.to_string())?;
                        state.end()
                    }
                    $(
                        TheseusSerializableError::$variant(message) => {
                            let mut state = serializer.serialize_struct(stringify!($variant), 2)?;
                            state.serialize_field("field_name", stringify!($variant))?;
                            state.serialize_field("message", &message.to_string())?;
                            state.end()
                        },
                    )*
                }
            }
        }
    };
}

// Use the macro to implement Serialize for TheseusSerializableError
impl_serialize! {
    IO
}<|MERGE_RESOLUTION|>--- conflicted
+++ resolved
@@ -45,25 +45,12 @@
 //     }
 // }
 
-<<<<<<< HEAD
-// Lists active progress bars
-// Create a new HashMap with the same keys
-// Values provided should not be used directly, as they are not guaranteed to be up-to-date
-#[tauri::command]
-pub async fn progress_bars_list(
-) -> Result<std::collections::HashMap<uuid::Uuid, theseus::LoadingBar>> {
-    let res = theseus::EventState::list_progress_bars().await?;
-    Ok(res)
-}
-
 // Check if there are any safe loading bars running
 #[tauri::command]
 pub async fn check_safe_loading_bars() -> Result<bool> {
     Ok(theseus::safety::check_safe_loading_bars().await?)
 }
 
-=======
->>>>>>> 18701e6c
 // This is a very simple macro that implements a very basic Serializable for each variant of TheseusSerializableError,
 // where the field is the string. (This allows easy extension to errors without many match arms)
 macro_rules! impl_serialize {
