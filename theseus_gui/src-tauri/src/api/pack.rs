--- conflicted
+++ resolved
@@ -20,15 +20,9 @@
 #[tauri::command]
 pub async fn pack_install(
     location: CreatePackLocation,
-<<<<<<< HEAD
-    profile: PathBuf,
-) -> Result<PathBuf> {
-    Ok(install_zipped_mrpack(location, profile).await?)
-=======
     profile: ProfilePathId,
 ) -> Result<ProfilePathId> {
-    Ok(install_pack(location, profile).await?)
->>>>>>> 3fa33dc2
+    Ok(install_zipped_mrpack(location, profile).await?)
 }
 
 #[tauri::command]
