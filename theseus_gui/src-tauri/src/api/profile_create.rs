--- conflicted
+++ resolved
@@ -17,13 +17,8 @@
     modloader: ModLoader, // the modloader to use
     loader_version: Option<String>, // the modloader version to use, set to "latest", "stable", or the ID of your chosen loader
     icon: Option<PathBuf>,          // the icon for the profile
-<<<<<<< HEAD
-) -> Result<PathBuf> {
+) -> Result<ProfilePathId> {
     let res = profile::create::profile_create(
-=======
-) -> Result<ProfilePathId> {
-    let res = profile_create::profile_create(
->>>>>>> 3fa33dc2
         name,
         game_version,
         modloader,
