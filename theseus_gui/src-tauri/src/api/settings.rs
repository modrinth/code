--- conflicted
+++ resolved
@@ -1,4 +1,5 @@
 use crate::api::Result;
+use serde::{Deserialize, Serialize};
 use serde::{Deserialize, Serialize};
 use theseus::prelude::*;
 
@@ -75,11 +76,7 @@
             .split_whitespace()
             .map(|s| s.to_string())
             .collect(),
-<<<<<<< HEAD
-        custom_env_args,
-=======
-        custom_env_args: settings.custom_env_args,
->>>>>>> f8173d3b
+        custom_env_args: custom_env_args,
         java_globals: settings.java_globals,
         default_user: settings.default_user,
         hooks: settings.hooks,
