--- conflicted
+++ resolved
@@ -2,39 +2,12 @@
 use std::path::{Path, PathBuf};
 use theseus::prelude::*;
 
-<<<<<<< HEAD
-=======
-// Add a profile to the in-memory state
-// invoke('profile_add',profile)
-#[tauri::command]
-pub async fn profile_add(profile: Profile) -> Result<()> {
-    profile::add(profile).await?;
-    State::sync().await?;
-    Ok(())
-}
-
-// Add a path as a profile in-memory
-// invoke('profile_add_path',path)
-#[tauri::command]
-pub async fn profile_add_path(path: &Path) -> Result<()> {
-    profile::add_path(path).await?;
-    State::sync().await?;
-    Ok(())
-}
-
->>>>>>> a3e37766
 // Remove a profile
 // invoke('profile_add_path',path)
 #[tauri::command]
 pub async fn profile_remove(path: &Path) -> Result<()> {
-<<<<<<< HEAD
-    let res = profile::remove(path).await?;
-    Ok(res)
-=======
     profile::remove(path).await?;
-    State::sync().await?;
     Ok(())
->>>>>>> a3e37766
 }
 
 // Get a profile by path
@@ -78,35 +51,5 @@
 ) -> Result<()> {
     let proc_lock = profile::run(path, &credentials).await?;
     let mut proc = proc_lock.write().await;
-<<<<<<< HEAD
-    Ok(profile::wait_for(&mut proc).await?)
-}
-
-// Wait for a running minecraft process (a Child)
-// invoke('profile_wait_for', pid)
-#[tauri::command]
-pub async fn profile_wait_for(pid: u32) -> Result<()> {
-    let st = State::get().await?;
-    if let Some(proc_lock) = st.children.blocking_read().get(&pid) {
-        let mut proc = proc_lock.write().await;
-        return Ok(profile::wait_for(&mut proc).await?);
-    }
-    // If child is gone from state, it's not tracked or already finished
-    Ok(())
-}
-
-// Tries to kill a running minecraft process (if PID is still stored)
-// invoke('profile_kill', pid)
-#[tauri::command]
-pub async fn profile_kill(pid: u32) -> Result<()> {
-    let st = State::get().await?;
-    if let Some(proc_lock) = st.children.blocking_read().get(&pid) {
-        let mut proc = proc_lock.write().await;
-        return Ok(profile::kill(&mut proc).await?);
-    }
-    // If child is gone from state, it's not tracked or already finished
-    Ok(())
-=======
     Ok(process::wait_for(&mut proc).await?)
->>>>>>> a3e37766
 }