--- conflicted
+++ resolved
@@ -28,11 +28,7 @@
             profile_edit,
             profile_edit_icon,
             profile_export_mrpack,
-<<<<<<< HEAD
-            profile_get_potential_override_folders
-=======
             profile_get_potential_override_folders,
->>>>>>> f52e7773
         ])
         .build()
 }
