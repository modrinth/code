use crate::api::Result;
use daedalus::modded::LoaderVersion;
use serde::{Deserialize, Serialize};
use std::collections::HashMap;
use std::path::{Path, PathBuf};
use theseus::prelude::*;
use uuid::Uuid;

// Remove a profile
// invoke('profile_add_path',path)
#[tauri::command]
#[theseus_macros::debug_pin]
pub async fn profile_remove(path: &Path) -> Result<()> {
    profile::remove(path).await?;
    Ok(())
}

// Get a profile by path
// invoke('profile_add_path',path)
#[tauri::command]
#[theseus_macros::debug_pin]
pub async fn profile_get(
    path: &Path,
    clear_projects: Option<bool>,
) -> Result<Option<Profile>> {
    let res = profile::get(path, clear_projects).await?;
    Ok(res)
}

// Get a copy of the profile set
// invoke('profile_list')
#[tauri::command]
#[theseus_macros::debug_pin]
pub async fn profile_list(
    clear_projects: Option<bool>,
) -> Result<HashMap<PathBuf, Profile>> {
    let res = profile::list(clear_projects).await?;
    Ok(res)
}

#[tauri::command]
#[theseus_macros::debug_pin]
pub async fn profile_check_installed(
    path: &Path,
    project_id: String,
) -> Result<bool> {
    let profile = profile_get(path, None).await?;
    if let Some(profile) = profile {
        Ok(profile.projects.into_iter().any(|(_, project)| {
            if let ProjectMetadata::Modrinth { project, .. } = &project.metadata
            {
                project.id == project_id
            } else {
                false
            }
        }))
    } else {
        Ok(false)
    }
}

/// Installs/Repairs a profile
/// invoke('profile_install')
#[tauri::command]
#[theseus_macros::debug_pin]
pub async fn profile_install(path: &Path) -> Result<()> {
    profile::install(path).await?;
    Ok(())
}

/// Updates all of the profile's projects
/// invoke('profile_update_all')
#[tauri::command]
<<<<<<< HEAD
pub async fn profile_update_all(
    path: &Path,
) -> Result<HashMap<PathBuf, PathBuf>> {
    Ok(profile::update_all(path).await?)
=======
#[theseus_macros::debug_pin]
pub async fn profile_update_all(path: &Path) -> Result<()> {
    profile::update_all(path).await?;
    Ok(())
>>>>>>> 16407060
}

/// Updates a specified project
/// invoke('profile_update_project')
#[tauri::command]
#[theseus_macros::debug_pin]
pub async fn profile_update_project(
    path: &Path,
    project_path: &Path,
) -> Result<PathBuf> {
    Ok(profile::update_project(path, project_path).await?)
}

// Adds a project to a profile from a version ID
// invoke('profile_add_project_from_version')
#[tauri::command]
#[theseus_macros::debug_pin]
pub async fn profile_add_project_from_version(
    path: &Path,
    version_id: String,
) -> Result<PathBuf> {
    Ok(profile::add_project_from_version(path, version_id).await?)
}

// Adds a project to a profile from a path
// invoke('profile_add_project_from_path')
#[tauri::command]
#[theseus_macros::debug_pin]
pub async fn profile_add_project_from_path(
    path: &Path,
    project_path: &Path,
    project_type: Option<String>,
) -> Result<PathBuf> {
    let res = profile::add_project_from_path(path, project_path, project_type)
        .await?;
    Ok(res)
}

// Toggles disabling a project from its path
// invoke('profile_toggle_disable_project')
#[tauri::command]
#[theseus_macros::debug_pin]
pub async fn profile_toggle_disable_project(
    path: &Path,
    project_path: &Path,
) -> Result<PathBuf> {
    Ok(profile::toggle_disable_project(path, project_path).await?)
}

// Removes a project from a profile
// invoke('profile_remove_project')
#[tauri::command]
#[theseus_macros::debug_pin]
pub async fn profile_remove_project(
    path: &Path,
    project_path: &Path,
) -> Result<()> {
    profile::remove_project(path, project_path).await?;
    Ok(())
}
// Run minecraft using a profile using the default credentials
// Returns the UUID, which can be used to poll
// for the actual Child in the state.
// invoke('profile_run', path)
#[tauri::command]
#[theseus_macros::debug_pin]
pub async fn profile_run(path: &Path) -> Result<Uuid> {
    let minecraft_child = profile::run(path).await?;
    let uuid = minecraft_child.read().await.uuid;
    Ok(uuid)
}

// Run Minecraft using a profile using the default credentials, and wait for the result
// invoke('profile_run_wait', path)
#[tauri::command]
#[theseus_macros::debug_pin]
pub async fn profile_run_wait(path: &Path) -> Result<()> {
    let proc_lock = profile::run(path).await?;
    let mut proc = proc_lock.write().await;
    Ok(process::wait_for(&mut proc).await?)
}

// Run Minecraft using a profile using chosen credentials
// Returns the UUID, which can be used to poll
// for the actual Child in the state.
// invoke('profile_run_credentials', {path, credentials})')
#[tauri::command]
#[theseus_macros::debug_pin]
pub async fn profile_run_credentials(
    path: &Path,
    credentials: Credentials,
) -> Result<Uuid> {
    let minecraft_child = profile::run_credentials(path, &credentials).await?;
    let uuid = minecraft_child.read().await.uuid;
    Ok(uuid)
}

// Run Minecraft using a profile using the chosen credentials, and wait for the result
// invoke('profile_run_wait', {path, credentials)
#[tauri::command]
#[theseus_macros::debug_pin]
pub async fn profile_run_wait_credentials(
    path: &Path,
    credentials: Credentials,
) -> Result<()> {
    let proc_lock = profile::run_credentials(path, &credentials).await?;
    let mut proc = proc_lock.write().await;
    Ok(process::wait_for(&mut proc).await?)
}

#[derive(Serialize, Deserialize, Debug, Clone)]
pub struct EditProfile {
    pub metadata: Option<EditProfileMetadata>,
    pub java: Option<JavaSettings>,
    pub memory: Option<MemorySettings>,
    pub resolution: Option<WindowSize>,
    pub hooks: Option<Hooks>,
}

#[derive(Serialize, Deserialize, Clone, Debug)]
pub struct EditProfileMetadata {
    pub name: Option<String>,
    pub game_version: Option<String>,
    pub loader: Option<ModLoader>,
    pub loader_version: Option<LoaderVersion>,
}

// Edits a profile
// invoke('profile_edit', {path, editProfile})
#[tauri::command]
#[theseus_macros::debug_pin]
pub async fn profile_edit(
    path: &Path,
    edit_profile: EditProfile,
) -> Result<()> {
    profile::edit(path, |prof| {
        if let Some(metadata) = edit_profile.metadata.clone() {
            if let Some(name) = metadata.name {
                prof.metadata.name = name
            }
            if let Some(game_version) = metadata.game_version {
                prof.metadata.game_version = game_version
            }
            if let Some(loader) = metadata.loader {
                prof.metadata.loader = loader
            }
            prof.metadata.loader_version = metadata.loader_version
        }

        prof.java = edit_profile.java.clone();
        prof.memory = edit_profile.memory;
        prof.resolution = edit_profile.resolution;
        prof.hooks = edit_profile.hooks.clone();

        async { Ok(()) }
    })
    .await?;

    Ok(())
}<|MERGE_RESOLUTION|>--- conflicted
+++ resolved
@@ -71,17 +71,11 @@
 /// Updates all of the profile's projects
 /// invoke('profile_update_all')
 #[tauri::command]
-<<<<<<< HEAD
+#[theseus_macros::debug_pin]
 pub async fn profile_update_all(
     path: &Path,
 ) -> Result<HashMap<PathBuf, PathBuf>> {
     Ok(profile::update_all(path).await?)
-=======
-#[theseus_macros::debug_pin]
-pub async fn profile_update_all(path: &Path) -> Result<()> {
-    profile::update_all(path).await?;
-    Ok(())
->>>>>>> 16407060
 }
 
 /// Updates a specified project
