--- conflicted
+++ resolved
@@ -29,41 +29,26 @@
 
 // Finds the installation of Java 8, if it exists
 #[tauri::command]
-<<<<<<< HEAD
 pub async fn jre_filter_jre_8_jres(
     jres: Vec<JavaVersion>,
 ) -> Result<Vec<JavaVersion>> {
     Ok(jre::filter_java8_jres(jres).await?)
-=======
-pub async fn jre_find_jre_8_jres() -> Result<Vec<JavaVersion>> {
-    Ok(jre::find_filtered_jres("1.8").await?)
->>>>>>> 3f468820
 }
 
 // finds the installation of Java 17, if it exists
 #[tauri::command]
-<<<<<<< HEAD
 pub async fn jre_filter_jre_17_jres(
     jres: Vec<JavaVersion>,
 ) -> Result<Vec<JavaVersion>> {
     Ok(jre::filter_java17_jres(jres).await?)
-=======
-pub async fn jre_find_jre_17_jres() -> Result<Vec<JavaVersion>> {
-    Ok(jre::find_filtered_jres("1.17").await?)
->>>>>>> 3f468820
 }
 
 // Finds the highest version of Java 18+, if it exists
 #[tauri::command]
-<<<<<<< HEAD
 pub async fn jre_filter_jre_18plus_jres(
     jres: Vec<JavaVersion>,
 ) -> Result<Vec<JavaVersion>> {
     Ok(jre::filter_java18plus_jres(jres).await?)
-=======
-pub async fn jre_find_jre_18plus_jres() -> Result<Vec<JavaVersion>> {
-    Ok(jre::find_filtered_jres("1.18").await?)
->>>>>>> 3f468820
 }
 
 // Autodetect Java globals, by searching the users computer.
