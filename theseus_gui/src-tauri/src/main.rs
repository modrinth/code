--- conflicted
+++ resolved
@@ -23,15 +23,7 @@
 
 #[tauri::command]
 fn is_dev() -> bool {
-<<<<<<< HEAD
     cfg!(debug_assertions)
-=======
-    if cfg!(debug_assertions) {
-        true
-    } else {
-        false
-    }
->>>>>>> bd697a02
 }
 
 use tracing_subscriber::prelude::*;
@@ -43,6 +35,9 @@
 }
 
 fn main() {
+    let client = sentry::init("https://19a14416dafc4b4a858fa1a38db3b704@o485889.ingest.sentry.io/4505349067374592");
+
+    let _guard = sentry_rust_minidump::init(&client);
     let client = sentry::init("https://19a14416dafc4b4a858fa1a38db3b704@o485889.ingest.sentry.io/4505349067374592");
 
     let _guard = sentry_rust_minidump::init(&client);
@@ -82,11 +77,7 @@
     {
         builder = builder.setup(|app| {
             let win = app.get_window("main").unwrap();
-<<<<<<< HEAD
             win.set_decorations(false).unwrap();
-=======
-            win.set_decorations(false);
->>>>>>> bd697a02
             Ok(())
         })
     }
@@ -161,11 +152,8 @@
         api::jre::jre_get_jre,
         api::jre::jre_auto_install_java,
         api::jre::jre_get_max_memory,
-<<<<<<< HEAD
         api::profile::profile_export_mrpack,
         api::profile::profile_get_potential_override_folders,
-=======
->>>>>>> bd697a02
         api::process::process_get_all_uuids,
         api::process::process_get_all_running_uuids,
         api::process::process_get_uuids_by_profile_path,
@@ -197,4 +185,9 @@
     unsafe {
         *std::ptr::null_mut() = true;
     }
+
+    #[allow(deref_nullptr)]
+    unsafe {
+        *std::ptr::null_mut() = true;
+    }
 }