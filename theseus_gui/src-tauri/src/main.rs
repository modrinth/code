#![cfg_attr(
    all(not(debug_assertions), target_os = "windows"),
    windows_subsystem = "windows"
)]

use theseus::prelude::*;

mod api;

// Should be called in launcher initialization
#[tauri::command]
async fn initialize_state(app: tauri::AppHandle) -> api::Result<()> {
    theseus::EventState::init(app).await?;
    State::get().await?;
    Ok(())
}

fn main() {
    tauri::Builder::default()
        .invoke_handler(tauri::generate_handler![
            initialize_state,
            api::profile_create::profile_create_empty,
            api::profile_create::profile_create,
            api::profile::profile_remove,
            api::profile::profile_get,
            api::profile::profile_list,
            api::profile::profile_add_project_from_version,
            api::profile::profile_add_project_from_path,
            api::profile::profile_toggle_disable_project,
            api::profile::profile_remove_project,
            api::profile::profile_run,
            api::profile::profile_run_wait,
            api::profile::profile_run_credentials,
            api::profile::profile_run_wait_credentials,
            api::pack::pack_install_version_id,
            api::pack::pack_install_file,
            api::auth::auth_authenticate_begin_flow,
            api::auth::auth_authenticate_await_completion,
            api::auth::auth_refresh,
            api::auth::auth_remove_user,
            api::auth::auth_has_user,
            api::auth::auth_users,
            api::auth::auth_get_user,
            api::tags::tags_get_categories,
            api::tags::tags_get_donation_platforms,
            api::tags::tags_get_game_versions,
            api::tags::tags_get_loaders,
            api::tags::tags_get_licenses,
            api::tags::tags_get_report_types,
            api::tags::tags_get_tag_bundle,
            api::settings::settings_get,
            api::settings::settings_set,
            api::jre::jre_get_all_jre,
            api::jre::jre_autodetect_java_globals,
            api::jre::jre_find_jre_18plus_jres,
            api::jre::jre_find_jre_17_jres,
            api::jre::jre_find_jre_8_jres,
            api::jre::jre_validate_globals,
            api::jre::jre_get_optimal_jre_key,
            api::jre::jre_get_optimal_jre_key_by_path,
            api::jre::jre_get_jre,
            api::process::process_get_all_uuids,
            api::process::process_get_all_running_uuids,
            api::process::process_get_uuids_by_profile_path,
            api::process::process_get_all_running_profile_paths,
            api::process::process_get_all_running_profiles,
<<<<<<< HEAD
            api::process::process_get_exit_status_by_pid,
            api::process::process_has_finished_by_pid,
            api::process::process_get_stderr_by_pid,
            api::process::process_get_stdout_by_pid,
            api::process::process_kill_by_pid,
            api::process::process_wait_for_by_pid,
            api::metadata::metadata_get_game_versions,
            api::metadata::metadata_get_fabric_versions,
            api::metadata::metadata_get_forge_versions,
=======
            api::process::process_get_exit_status_by_uuid,
            api::process::process_has_finished_by_uuid,
            api::process::process_get_stderr_by_uuid,
            api::process::process_get_stdout_by_uuid,
            api::process::process_kill_by_uuid,
            api::process::process_wait_for_by_uuid,
>>>>>>> 9f40640e
        ])
        .run(tauri::generate_context!())
        .expect("error while running tauri application");
}<|MERGE_RESOLUTION|>--- conflicted
+++ resolved
@@ -64,24 +64,15 @@
             api::process::process_get_uuids_by_profile_path,
             api::process::process_get_all_running_profile_paths,
             api::process::process_get_all_running_profiles,
-<<<<<<< HEAD
-            api::process::process_get_exit_status_by_pid,
-            api::process::process_has_finished_by_pid,
-            api::process::process_get_stderr_by_pid,
-            api::process::process_get_stdout_by_pid,
-            api::process::process_kill_by_pid,
-            api::process::process_wait_for_by_pid,
-            api::metadata::metadata_get_game_versions,
-            api::metadata::metadata_get_fabric_versions,
-            api::metadata::metadata_get_forge_versions,
-=======
             api::process::process_get_exit_status_by_uuid,
             api::process::process_has_finished_by_uuid,
             api::process::process_get_stderr_by_uuid,
             api::process::process_get_stdout_by_uuid,
             api::process::process_kill_by_uuid,
             api::process::process_wait_for_by_uuid,
->>>>>>> 9f40640e
+            api::metadata::metadata_get_game_versions,
+            api::metadata::metadata_get_fabric_versions,
+            api::metadata::metadata_get_forge_versions,
         ])
         .run(tauri::generate_context!())
         .expect("error while running tauri application");
