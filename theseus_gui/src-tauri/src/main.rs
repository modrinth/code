#![cfg_attr(
    all(not(debug_assertions), target_os = "windows"),
    windows_subsystem = "windows"
)]

use theseus::prelude::*;

use tauri::Manager;
<<<<<<< HEAD
=======

>>>>>>> 3f468820
use tracing_error::ErrorLayer;
use tracing_subscriber::EnvFilter;

mod api;
mod error;

// Should be called in launcher initialization
#[tauri::command]
async fn initialize_state(app: tauri::AppHandle) -> api::Result<()> {
    theseus::EventState::init(app).await?;
    State::get().await?;
    State::update();
    Ok(())
}

#[tauri::command]
fn is_dev() -> bool {
    cfg!(debug_assertions)
}

use tracing_subscriber::prelude::*;

#[derive(Clone, serde::Serialize)]
struct Payload {
    args: Vec<String>,
    cwd: String,
}

fn main() {
    let client = sentry::init("https://19a14416dafc4b4a858fa1a38db3b704@o485889.ingest.sentry.io/4505349067374592");

    let _guard = sentry_rust_minidump::init(&client);
    /*
       tracing is set basd on the environment variable RUST_LOG=xxx, depending on the amount of logs to show
           ERROR > WARN > INFO > DEBUG > TRACE
       eg. RUST_LOG=info will show info, warn, and error logs
           RUST_LOG="theseus=trace" will show *all* messages but from theseus only (and not dependencies using similar crates)
           RUST_LOG="theseus=trace" will show *all* messages but from theseus only (and not dependencies using similar crates)

       Error messages returned to Tauri will display as traced error logs if they return an error.
       This will also include an attached span trace if the error is from a tracing error, and the level is set to info, debug, or trace

       on unix:
           RUST_LOG="theseus=trace" {run command}

    */
    let filter = EnvFilter::try_from_default_env()
        .unwrap_or_else(|_| EnvFilter::new("theseus=info"));

    let subscriber = tracing_subscriber::registry()
        .with(tracing_subscriber::fmt::layer())
        .with(filter)
        .with(ErrorLayer::default());

    tracing::subscriber::set_global_default(subscriber)
        .expect("setting default subscriber failed");

    let mut builder = tauri::Builder::default()
        .plugin(tauri_plugin_single_instance::init(|app, argv, cwd| {
            app.emit_all("single-instance", Payload { args: argv, cwd })
                .unwrap();
        }))
        .plugin(tauri_plugin_window_state::Builder::default().build());

    #[cfg(not(target_os = "macos"))]
    {
        builder = builder.setup(|app| {
            let win = app.get_window("main").unwrap();
            win.set_decorations(false).unwrap();
            Ok(())
        })
    }

    #[cfg(not(target_os = "linux"))]
    {
        use window_shadows::set_shadow;

        builder = builder.setup(|app| {
            let win = app.get_window("main").unwrap();
            set_shadow(&win, true).unwrap();
            Ok(())
        });
    }

    #[cfg(target_os = "macos")]
    {
        use tauri::WindowEvent;
<<<<<<< HEAD
=======

>>>>>>> 3f468820
        builder = builder
            .setup(|app| {
                use api::window_ext::WindowExt;
                let win = app.get_window("main").unwrap();
                win.set_transparent_titlebar(true);
                win.position_traffic_lights(9.0, 16.0);
                Ok(())
            })
            .on_window_event(|e| {
                use api::window_ext::WindowExt;
                if let WindowEvent::Resized(..) = e.event() {
                    let win = e.window();
                    win.position_traffic_lights(9.0, 16.0);
                }
            })
    }

    builder = builder.invoke_handler(tauri::generate_handler![
        initialize_state,
        is_dev,
        api::progress_bars_list,
        api::profile_create::profile_create_empty,
        api::profile_create::profile_create,
        api::profile::profile_remove,
        api::profile::profile_get,
        api::profile::profile_get_optimal_jre_key,
        api::profile::profile_list,
        api::profile::profile_install,
        api::profile::profile_update_all,
        api::profile::profile_update_project,
        api::profile::profile_add_project_from_version,
        api::profile::profile_add_project_from_path,
        api::profile::profile_toggle_disable_project,
        api::profile::profile_remove_project,
        api::profile::profile_run,
        api::profile::profile_run_wait,
        api::profile::profile_run_credentials,
        api::profile::profile_run_wait_credentials,
        api::profile::profile_edit,
        api::profile::profile_edit_icon,
        api::profile::profile_check_installed,
        api::pack::pack_install_version_id,
        api::pack::pack_install_file,
        api::auth::auth_authenticate_begin_flow,
        api::auth::auth_authenticate_await_completion,
        api::auth::auth_cancel_flow,
        api::auth::auth_refresh,
        api::auth::auth_remove_user,
        api::auth::auth_has_user,
        api::auth::auth_users,
        api::auth::auth_get_user,
        api::tags::tags_get_categories,
        api::tags::tags_get_donation_platforms,
        api::tags::tags_get_game_versions,
        api::tags::tags_get_loaders,
        api::tags::tags_get_report_types,
        api::tags::tags_get_tag_bundle,
        api::settings::settings_get,
        api::settings::settings_set,
        api::jre::jre_get_all_jre,
        api::jre::jre_autodetect_java_globals,
        api::jre::jre_find_jre_18plus_jres,
        api::jre::jre_find_jre_17_jres,
        api::jre::jre_find_jre_8_jres,
        api::jre::jre_validate_globals,
        api::jre::jre_get_jre,
        api::jre::jre_auto_install_java,
        api::jre::jre_get_max_memory,
        api::profile::profile_export_mrpack,
        api::profile::profile_get_potential_override_folders,
        api::process::process_get_all_uuids,
        api::process::process_get_all_running_uuids,
        api::process::process_get_uuids_by_profile_path,
        api::process::process_get_all_running_profile_paths,
        api::process::process_get_all_running_profiles,
        api::process::process_get_exit_status_by_uuid,
        api::process::process_has_finished_by_uuid,
        api::process::process_get_output_by_uuid,
        api::process::process_kill_by_uuid,
        api::process::process_wait_for_by_uuid,
        api::metadata::metadata_get_game_versions,
        api::metadata::metadata_get_fabric_versions,
        api::metadata::metadata_get_forge_versions,
        api::metadata::metadata_get_quilt_versions,
        api::logs::logs_get_logs,
        api::logs::logs_get_logs_by_datetime,
        api::logs::logs_get_output_by_datetime,
        api::logs::logs_delete_logs,
        api::logs::logs_delete_logs_by_datetime,
        api::utils::show_in_folder,
        api::utils::should_disable_mouseover,
    ]);

    builder
        .run(tauri::generate_context!())
        .expect("error while running tauri application");
}<|MERGE_RESOLUTION|>--- conflicted
+++ resolved
@@ -6,10 +6,7 @@
 use theseus::prelude::*;
 
 use tauri::Manager;
-<<<<<<< HEAD
-=======
 
->>>>>>> 3f468820
 use tracing_error::ErrorLayer;
 use tracing_subscriber::EnvFilter;
 
@@ -97,10 +94,7 @@
     #[cfg(target_os = "macos")]
     {
         use tauri::WindowEvent;
-<<<<<<< HEAD
-=======
 
->>>>>>> 3f468820
         builder = builder
             .setup(|app| {
                 use api::window_ext::WindowExt;
