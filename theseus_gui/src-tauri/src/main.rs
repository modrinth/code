#![cfg_attr(
    all(not(debug_assertions), target_os = "windows"),
    windows_subsystem = "windows"
)]

use theseus::prelude::*;

mod api;

// Should be called in launcher initialization
#[tauri::command]
async fn initialize_state() -> api::Result<()> {
    State::get().await?;
    Ok(())
}

fn main() {
    tauri::Builder::default()
        .invoke_handler(tauri::generate_handler![
            initialize_state,
            api::profile_create::profile_create_empty,
            api::profile_create::profile_create,
            api::profile::profile_add,
            api::profile::profile_add_path,
            api::profile::profile_remove,
            api::profile::profile_get,
            api::profile::profile_is_managed,
            api::profile::profile_is_loaded,
            api::profile::profile_list,
            api::profile::profile_run,
            api::profile::profile_run_wait,
            api::profile::profile_kill,
            api::profile::profile_wait_for,
            api::auth::auth_authenticate_begin_flow,
            api::auth::auth_authenticate_await_completion,
            api::auth::auth_refresh,
            api::auth::auth_remove_user,
            api::auth::auth_has_user,
            api::auth::auth_users,
            api::auth::auth_get_user,
<<<<<<< HEAD
            api::tags::tags_get_category_tags,
            api::tags::tags_get_donation_platform_tags,
            api::tags::tags_get_game_version_tags,
            api::tags::tags_get_loader_tags,
            api::tags::tags_get_license_tags,
            api::tags::tags_get_report_type_tags,
            api::tags::tags_get_tag_bundle,
=======
            api::settings::settings_get,
            api::settings::settings_set,
>>>>>>> a13b7a25
        ])
        .run(tauri::generate_context!())
        .expect("error while running tauri application");
}<|MERGE_RESOLUTION|>--- conflicted
+++ resolved
@@ -38,7 +38,6 @@
             api::auth::auth_has_user,
             api::auth::auth_users,
             api::auth::auth_get_user,
-<<<<<<< HEAD
             api::tags::tags_get_category_tags,
             api::tags::tags_get_donation_platform_tags,
             api::tags::tags_get_game_version_tags,
@@ -46,10 +45,8 @@
             api::tags::tags_get_license_tags,
             api::tags::tags_get_report_type_tags,
             api::tags::tags_get_tag_bundle,
-=======
             api::settings::settings_get,
             api::settings::settings_set,
->>>>>>> a13b7a25
         ])
         .run(tauri::generate_context!())
         .expect("error while running tauri application");
