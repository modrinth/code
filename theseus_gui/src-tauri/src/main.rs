--- conflicted
+++ resolved
@@ -72,10 +72,29 @@
             app.emit_all("single-instance", Payload { args: argv, cwd })
                 .unwrap();
         }))
-<<<<<<< HEAD
-        .plugin(tauri_plugin_window_state::Builder::default().build())
-        .invoke_handler(tauri::generate_handler![
-            initialize_state,
+        .plugin(tauri_plugin_window_state::Builder::default().build());
+
+    #[cfg(target_os = "macos")]
+    {
+        builder = builder
+            .setup(|app| {
+                use api::window_ext::WindowExt;
+                let win = app.get_window("main").unwrap();
+                win.set_transparent_titlebar(true);
+                win.position_traffic_lights(0.0, 0.0);
+                Ok(())
+            })
+            .on_window_event(|e| {
+                use api::window_ext::WindowExt;
+                if let WindowEvent::Resized(..) = e.event() {
+                    let win = e.window();
+                    win.position_traffic_lights(0., 0.);
+                }
+            })
+    }
+
+    builder = builder.invoke_handler(tauri::generate_handler![
+        initialize_state,
             is_dev,
             api::progress_bars_list,
             api::profile_create::profile_create_empty,
@@ -146,106 +165,9 @@
             api::logs::logs_delete_logs_by_datetime,
             api::utils::show_in_folder,
             api::utils::should_disable_mouseover,
-        ])
-=======
-        .plugin(tauri_plugin_window_state::Builder::default().build());
-
-    #[cfg(target_os = "macos")]
-    {
-        builder = builder
-            .setup(|app| {
-                use api::window_ext::WindowExt;
-                let win = app.get_window("main").unwrap();
-                win.set_transparent_titlebar(true);
-                win.position_traffic_lights(0.0, 0.0);
-                Ok(())
-            })
-            .on_window_event(|e| {
-                use api::window_ext::WindowExt;
-                if let WindowEvent::Resized(..) = e.event() {
-                    let win = e.window();
-                    win.position_traffic_lights(0., 0.);
-                }
-            })
-    }
-
-    builder = builder.invoke_handler(tauri::generate_handler![
-        initialize_state,
-        api::progress_bars_list,
-        api::profile_create::profile_create_empty,
-        api::profile_create::profile_create,
-        api::profile::profile_remove,
-        api::profile::profile_get,
-        api::profile::profile_get_optimal_jre_key,
-        api::profile::profile_list,
-        api::profile::profile_install,
-        api::profile::profile_update_all,
-        api::profile::profile_update_project,
-        api::profile::profile_add_project_from_version,
-        api::profile::profile_add_project_from_path,
-        api::profile::profile_toggle_disable_project,
-        api::profile::profile_remove_project,
-        api::profile::profile_run,
-        api::profile::profile_run_wait,
-        api::profile::profile_run_credentials,
-        api::profile::profile_run_wait_credentials,
-        api::profile::profile_edit,
-        api::profile::profile_edit_icon,
-        api::profile::profile_check_installed,
-        api::pack::pack_install_version_id,
-        api::pack::pack_install_file,
-        api::auth::auth_authenticate_begin_flow,
-        api::auth::auth_authenticate_await_completion,
-        api::auth::auth_cancel_flow,
-        api::auth::auth_refresh,
-        api::auth::auth_remove_user,
-        api::auth::auth_has_user,
-        api::auth::auth_users,
-        api::auth::auth_get_user,
-        api::tags::tags_get_categories,
-        api::tags::tags_get_donation_platforms,
-        api::tags::tags_get_game_versions,
-        api::tags::tags_get_loaders,
-        api::tags::tags_get_report_types,
-        api::tags::tags_get_tag_bundle,
-        api::settings::settings_get,
-        api::settings::settings_set,
-        api::jre::jre_get_all_jre,
-        api::jre::jre_autodetect_java_globals,
-        api::jre::jre_find_jre_18plus_jres,
-        api::jre::jre_find_jre_17_jres,
-        api::jre::jre_find_jre_8_jres,
-        api::jre::jre_validate_globals,
-        api::jre::jre_get_jre,
-        api::jre::jre_auto_install_java,
-        api::jre::jre_get_max_memory,
-        api::process::process_get_all_uuids,
-        api::process::process_get_all_running_uuids,
-        api::process::process_get_uuids_by_profile_path,
-        api::process::process_get_all_running_profile_paths,
-        api::process::process_get_all_running_profiles,
-        api::process::process_get_exit_status_by_uuid,
-        api::process::process_has_finished_by_uuid,
-        api::process::process_get_stderr_by_uuid,
-        api::process::process_get_stdout_by_uuid,
-        api::process::process_kill_by_uuid,
-        api::process::process_wait_for_by_uuid,
-        api::metadata::metadata_get_game_versions,
-        api::metadata::metadata_get_fabric_versions,
-        api::metadata::metadata_get_forge_versions,
-        api::metadata::metadata_get_quilt_versions,
-        api::logs::logs_get_logs,
-        api::logs::logs_get_logs_by_datetime,
-        api::logs::logs_get_stdout_by_datetime,
-        api::logs::logs_get_stderr_by_datetime,
-        api::logs::logs_delete_logs,
-        api::logs::logs_delete_logs_by_datetime,
-        api::utils::show_in_folder,
-        api::utils::should_disable_mouseover,
     ]);
 
     builder
->>>>>>> 84d731b6
         .run(tauri::generate_context!())
         .expect("error while running tauri application");
 
