#![cfg_attr(
    all(not(debug_assertions), target_os = "windows"),
    windows_subsystem = "windows"
)]

use theseus::prelude::*;

use tauri::Manager;

mod api;
mod error;
mod logger;

// Should be called in launcher initialization
#[tauri::command]
async fn initialize_state(app: tauri::AppHandle) -> api::Result<()> {
    theseus::EventState::init(app).await?;
    State::get().await?;
    State::update();
    Ok(())
}

#[tauri::command]
fn is_dev() -> bool {
    cfg!(debug_assertions)
}

#[derive(Clone, serde::Serialize)]
struct Payload {
    args: Vec<String>,
    cwd: String,
}

// if Tauri app is called with arguments, then those arguments will be treated as commands
// ie: deep links or filepaths for .mrpacks
fn main() {
<<<<<<< HEAD
    tauri_plugin_deep_link::prepare("com.modrinth.theseus");

    let client = sentry::init("https://19a14416dafc4b4a858fa1a38db3b704@o485889.ingest.sentry.io/4505349067374592");
    let _guard = sentry_rust_minidump::init(&client);
=======
    //let client = sentry::init("https://19a14416dafc4b4a858fa1a38db3b704@o485889.ingest.sentry.io/4505349067374592");

    //let _guard = sentry_rust_minidump::init(&client);
>>>>>>> 7591cb89
    /*
        tracing is set basd on the environment variable RUST_LOG=xxx, depending on the amount of logs to show
            ERROR > WARN > INFO > DEBUG > TRACE
        eg. RUST_LOG=info will show info, warn, and error logs
            RUST_LOG="theseus=trace" will show *all* messages but from theseus only (and not dependencies using similar crates)
            RUST_LOG="theseus=trace" will show *all* messages but from theseus only (and not dependencies using similar crates)

        Error messages returned to Tauri will display as traced error logs if they return an error.
        This will also include an attached span trace if the error is from a tracing error, and the level is set to info, debug, or trace

        on unix:
            RUST_LOG="theseus=trace" {run command}

    */
    let _log_guard = logger::start_logger();

    tracing::info!("Initialized tracing subscriber. Loading Modrinth App!");

    let mut builder = tauri::Builder::default()
        .plugin(tauri_plugin_single_instance::init(|app, argv, cwd| {
            app.emit_all("single-instance", Payload { args: argv, cwd })
                .unwrap();
        }))
        .plugin(tauri_plugin_window_state::Builder::default().build())
        .setup(|_app| {
            tauri_plugin_deep_link::register("modrinth", |request: String| {
                tauri::async_runtime::spawn(api::utils::handle_command(
                    request,
                ));
            })
            .unwrap();

            Ok(())
        });

    #[cfg(not(target_os = "macos"))]
    {
        builder = builder.setup(|app| {
            let win = app.get_window("main").unwrap();
            win.set_decorations(false).unwrap();
            Ok(())
        })
    }

    #[cfg(not(target_os = "linux"))]
    {
        use window_shadows::set_shadow;

        builder = builder.setup(|app| {
            let win = app.get_window("main").unwrap();
            set_shadow(&win, true).unwrap();
            Ok(())
        });
    }

    #[cfg(target_os = "macos")]
    {
        use tauri::WindowEvent;

        builder = builder
            .setup(|app| {
                use api::window_ext::WindowExt;
                let win = app.get_window("main").unwrap();
                win.set_transparent_titlebar(true);
                win.position_traffic_lights(9.0, 16.0);
                Ok(())
            })
            .on_window_event(|e| {
                use api::window_ext::WindowExt;
                if let WindowEvent::Resized(..) = e.event() {
                    let win = e.window();
                    win.position_traffic_lights(9.0, 16.0);
                }
            })
    }
    let builder = builder
        .plugin(api::auth::init())
        .plugin(api::logs::init())
        .plugin(api::jre::init())
        .plugin(api::metadata::init())
        .plugin(api::pack::init())
        .plugin(api::process::init())
        .plugin(api::profile::init())
        .plugin(api::profile_create::init())
        .plugin(api::settings::init())
        .plugin(api::tags::init())
        .plugin(api::utils::init())
        .invoke_handler(tauri::generate_handler![initialize_state, is_dev]);

    builder
        .run(tauri::generate_context!())
        .expect("error while running tauri application");
}<|MERGE_RESOLUTION|>--- conflicted
+++ resolved
@@ -34,16 +34,10 @@
 // if Tauri app is called with arguments, then those arguments will be treated as commands
 // ie: deep links or filepaths for .mrpacks
 fn main() {
-<<<<<<< HEAD
     tauri_plugin_deep_link::prepare("com.modrinth.theseus");
 
-    let client = sentry::init("https://19a14416dafc4b4a858fa1a38db3b704@o485889.ingest.sentry.io/4505349067374592");
-    let _guard = sentry_rust_minidump::init(&client);
-=======
     //let client = sentry::init("https://19a14416dafc4b4a858fa1a38db3b704@o485889.ingest.sentry.io/4505349067374592");
-
     //let _guard = sentry_rust_minidump::init(&client);
->>>>>>> 7591cb89
     /*
         tracing is set basd on the environment variable RUST_LOG=xxx, depending on the amount of logs to show
             ERROR > WARN > INFO > DEBUG > TRACE
