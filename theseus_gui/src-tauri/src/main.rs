--- conflicted
+++ resolved
@@ -6,12 +6,9 @@
 use theseus::prelude::*;
 
 use tauri::Manager;
-<<<<<<< HEAD
-=======
 
 use tracing_error::ErrorLayer;
 use tracing_subscriber::EnvFilter;
->>>>>>> 3f468820
 
 mod api;
 mod error;
@@ -26,8 +23,6 @@
     Ok(())
 }
 
-<<<<<<< HEAD
-=======
 #[tauri::command]
 fn is_dev() -> bool {
     if cfg!(debug_assertions) {
@@ -37,9 +32,6 @@
     }
 }
 
-use tracing_subscriber::prelude::*;
-
->>>>>>> 3f468820
 #[derive(Clone, serde::Serialize)]
 struct Payload {
     args: Vec<String>,
@@ -49,14 +41,11 @@
 // if Tauri app is called with arguments, then those arguments will be treated as commands
 // ie: deep links or filepaths for .mrpacks
 fn main() {
-<<<<<<< HEAD
     tauri_plugin_deep_link::prepare("com.modrinth.theseus");
 
-=======
     let client = sentry::init("https://19a14416dafc4b4a858fa1a38db3b704@o485889.ingest.sentry.io/4505349067374592");
 
     let _guard = sentry_rust_minidump::init(&client);
->>>>>>> 3f468820
     /*
         tracing is set basd on the environment variable RUST_LOG=xxx, depending on the amount of logs to show
             ERROR > WARN > INFO > DEBUG > TRACE
@@ -73,15 +62,21 @@
     */
     let _guard = logger::start_logger();
 
-    tracing::info!("Initialized tracing subscriber. Loading Modrinth App!");
+    let subscriber = tracing_subscriber::registry()
+        .with(tracing_subscriber::fmt::layer())
+        .with(filter)
+        .with(ErrorLayer::default());
+
+    tracing::subscriber::set_global_default(subscriber)
+        .expect("setting default subscriber failed");
 
     let mut builder = tauri::Builder::default()
         .plugin(tauri_plugin_single_instance::init(|app, argv, cwd| {
             app.emit_all("single-instance", Payload { args: argv, cwd })
                 .unwrap();
         }))
-<<<<<<< HEAD
-        .plugin(tauri_plugin_window_state::Builder::default().build())
+        .plugin(tauri_plugin_window_state::Builder::default().build());
+
         .setup(|_app| {
             tauri_plugin_deep_link::register("modrinth", |request: String| {
                 tauri::async_runtime::spawn(api::utils::handle_command(
@@ -92,86 +87,6 @@
 
             Ok(())
         })
-        .invoke_handler(tauri::generate_handler![
-            initialize_state,
-            api::progress_bars_list,
-            api::check_safe_loading_bars,
-            api::profile_create::profile_create_empty,
-            api::profile_create::profile_create,
-            api::profile::profile_remove,
-            api::profile::profile_get,
-            api::profile::profile_get_optimal_jre_key,
-            api::profile::profile_list,
-            api::profile::profile_install,
-            api::profile::profile_update_all,
-            api::profile::profile_update_project,
-            api::profile::profile_add_project_from_version,
-            api::profile::profile_add_project_from_path,
-            api::profile::profile_toggle_disable_project,
-            api::profile::profile_remove_project,
-            api::profile::profile_run,
-            api::profile::profile_run_wait,
-            api::profile::profile_run_credentials,
-            api::profile::profile_run_wait_credentials,
-            api::profile::profile_edit,
-            api::profile::profile_edit_icon,
-            api::profile::profile_check_installed,
-            api::pack::pack_install_version_id,
-            api::pack::pack_install_file,
-            api::auth::auth_authenticate_begin_flow,
-            api::auth::auth_authenticate_await_completion,
-            api::auth::auth_cancel_flow,
-            api::auth::auth_refresh,
-            api::auth::auth_remove_user,
-            api::auth::auth_has_user,
-            api::auth::auth_users,
-            api::auth::auth_get_user,
-            api::tags::tags_get_categories,
-            api::tags::tags_get_donation_platforms,
-            api::tags::tags_get_game_versions,
-            api::tags::tags_get_loaders,
-            api::tags::tags_get_report_types,
-            api::tags::tags_get_tag_bundle,
-            api::settings::settings_get,
-            api::settings::settings_set,
-            api::settings::settings_await_settings_sync,
-            api::jre::jre_get_all_jre,
-            api::jre::jre_autodetect_java_globals,
-            api::jre::jre_find_jre_18plus_jres,
-            api::jre::jre_find_jre_17_jres,
-            api::jre::jre_find_jre_8_jres,
-            api::jre::jre_validate_globals,
-            api::jre::jre_get_jre,
-            api::jre::jre_auto_install_java,
-            api::jre::jre_get_max_memory,
-            api::process::process_get_all_uuids,
-            api::process::process_get_all_running_uuids,
-            api::process::process_get_uuids_by_profile_path,
-            api::process::process_get_all_running_profile_paths,
-            api::process::process_get_all_running_profiles,
-            api::process::process_get_exit_status_by_uuid,
-            api::process::process_has_finished_by_uuid,
-            api::process::process_get_stderr_by_uuid,
-            api::process::process_get_stdout_by_uuid,
-            api::process::process_kill_by_uuid,
-            api::process::process_wait_for_by_uuid,
-            api::metadata::metadata_get_game_versions,
-            api::metadata::metadata_get_fabric_versions,
-            api::metadata::metadata_get_forge_versions,
-            api::metadata::metadata_get_quilt_versions,
-            api::logs::logs_get_logs,
-            api::logs::logs_get_logs_by_datetime,
-            api::logs::logs_get_stdout_by_datetime,
-            api::logs::logs_get_stderr_by_datetime,
-            api::logs::logs_delete_logs,
-            api::logs::logs_delete_logs_by_datetime,
-            api::utils::show_in_folder,
-            api::utils::should_disable_mouseover,
-            api::utils::get_opening_command,
-        ])
-=======
-        .plugin(tauri_plugin_window_state::Builder::default().build());
-
     #[cfg(not(target_os = "macos"))]
     {
         builder = builder.setup(|app| {
@@ -217,6 +132,7 @@
         initialize_state,
         is_dev,
         api::progress_bars_list,
+            api::check_safe_loading_bars,
         api::profile_create::profile_create_empty,
         api::profile_create::profile_create,
         api::profile::profile_remove,
@@ -255,6 +171,7 @@
         api::tags::tags_get_tag_bundle,
         api::settings::settings_get,
         api::settings::settings_set,
+            api::settings::settings_await_settings_sync,
         api::jre::jre_get_all_jre,
         api::jre::jre_autodetect_java_globals,
         api::jre::jre_find_jre_18plus_jres,
@@ -285,10 +202,10 @@
         api::logs::logs_delete_logs_by_datetime,
         api::utils::show_in_folder,
         api::utils::should_disable_mouseover,
+            api::utils::get_opening_command,
     ]);
 
     builder
->>>>>>> 3f468820
         .run(tauri::generate_context!())
         .expect("error while running tauri application");
 }