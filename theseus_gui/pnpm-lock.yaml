lockfileVersion: '6.0'

dependencies:
  '@tauri-apps/api':
    specifier: ^1.3.0
    version: 1.3.0
  dayjs:
    specifier: ^1.11.7
    version: 1.11.7
  floating-vue:
    specifier: ^2.0.0-beta.20
    version: 2.0.0-beta.20(vue@3.3.4)
  ofetch:
    specifier: ^1.0.1
    version: 1.0.1
  omorphia:
<<<<<<< HEAD
    specifier: ^0.4.23
    version: 0.4.23
=======
    specifier: ^0.4.24
    version: 0.4.24
>>>>>>> 3535f0c4
  pinia:
    specifier: ^2.1.3
    version: 2.1.3(vue@3.3.4)
  vite-svg-loader:
    specifier: ^4.0.0
    version: 4.0.0
  vue:
    specifier: ^3.3.4
    version: 3.3.4
  vue-multiselect:
    specifier: ^3.0.0-beta.2
    version: 3.0.0-beta.2
  vue-router:
    specifier: 4.2.1
    version: 4.2.1(vue@3.3.4)

devDependencies:
  '@rollup/plugin-alias':
    specifier: ^4.0.4
    version: 4.0.4
  '@tauri-apps/cli':
    specifier: ^1.3.1
    version: 1.3.1
  '@vitejs/plugin-vue':
    specifier: ^4.2.3
    version: 4.2.3(vite@4.3.9)(vue@3.3.4)
  eslint:
    specifier: ^8.41.0
    version: 8.41.0
  eslint-config-prettier:
    specifier: ^8.8.0
    version: 8.8.0(eslint@8.41.0)
  eslint-plugin-vue:
    specifier: ^9.14.1
    version: 9.14.1(eslint@8.41.0)
  prettier:
    specifier: ^2.8.8
    version: 2.8.8
  sass:
    specifier: ^1.62.1
    version: 1.62.1
  vite:
    specifier: ^4.3.9
    version: 4.3.9(sass@1.62.1)
  vite-plugin-eslint:
    specifier: ^1.8.1
    version: 1.8.1(eslint@8.41.0)(vite@4.3.9)

packages:

  /@babel/helper-string-parser@7.21.5:
    resolution: {integrity: sha512-5pTUx3hAJaZIdW99sJ6ZUUgWq/Y+Hja7TowEnLNMm1VivRgZQL3vpBY3qUACVsvw+yQU6+YgfBVmcbLaZtrA1w==}
    engines: {node: '>=6.9.0'}

  /@babel/helper-validator-identifier@7.19.1:
    resolution: {integrity: sha512-awrNfaMtnHUr653GgGEs++LlAvW6w+DcPrOliSMXWCKo597CwL5Acf/wWdNkf/tfEQE3mjkeD1YOVZOUV/od1w==}
    engines: {node: '>=6.9.0'}

  /@babel/parser@7.22.4:
    resolution: {integrity: sha512-VLLsx06XkEYqBtE5YGPwfSGwfrjnyPP5oiGty3S8pQLFDFLaS8VwWSIxkTXpcvr5zeYLE6+MBNl2npl/YnfofA==}
    engines: {node: '>=6.0.0'}
    hasBin: true
    dependencies:
      '@babel/types': 7.22.4

  /@babel/types@7.22.4:
    resolution: {integrity: sha512-Tx9x3UBHTTsMSW85WB2kphxYQVvrZ/t1FxD88IpSgIjiUJlCm9z+xWIDwyo1vffTwSqteqyznB8ZE9vYYk16zA==}
    engines: {node: '>=6.9.0'}
    dependencies:
      '@babel/helper-string-parser': 7.21.5
      '@babel/helper-validator-identifier': 7.19.1
      to-fast-properties: 2.0.0

  /@esbuild/android-arm64@0.17.19:
    resolution: {integrity: sha512-KBMWvEZooR7+kzY0BtbTQn0OAYY7CsiydT63pVEaPtVYF0hXbUaOyZog37DKxK7NF3XacBJOpYT4adIJh+avxA==}
    engines: {node: '>=12'}
    cpu: [arm64]
    os: [android]
    requiresBuild: true
    dev: true
    optional: true

  /@esbuild/android-arm@0.17.19:
    resolution: {integrity: sha512-rIKddzqhmav7MSmoFCmDIb6e2W57geRsM94gV2l38fzhXMwq7hZoClug9USI2pFRGL06f4IOPHHpFNOkWieR8A==}
    engines: {node: '>=12'}
    cpu: [arm]
    os: [android]
    requiresBuild: true
    dev: true
    optional: true

  /@esbuild/android-x64@0.17.19:
    resolution: {integrity: sha512-uUTTc4xGNDT7YSArp/zbtmbhO0uEEK9/ETW29Wk1thYUJBz3IVnvgEiEwEa9IeLyvnpKrWK64Utw2bgUmDveww==}
    engines: {node: '>=12'}
    cpu: [x64]
    os: [android]
    requiresBuild: true
    dev: true
    optional: true

  /@esbuild/darwin-arm64@0.17.19:
    resolution: {integrity: sha512-80wEoCfF/hFKM6WE1FyBHc9SfUblloAWx6FJkFWTWiCoht9Mc0ARGEM47e67W9rI09YoUxJL68WHfDRYEAvOhg==}
    engines: {node: '>=12'}
    cpu: [arm64]
    os: [darwin]
    requiresBuild: true
    dev: true
    optional: true

  /@esbuild/darwin-x64@0.17.19:
    resolution: {integrity: sha512-IJM4JJsLhRYr9xdtLytPLSH9k/oxR3boaUIYiHkAawtwNOXKE8KoU8tMvryogdcT8AU+Bflmh81Xn6Q0vTZbQw==}
    engines: {node: '>=12'}
    cpu: [x64]
    os: [darwin]
    requiresBuild: true
    dev: true
    optional: true

  /@esbuild/freebsd-arm64@0.17.19:
    resolution: {integrity: sha512-pBwbc7DufluUeGdjSU5Si+P3SoMF5DQ/F/UmTSb8HXO80ZEAJmrykPyzo1IfNbAoaqw48YRpv8shwd1NoI0jcQ==}
    engines: {node: '>=12'}
    cpu: [arm64]
    os: [freebsd]
    requiresBuild: true
    dev: true
    optional: true

  /@esbuild/freebsd-x64@0.17.19:
    resolution: {integrity: sha512-4lu+n8Wk0XlajEhbEffdy2xy53dpR06SlzvhGByyg36qJw6Kpfk7cp45DR/62aPH9mtJRmIyrXAS5UWBrJT6TQ==}
    engines: {node: '>=12'}
    cpu: [x64]
    os: [freebsd]
    requiresBuild: true
    dev: true
    optional: true

  /@esbuild/linux-arm64@0.17.19:
    resolution: {integrity: sha512-ct1Tg3WGwd3P+oZYqic+YZF4snNl2bsnMKRkb3ozHmnM0dGWuxcPTTntAF6bOP0Sp4x0PjSF+4uHQ1xvxfRKqg==}
    engines: {node: '>=12'}
    cpu: [arm64]
    os: [linux]
    requiresBuild: true
    dev: true
    optional: true

  /@esbuild/linux-arm@0.17.19:
    resolution: {integrity: sha512-cdmT3KxjlOQ/gZ2cjfrQOtmhG4HJs6hhvm3mWSRDPtZ/lP5oe8FWceS10JaSJC13GBd4eH/haHnqf7hhGNLerA==}
    engines: {node: '>=12'}
    cpu: [arm]
    os: [linux]
    requiresBuild: true
    dev: true
    optional: true

  /@esbuild/linux-ia32@0.17.19:
    resolution: {integrity: sha512-w4IRhSy1VbsNxHRQpeGCHEmibqdTUx61Vc38APcsRbuVgK0OPEnQ0YD39Brymn96mOx48Y2laBQGqgZ0j9w6SQ==}
    engines: {node: '>=12'}
    cpu: [ia32]
    os: [linux]
    requiresBuild: true
    dev: true
    optional: true

  /@esbuild/linux-loong64@0.17.19:
    resolution: {integrity: sha512-2iAngUbBPMq439a+z//gE+9WBldoMp1s5GWsUSgqHLzLJ9WoZLZhpwWuym0u0u/4XmZ3gpHmzV84PonE+9IIdQ==}
    engines: {node: '>=12'}
    cpu: [loong64]
    os: [linux]
    requiresBuild: true
    dev: true
    optional: true

  /@esbuild/linux-mips64el@0.17.19:
    resolution: {integrity: sha512-LKJltc4LVdMKHsrFe4MGNPp0hqDFA1Wpt3jE1gEyM3nKUvOiO//9PheZZHfYRfYl6AwdTH4aTcXSqBerX0ml4A==}
    engines: {node: '>=12'}
    cpu: [mips64el]
    os: [linux]
    requiresBuild: true
    dev: true
    optional: true

  /@esbuild/linux-ppc64@0.17.19:
    resolution: {integrity: sha512-/c/DGybs95WXNS8y3Ti/ytqETiW7EU44MEKuCAcpPto3YjQbyK3IQVKfF6nbghD7EcLUGl0NbiL5Rt5DMhn5tg==}
    engines: {node: '>=12'}
    cpu: [ppc64]
    os: [linux]
    requiresBuild: true
    dev: true
    optional: true

  /@esbuild/linux-riscv64@0.17.19:
    resolution: {integrity: sha512-FC3nUAWhvFoutlhAkgHf8f5HwFWUL6bYdvLc/TTuxKlvLi3+pPzdZiFKSWz/PF30TB1K19SuCxDTI5KcqASJqA==}
    engines: {node: '>=12'}
    cpu: [riscv64]
    os: [linux]
    requiresBuild: true
    dev: true
    optional: true

  /@esbuild/linux-s390x@0.17.19:
    resolution: {integrity: sha512-IbFsFbxMWLuKEbH+7sTkKzL6NJmG2vRyy6K7JJo55w+8xDk7RElYn6xvXtDW8HCfoKBFK69f3pgBJSUSQPr+4Q==}
    engines: {node: '>=12'}
    cpu: [s390x]
    os: [linux]
    requiresBuild: true
    dev: true
    optional: true

  /@esbuild/linux-x64@0.17.19:
    resolution: {integrity: sha512-68ngA9lg2H6zkZcyp22tsVt38mlhWde8l3eJLWkyLrp4HwMUr3c1s/M2t7+kHIhvMjglIBrFpncX1SzMckomGw==}
    engines: {node: '>=12'}
    cpu: [x64]
    os: [linux]
    requiresBuild: true
    dev: true
    optional: true

  /@esbuild/netbsd-x64@0.17.19:
    resolution: {integrity: sha512-CwFq42rXCR8TYIjIfpXCbRX0rp1jo6cPIUPSaWwzbVI4aOfX96OXY8M6KNmtPcg7QjYeDmN+DD0Wp3LaBOLf4Q==}
    engines: {node: '>=12'}
    cpu: [x64]
    os: [netbsd]
    requiresBuild: true
    dev: true
    optional: true

  /@esbuild/openbsd-x64@0.17.19:
    resolution: {integrity: sha512-cnq5brJYrSZ2CF6c35eCmviIN3k3RczmHz8eYaVlNasVqsNY+JKohZU5MKmaOI+KkllCdzOKKdPs762VCPC20g==}
    engines: {node: '>=12'}
    cpu: [x64]
    os: [openbsd]
    requiresBuild: true
    dev: true
    optional: true

  /@esbuild/sunos-x64@0.17.19:
    resolution: {integrity: sha512-vCRT7yP3zX+bKWFeP/zdS6SqdWB8OIpaRq/mbXQxTGHnIxspRtigpkUcDMlSCOejlHowLqII7K2JKevwyRP2rg==}
    engines: {node: '>=12'}
    cpu: [x64]
    os: [sunos]
    requiresBuild: true
    dev: true
    optional: true

  /@esbuild/win32-arm64@0.17.19:
    resolution: {integrity: sha512-yYx+8jwowUstVdorcMdNlzklLYhPxjniHWFKgRqH7IFlUEa0Umu3KuYplf1HUZZ422e3NU9F4LGb+4O0Kdcaag==}
    engines: {node: '>=12'}
    cpu: [arm64]
    os: [win32]
    requiresBuild: true
    dev: true
    optional: true

  /@esbuild/win32-ia32@0.17.19:
    resolution: {integrity: sha512-eggDKanJszUtCdlVs0RB+h35wNlb5v4TWEkq4vZcmVt5u/HiDZrTXe2bWFQUez3RgNHwx/x4sk5++4NSSicKkw==}
    engines: {node: '>=12'}
    cpu: [ia32]
    os: [win32]
    requiresBuild: true
    dev: true
    optional: true

  /@esbuild/win32-x64@0.17.19:
    resolution: {integrity: sha512-lAhycmKnVOuRYNtRtatQR1LPQf2oYCkRGkSFnseDAKPl8lu5SOsK/e1sXe5a0Pc5kHIHe6P2I/ilntNv2xf3cA==}
    engines: {node: '>=12'}
    cpu: [x64]
    os: [win32]
    requiresBuild: true
    dev: true
    optional: true

  /@eslint-community/eslint-utils@4.4.0(eslint@8.41.0):
    resolution: {integrity: sha512-1/sA4dwrzBAyeUoQ6oxahHKmrZvsnLCg4RfxW3ZFGGmQkSNQPFNLV9CUEFQP1x9EYXHTo5p6xdhZM1Ne9p/AfA==}
    engines: {node: ^12.22.0 || ^14.17.0 || >=16.0.0}
    peerDependencies:
      eslint: ^6.0.0 || ^7.0.0 || >=8.0.0
    dependencies:
      eslint: 8.41.0
      eslint-visitor-keys: 3.4.1
    dev: true

  /@eslint-community/regexpp@4.5.1:
    resolution: {integrity: sha512-Z5ba73P98O1KUYCCJTUeVpja9RcGoMdncZ6T49FCUl2lN38JtCJ+3WgIDBv0AuY4WChU5PmtJmOCTlN6FZTFKQ==}
    engines: {node: ^12.0.0 || ^14.0.0 || >=16.0.0}
    dev: true

  /@eslint/eslintrc@2.0.3:
    resolution: {integrity: sha512-+5gy6OQfk+xx3q0d6jGZZC3f3KzAkXc/IanVxd1is/VIIziRqqt3ongQz0FiTUXqTk0c7aDB3OaFuKnuSoJicQ==}
    engines: {node: ^12.22.0 || ^14.17.0 || >=16.0.0}
    dependencies:
      ajv: 6.12.6
      debug: 4.3.4
      espree: 9.5.2
      globals: 13.20.0
      ignore: 5.2.4
      import-fresh: 3.3.0
      js-yaml: 4.1.0
      minimatch: 3.1.2
      strip-json-comments: 3.1.1
    transitivePeerDependencies:
      - supports-color
    dev: true

  /@eslint/js@8.41.0:
    resolution: {integrity: sha512-LxcyMGxwmTh2lY9FwHPGWOHmYFCZvbrFCBZL4FzSSsxsRPuhrYUg/49/0KDfW8tnIEaEHtfmn6+NPN+1DqaNmA==}
    engines: {node: ^12.22.0 || ^14.17.0 || >=16.0.0}
    dev: true

  /@floating-ui/core@0.3.1:
    resolution: {integrity: sha512-ensKY7Ub59u16qsVIFEo2hwTCqZ/r9oZZFh51ivcLGHfUwTn8l1Xzng8RJUe91H/UP8PeqeBronAGx0qmzwk2g==}
    dev: false

  /@floating-ui/dom@0.1.10:
    resolution: {integrity: sha512-4kAVoogvQm2N0XE0G6APQJuCNuErjOfPW8Ux7DFxh8+AfugWflwVJ5LDlHOwrwut7z/30NUvdtHzQ3zSip4EzQ==}
    dependencies:
      '@floating-ui/core': 0.3.1
    dev: false

  /@humanwhocodes/config-array@0.11.8:
    resolution: {integrity: sha512-UybHIJzJnR5Qc/MsD9Kr+RpO2h+/P1GhOwdiLPXK5TWk5sgTdu88bTD9UP+CKbPPh5Rni1u0GjAdYQLemG8g+g==}
    engines: {node: '>=10.10.0'}
    dependencies:
      '@humanwhocodes/object-schema': 1.2.1
      debug: 4.3.4
      minimatch: 3.1.2
    transitivePeerDependencies:
      - supports-color
    dev: true

  /@humanwhocodes/module-importer@1.0.1:
    resolution: {integrity: sha512-bxveV4V8v5Yb4ncFTT3rPSgZBOpCkjfK0y4oVVVJwIuDVBRMDXrPyXRL988i5ap9m9bnyEEjWfm5WkBmtffLfA==}
    engines: {node: '>=12.22'}
    dev: true

  /@humanwhocodes/object-schema@1.2.1:
    resolution: {integrity: sha512-ZnQMnLV4e7hDlUvw8H+U8ASL02SS2Gn6+9Ac3wGGLIe7+je2AeAOxPY+izIPJDfFDb7eDjev0Us8MO1iFRN8hA==}
    dev: true

  /@jridgewell/sourcemap-codec@1.4.15:
    resolution: {integrity: sha512-eF2rxCRulEKXHTRiDrDy6erMYWqNw4LPdQ8UQA4huuxaQsVeRPFl2oM8oDGxMFhJUWZf9McpLtJasDDZb/Bpeg==}

  /@nodelib/fs.scandir@2.1.5:
    resolution: {integrity: sha512-vq24Bq3ym5HEQm2NKCr3yXDwjc7vTsEThRDnkp2DK9p1uqLR+DHurm/NOTo0KG7HYHU7eppKZj3MyqYuMBf62g==}
    engines: {node: '>= 8'}
    dependencies:
      '@nodelib/fs.stat': 2.0.5
      run-parallel: 1.2.0
    dev: true

  /@nodelib/fs.stat@2.0.5:
    resolution: {integrity: sha512-RkhPPp2zrqDAQA/2jNhnztcPAlv64XdhIp7a7454A5ovI7Bukxgt7MX7udwAu3zg1DcpPU0rz3VV1SeaqvY4+A==}
    engines: {node: '>= 8'}
    dev: true

  /@nodelib/fs.walk@1.2.8:
    resolution: {integrity: sha512-oGB+UxlgWcgQkgwo8GcEGwemoTFt3FIO9ababBmaGwXIoBKZ+GTy0pP185beGg7Llih/NSHSV2XAs1lnznocSg==}
    engines: {node: '>= 8'}
    dependencies:
      '@nodelib/fs.scandir': 2.1.5
      fastq: 1.15.0
    dev: true

  /@rollup/plugin-alias@4.0.4:
    resolution: {integrity: sha512-0CaAY238SMtYAWEXXptWSR8iz8NYZnH7zNBKuJ14xFJSGwLtPgjvXYsoApAHfzYXXH1ejxpVw7WlHss3zhh9SQ==}
    engines: {node: '>=14.0.0'}
    peerDependencies:
      rollup: ^1.20.0||^2.0.0||^3.0.0
    peerDependenciesMeta:
      rollup:
        optional: true
    dependencies:
      slash: 4.0.0
    dev: true

  /@rollup/pluginutils@4.2.1:
    resolution: {integrity: sha512-iKnFXr7NkdZAIHiIWE+BX5ULi/ucVFYWD6TbAV+rZctiRTY2PL6tsIKhoIOaoskiWAkgu+VsbXgUVDNLHf+InQ==}
    engines: {node: '>= 8.0.0'}
    dependencies:
      estree-walker: 2.0.2
      picomatch: 2.3.1
    dev: true

  /@tauri-apps/api@1.3.0:
    resolution: {integrity: sha512-AH+3FonkKZNtfRtGrObY38PrzEj4d+1emCbwNGu0V2ENbXjlLHMZQlUh+Bhu/CRmjaIwZMGJ3yFvWaZZgTHoog==}
    engines: {node: '>= 14.6.0', npm: '>= 6.6.0', yarn: '>= 1.19.1'}
    dev: false

  /@tauri-apps/cli-darwin-arm64@1.3.1:
    resolution: {integrity: sha512-QlepYVPgOgspcwA/u4kGG4ZUijlXfdRtno00zEy+LxinN/IRXtk+6ErVtsmoLi1ZC9WbuMwzAcsRvqsD+RtNAg==}
    engines: {node: '>= 10'}
    cpu: [arm64]
    os: [darwin]
    requiresBuild: true
    dev: true
    optional: true

  /@tauri-apps/cli-darwin-x64@1.3.1:
    resolution: {integrity: sha512-fKcAUPVFO3jfDKXCSDGY0MhZFF/wDtx3rgFnogWYu4knk38o9RaqRkvMvqJhLYPuWaEM5h6/z1dRrr9KKCbrVg==}
    engines: {node: '>= 10'}
    cpu: [x64]
    os: [darwin]
    requiresBuild: true
    dev: true
    optional: true

  /@tauri-apps/cli-linux-arm-gnueabihf@1.3.1:
    resolution: {integrity: sha512-+4H0dv8ltJHYu/Ma1h9ixUPUWka9EjaYa8nJfiMsdCI4LJLNE6cPveE7RmhZ59v9GW1XB108/k083JUC/OtGvA==}
    engines: {node: '>= 10'}
    cpu: [arm]
    os: [linux]
    requiresBuild: true
    dev: true
    optional: true

  /@tauri-apps/cli-linux-arm64-gnu@1.3.1:
    resolution: {integrity: sha512-Pj3odVO1JAxLjYmoXKxcrpj/tPxcA8UP8N06finhNtBtBaxAjrjjxKjO4968KB0BUH7AASIss9EL4Tr0FGnDuw==}
    engines: {node: '>= 10'}
    cpu: [arm64]
    os: [linux]
    requiresBuild: true
    dev: true
    optional: true

  /@tauri-apps/cli-linux-arm64-musl@1.3.1:
    resolution: {integrity: sha512-tA0JdDLPFaj42UDIVcF2t8V0tSha40rppcmAR/MfQpTCxih6399iMjwihz9kZE1n4b5O4KTq9GliYo50a8zYlQ==}
    engines: {node: '>= 10'}
    cpu: [arm64]
    os: [linux]
    requiresBuild: true
    dev: true
    optional: true

  /@tauri-apps/cli-linux-x64-gnu@1.3.1:
    resolution: {integrity: sha512-FDU+Mnvk6NLkqQimcNojdKpMN4Y3W51+SQl+NqG9AFCWprCcSg62yRb84751ujZuf2MGT8HQOfmd0i77F4Q3tQ==}
    engines: {node: '>= 10'}
    cpu: [x64]
    os: [linux]
    requiresBuild: true
    dev: true
    optional: true

  /@tauri-apps/cli-linux-x64-musl@1.3.1:
    resolution: {integrity: sha512-MpO3akXFmK8lZYEbyQRDfhdxz1JkTBhonVuz5rRqxwA7gnGWHa1aF1+/2zsy7ahjB2tQ9x8DDFDMdVE20o9HrA==}
    engines: {node: '>= 10'}
    cpu: [x64]
    os: [linux]
    requiresBuild: true
    dev: true
    optional: true

  /@tauri-apps/cli-win32-ia32-msvc@1.3.1:
    resolution: {integrity: sha512-9Boeo3K5sOrSBAZBuYyGkpV2RfnGQz3ZhGJt4hE6P+HxRd62lS6+qDKAiw1GmkZ0l1drc2INWrNeT50gwOKwIQ==}
    engines: {node: '>= 10'}
    cpu: [ia32]
    os: [win32]
    requiresBuild: true
    dev: true
    optional: true

  /@tauri-apps/cli-win32-x64-msvc@1.3.1:
    resolution: {integrity: sha512-wMrTo91hUu5CdpbElrOmcZEoJR4aooTG+fbtcc87SMyPGQy1Ux62b+ZdwLvL1sVTxnIm//7v6QLRIWGiUjCPwA==}
    engines: {node: '>= 10'}
    cpu: [x64]
    os: [win32]
    requiresBuild: true
    dev: true
    optional: true

  /@tauri-apps/cli@1.3.1:
    resolution: {integrity: sha512-o4I0JujdITsVRm3/0spfJX7FcKYrYV1DXJqzlWIn6IY25/RltjU6qbC1TPgVww3RsRX63jyVUTcWpj5wwFl+EQ==}
    engines: {node: '>= 10'}
    hasBin: true
    optionalDependencies:
      '@tauri-apps/cli-darwin-arm64': 1.3.1
      '@tauri-apps/cli-darwin-x64': 1.3.1
      '@tauri-apps/cli-linux-arm-gnueabihf': 1.3.1
      '@tauri-apps/cli-linux-arm64-gnu': 1.3.1
      '@tauri-apps/cli-linux-arm64-musl': 1.3.1
      '@tauri-apps/cli-linux-x64-gnu': 1.3.1
      '@tauri-apps/cli-linux-x64-musl': 1.3.1
      '@tauri-apps/cli-win32-ia32-msvc': 1.3.1
      '@tauri-apps/cli-win32-x64-msvc': 1.3.1
    dev: true

  /@trysound/sax@0.2.0:
    resolution: {integrity: sha512-L7z9BgrNEcYyUYtF+HaEfiS5ebkh9jXqbszz7pC0hRBPaatV0XjSD3+eHrpqFemQfgwiFF0QPIarnIihIDn7OA==}
    engines: {node: '>=10.13.0'}
    dev: false

  /@types/eslint@8.40.0:
    resolution: {integrity: sha512-nbq2mvc/tBrK9zQQuItvjJl++GTN5j06DaPtp3hZCpngmG6Q3xoyEmd0TwZI0gAy/G1X0zhGBbr2imsGFdFV0g==}
    dependencies:
      '@types/estree': 1.0.1
      '@types/json-schema': 7.0.12
    dev: true

  /@types/estree@1.0.1:
    resolution: {integrity: sha512-LG4opVs2ANWZ1TJoKc937iMmNstM/d0ae1vNbnBvBhqCSezgVUOzcLCqbI5elV8Vy6WKwKjaqR+zO9VKirBBCA==}
    dev: true

  /@types/json-schema@7.0.12:
    resolution: {integrity: sha512-Hr5Jfhc9eYOQNPYO5WLDq/n4jqijdHNlDXjuAQkkt+mWdQR+XJToOHrsD4cPaMXpn6KO7y2+wM8AZEs8VpBLVA==}
    dev: true

  /@vitejs/plugin-vue@4.2.3(vite@4.3.9)(vue@3.3.4):
    resolution: {integrity: sha512-R6JDUfiZbJA9cMiguQ7jxALsgiprjBeHL5ikpXfJCH62pPHtI+JdJ5xWj6Ev73yXSlYl86+blXn1kZHQ7uElxw==}
    engines: {node: ^14.18.0 || >=16.0.0}
    peerDependencies:
      vite: ^4.0.0
      vue: ^3.2.25
    dependencies:
      vite: 4.3.9(sass@1.62.1)
      vue: 3.3.4
    dev: true

  /@vue/compiler-core@3.3.4:
    resolution: {integrity: sha512-cquyDNvZ6jTbf/+x+AgM2Arrp6G4Dzbb0R64jiG804HRMfRiFXWI6kqUVqZ6ZR0bQhIoQjB4+2bhNtVwndW15g==}
    dependencies:
      '@babel/parser': 7.22.4
      '@vue/shared': 3.3.4
      estree-walker: 2.0.2
      source-map-js: 1.0.2

  /@vue/compiler-dom@3.3.4:
    resolution: {integrity: sha512-wyM+OjOVpuUukIq6p5+nwHYtj9cFroz9cwkfmP9O1nzH68BenTTv0u7/ndggT8cIQlnBeOo6sUT/gvHcIkLA5w==}
    dependencies:
      '@vue/compiler-core': 3.3.4
      '@vue/shared': 3.3.4

  /@vue/compiler-sfc@3.3.4:
    resolution: {integrity: sha512-6y/d8uw+5TkCuzBkgLS0v3lSM3hJDntFEiUORM11pQ/hKvkhSKZrXW6i69UyXlJQisJxuUEJKAWEqWbWsLeNKQ==}
    dependencies:
      '@babel/parser': 7.22.4
      '@vue/compiler-core': 3.3.4
      '@vue/compiler-dom': 3.3.4
      '@vue/compiler-ssr': 3.3.4
      '@vue/reactivity-transform': 3.3.4
      '@vue/shared': 3.3.4
      estree-walker: 2.0.2
      magic-string: 0.30.0
      postcss: 8.4.24
      source-map-js: 1.0.2

  /@vue/compiler-ssr@3.3.4:
    resolution: {integrity: sha512-m0v6oKpup2nMSehwA6Uuu+j+wEwcy7QmwMkVNVfrV9P2qE5KshC6RwOCq8fjGS/Eak/uNb8AaWekfiXxbBB6gQ==}
    dependencies:
      '@vue/compiler-dom': 3.3.4
      '@vue/shared': 3.3.4

  /@vue/devtools-api@6.5.0:
    resolution: {integrity: sha512-o9KfBeaBmCKl10usN4crU53fYtC1r7jJwdGKjPT24t348rHxgfpZ0xL3Xm/gLUYnc0oTp8LAmrxOeLyu6tbk2Q==}
    dev: false

  /@vue/reactivity-transform@3.3.4:
    resolution: {integrity: sha512-MXgwjako4nu5WFLAjpBnCj/ieqcjE2aJBINUNQzkZQfzIZA4xn+0fV1tIYBJvvva3N3OvKGofRLvQIwEQPpaXw==}
    dependencies:
      '@babel/parser': 7.22.4
      '@vue/compiler-core': 3.3.4
      '@vue/shared': 3.3.4
      estree-walker: 2.0.2
      magic-string: 0.30.0

  /@vue/reactivity@3.3.4:
    resolution: {integrity: sha512-kLTDLwd0B1jG08NBF3R5rqULtv/f8x3rOFByTDz4J53ttIQEDmALqKqXY0J+XQeN0aV2FBxY8nJDf88yvOPAqQ==}
    dependencies:
      '@vue/shared': 3.3.4

  /@vue/runtime-core@3.3.4:
    resolution: {integrity: sha512-R+bqxMN6pWO7zGI4OMlmvePOdP2c93GsHFM/siJI7O2nxFRzj55pLwkpCedEY+bTMgp5miZ8CxfIZo3S+gFqvA==}
    dependencies:
      '@vue/reactivity': 3.3.4
      '@vue/shared': 3.3.4

  /@vue/runtime-dom@3.3.4:
    resolution: {integrity: sha512-Aj5bTJ3u5sFsUckRghsNjVTtxZQ1OyMWCr5dZRAPijF/0Vy4xEoRCwLyHXcj4D0UFbJ4lbx3gPTgg06K/GnPnQ==}
    dependencies:
      '@vue/runtime-core': 3.3.4
      '@vue/shared': 3.3.4
      csstype: 3.1.2

  /@vue/server-renderer@3.3.4(vue@3.3.4):
    resolution: {integrity: sha512-Q6jDDzR23ViIb67v+vM1Dqntu+HUexQcsWKhhQa4ARVzxOY2HbC7QRW/ggkDBd5BU+uM1sV6XOAP0b216o34JQ==}
    peerDependencies:
      vue: 3.3.4
    dependencies:
      '@vue/compiler-ssr': 3.3.4
      '@vue/shared': 3.3.4
      vue: 3.3.4

  /@vue/shared@3.3.4:
    resolution: {integrity: sha512-7OjdcV8vQ74eiz1TZLzZP4JwqM5fA94K6yntPS5Z25r9HDuGNzaGdgvwKYq6S+MxwF0TFRwe50fIR/MYnakdkQ==}

  /acorn-jsx@5.3.2(acorn@8.8.2):
    resolution: {integrity: sha512-rq9s+JNhf0IChjtDXxllJ7g41oZk5SlXtp0LHwyA5cejwn7vKmKp4pPri6YEePv2PU65sAsegbXtIinmDFDXgQ==}
    peerDependencies:
      acorn: ^6.0.0 || ^7.0.0 || ^8.0.0
    dependencies:
      acorn: 8.8.2
    dev: true

  /acorn@8.8.2:
    resolution: {integrity: sha512-xjIYgE8HBrkpd/sJqOGNspf8uHG+NOHGOw6a/Urj8taM2EXfdNAH2oFcPeIFfsv3+kz/mJrS5VuMqbNLjCa2vw==}
    engines: {node: '>=0.4.0'}
    hasBin: true
    dev: true

  /ajv@6.12.6:
    resolution: {integrity: sha512-j3fVLgvTo527anyYyJOGTYJbG+vnnQYvE0m5mmkc1TK+nxAppkCLMIL0aZ4dblVCNoGShhm+kzE4ZUykBoMg4g==}
    dependencies:
      fast-deep-equal: 3.1.3
      fast-json-stable-stringify: 2.1.0
      json-schema-traverse: 0.4.1
      uri-js: 4.4.1
    dev: true

  /ansi-regex@5.0.1:
    resolution: {integrity: sha512-quJQXlTSUGL2LH9SUXo8VwsY4soanhgo6LNSm84E1LBcE8s3O0wpdiRzyR9z/ZZJMlMWv37qOOb9pdJlMUEKFQ==}
    engines: {node: '>=8'}
    dev: true

  /ansi-styles@4.3.0:
    resolution: {integrity: sha512-zbB9rCJAT1rbjiVDb2hqKFHNYLxgtk8NURxZ3IZwD3F6NtxbXZQCnnSi1Lkx+IDohdPlFp222wVALIheZJQSEg==}
    engines: {node: '>=8'}
    dependencies:
      color-convert: 2.0.1
    dev: true

  /anymatch@3.1.3:
    resolution: {integrity: sha512-KMReFUr0B4t+D+OBkjR3KYqvocp2XaSzO55UcB6mgQMd3KbcE+mWTyvVV7D/zsdEbNnV6acZUutkiHQXvTr1Rw==}
    engines: {node: '>= 8'}
    dependencies:
      normalize-path: 3.0.0
      picomatch: 2.3.1
    dev: true

  /argparse@2.0.1:
    resolution: {integrity: sha512-8+9WqebbFzpX9OR+Wa6O29asIogeRMzcGtAINdpMHHyAg10f05aSFVBbcEqGf/PXw1EjAZ+q2/bEBg3DvurK3Q==}

  /balanced-match@1.0.2:
    resolution: {integrity: sha512-3oSeUO0TMV67hN1AmbXsK4yaqU7tjiHlbxRDZOpH0KW9+CeX4bRAaX0Anxt0tx2MrpRpWwQaPwIlISEJhYU5Pw==}
    dev: true

  /binary-extensions@2.2.0:
    resolution: {integrity: sha512-jDctJ/IVQbZoJykoeHbhXpOlNBqGNcwXJKJog42E5HDPUwQTSdjCHdihjj0DlnheQ7blbT6dHOafNAiS8ooQKA==}
    engines: {node: '>=8'}
    dev: true

  /boolbase@1.0.0:
    resolution: {integrity: sha512-JZOSA7Mo9sNGB8+UjSgzdLtokWAky1zbztM3WRLCbZ70/3cTANmQmOdR7y2g+J0e2WXywy1yS468tY+IruqEww==}

  /brace-expansion@1.1.11:
    resolution: {integrity: sha512-iCuPHDFgrHX7H2vEI/5xpz07zSHB00TpugqhmYtVmMO6518mCuRMoOYFldEBl0g187ufozdaHgWKcYFb61qGiA==}
    dependencies:
      balanced-match: 1.0.2
      concat-map: 0.0.1
    dev: true

  /braces@3.0.2:
    resolution: {integrity: sha512-b8um+L1RzM3WDSzvhm6gIz1yfTbBt6YTlcEKAvsmqCZZFw46z626lVj9j1yEPW33H5H+lBQpZMP1k8l+78Ha0A==}
    engines: {node: '>=8'}
    dependencies:
      fill-range: 7.0.1
    dev: true

  /callsites@3.1.0:
    resolution: {integrity: sha512-P8BjAsXvZS+VIDUI11hHCQEv74YT67YUi5JJFNWIqL235sBmjX4+qx9Muvls5ivyNENctx46xQLQ3aTuE7ssaQ==}
    engines: {node: '>=6'}
    dev: true

  /chalk@4.1.2:
    resolution: {integrity: sha512-oKnbhFyRIXpUuez8iBMmyEa4nbj4IOQyuhc/wy9kY7/WVPcwIO9VA668Pu8RkO7+0G76SLROeyw9CpQ061i4mA==}
    engines: {node: '>=10'}
    dependencies:
      ansi-styles: 4.3.0
      supports-color: 7.2.0
    dev: true

  /chokidar@3.5.3:
    resolution: {integrity: sha512-Dr3sfKRP6oTcjf2JmUmFJfeVMvXBdegxB0iVQ5eb2V10uFJUCAS8OByZdVAyVb8xXNz3GjjTgj9kLWsZTqE6kw==}
    engines: {node: '>= 8.10.0'}
    dependencies:
      anymatch: 3.1.3
      braces: 3.0.2
      glob-parent: 5.1.2
      is-binary-path: 2.1.0
      is-glob: 4.0.3
      normalize-path: 3.0.0
      readdirp: 3.6.0
    optionalDependencies:
      fsevents: 2.3.2
    dev: true

  /color-convert@2.0.1:
    resolution: {integrity: sha512-RRECPsj7iu/xb5oKYcsFHSppFNnsj/52OVTRKb4zP5onXwVF3zVmmToNcOfGC+CRDpfK/U584fMg38ZHCaElKQ==}
    engines: {node: '>=7.0.0'}
    dependencies:
      color-name: 1.1.4
    dev: true

  /color-name@1.1.4:
    resolution: {integrity: sha512-dOy+3AuW3a2wNbZHIuMZpTcgjGuLU/uBL/ubcZF9OXbDo8ff4O8yVp5Bf0efS8uEoYo5q4Fx7dY9OgQGXgAsQA==}
    dev: true

  /commander@2.20.3:
    resolution: {integrity: sha512-GpVkmM8vF2vQUkj2LvZmD35JxeJOLCwJ9cUkugyk2nuhbv3+mJvpLYYt+0+USMxE+oj+ey/lJEnhZw75x/OMcQ==}
    dev: false

  /commander@7.2.0:
    resolution: {integrity: sha512-QrWXB+ZQSVPmIWIhtEO9H+gwHaMGYiF5ChvoJ+K9ZGHG/sVsa6yiesAD1GC/x46sET00Xlwo1u49RVVVzvcSkw==}
    engines: {node: '>= 10'}
    dev: false

  /concat-map@0.0.1:
    resolution: {integrity: sha512-/Srv4dswyQNBfohGpz9o6Yb3Gz3SrUDqBH5rTuhGR7ahtlbYKnVxw2bCFMRljaA7EXHaXZ8wsHdodFvbkhKmqg==}
    dev: true

  /cross-spawn@7.0.3:
    resolution: {integrity: sha512-iRDPJKUPVEND7dHPO8rkbOnPpyDygcDFtWjpeWNCgy8WP2rXcxXL8TskReQl6OrB2G7+UJrags1q15Fudc7G6w==}
    engines: {node: '>= 8'}
    dependencies:
      path-key: 3.1.1
      shebang-command: 2.0.0
      which: 2.0.2
    dev: true

  /css-select@5.1.0:
    resolution: {integrity: sha512-nwoRF1rvRRnnCqqY7updORDsuqKzqYJ28+oSMaJMMgOauh3fvwHqMS7EZpIPqK8GL+g9mKxF1vP/ZjSeNjEVHg==}
    dependencies:
      boolbase: 1.0.0
      css-what: 6.1.0
      domhandler: 5.0.3
      domutils: 3.1.0
      nth-check: 2.1.1
    dev: false

  /css-tree@2.2.1:
    resolution: {integrity: sha512-OA0mILzGc1kCOCSJerOeqDxDQ4HOh+G8NbOJFOTgOCzpw7fCBubk0fEyxp8AgOL/jvLgYA/uV0cMbe43ElF1JA==}
    engines: {node: ^10 || ^12.20.0 || ^14.13.0 || >=15.0.0, npm: '>=7.0.0'}
    dependencies:
      mdn-data: 2.0.28
      source-map-js: 1.0.2
    dev: false

  /css-tree@2.3.1:
    resolution: {integrity: sha512-6Fv1DV/TYw//QF5IzQdqsNDjx/wc8TrMBZsqjL9eW01tWb7R7k/mq+/VXfJCl7SoD5emsJop9cOByJZfs8hYIw==}
    engines: {node: ^10 || ^12.20.0 || ^14.13.0 || >=15.0.0}
    dependencies:
      mdn-data: 2.0.30
      source-map-js: 1.0.2
    dev: false

  /css-what@6.1.0:
    resolution: {integrity: sha512-HTUrgRJ7r4dsZKU6GjmpfRK1O76h97Z8MfS1G0FozR+oF2kG6Vfe8JE6zwrkbxigziPHinCJ+gCPjA9EaBDtRw==}
    engines: {node: '>= 6'}
    dev: false

  /cssesc@3.0.0:
    resolution: {integrity: sha512-/Tb/JcjK111nNScGob5MNtsntNM1aCNUDipB/TkwZFhyDrrE47SOx/18wF2bbjgc3ZzCSKW1T5nt5EbFoAz/Vg==}
    engines: {node: '>=4'}
    hasBin: true
    dev: true

  /cssfilter@0.0.10:
    resolution: {integrity: sha512-FAaLDaplstoRsDR8XGYH51znUN0UY7nMc6Z9/fvE8EXGwvJE9hu7W2vHwx1+bd6gCYnln9nLbzxFTrcO9YQDZw==}
    dev: false

  /csso@5.0.5:
    resolution: {integrity: sha512-0LrrStPOdJj+SPCCrGhzryycLjwcgUSHBtxNA8aIDxf0GLsRh1cKYhB00Gd1lDOS4yGH69+SNn13+TWbVHETFQ==}
    engines: {node: ^10 || ^12.20.0 || ^14.13.0 || >=15.0.0, npm: '>=7.0.0'}
    dependencies:
      css-tree: 2.2.1
    dev: false

  /csstype@3.1.2:
    resolution: {integrity: sha512-I7K1Uu0MBPzaFKg4nI5Q7Vs2t+3gWWW648spaF+Rg7pI9ds18Ugn+lvg4SHczUdKlHI5LWBXyqfS8+DufyBsgQ==}

  /dayjs@1.11.7:
    resolution: {integrity: sha512-+Yw9U6YO5TQohxLcIkrXBeY73WP3ejHWVvx8XCk3gxvQDCTEmS48ZrSZCKciI7Bhl/uCMyxYtE9UqRILmFphkQ==}
    dev: false

  /debug@4.3.4:
    resolution: {integrity: sha512-PRWFHuSU3eDtQJPvnNY7Jcket1j0t5OuOsFzPPzsekD52Zl8qUfFIPEiswXqIvHWGVHOgX+7G/vCNNhehwxfkQ==}
    engines: {node: '>=6.0'}
    peerDependencies:
      supports-color: '*'
    peerDependenciesMeta:
      supports-color:
        optional: true
    dependencies:
      ms: 2.1.2
    dev: true

  /deep-is@0.1.4:
    resolution: {integrity: sha512-oIPzksmTg4/MriiaYGO+okXDT7ztn/w3Eptv/+gSIdMdKsJo0u4CfYNFJPy+4SKMuCqGw2wxnA+URMg3t8a/bQ==}
    dev: true

  /destr@1.2.2:
    resolution: {integrity: sha512-lrbCJwD9saUQrqUfXvl6qoM+QN3W7tLV5pAOs+OqOmopCCz/JkE05MHedJR1xfk4IAnZuJXPVuN5+7jNA2ZCiA==}
    dev: false

  /doctrine@3.0.0:
    resolution: {integrity: sha512-yS+Q5i3hBf7GBkd4KG8a7eBNNWNGLTaEwwYWUijIYM7zrlYDM0BFXHjjPWlWZ1Rg7UaddZeIDmi9jF3HmqiQ2w==}
    engines: {node: '>=6.0.0'}
    dependencies:
      esutils: 2.0.3
    dev: true

  /dom-serializer@2.0.0:
    resolution: {integrity: sha512-wIkAryiqt/nV5EQKqQpo3SToSOV9J0DnbJqwK7Wv/Trc92zIAYZ4FlMu+JPFW1DfGFt81ZTCGgDEabffXeLyJg==}
    dependencies:
      domelementtype: 2.3.0
      domhandler: 5.0.3
      entities: 4.5.0
    dev: false

  /domelementtype@2.3.0:
    resolution: {integrity: sha512-OLETBj6w0OsagBwdXnPdN0cnMfF9opN69co+7ZrbfPGrdpPVNBUj02spi6B1N7wChLQiPn4CSH/zJvXw56gmHw==}
    dev: false

  /domhandler@5.0.3:
    resolution: {integrity: sha512-cgwlv/1iFQiFnU96XXgROh8xTeetsnJiDsTc7TYCLFd9+/WNkIqPTxiM/8pSd8VIrhXGTf1Ny1q1hquVqDJB5w==}
    engines: {node: '>= 4'}
    dependencies:
      domelementtype: 2.3.0
    dev: false

  /domutils@3.1.0:
    resolution: {integrity: sha512-H78uMmQtI2AhgDJjWeQmHwJJ2bLPD3GMmO7Zja/ZZh84wkm+4ut+IUnUdRa8uCGX88DiVx1j6FRe1XfxEgjEZA==}
    dependencies:
      dom-serializer: 2.0.0
      domelementtype: 2.3.0
      domhandler: 5.0.3
    dev: false

  /entities@3.0.1:
    resolution: {integrity: sha512-WiyBqoomrwMdFG1e0kqvASYfnlb0lp8M5o5Fw2OFq1hNZxxcNk8Ik0Xm7LxzBhuidnZB/UtBqVCgUz3kBOP51Q==}
    engines: {node: '>=0.12'}
    dev: false

  /entities@4.5.0:
    resolution: {integrity: sha512-V0hjH4dGPh9Ao5p0MoRY6BVqtwCjhz6vI5LT8AJ55H+4g9/4vbHx1I54fS0XuclLhDHArPQCiMjDxjaL8fPxhw==}
    engines: {node: '>=0.12'}
    dev: false

  /esbuild@0.17.19:
    resolution: {integrity: sha512-XQ0jAPFkK/u3LcVRcvVHQcTIqD6E2H1fvZMA5dQPSOWb3suUbWbfbRf94pjc0bNzRYLfIrDRQXr7X+LHIm5oHw==}
    engines: {node: '>=12'}
    hasBin: true
    requiresBuild: true
    optionalDependencies:
      '@esbuild/android-arm': 0.17.19
      '@esbuild/android-arm64': 0.17.19
      '@esbuild/android-x64': 0.17.19
      '@esbuild/darwin-arm64': 0.17.19
      '@esbuild/darwin-x64': 0.17.19
      '@esbuild/freebsd-arm64': 0.17.19
      '@esbuild/freebsd-x64': 0.17.19
      '@esbuild/linux-arm': 0.17.19
      '@esbuild/linux-arm64': 0.17.19
      '@esbuild/linux-ia32': 0.17.19
      '@esbuild/linux-loong64': 0.17.19
      '@esbuild/linux-mips64el': 0.17.19
      '@esbuild/linux-ppc64': 0.17.19
      '@esbuild/linux-riscv64': 0.17.19
      '@esbuild/linux-s390x': 0.17.19
      '@esbuild/linux-x64': 0.17.19
      '@esbuild/netbsd-x64': 0.17.19
      '@esbuild/openbsd-x64': 0.17.19
      '@esbuild/sunos-x64': 0.17.19
      '@esbuild/win32-arm64': 0.17.19
      '@esbuild/win32-ia32': 0.17.19
      '@esbuild/win32-x64': 0.17.19
    dev: true

  /escape-string-regexp@4.0.0:
    resolution: {integrity: sha512-TtpcNJ3XAzx3Gq8sWRzJaVajRs0uVxA2YAkdb1jm2YkPz4G6egUFAyA3n5vtEIZefPk5Wa4UXbKuS5fKkJWdgA==}
    engines: {node: '>=10'}
    dev: true

  /eslint-config-prettier@8.8.0(eslint@8.41.0):
    resolution: {integrity: sha512-wLbQiFre3tdGgpDv67NQKnJuTlcUVYHas3k+DZCc2U2BadthoEY4B7hLPvAxaqdyOGCzuLfii2fqGph10va7oA==}
    hasBin: true
    peerDependencies:
      eslint: '>=7.0.0'
    dependencies:
      eslint: 8.41.0
    dev: true

  /eslint-plugin-vue@9.14.1(eslint@8.41.0):
    resolution: {integrity: sha512-LQazDB1qkNEKejLe/b5a9VfEbtbczcOaui5lQ4Qw0tbRBbQYREyxxOV5BQgNDTqGPs9pxqiEpbMi9ywuIaF7vw==}
    engines: {node: ^14.17.0 || >=16.0.0}
    peerDependencies:
      eslint: ^6.2.0 || ^7.0.0 || ^8.0.0
    dependencies:
      '@eslint-community/eslint-utils': 4.4.0(eslint@8.41.0)
      eslint: 8.41.0
      natural-compare: 1.4.0
      nth-check: 2.1.1
      postcss-selector-parser: 6.0.13
      semver: 7.5.1
      vue-eslint-parser: 9.3.0(eslint@8.41.0)
      xml-name-validator: 4.0.0
    transitivePeerDependencies:
      - supports-color
    dev: true

  /eslint-scope@7.2.0:
    resolution: {integrity: sha512-DYj5deGlHBfMt15J7rdtyKNq/Nqlv5KfU4iodrQ019XESsRnwXH9KAE0y3cwtUHDo2ob7CypAnCqefh6vioWRw==}
    engines: {node: ^12.22.0 || ^14.17.0 || >=16.0.0}
    dependencies:
      esrecurse: 4.3.0
      estraverse: 5.3.0
    dev: true

  /eslint-visitor-keys@3.4.1:
    resolution: {integrity: sha512-pZnmmLwYzf+kWaM/Qgrvpen51upAktaaiI01nsJD/Yr3lMOdNtq0cxkrrg16w64VtisN6okbs7Q8AfGqj4c9fA==}
    engines: {node: ^12.22.0 || ^14.17.0 || >=16.0.0}
    dev: true

  /eslint@8.41.0:
    resolution: {integrity: sha512-WQDQpzGBOP5IrXPo4Hc0814r4/v2rrIsB0rhT7jtunIalgg6gYXWhRMOejVO8yH21T/FGaxjmFjBMNqcIlmH1Q==}
    engines: {node: ^12.22.0 || ^14.17.0 || >=16.0.0}
    hasBin: true
    dependencies:
      '@eslint-community/eslint-utils': 4.4.0(eslint@8.41.0)
      '@eslint-community/regexpp': 4.5.1
      '@eslint/eslintrc': 2.0.3
      '@eslint/js': 8.41.0
      '@humanwhocodes/config-array': 0.11.8
      '@humanwhocodes/module-importer': 1.0.1
      '@nodelib/fs.walk': 1.2.8
      ajv: 6.12.6
      chalk: 4.1.2
      cross-spawn: 7.0.3
      debug: 4.3.4
      doctrine: 3.0.0
      escape-string-regexp: 4.0.0
      eslint-scope: 7.2.0
      eslint-visitor-keys: 3.4.1
      espree: 9.5.2
      esquery: 1.5.0
      esutils: 2.0.3
      fast-deep-equal: 3.1.3
      file-entry-cache: 6.0.1
      find-up: 5.0.0
      glob-parent: 6.0.2
      globals: 13.20.0
      graphemer: 1.4.0
      ignore: 5.2.4
      import-fresh: 3.3.0
      imurmurhash: 0.1.4
      is-glob: 4.0.3
      is-path-inside: 3.0.3
      js-yaml: 4.1.0
      json-stable-stringify-without-jsonify: 1.0.1
      levn: 0.4.1
      lodash.merge: 4.6.2
      minimatch: 3.1.2
      natural-compare: 1.4.0
      optionator: 0.9.1
      strip-ansi: 6.0.1
      strip-json-comments: 3.1.1
      text-table: 0.2.0
    transitivePeerDependencies:
      - supports-color
    dev: true

  /espree@9.5.2:
    resolution: {integrity: sha512-7OASN1Wma5fum5SrNhFMAMJxOUAbhyfQ8dQ//PJaJbNw0URTPWqIghHWt1MmAANKhHZIYOHruW4Kw4ruUWOdGw==}
    engines: {node: ^12.22.0 || ^14.17.0 || >=16.0.0}
    dependencies:
      acorn: 8.8.2
      acorn-jsx: 5.3.2(acorn@8.8.2)
      eslint-visitor-keys: 3.4.1
    dev: true

  /esquery@1.5.0:
    resolution: {integrity: sha512-YQLXUplAwJgCydQ78IMJywZCceoqk1oH01OERdSAJc/7U2AylwjhSCLDEtqwg811idIS/9fIU5GjG73IgjKMVg==}
    engines: {node: '>=0.10'}
    dependencies:
      estraverse: 5.3.0
    dev: true

  /esrecurse@4.3.0:
    resolution: {integrity: sha512-KmfKL3b6G+RXvP8N1vr3Tq1kL/oCFgn2NYXEtqP8/L3pKapUA4G8cFVaoF3SU323CD4XypR/ffioHmkti6/Tag==}
    engines: {node: '>=4.0'}
    dependencies:
      estraverse: 5.3.0
    dev: true

  /estraverse@5.3.0:
    resolution: {integrity: sha512-MMdARuVEQziNTeJD8DgMqmhwR11BRQ/cBP+pLtYdSTnf3MIO8fFeiINEbX36ZdNlfU/7A9f3gUw49B3oQsvwBA==}
    engines: {node: '>=4.0'}
    dev: true

  /estree-walker@2.0.2:
    resolution: {integrity: sha512-Rfkk/Mp/DL7JVje3u18FxFujQlTNR2q6QfMSMB7AvCBx91NGj/ba3kCfza0f6dVDbw7YlRf/nDrn7pQrCCyQ/w==}

  /esutils@2.0.3:
    resolution: {integrity: sha512-kVscqXk4OCp68SZ0dkgEKVi6/8ij300KBWTJq32P/dYeWTSwK41WyTxalN1eRmA5Z9UU/LX9D7FWSmV9SAYx6g==}
    engines: {node: '>=0.10.0'}
    dev: true

  /fast-deep-equal@3.1.3:
    resolution: {integrity: sha512-f3qQ9oQy9j2AhBe/H9VC91wLmKBCCU/gDOnKNAYG5hswO7BLKj09Hc5HYNz9cGI++xlpDCIgDaitVs03ATR84Q==}
    dev: true

  /fast-json-stable-stringify@2.1.0:
    resolution: {integrity: sha512-lhd/wF+Lk98HZoTCtlVraHtfh5XYijIjalXck7saUtuanSDyLMxnHhSXEDJqHxD7msR8D0uCmqlkwjCV8xvwHw==}
    dev: true

  /fast-levenshtein@2.0.6:
    resolution: {integrity: sha512-DCXu6Ifhqcks7TZKY3Hxp3y6qphY5SJZmrWMDrKcERSOXWQdMhU9Ig/PYrzyw/ul9jOIyh0N4M0tbC5hodg8dw==}
    dev: true

  /fastq@1.15.0:
    resolution: {integrity: sha512-wBrocU2LCXXa+lWBt8RoIRD89Fi8OdABODa/kEnyeyjS5aZO5/GNvI5sEINADqP/h8M29UHTHUb53sUu5Ihqdw==}
    dependencies:
      reusify: 1.0.4
    dev: true

  /file-entry-cache@6.0.1:
    resolution: {integrity: sha512-7Gps/XWymbLk2QLYK4NzpMOrYjMhdIxXuIvy2QBsLE6ljuodKvdkWs/cpyJJ3CVIVpH0Oi1Hvg1ovbMzLdFBBg==}
    engines: {node: ^10.12.0 || >=12.0.0}
    dependencies:
      flat-cache: 3.0.4
    dev: true

  /fill-range@7.0.1:
    resolution: {integrity: sha512-qOo9F+dMUmC2Lcb4BbVvnKJxTPjCm+RRpe4gDuGrzkL7mEVl/djYSu2OdQ2Pa302N4oqkSg9ir6jaLWJ2USVpQ==}
    engines: {node: '>=8'}
    dependencies:
      to-regex-range: 5.0.1
    dev: true

  /find-up@5.0.0:
    resolution: {integrity: sha512-78/PXT1wlLLDgTzDs7sjq9hzz0vXD+zn+7wypEe4fXQxCmdmqfGsEPQxmiCSQI3ajFV91bVSsvNtrJRiW6nGng==}
    engines: {node: '>=10'}
    dependencies:
      locate-path: 6.0.0
      path-exists: 4.0.0
    dev: true

  /flat-cache@3.0.4:
    resolution: {integrity: sha512-dm9s5Pw7Jc0GvMYbshN6zchCA9RgQlzzEZX3vylR9IqFfS8XciblUXOKfW6SiuJ0e13eDYZoZV5wdrev7P3Nwg==}
    engines: {node: ^10.12.0 || >=12.0.0}
    dependencies:
      flatted: 3.2.7
      rimraf: 3.0.2
    dev: true

  /flatted@3.2.7:
    resolution: {integrity: sha512-5nqDSxl8nn5BSNxyR3n4I6eDmbolI6WT+QqR547RwxQapgjQBmtktdP+HTBb/a/zLsbzERTONyUB5pefh5TtjQ==}
    dev: true

  /floating-vue@2.0.0-beta.20(vue@3.3.4):
    resolution: {integrity: sha512-N68otcpp6WwcYC7zP8GeJqNZVdfvS7tEY88lwmuAHeqRgnfWx1Un8enzLxROyVnBDZ3TwUoUdj5IFg+bUT7JeA==}
    peerDependencies:
      vue: ^3.2.0
    dependencies:
      '@floating-ui/dom': 0.1.10
      vue: 3.3.4
      vue-resize: 2.0.0-alpha.1(vue@3.3.4)
    dev: false

  /fs.realpath@1.0.0:
    resolution: {integrity: sha512-OO0pH2lK6a0hZnAdau5ItzHPI6pUlvI7jMVnxUQRtw4owF2wk8lOSabtGDCTP4Ggrg2MbGnWO9X8K1t4+fGMDw==}
    dev: true

  /fsevents@2.3.2:
    resolution: {integrity: sha512-xiqMQR4xAeHTuB9uWm+fFRcIOgKBMiOBP+eXiyT7jsgVCq1bkVygt00oASowB7EdtpOHaaPgKt812P9ab+DDKA==}
    engines: {node: ^8.16.0 || ^10.6.0 || >=11.0.0}
    os: [darwin]
    requiresBuild: true
    dev: true
    optional: true

  /glob-parent@5.1.2:
    resolution: {integrity: sha512-AOIgSQCepiJYwP3ARnGx+5VnTu2HBYdzbGP45eLw1vr3zB3vZLeyed1sC9hnbcOc9/SrMyM5RPQrkGz4aS9Zow==}
    engines: {node: '>= 6'}
    dependencies:
      is-glob: 4.0.3
    dev: true

  /glob-parent@6.0.2:
    resolution: {integrity: sha512-XxwI8EOhVQgWp6iDL+3b0r86f4d6AX6zSU55HfB4ydCEuXLXc5FcYeOu+nnGftS4TEju/11rt4KJPTMgbfmv4A==}
    engines: {node: '>=10.13.0'}
    dependencies:
      is-glob: 4.0.3
    dev: true

  /glob@7.2.3:
    resolution: {integrity: sha512-nFR0zLpU2YCaRxwoCJvL6UvCH2JFyFVIvwTLsIf21AuHlMskA1hhTdk+LlYJtOlYt9v6dvszD2BGRqBL+iQK9Q==}
    dependencies:
      fs.realpath: 1.0.0
      inflight: 1.0.6
      inherits: 2.0.4
      minimatch: 3.1.2
      once: 1.4.0
      path-is-absolute: 1.0.1
    dev: true

  /globals@13.20.0:
    resolution: {integrity: sha512-Qg5QtVkCy/kv3FUSlu4ukeZDVf9ee0iXLAUYX13gbR17bnejFTzr4iS9bY7kwCf1NztRNm1t91fjOiyx4CSwPQ==}
    engines: {node: '>=8'}
    dependencies:
      type-fest: 0.20.2
    dev: true

  /graphemer@1.4.0:
    resolution: {integrity: sha512-EtKwoO6kxCL9WO5xipiHTZlSzBm7WLT627TqC/uVRd0HKmq8NXyebnNYxDoBi7wt8eTWrUrKXCOVaFq9x1kgag==}
    dev: true

  /has-flag@4.0.0:
    resolution: {integrity: sha512-EykJT/Q1KjTWctppgIAgfSO0tKVuZUjhgMr17kqTumMl6Afv3EISleU7qZUzoXDFTAHTDC4NOoG/ZxU3EvlMPQ==}
    engines: {node: '>=8'}
    dev: true

  /highlight.js@11.8.0:
    resolution: {integrity: sha512-MedQhoqVdr0U6SSnWPzfiadUcDHfN/Wzq25AkXiQv9oiOO/sG0S7XkvpFIqWBl9Yq1UYyYOOVORs5UW2XlPyzg==}
    engines: {node: '>=12.0.0'}
    dev: false

  /ignore@5.2.4:
    resolution: {integrity: sha512-MAb38BcSbH0eHNBxn7ql2NH/kX33OkB3lZ1BNdh7ENeRChHTYsTvWrMubiIAMNS2llXEEgZ1MUOBtXChP3kaFQ==}
    engines: {node: '>= 4'}
    dev: true

  /immutable@4.3.0:
    resolution: {integrity: sha512-0AOCmOip+xgJwEVTQj1EfiDDOkPmuyllDuTuEX+DDXUgapLAsBIfkg3sxCYyCEA8mQqZrrxPUGjcOQ2JS3WLkg==}
    dev: true

  /import-fresh@3.3.0:
    resolution: {integrity: sha512-veYYhQa+D1QBKznvhUHxb8faxlrwUnxseDAbAp457E0wLNio2bOSKnjYDhMj+YiAq61xrMGhQk9iXVk5FzgQMw==}
    engines: {node: '>=6'}
    dependencies:
      parent-module: 1.0.1
      resolve-from: 4.0.0
    dev: true

  /imurmurhash@0.1.4:
    resolution: {integrity: sha512-JmXMZ6wuvDmLiHEml9ykzqO6lwFbof0GG4IkcGaENdCRDDmMVnny7s5HsIgHCbaq0w2MyPhDqkhTUgS2LU2PHA==}
    engines: {node: '>=0.8.19'}
    dev: true

  /inflight@1.0.6:
    resolution: {integrity: sha512-k92I/b08q4wvFscXCLvqfsHCrjrF7yiXsQuIVvVE7N82W3+aqpzuUdBbfhWcy/FZR3/4IgflMgKLOsvPDrGCJA==}
    dependencies:
      once: 1.4.0
      wrappy: 1.0.2
    dev: true

  /inherits@2.0.4:
    resolution: {integrity: sha512-k/vGaX4/Yla3WzyMCvTQOXYeIHvqOKtnqBduzTHpzpQZzAskKMhZ2K+EnBiSM9zGSoIFeMpXKxa4dYeZIQqewQ==}
    dev: true

  /is-binary-path@2.1.0:
    resolution: {integrity: sha512-ZMERYes6pDydyuGidse7OsHxtbI7WVeUEozgR/g7rd0xUimYNlvZRE/K2MgZTjWy725IfelLeVcEM97mmtRGXw==}
    engines: {node: '>=8'}
    dependencies:
      binary-extensions: 2.2.0
    dev: true

  /is-extglob@2.1.1:
    resolution: {integrity: sha512-SbKbANkN603Vi4jEZv49LeVJMn4yGwsbzZworEoyEiutsN3nJYdbO36zfhGJ6QEDpOZIFkDtnq5JRxmvl3jsoQ==}
    engines: {node: '>=0.10.0'}
    dev: true

  /is-glob@4.0.3:
    resolution: {integrity: sha512-xelSayHH36ZgE7ZWhli7pW34hNbNl8Ojv5KVmkJD4hBdD3th8Tfk9vYasLM+mXWOZhFkgZfxhLSnrwRr4elSSg==}
    engines: {node: '>=0.10.0'}
    dependencies:
      is-extglob: 2.1.1
    dev: true

  /is-number@7.0.0:
    resolution: {integrity: sha512-41Cifkg6e8TylSpdtTpeLVMqvSBEVzTttHvERD741+pnZ8ANv0004MRL43QKPDlK9cGvNp6NZWZUBlbGXYxxng==}
    engines: {node: '>=0.12.0'}
    dev: true

  /is-path-inside@3.0.3:
    resolution: {integrity: sha512-Fd4gABb+ycGAmKou8eMftCupSir5lRxqf4aD/vd0cD2qc4HL07OjCeuHMr8Ro4CoMaeCKDB0/ECBOVWjTwUvPQ==}
    engines: {node: '>=8'}
    dev: true

  /isexe@2.0.0:
    resolution: {integrity: sha512-RHxMLp9lnKHGHRng9QFhRCMbYAcVpn69smSGcq3f36xjgVVWThj4qqLbTLlq7Ssj8B+fIQ1EuCEGI2lKsyQeIw==}
    dev: true

  /js-yaml@4.1.0:
    resolution: {integrity: sha512-wpxZs9NoxZaJESJGIZTyDEaYpl0FKSA+FB9aJiyemKhMwkxQg63h4T1KJgUGHpTqPDNRcmmYLugrRjJlBtWvRA==}
    hasBin: true
    dependencies:
      argparse: 2.0.1
    dev: true

  /json-schema-traverse@0.4.1:
    resolution: {integrity: sha512-xbbCH5dCYU5T8LcEhhuh7HJ88HXuW3qsI3Y0zOZFKfZEHcpWiHU/Jxzk629Brsab/mMiHQti9wMP+845RPe3Vg==}
    dev: true

  /json-stable-stringify-without-jsonify@1.0.1:
    resolution: {integrity: sha512-Bdboy+l7tA3OGW6FjyFHWkP5LuByj1Tk33Ljyq0axyzdk9//JSi2u3fP1QSmd1KNwq6VOKYGlAu87CisVir6Pw==}
    dev: true

  /levn@0.4.1:
    resolution: {integrity: sha512-+bT2uH4E5LGE7h/n3evcS/sQlJXCpIp6ym8OWJ5eV6+67Dsql/LaaT7qJBAt2rzfoa/5QBGBhxDix1dMt2kQKQ==}
    engines: {node: '>= 0.8.0'}
    dependencies:
      prelude-ls: 1.2.1
      type-check: 0.4.0
    dev: true

  /linkify-it@4.0.1:
    resolution: {integrity: sha512-C7bfi1UZmoj8+PQx22XyeXCuBlokoyWQL5pWSP+EI6nzRylyThouddufc2c1NDIcP9k5agmN9fLpA7VNJfIiqw==}
    dependencies:
      uc.micro: 1.0.6
    dev: false

  /locate-path@6.0.0:
    resolution: {integrity: sha512-iPZK6eYjbxRu3uB4/WZ3EsEIMJFMqAoopl3R+zuq0UjcAm/MO6KCweDgPfP3elTztoKP3KtnVHxTn2NHBSDVUw==}
    engines: {node: '>=10'}
    dependencies:
      p-locate: 5.0.0
    dev: true

  /lodash.merge@4.6.2:
    resolution: {integrity: sha512-0KpjqXRVvrYyCsX1swR/XTK0va6VQkQM6MNo7PqW77ByjAhoARA8EfrP1N4+KlKj8YS0ZUCtRT/YUuhyYDujIQ==}
    dev: true

  /lodash@4.17.21:
    resolution: {integrity: sha512-v2kDEe57lecTulaDIuNTPy3Ry4gLGJ6Z1O3vE1krgXZNrsQ+LFTGHVxVjcXPs17LhbZVGedAJv8XZ1tvj5FvSg==}
    dev: true

  /lru-cache@6.0.0:
    resolution: {integrity: sha512-Jo6dJ04CmSjuznwJSS3pUeWmd/H0ffTlkXXgwZi+eq1UCmqQwCh+eLsYOYCwY991i2Fah4h1BEMCx4qThGbsiA==}
    engines: {node: '>=10'}
    dependencies:
      yallist: 4.0.0
    dev: true

  /magic-string@0.30.0:
    resolution: {integrity: sha512-LA+31JYDJLs82r2ScLrlz1GjSgu66ZV518eyWT+S8VhyQn/JL0u9MeBOvQMGYiPk1DBiSN9DDMOcXvigJZaViQ==}
    engines: {node: '>=12'}
    dependencies:
      '@jridgewell/sourcemap-codec': 1.4.15

  /markdown-it@13.0.1:
    resolution: {integrity: sha512-lTlxriVoy2criHP0JKRhO2VDG9c2ypWCsT237eDiLqi09rmbKoUetyGHq2uOIRoRS//kfoJckS0eUzzkDR+k2Q==}
    hasBin: true
    dependencies:
      argparse: 2.0.1
      entities: 3.0.1
      linkify-it: 4.0.1
      mdurl: 1.0.1
      uc.micro: 1.0.6
    dev: false

  /mdn-data@2.0.28:
    resolution: {integrity: sha512-aylIc7Z9y4yzHYAJNuESG3hfhC+0Ibp/MAMiaOZgNv4pmEdFyfZhhhny4MNiAfWdBQ1RQ2mfDWmM1x8SvGyp8g==}
    dev: false

  /mdn-data@2.0.30:
    resolution: {integrity: sha512-GaqWWShW4kv/G9IEucWScBx9G1/vsFZZJUO+tD26M8J8z3Kw5RDQjaoZe03YAClgeS/SWPOcb4nkFBTEi5DUEA==}
    dev: false

  /mdurl@1.0.1:
    resolution: {integrity: sha512-/sKlQJCBYVY9Ers9hqzKou4H6V5UWc/M59TH2dvkt+84itfnq7uFOMLpOiOS4ujvHP4etln18fmIxA5R5fll0g==}
    dev: false

  /minimatch@3.1.2:
    resolution: {integrity: sha512-J7p63hRiAjw1NDEww1W7i37+ByIrOWO5XQQAzZ3VOcL0PNybwpfmV/N05zFAzwQ9USyEcX6t3UO+K5aqBQOIHw==}
    dependencies:
      brace-expansion: 1.1.11
    dev: true

  /ms@2.1.2:
    resolution: {integrity: sha512-sGkPx+VjMtmA6MX27oA4FBFELFCZZ4S4XqeGOXCv68tT+jb3vk/RyaKWP0PTKyWtmLSM0b+adUTEvbs1PEaH2w==}
    dev: true

  /nanoid@3.3.6:
    resolution: {integrity: sha512-BGcqMMJuToF7i1rt+2PWSNVnWIkGCU78jBG3RxO/bZlnZPK2Cmi2QaffxGO/2RvWi9sL+FAiRiXMgsyxQ1DIDA==}
    engines: {node: ^10 || ^12 || ^13.7 || ^14 || >=15.0.1}
    hasBin: true

  /natural-compare@1.4.0:
    resolution: {integrity: sha512-OWND8ei3VtNC9h7V60qff3SVobHr996CTwgxubgyQYEpg290h9J0buyECNNJexkFm5sOajh5G116RYA1c8ZMSw==}
    dev: true

  /node-fetch-native@1.1.1:
    resolution: {integrity: sha512-9VvspTSUp2Sxbl+9vbZTlFGq9lHwE8GDVVekxx6YsNd1YH59sb3Ba8v3Y3cD8PkLNcileGGcA21PFjVl0jzDaw==}
    dev: false

  /normalize-path@3.0.0:
    resolution: {integrity: sha512-6eZs5Ls3WtCisHWp9S2GUy8dqkpGi4BVSz3GaqiE6ezub0512ESztXUwUB6C6IKbQkY2Pnb/mD4WYojCRwcwLA==}
    engines: {node: '>=0.10.0'}
    dev: true

  /nth-check@2.1.1:
    resolution: {integrity: sha512-lqjrjmaOoAnWfMmBPL+XNnynZh2+swxiX3WUE0s4yEHI6m+AwrK2UZOimIRl3X/4QctVqS8AiZjFqyOGrMXb/w==}
    dependencies:
      boolbase: 1.0.0

  /ofetch@1.0.1:
    resolution: {integrity: sha512-icBz2JYfEpt+wZz1FRoGcrMigjNKjzvufE26m9+yUiacRQRHwnNlGRPiDnW4op7WX/MR6aniwS8xw8jyVelF2g==}
    dependencies:
      destr: 1.2.2
      node-fetch-native: 1.1.1
      ufo: 1.1.2
    dev: false

<<<<<<< HEAD
  /omorphia@0.4.23:
    resolution: {integrity: sha512-pWAjDaiy2i9DYVNXNMW+1xT1Hcf3N1vZOOLRHblYUvhe8Dymhk/vQJcYCGEWr6AW+qac43qzIxvJAfNQKKkr0Q==}
=======
  /omorphia@0.4.24:
    resolution: {integrity: sha512-tYhg88wkv9yfCNF8uVDkt6MIZ5WuCEezWrWJuBpHXP0X1yNGey6ICbH0LSuNuOMtqhGJEIupGEB7uV4Db9b7uQ==}
>>>>>>> 3535f0c4
    dependencies:
      dayjs: 1.11.7
      floating-vue: 2.0.0-beta.20(vue@3.3.4)
      highlight.js: 11.8.0
      markdown-it: 13.0.1
      vue: 3.3.4
      vue-router: 4.2.1(vue@3.3.4)
      vue-select: 4.0.0-beta.6(vue@3.3.4)
      xss: 1.0.14
    dev: false

  /once@1.4.0:
    resolution: {integrity: sha512-lNaJgI+2Q5URQBkccEKHTQOPaXdUxnZZElQTZY0MFUAuaEqe1E+Nyvgdz/aIyNi6Z9MzO5dv1H8n58/GELp3+w==}
    dependencies:
      wrappy: 1.0.2
    dev: true

  /optionator@0.9.1:
    resolution: {integrity: sha512-74RlY5FCnhq4jRxVUPKDaRwrVNXMqsGsiW6AJw4XK8hmtm10wC0ypZBLw5IIp85NZMr91+qd1RvvENwg7jjRFw==}
    engines: {node: '>= 0.8.0'}
    dependencies:
      deep-is: 0.1.4
      fast-levenshtein: 2.0.6
      levn: 0.4.1
      prelude-ls: 1.2.1
      type-check: 0.4.0
      word-wrap: 1.2.3
    dev: true

  /p-limit@3.1.0:
    resolution: {integrity: sha512-TYOanM3wGwNGsZN2cVTYPArw454xnXj5qmWF1bEoAc4+cU/ol7GVh7odevjp1FNHduHc3KZMcFduxU5Xc6uJRQ==}
    engines: {node: '>=10'}
    dependencies:
      yocto-queue: 0.1.0
    dev: true

  /p-locate@5.0.0:
    resolution: {integrity: sha512-LaNjtRWUBY++zB5nE/NwcaoMylSPk+S+ZHNB1TzdbMJMny6dynpAGt7X/tl/QYq3TIeE6nxHppbo2LGymrG5Pw==}
    engines: {node: '>=10'}
    dependencies:
      p-limit: 3.1.0
    dev: true

  /parent-module@1.0.1:
    resolution: {integrity: sha512-GQ2EWRpQV8/o+Aw8YqtfZZPfNRWZYkbidE9k5rpl/hC3vtHHBfGm2Ifi6qWV+coDGkrUKZAxE3Lot5kcsRlh+g==}
    engines: {node: '>=6'}
    dependencies:
      callsites: 3.1.0
    dev: true

  /path-exists@4.0.0:
    resolution: {integrity: sha512-ak9Qy5Q7jYb2Wwcey5Fpvg2KoAc/ZIhLSLOSBmRmygPsGwkVVt0fZa0qrtMz+m6tJTAHfZQ8FnmB4MG4LWy7/w==}
    engines: {node: '>=8'}
    dev: true

  /path-is-absolute@1.0.1:
    resolution: {integrity: sha512-AVbw3UJ2e9bq64vSaS9Am0fje1Pa8pbGqTTsmXfaIiMpnr5DlDhfJOuLj9Sf95ZPVDAUerDfEk88MPmPe7UCQg==}
    engines: {node: '>=0.10.0'}
    dev: true

  /path-key@3.1.1:
    resolution: {integrity: sha512-ojmeN0qd+y0jszEtoY48r0Peq5dwMEkIlCOu6Q5f41lfkswXuKtYrhgoTpLnyIcHm24Uhqx+5Tqm2InSwLhE6Q==}
    engines: {node: '>=8'}
    dev: true

  /picocolors@1.0.0:
    resolution: {integrity: sha512-1fygroTLlHu66zi26VoTDv8yRgm0Fccecssto+MhsZ0D/DGW2sm8E8AjW7NU5VVTRt5GxbeZ5qBuJr+HyLYkjQ==}

  /picomatch@2.3.1:
    resolution: {integrity: sha512-JU3teHTNjmE2VCGFzuY8EXzCDVwEqB2a8fsIvwaStHhAWJEeVd1o1QD80CU6+ZdEXXSLbSsuLwJjkCBWqRQUVA==}
    engines: {node: '>=8.6'}
    dev: true

  /pinia@2.1.3(vue@3.3.4):
    resolution: {integrity: sha512-XNA/z/ye4P5rU1pieVmh0g/hSuDO98/a5UC8oSP0DNdvt6YtetJNHTrXwpwsQuflkGT34qKxAEcp7lSxXNjf/A==}
    peerDependencies:
      '@vue/composition-api': ^1.4.0
      typescript: '>=4.4.4'
      vue: ^2.6.14 || ^3.3.0
    peerDependenciesMeta:
      '@vue/composition-api':
        optional: true
      typescript:
        optional: true
    dependencies:
      '@vue/devtools-api': 6.5.0
      vue: 3.3.4
      vue-demi: 0.14.5(vue@3.3.4)
    dev: false

  /postcss-selector-parser@6.0.13:
    resolution: {integrity: sha512-EaV1Gl4mUEV4ddhDnv/xtj7sxwrwxdetHdWUGnT4VJQf+4d05v6lHYZr8N573k5Z0BViss7BDhfWtKS3+sfAqQ==}
    engines: {node: '>=4'}
    dependencies:
      cssesc: 3.0.0
      util-deprecate: 1.0.2
    dev: true

  /postcss@8.4.24:
    resolution: {integrity: sha512-M0RzbcI0sO/XJNucsGjvWU9ERWxb/ytp1w6dKtxTKgixdtQDq4rmx/g8W1hnaheq9jgwL/oyEdH5Bc4WwJKMqg==}
    engines: {node: ^10 || ^12 || >=14}
    dependencies:
      nanoid: 3.3.6
      picocolors: 1.0.0
      source-map-js: 1.0.2

  /prelude-ls@1.2.1:
    resolution: {integrity: sha512-vkcDPrRZo1QZLbn5RLGPpg/WmIQ65qoWWhcGKf/b5eplkkarX0m9z8ppCat4mlOqUsWpyNuYgO3VRyrYHSzX5g==}
    engines: {node: '>= 0.8.0'}
    dev: true

  /prettier@2.8.8:
    resolution: {integrity: sha512-tdN8qQGvNjw4CHbY+XXk0JgCXn9QiF21a55rBe5LJAU+kDyC4WQn4+awm2Xfk2lQMk5fKup9XgzTZtGkjBdP9Q==}
    engines: {node: '>=10.13.0'}
    hasBin: true
    dev: true

  /punycode@2.3.0:
    resolution: {integrity: sha512-rRV+zQD8tVFys26lAGR9WUuS4iUAngJScM+ZRSKtvl5tKeZ2t5bvdNFdNHBW9FWR4guGHlgmsZ1G7BSm2wTbuA==}
    engines: {node: '>=6'}
    dev: true

  /queue-microtask@1.2.3:
    resolution: {integrity: sha512-NuaNSa6flKT5JaSYQzJok04JzTL1CA6aGhv5rfLW3PgqA+M2ChpZQnAC8h8i4ZFkBS8X5RqkDBHA7r4hej3K9A==}
    dev: true

  /readdirp@3.6.0:
    resolution: {integrity: sha512-hOS089on8RduqdbhvQ5Z37A0ESjsqz6qnRcffsMU3495FuTdqSm+7bhJ29JvIOsBDEEnan5DPu9t3To9VRlMzA==}
    engines: {node: '>=8.10.0'}
    dependencies:
      picomatch: 2.3.1
    dev: true

  /resolve-from@4.0.0:
    resolution: {integrity: sha512-pb/MYmXstAkysRFx8piNI1tGFNQIFA3vkE3Gq4EuA1dF6gHp/+vgZqsCGJapvy8N3Q+4o7FwvquPJcnZ7RYy4g==}
    engines: {node: '>=4'}
    dev: true

  /reusify@1.0.4:
    resolution: {integrity: sha512-U9nH88a3fc/ekCF1l0/UP1IosiuIjyTh7hBvXVMHYgVcfGvt897Xguj2UOLDeI5BG2m7/uwyaLVT6fbtCwTyzw==}
    engines: {iojs: '>=1.0.0', node: '>=0.10.0'}
    dev: true

  /rimraf@3.0.2:
    resolution: {integrity: sha512-JZkJMZkAGFFPP2YqXZXPbMlMBgsxzE8ILs4lMIX/2o0L9UBw9O/Y3o6wFw/i9YLapcUJWwqbi3kdxIPdC62TIA==}
    hasBin: true
    dependencies:
      glob: 7.2.3
    dev: true

  /rollup@2.79.1:
    resolution: {integrity: sha512-uKxbd0IhMZOhjAiD5oAFp7BqvkA4Dv47qpOCtaNvng4HBwdbWtdOh8f5nZNuk2rp51PMGk3bzfWu5oayNEuYnw==}
    engines: {node: '>=10.0.0'}
    hasBin: true
    optionalDependencies:
      fsevents: 2.3.2
    dev: true

  /rollup@3.23.0:
    resolution: {integrity: sha512-h31UlwEi7FHihLe1zbk+3Q7z1k/84rb9BSwmBSr/XjOCEaBJ2YyedQDuM0t/kfOS0IxM+vk1/zI9XxYj9V+NJQ==}
    engines: {node: '>=14.18.0', npm: '>=8.0.0'}
    hasBin: true
    optionalDependencies:
      fsevents: 2.3.2
    dev: true

  /run-parallel@1.2.0:
    resolution: {integrity: sha512-5l4VyZR86LZ/lDxZTR6jqL8AFE2S0IFLMP26AbjsLVADxHdhB/c0GUsH+y39UfCi3dzz8OlQuPmnaJOMoDHQBA==}
    dependencies:
      queue-microtask: 1.2.3
    dev: true

  /sass@1.62.1:
    resolution: {integrity: sha512-NHpxIzN29MXvWiuswfc1W3I0N8SXBd8UR26WntmDlRYf0bSADnwnOjsyMZ3lMezSlArD33Vs3YFhp7dWvL770A==}
    engines: {node: '>=14.0.0'}
    hasBin: true
    dependencies:
      chokidar: 3.5.3
      immutable: 4.3.0
      source-map-js: 1.0.2
    dev: true

  /semver@7.5.1:
    resolution: {integrity: sha512-Wvss5ivl8TMRZXXESstBA4uR5iXgEN/VC5/sOcuXdVLzcdkz4HWetIoRfG5gb5X+ij/G9rw9YoGn3QoQ8OCSpw==}
    engines: {node: '>=10'}
    hasBin: true
    dependencies:
      lru-cache: 6.0.0
    dev: true

  /shebang-command@2.0.0:
    resolution: {integrity: sha512-kHxr2zZpYtdmrN1qDjrrX/Z1rR1kG8Dx+gkpK1G4eXmvXswmcE1hTWBWYUzlraYw1/yZp6YuDY77YtvbN0dmDA==}
    engines: {node: '>=8'}
    dependencies:
      shebang-regex: 3.0.0
    dev: true

  /shebang-regex@3.0.0:
    resolution: {integrity: sha512-7++dFhtcx3353uBaq8DDR4NuxBetBzC7ZQOhmTQInHEd6bSrXdiEyzCvG07Z44UYdLShWUyXt5M/yhz8ekcb1A==}
    engines: {node: '>=8'}
    dev: true

  /slash@4.0.0:
    resolution: {integrity: sha512-3dOsAHXXUkQTpOYcoAxLIorMTp4gIQr5IW3iVb7A7lFIp0VHhnynm9izx6TssdrIcVIESAlVjtnO2K8bg+Coew==}
    engines: {node: '>=12'}
    dev: true

  /source-map-js@1.0.2:
    resolution: {integrity: sha512-R0XvVJ9WusLiqTCEiGCmICCMplcCkIwwR11mOSD9CR5u+IXYdiseeEuXCVAjS54zqwkLcPNnmU4OeJ6tUrWhDw==}
    engines: {node: '>=0.10.0'}

  /strip-ansi@6.0.1:
    resolution: {integrity: sha512-Y38VPSHcqkFrCpFnQ9vuSXmquuv5oXOKpGeT6aGrr3o3Gc9AlVa6JBfUSOCnbxGGZF+/0ooI7KrPuUSztUdU5A==}
    engines: {node: '>=8'}
    dependencies:
      ansi-regex: 5.0.1
    dev: true

  /strip-json-comments@3.1.1:
    resolution: {integrity: sha512-6fPc+R4ihwqP6N/aIv2f1gMH8lOVtWQHoqC4yK6oSDVVocumAsfCqjkXnqiYMhmMwS/mEHLp7Vehlt3ql6lEig==}
    engines: {node: '>=8'}
    dev: true

  /supports-color@7.2.0:
    resolution: {integrity: sha512-qpCAvRl9stuOHveKsn7HncJRvv501qIacKzQlO/+Lwxc9+0q2wLyv4Dfvt80/DPn2pqOBsJdDiogXGR9+OvwRw==}
    engines: {node: '>=8'}
    dependencies:
      has-flag: 4.0.0
    dev: true

  /svgo@3.0.2:
    resolution: {integrity: sha512-Z706C1U2pb1+JGP48fbazf3KxHrWOsLme6Rv7imFBn5EnuanDW1GPaA/P1/dvObE670JDePC3mnj0k0B7P0jjQ==}
    engines: {node: '>=14.0.0'}
    hasBin: true
    dependencies:
      '@trysound/sax': 0.2.0
      commander: 7.2.0
      css-select: 5.1.0
      css-tree: 2.3.1
      csso: 5.0.5
      picocolors: 1.0.0
    dev: false

  /text-table@0.2.0:
    resolution: {integrity: sha512-N+8UisAXDGk8PFXP4HAzVR9nbfmVJ3zYLAWiTIoqC5v5isinhr+r5uaO8+7r3BMfuNIufIsA7RdpVgacC2cSpw==}
    dev: true

  /to-fast-properties@2.0.0:
    resolution: {integrity: sha512-/OaKK0xYrs3DmxRYqL/yDc+FxFUVYhDlXMhRmv3z915w2HF1tnN1omB354j8VUGO/hbRzyD6Y3sA7v7GS/ceog==}
    engines: {node: '>=4'}

  /to-regex-range@5.0.1:
    resolution: {integrity: sha512-65P7iz6X5yEr1cwcgvQxbbIw7Uk3gOy5dIdtZ4rDveLqhrdJP+Li/Hx6tyK0NEb+2GCyneCMJiGqrADCSNk8sQ==}
    engines: {node: '>=8.0'}
    dependencies:
      is-number: 7.0.0
    dev: true

  /type-check@0.4.0:
    resolution: {integrity: sha512-XleUoc9uwGXqjWwXaUTZAmzMcFZ5858QA2vvx1Ur5xIcixXIP+8LnFDgRplU30us6teqdlskFfu+ae4K79Ooew==}
    engines: {node: '>= 0.8.0'}
    dependencies:
      prelude-ls: 1.2.1
    dev: true

  /type-fest@0.20.2:
    resolution: {integrity: sha512-Ne+eE4r0/iWnpAxD852z3A+N0Bt5RN//NjJwRd2VFHEmrywxf5vsZlh4R6lixl6B+wz/8d+maTSAkN1FIkI3LQ==}
    engines: {node: '>=10'}
    dev: true

  /uc.micro@1.0.6:
    resolution: {integrity: sha512-8Y75pvTYkLJW2hWQHXxoqRgV7qb9B+9vFEtidML+7koHUFapnVJAZ6cKs+Qjz5Aw3aZWHMC6u0wJE3At+nSGwA==}
    dev: false

  /ufo@1.1.2:
    resolution: {integrity: sha512-TrY6DsjTQQgyS3E3dBaOXf0TpPD8u9FVrVYmKVegJuFw51n/YB9XPt+U6ydzFG5ZIN7+DIjPbNmXoBj9esYhgQ==}
    dev: false

  /uri-js@4.4.1:
    resolution: {integrity: sha512-7rKUyy33Q1yc98pQ1DAmLtwX109F7TIfWlW1Ydo8Wl1ii1SeHieeh0HHfPeL2fMXK6z0s8ecKs9frCuLJvndBg==}
    dependencies:
      punycode: 2.3.0
    dev: true

  /util-deprecate@1.0.2:
    resolution: {integrity: sha512-EPD5q1uXyFxJpCrLnCc1nHnq3gOa6DZBocAIiI2TaSCA7VCJ1UJDMagCzIkXNsUYfD1daK//LTEQ8xiIbrHtcw==}
    dev: true

  /vite-plugin-eslint@1.8.1(eslint@8.41.0)(vite@4.3.9):
    resolution: {integrity: sha512-PqdMf3Y2fLO9FsNPmMX+//2BF5SF8nEWspZdgl4kSt7UvHDRHVVfHvxsD7ULYzZrJDGRxR81Nq7TOFgwMnUang==}
    peerDependencies:
      eslint: '>=7'
      vite: '>=2'
    dependencies:
      '@rollup/pluginutils': 4.2.1
      '@types/eslint': 8.40.0
      eslint: 8.41.0
      rollup: 2.79.1
      vite: 4.3.9(sass@1.62.1)
    dev: true

  /vite-svg-loader@4.0.0:
    resolution: {integrity: sha512-0MMf1yzzSYlV4MGePsLVAOqXsbF5IVxbn4EEzqRnWxTQl8BJg/cfwIzfQNmNQxZp5XXwd4kyRKF1LytuHZTnqA==}
    dependencies:
      '@vue/compiler-sfc': 3.3.4
      svgo: 3.0.2
    dev: false

  /vite@4.3.9(sass@1.62.1):
    resolution: {integrity: sha512-qsTNZjO9NoJNW7KnOrgYwczm0WctJ8m/yqYAMAK9Lxt4SoySUfS5S8ia9K7JHpa3KEeMfyF8LoJ3c5NeBJy6pg==}
    engines: {node: ^14.18.0 || >=16.0.0}
    hasBin: true
    peerDependencies:
      '@types/node': '>= 14'
      less: '*'
      sass: '*'
      stylus: '*'
      sugarss: '*'
      terser: ^5.4.0
    peerDependenciesMeta:
      '@types/node':
        optional: true
      less:
        optional: true
      sass:
        optional: true
      stylus:
        optional: true
      sugarss:
        optional: true
      terser:
        optional: true
    dependencies:
      esbuild: 0.17.19
      postcss: 8.4.24
      rollup: 3.23.0
      sass: 1.62.1
    optionalDependencies:
      fsevents: 2.3.2
    dev: true

  /vue-demi@0.14.5(vue@3.3.4):
    resolution: {integrity: sha512-o9NUVpl/YlsGJ7t+xuqJKx8EBGf1quRhCiT6D/J0pfwmk9zUwYkC7yrF4SZCe6fETvSM3UNL2edcbYrSyc4QHA==}
    engines: {node: '>=12'}
    hasBin: true
    requiresBuild: true
    peerDependencies:
      '@vue/composition-api': ^1.0.0-rc.1
      vue: ^3.0.0-0 || ^2.6.0
    peerDependenciesMeta:
      '@vue/composition-api':
        optional: true
    dependencies:
      vue: 3.3.4
    dev: false

  /vue-eslint-parser@9.3.0(eslint@8.41.0):
    resolution: {integrity: sha512-48IxT9d0+wArT1+3wNIy0tascRoywqSUe2E1YalIC1L8jsUGe5aJQItWfRok7DVFGz3UYvzEI7n5wiTXsCMAcQ==}
    engines: {node: ^14.17.0 || >=16.0.0}
    peerDependencies:
      eslint: '>=6.0.0'
    dependencies:
      debug: 4.3.4
      eslint: 8.41.0
      eslint-scope: 7.2.0
      eslint-visitor-keys: 3.4.1
      espree: 9.5.2
      esquery: 1.5.0
      lodash: 4.17.21
      semver: 7.5.1
    transitivePeerDependencies:
      - supports-color
    dev: true

  /vue-multiselect@3.0.0-beta.2:
    resolution: {integrity: sha512-TFVHtI/KdWoD3Opzbkso8OIqkZlZEqFF7f2jlYx1ttgC4Jv/48IGlU5zn6cBR4p2bFDFGCHF5SkLCaadLhnBPQ==}
    engines: {node: '>= 4.0.0', npm: '>= 3.0.0'}
    dev: false

  /vue-resize@2.0.0-alpha.1(vue@3.3.4):
    resolution: {integrity: sha512-7+iqOueLU7uc9NrMfrzbG8hwMqchfVfSzpVlCMeJQe4pyibqyoifDNbKTZvwxZKDvGkB+PdFeKvnGZMoEb8esg==}
    peerDependencies:
      vue: ^3.0.0
    dependencies:
      vue: 3.3.4
    dev: false

  /vue-router@4.2.1(vue@3.3.4):
    resolution: {integrity: sha512-nW28EeifEp8Abc5AfmAShy5ZKGsGzjcnZ3L1yc2DYUo+MqbBClrRP9yda3dIekM4I50/KnEwo1wkBLf7kHH5Cw==}
    peerDependencies:
      vue: ^3.2.0
    dependencies:
      '@vue/devtools-api': 6.5.0
      vue: 3.3.4
    dev: false

  /vue-select@4.0.0-beta.6(vue@3.3.4):
    resolution: {integrity: sha512-K+zrNBSpwMPhAxYLTCl56gaMrWZGgayoWCLqe5rWwkB8aUbAUh7u6sXjIR7v4ckp2WKC7zEEUY27g6h1MRsIHw==}
    peerDependencies:
      vue: 3.x
    dependencies:
      vue: 3.3.4
    dev: false

  /vue@3.3.4:
    resolution: {integrity: sha512-VTyEYn3yvIeY1Py0WaYGZsXnz3y5UnGi62GjVEqvEGPl6nxbOrCXbVOTQWBEJUqAyTUk2uJ5JLVnYJ6ZzGbrSw==}
    dependencies:
      '@vue/compiler-dom': 3.3.4
      '@vue/compiler-sfc': 3.3.4
      '@vue/runtime-dom': 3.3.4
      '@vue/server-renderer': 3.3.4(vue@3.3.4)
      '@vue/shared': 3.3.4

  /which@2.0.2:
    resolution: {integrity: sha512-BLI3Tl1TW3Pvl70l3yq3Y64i+awpwXqsGBYWkkqMtnbXgrMD+yj7rhW0kuEDxzJaYXGjEW5ogapKNMEKNMjibA==}
    engines: {node: '>= 8'}
    hasBin: true
    dependencies:
      isexe: 2.0.0
    dev: true

  /word-wrap@1.2.3:
    resolution: {integrity: sha512-Hz/mrNwitNRh/HUAtM/VT/5VH+ygD6DV7mYKZAtHOrbs8U7lvPS6xf7EJKMF0uW1KJCl0H701g3ZGus+muE5vQ==}
    engines: {node: '>=0.10.0'}
    dev: true

  /wrappy@1.0.2:
    resolution: {integrity: sha512-l4Sp/DRseor9wL6EvV2+TuQn63dMkPjZ/sp9XkghTEbV9KlPS1xUsZ3u7/IQO4wxtcFB4bgpQPRcR3QCvezPcQ==}
    dev: true

  /xml-name-validator@4.0.0:
    resolution: {integrity: sha512-ICP2e+jsHvAj2E2lIHxa5tjXRlKDJo4IdvPvCXbXQGdzSfmSpNVyIKMvoZHjDY9DP0zV17iI85o90vRFXNccRw==}
    engines: {node: '>=12'}
    dev: true

  /xss@1.0.14:
    resolution: {integrity: sha512-og7TEJhXvn1a7kzZGQ7ETjdQVS2UfZyTlsEdDOqvQF7GoxNfY+0YLCzBy1kPdsDDx4QuNAonQPddpsn6Xl/7sw==}
    engines: {node: '>= 0.10.0'}
    hasBin: true
    dependencies:
      commander: 2.20.3
      cssfilter: 0.0.10
    dev: false

  /yallist@4.0.0:
    resolution: {integrity: sha512-3wdGidZyq5PB084XLES5TpOSRA3wjXAlIWMhum2kRcv/41Sn2emQ0dycQW4uZXLejwKvg6EsvbdlVL+FYEct7A==}
    dev: true

  /yocto-queue@0.1.0:
    resolution: {integrity: sha512-rVksvsnNCdJ/ohGc6xgPwyN8eheCxsiLM8mxuE/t/mOVqJewPuO1miLpTHQiRgTKCLexL4MeAFVagts7HmNZ2Q==}
    engines: {node: '>=10'}
    dev: true<|MERGE_RESOLUTION|>--- conflicted
+++ resolved
@@ -1,4 +1,8 @@
-lockfileVersion: '6.0'
+lockfileVersion: '6.1'
+
+settings:
+  autoInstallPeers: true
+  excludeLinksFromLockfile: false
 
 dependencies:
   '@tauri-apps/api':
@@ -14,13 +18,8 @@
     specifier: ^1.0.1
     version: 1.0.1
   omorphia:
-<<<<<<< HEAD
-    specifier: ^0.4.23
-    version: 0.4.23
-=======
-    specifier: ^0.4.24
-    version: 0.4.24
->>>>>>> 3535f0c4
+    specifier: ^0.4.25
+    version: 0.4.25
   pinia:
     specifier: ^2.1.3
     version: 2.1.3(vue@3.3.4)
@@ -1331,13 +1330,8 @@
       ufo: 1.1.2
     dev: false
 
-<<<<<<< HEAD
-  /omorphia@0.4.23:
-    resolution: {integrity: sha512-pWAjDaiy2i9DYVNXNMW+1xT1Hcf3N1vZOOLRHblYUvhe8Dymhk/vQJcYCGEWr6AW+qac43qzIxvJAfNQKKkr0Q==}
-=======
-  /omorphia@0.4.24:
-    resolution: {integrity: sha512-tYhg88wkv9yfCNF8uVDkt6MIZ5WuCEezWrWJuBpHXP0X1yNGey6ICbH0LSuNuOMtqhGJEIupGEB7uV4Db9b7uQ==}
->>>>>>> 3535f0c4
+  /omorphia@0.4.25:
+    resolution: {integrity: sha512-+rrK9KISbZLlgcWJaYW8xWws0j57qTcKXItwFETlKa1aAoHWfYFpciOKfwtaoyFF3V6D7MPhUow8gXvr/WNPWQ==}
     dependencies:
       dayjs: 1.11.7
       floating-vue: 2.0.0-beta.20(vue@3.3.4)
