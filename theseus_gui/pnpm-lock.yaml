--- conflicted
+++ resolved
@@ -14,13 +14,8 @@
     specifier: ^1.0.1
     version: 1.0.1
   omorphia:
-<<<<<<< HEAD
-    specifier: ^0.4.23
-    version: 0.4.23
-=======
     specifier: ^0.4.24
     version: 0.4.24
->>>>>>> 3535f0c4
   pinia:
     specifier: ^2.1.3
     version: 2.1.3(vue@3.3.4)
@@ -1331,13 +1326,8 @@
       ufo: 1.1.2
     dev: false
 
-<<<<<<< HEAD
-  /omorphia@0.4.23:
-    resolution: {integrity: sha512-pWAjDaiy2i9DYVNXNMW+1xT1Hcf3N1vZOOLRHblYUvhe8Dymhk/vQJcYCGEWr6AW+qac43qzIxvJAfNQKKkr0Q==}
-=======
   /omorphia@0.4.24:
     resolution: {integrity: sha512-tYhg88wkv9yfCNF8uVDkt6MIZ5WuCEezWrWJuBpHXP0X1yNGey6ICbH0LSuNuOMtqhGJEIupGEB7uV4Db9b7uQ==}
->>>>>>> 3535f0c4
     dependencies:
       dayjs: 1.11.7
       floating-vue: 2.0.0-beta.20(vue@3.3.4)
