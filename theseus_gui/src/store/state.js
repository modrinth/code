--- conflicted
+++ resolved
@@ -1,12 +1,7 @@
 import { useSearch } from './search'
 import { useTheming } from './theme'
 import { useBreadcrumbs } from './breadcrumbs'
-<<<<<<< HEAD
 import { useNotifications } from './notifications'
-
-export { useSearch, useTheming, useBreadcrumbs, useNotifications }
-=======
 import { useLoading } from './loading'
 
-export { useSearch, useTheming, useBreadcrumbs, useLoading }
->>>>>>> ee0c91aa
+export { useSearch, useTheming, useBreadcrumbs, useNotifications, useLoading }