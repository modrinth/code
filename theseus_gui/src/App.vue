<script setup>
import { ref } from 'vue'
import { RouterView, RouterLink } from 'vue-router'
import {
  ChevronLeftIcon,
  ChevronRightIcon,
  SearchIcon,
  BookIcon,
  ClientIcon,
  PlusIcon,
  SettingsIcon,
} from 'omorphia'
import { useTheming } from '@/store/state'
<<<<<<< HEAD
=======
import AccountsCard from '@/components/ui/AccountsCard.vue'
import { toggleTheme } from '@/helpers/theme'
>>>>>>> bb126c05
import { list } from '@/helpers/profile'

const themeStore = useTheming()
themeStore.setThemeClass()
const installedMods = ref(0)
list().then(
  (profiles) =>
    (installedMods.value = Object.values(profiles).reduce(
      (acc, val) => acc + Object.keys(val.projects).length,
      0
    ))
)
// TODO: add event when profiles update to update installed mods count
</script>

<template>
  <div class="container">
    <div class="nav-container">
      <div class="nav-section">
        <suspense>
          <AccountsCard ref="accounts" />
        </suspense>
        <div class="pages-list">
          <RouterLink to="/" class="button-base nav-button"><ClientIcon /></RouterLink>
          <RouterLink to="/browse" class="button-base nav-button"> <SearchIcon /></RouterLink>
          <RouterLink to="/library" class="button-base nav-button"> <BookIcon /></RouterLink>
          <button color="primary" class="button-base primary nav-button" icon-only>
            <PlusIcon />
          </button>
        </div>
      </div>
      <div class="settings pages-list">
        <RouterLink to="/settings" class="button-base nav-button"><SettingsIcon /></RouterLink>
      </div>
    </div>
    <div class="view">
      <div class="appbar">
        <section class="navigation-controls">
          <ChevronLeftIcon @click="$router.back()" />
          <ChevronRightIcon @click="$router.forward()" />
          <p>{{ $route.name }}</p>
        </section>
        <section class="mod-stats">
          <p>{{ installedMods }} mods installed</p>
        </section>
      </div>
      <div class="router-view">
        <Suspense>
          <RouterView />
        </Suspense>
      </div>
    </div>
  </div>
</template>

<style lang="scss" scoped>
.container {
  height: 100vh;
  display: flex;
  flex-direction: row;
  overflow: hidden;

  .router-view {
    width: 100%;
    height: 100%;
    overflow: auto;
    overflow-x: hidden;
  }

  .view {
    margin-left: 5rem;
    width: calc(100% - 5rem);
    height: calc(100%);

    .appbar {
      display: flex;
      justify-content: space-between;
      align-items: center;
      background: #40434a;
      text-align: center;
      padding: 0.5rem 1rem;

      .navigation-controls {
        display: inherit;
        align-items: inherit;
        justify-content: stretch;

        svg {
          width: 1.25rem;
          height: 1.25rem;
          transition: all ease-in-out 0.1s;

          &:hover {
            filter: brightness(150%);
          }
        }

        p {
          margin-left: 0.3rem;
        }

        svg {
          margin: auto 0.1rem;
          transition: all ease-in-out 0.1s;
          cursor: pointer;

          &:hover {
            font-weight: bolder;
          }
        }
      }

      .mod-stats {
        display: inherit;
        align-items: inherit;
        justify-content: flex-end;
      }
    }
  }
}

.nav-container {
  position: absolute;
  display: flex;
  flex-direction: column;
  align-items: center;
  justify-content: space-between;
  height: 100%;
  box-shadow: var(--shadow-inset-sm), var(--shadow-floating);
  padding: 1rem;
}

.dark-mode {
  .nav-container {
    background: var(--color-bg);
  }
}

.pages-list {
  display: flex;
  flex-direction: column;
  align-items: center;
  justify-content: flex-start;
  width: 100%;
  gap: 0.5rem;

  a {
    display: flex;
    align-items: center;
    font-size: 0.9rem;
    font-weight: 400;
    word-spacing: 3px;
    background: inherit;
    transition: all ease-in-out 0.1s;
    color: var(--color-base);

    &.router-link-active {
      color: var(--color-accent-contrast);
      background: var(--color-button-bg);
    }

    &:hover {
      background-color: var(--color-button-bg);
      color: var(--color-contrast);
      box-shadow: 0px 4px 4px rgba(0, 0, 0, 0.25);
      text-decoration: none;
    }
  }
}

.nav-button {
  height: 3rem;
  width: 3rem;
  padding: 0.75rem;
  border-radius: var(--radius-md);

  svg {
    width: 1.5rem;
    height: 1.5rem;
    max-width: 1.5rem;
    max-height: 1.5rem;
  }

  &.primary {
    color: var(--color-accent-contrast);
    background-color: var(--color-brand);
  }
}

.dark-mode {
  .pages-list {
    a.router-link-active {
      color: #fff;
    }
  }
}

.instance-list {
  display: flex;
  flex-direction: column;
  justify-content: center;
  width: 70%;
  margin: 0.4rem;

  p:nth-child(1) {
    font-size: 0.6rem;
  }

  & > p {
    color: var(--color-base);
    margin: 0.8rem 0;
    font-size: 0.7rem;
    line-height: 0.8125rem;
    font-weight: 500;
    text-transform: uppercase;
  }
}

.add-instance-btn {
  background-color: var(--color-bg);
  font-size: 0.9rem;
  margin-right: 0.6rem;

  svg {
    background-color: var(--color-green);
    width: 1.5rem;
    height: 1.5rem;
    color: var(--color-accent-contrast);
    border-radius: var(--radius-xs);
  }
}

.settings {
  a {
    display: flex;
    flex-direction: column;
    justify-content: flex-start;
    align-items: center;
    gap: 1rem;

    &:hover {
      text-decoration: none;
    }
  }
}

.user-section {
  display: flex;
  justify-content: flex-start;
  align-items: center;
  width: 100%;
  height: 4.375rem;

  section {
    display: flex;
    flex-direction: column;
    justify-content: flex-start;
    text-align: left;
    margin-left: 0.5rem;
  }

  .username {
    margin-bottom: 0.3rem;
    font-size: 1.1rem;
    font-weight: 400;
    line-height: 1.25rem;
    color: var(--color-contrast);
  }

  a {
    font-size: 0.75rem;
    font-weight: 400;
    color: var(--color-secondary);
  }
}

.nav-section {
  display: flex;
  flex-direction: column;
  justify-content: flex-start;
  align-items: center;
  width: 100%;
  height: 100%;
  gap: 1rem;
}
</style><|MERGE_RESOLUTION|>--- conflicted
+++ resolved
@@ -11,11 +11,7 @@
   SettingsIcon,
 } from 'omorphia'
 import { useTheming } from '@/store/state'
-<<<<<<< HEAD
-=======
 import AccountsCard from '@/components/ui/AccountsCard.vue'
-import { toggleTheme } from '@/helpers/theme'
->>>>>>> bb126c05
 import { list } from '@/helpers/profile'
 
 const themeStore = useTheming()
