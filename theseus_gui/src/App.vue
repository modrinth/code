<script setup>
import { ref, onMounted } from 'vue'
import { RouterView, RouterLink } from 'vue-router'
import { HomeIcon, SearchIcon, LibraryIcon, PlusIcon, SettingsIcon } from 'omorphia'
import { useTheming } from '@/store/state'
import AccountsCard from '@/components/ui/AccountsCard.vue'
import InstanceCreationModal from '@/components/ui/InstanceCreationModal.vue'
import { list } from '@/helpers/profile'
import { get } from '@/helpers/settings'
<<<<<<< HEAD
import { loading_listener } from '@/helpers/events'
=======
import Breadcrumbs from '@/components/ui/Breadcrumbs.vue'
import RunningAppBar from '@/components/ui/RunningAppBar.vue'
>>>>>>> bda63d5d

const themeStore = useTheming()

onMounted(async () => {
  const { theme } = await get()
  themeStore.setThemeState(theme)
  await getInstalledModsCount()

  // When a modpack is finished installing, get the count of installed mods to update the app bar
  await loading_listener(async (e) => {
    installProgress.value = 0
    if (e.message === 'Downloading modpack...' && e.fraction === 1) {
      setTimeout(async () => {
        installProgress.value = 0
        await getInstalledModsCount()
      }, 500)
    } else if (e.message === 'Downloading modpack...' && e.fraction < 1)
      installProgress.value = Math.round(e.fraction * 100)
  })
})

const installedMods = ref(0)
const installProgress = ref(0)

const getInstalledModsCount = async () => {
  const profiles = await list()
  installedMods.value = Object.values(profiles).reduce(
    (acc, val) => acc + Object.keys(val.projects).length,
    0
  )
}
</script>

<template>
  <div class="container">
    <div class="nav-container">
      <div class="nav-section">
        <suspense>
          <AccountsCard ref="accounts" />
        </suspense>
        <div class="pages-list">
          <RouterLink to="/" class="button-base nav-button"><HomeIcon /></RouterLink>
          <RouterLink to="/browse" class="button-base nav-button"> <SearchIcon /></RouterLink>
          <RouterLink to="/library" class="button-base nav-button"> <LibraryIcon /></RouterLink>
          <button
            color="primary"
            class="button-base primary nav-button"
            icon-only
            @click="() => $refs.installationModal.show()"
          >
            <PlusIcon />
          </button>
          <Suspense>
            <InstanceCreationModal ref="installationModal" />
          </Suspense>
        </div>
      </div>
      <div class="settings pages-list">
        <RouterLink to="/settings" class="button-base nav-button"><SettingsIcon /></RouterLink>
      </div>
    </div>
    <div class="view">
      <div class="appbar">
        <section class="navigation-controls">
          <Breadcrumbs />
        </section>
        <section class="mod-stats">
<<<<<<< HEAD
          <p v-if="installProgress !== 0">Installing: {{ installProgress }}%</p>
          <p v-else>{{ installedMods }} mods installed</p>
=======
          <Suspense>
            <RunningAppBar />
          </Suspense>
>>>>>>> bda63d5d
        </section>
      </div>
      <div class="router-view">
        <Suspense>
          <RouterView />
        </Suspense>
      </div>
    </div>
  </div>
</template>

<style lang="scss" scoped>
.container {
  height: 100vh;
  display: flex;
  flex-direction: row;
  overflow: hidden;

  .view {
<<<<<<< HEAD
    margin-left: 5rem;
    width: calc(100% - 5rem);
    height: calc(100%);
=======
    width: calc(100% - 5rem);
>>>>>>> bda63d5d

    .appbar {
      display: flex;
      justify-content: space-between;
      align-items: center;
      background: var(--color-super-raised-bg);
      text-align: center;
      padding: 0 0 0 1rem;
      height: 3.25rem;
      z-index: 11;

      .navigation-controls {
        display: inherit;
        align-items: inherit;
        justify-content: stretch;

        svg {
          width: 1.25rem;
          height: 1.25rem;
          transition: all ease-in-out 0.1s;

          &:hover {
            filter: brightness(150%);
          }
        }

        p {
          margin-left: 0.3rem;
        }

        svg {
          margin: auto 0.1rem;
          transition: all ease-in-out 0.1s;
          cursor: pointer;

          &:hover {
            font-weight: bolder;
          }
        }
      }

      .mod-stats {
        height: 100%;
        display: inherit;
        align-items: inherit;
        justify-content: flex-end;
      }
    }

    .router-view {
      width: 100%;
      height: calc(100% - 3.125rem);
      overflow: auto;
      overflow-x: hidden;
    }
  }
}

.dark-mode {
  .nav-container {
    background: var(--color-bg) !important;
  }
  .pages-list {
    a.router-link-active {
      color: #fff;
    }
  }
}

.light-mode {
  .nav-container {
    box-shadow: var(--shadow-floating), var(--shadow-floating), var(--shadow-floating),
      var(--shadow-floating) !important;
  }
}

.nav-container {
  display: flex;
  flex-direction: column;
  align-items: center;
  position: absolute;
  justify-content: space-between;
  z-index: 10;
  height: 100%;
  box-shadow: var(--shadow-inset-sm), var(--shadow-floating);
  padding: 1rem;
  background: var(--color-raised-bg);
}

.pages-list {
  display: flex;
  flex-direction: column;
  align-items: center;
  justify-content: flex-start;
  width: 100%;
  gap: 0.5rem;

  a {
    display: flex;
    align-items: center;
    font-size: 0.9rem;
    font-weight: 400;
    word-spacing: 3px;
    background: inherit;
    transition: all ease-in-out 0.1s;
    color: var(--color-base);

    &.router-link-active {
      color: var(--color-contrast);
      background: var(--color-button-bg);
    }

    &:hover {
      background-color: var(--color-button-bg);
      color: var(--color-contrast);
      box-shadow: 0px 4px 4px rgba(0, 0, 0, 0.25);
      text-decoration: none;
    }
  }
}

.nav-button {
  height: 3rem;
  width: 3rem;
  padding: 0.75rem;
  border-radius: var(--radius-md);

  svg {
    width: 1.5rem;
    height: 1.5rem;
    max-width: 1.5rem;
    max-height: 1.5rem;
  }

  &.primary {
    color: var(--color-accent-contrast);
    background-color: var(--color-brand);
  }
}

.instance-list {
  display: flex;
  flex-direction: column;
  justify-content: center;
  width: 70%;
  margin: 0.4rem;

  p:nth-child(1) {
    font-size: 0.6rem;
  }

  & > p {
    color: var(--color-base);
    margin: 0.8rem 0;
    font-size: 0.7rem;
    line-height: 0.8125rem;
    font-weight: 500;
    text-transform: uppercase;
  }
}

.add-instance-btn {
  background-color: var(--color-bg);
  font-size: 0.9rem;
  margin-right: 0.6rem;

  svg {
    background-color: var(--color-green);
    width: 1.5rem;
    height: 1.5rem;
    color: var(--color-accent-contrast);
    border-radius: var(--radius-xs);
  }
}

.settings {
  svg {
    color: var(--color-base) !important;
  }

  a {
    display: flex;
    flex-direction: column;
    justify-content: flex-start;
    align-items: center;
    gap: 1rem;

    &:hover {
      text-decoration: none;
    }
  }
}

.user-section {
  display: flex;
  justify-content: flex-start;
  align-items: center;
  width: 100%;
  height: 4.375rem;

  section {
    display: flex;
    flex-direction: column;
    justify-content: flex-start;
    text-align: left;
    margin-left: 0.5rem;
  }

  .username {
    margin-bottom: 0.3rem;
    font-size: 1.1rem;
    font-weight: 400;
    line-height: 1.25rem;
    color: var(--color-contrast);
  }

  a {
    font-size: 0.75rem;
    font-weight: 400;
    color: var(--color-secondary);
  }
}

.nav-section {
  display: flex;
  flex-direction: column;
  justify-content: flex-start;
  align-items: center;
  width: 100%;
  height: 100%;
  gap: 1rem;
}
</style><|MERGE_RESOLUTION|>--- conflicted
+++ resolved
@@ -7,12 +7,9 @@
 import InstanceCreationModal from '@/components/ui/InstanceCreationModal.vue'
 import { list } from '@/helpers/profile'
 import { get } from '@/helpers/settings'
-<<<<<<< HEAD
 import { loading_listener } from '@/helpers/events'
-=======
 import Breadcrumbs from '@/components/ui/Breadcrumbs.vue'
 import RunningAppBar from '@/components/ui/RunningAppBar.vue'
->>>>>>> bda63d5d
 
 const themeStore = useTheming()
 
@@ -80,14 +77,11 @@
           <Breadcrumbs />
         </section>
         <section class="mod-stats">
-<<<<<<< HEAD
           <p v-if="installProgress !== 0">Installing: {{ installProgress }}%</p>
           <p v-else>{{ installedMods }} mods installed</p>
-=======
           <Suspense>
             <RunningAppBar />
           </Suspense>
->>>>>>> bda63d5d
         </section>
       </div>
       <div class="router-view">
@@ -107,13 +101,9 @@
   overflow: hidden;
 
   .view {
-<<<<<<< HEAD
     margin-left: 5rem;
     width: calc(100% - 5rem);
     height: calc(100%);
-=======
-    width: calc(100% - 5rem);
->>>>>>> bda63d5d
 
     .appbar {
       display: flex;
