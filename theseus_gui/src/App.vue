<script setup>
import { computed, ref, watch } from 'vue'
import { RouterView, RouterLink, useRouter, useRoute } from 'vue-router'
import {
  HomeIcon,
  SearchIcon,
  LibraryIcon,
  PlusIcon,
  SettingsIcon,
  Button,
  Notifications,
  XIcon,
} from 'omorphia'
import { useLoading, useTheming } from '@/store/state'
import AccountsCard from '@/components/ui/AccountsCard.vue'
import InstanceCreationModal from '@/components/ui/InstanceCreationModal.vue'
import { get } from '@/helpers/settings'
import Breadcrumbs from '@/components/ui/Breadcrumbs.vue'
import RunningAppBar from '@/components/ui/RunningAppBar.vue'
import SplashScreen from '@/components/ui/SplashScreen.vue'
import ModrinthLoadingIndicator from '@/components/modrinth-loading-indicator'
import { useNotifications } from '@/store/notifications.js'
import { offline_listener, command_listener, warning_listener } from '@/helpers/events.js'
import { MinimizeIcon, MaximizeIcon } from '@/assets/icons'
import { type } from '@tauri-apps/api/os'
import { appWindow } from '@tauri-apps/api/window'
import { isDev, getOS, isOffline } from '@/helpers/utils.js'
import {
  mixpanel_track,
  mixpanel_init,
  mixpanel_opt_out_tracking,
  mixpanel_is_loaded,
} from '@/helpers/mixpanel'
import { saveWindowState, StateFlags } from 'tauri-plugin-window-state-api'
import { getVersion } from '@tauri-apps/api/app'
import { window as TauriWindow } from '@tauri-apps/api'
import { TauriEvent } from '@tauri-apps/api/event'
import { await_sync, check_safe_loading_bars_complete } from './helpers/state'
import { confirm } from '@tauri-apps/api/dialog'
import URLConfirmModal from '@/components/ui/URLConfirmModal.vue'
import StickyTitleBar from '@/components/ui/tutorial/StickyTitleBar.vue'
import OnboardingScreen from '@/components/ui/tutorial/OnboardingScreen.vue'

const themeStore = useTheming()
const urlModal = ref(null)
const isLoading = ref(true)
<<<<<<< HEAD
const videoPlaying = ref(false)
=======

const videoPlaying = ref(false)
const offline = ref(false)
>>>>>>> a35dd67b
const showOnboarding = ref(false)

const onboardingVideo = ref()

defineExpose({
  initialize: async () => {
    isLoading.value = false
    const { theme, opt_out_analytics, collapsed_navigation, advanced_rendering, onboarded_new } =
      await get()
    const os = await getOS()
    // video should play if the user is not on linux, and has not onboarded
    videoPlaying.value = !onboarded_new && os !== 'Linux'
    const dev = await isDev()
    const version = await getVersion()
    showOnboarding.value = true

    themeStore.setThemeState(theme)
    themeStore.collapsedNavigation = collapsed_navigation
    themeStore.advancedRendering = advanced_rendering

    mixpanel_init('014c7d6a336d0efaefe3aca91063748d', { debug: dev, persistence: 'localStorage' })
    if (opt_out_analytics) {
      mixpanel_opt_out_tracking()
    }
    mixpanel_track('Launched', { version, dev, onboarded_new })

    if (!dev) document.addEventListener('contextmenu', (event) => event.preventDefault())

    if ((await type()) === 'Darwin') {
      document.getElementsByTagName('html')[0].classList.add('mac')
    } else {
      document.getElementsByTagName('html')[0].classList.add('windows')
    }

    offline.value = await isOffline()
    await offline_listener((b) => {
      offline.value = b
    })

    await warning_listener((e) =>
      notificationsWrapper.value.addNotification({
        title: 'Warning',
        text: e.message,
        type: 'warn',
      })
    )

    if (showOnboarding.value) {
      videoPlaying.value = true
      onboardingVideo.value.play()
    }
  },
})

const confirmClose = async () => {
  const confirmed = await confirm(
    'An action is currently in progress. Are you sure you want to exit?',
    {
      title: 'Modrinth',
      type: 'warning',
    }
  )
  return confirmed
}

const handleClose = async () => {
  // State should respond immeiately if it's safe to close
  // If not, code is deadlocked or worse, so wait 2 seconds and then ask the user to confirm closing
  // (Exception: if the user is changing config directory, which takes control of the state, and it's taking a significant amount of time for some reason)
  const isSafe = await Promise.race([
    check_safe_loading_bars_complete(),
    new Promise((r) => setTimeout(r, 2000)),
  ])
  if (!isSafe) {
    const response = await confirmClose()
    if (!response) {
      return
    }
  }
  await await_sync()
  await TauriWindow.getCurrent().close()
}

TauriWindow.getCurrent().listen(TauriEvent.WINDOW_CLOSE_REQUESTED, async () => {
  await handleClose()
})

const router = useRouter()
router.afterEach((to, from, failure) => {
  if (mixpanel_is_loaded()) {
    mixpanel_track('PageView', { path: to.path, fromPath: from.path, failed: failure })
  }
})
const route = useRoute()
const isOnBrowse = computed(() => route.path.startsWith('/browse'))

const loading = useLoading()

const notifications = useNotifications()
const notificationsWrapper = ref(null)

watch(notificationsWrapper, () => {
  notifications.setNotifs(notificationsWrapper.value)
})

document.querySelector('body').addEventListener('click', function (e) {
  let target = e.target
  while (target != null) {
    if (target.matches('a')) {
      if (
        target.href &&
        ['http://', 'https://', 'mailto:', 'tel:'].some((v) => target.href.startsWith(v)) &&
        !target.classList.contains('router-link-active') &&
        !target.href.startsWith('http://localhost') &&
        !target.href.startsWith('https://tauri.localhost')
      ) {
        window.__TAURI_INVOKE__('tauri', {
          __tauriModule: 'Shell',
          message: {
            cmd: 'open',
            path: target.href,
          },
        })
      }
      e.preventDefault()
      break
    }
    target = target.parentElement
  }
})

const accounts = ref(null)

command_listener((e) => {
  console.log(e)
  urlModal.value.show(e)
})
</script>

<template>
  <StickyTitleBar v-if="videoPlaying" />
  <video
    v-if="videoPlaying"
    ref="onboardingVideo"
    class="video"
    src="@/assets/video.mp4"
    autoplay
    @ended="videoPlaying = false"
  />
  <SplashScreen v-else-if="!videoPlaying && isLoading" app-loading />
  <OnboardingScreen v-else-if="showOnboarding" :finish="() => (showOnboarding = false)" />
  <div v-else class="container">
    <div class="nav-container">
      <div class="nav-section">
        <suspense>
          <AccountsCard ref="accounts" mode="small" />
        </suspense>
        <div class="pages-list">
          <RouterLink to="/" class="btn icon-only collapsed-button">
            <HomeIcon />
          </RouterLink>
          <RouterLink
            to="/browse/modpack"
            class="btn icon-only collapsed-button"
            :class="{
              'router-link-active': isOnBrowse,
            }"
          >
            <SearchIcon />
          </RouterLink>
          <RouterLink to="/library" class="btn icon-only collapsed-button">
            <LibraryIcon />
          </RouterLink>
          <Suspense>
            <InstanceCreationModal ref="installationModal" />
          </Suspense>
        </div>
      </div>
      <div class="settings pages-list">
        <Button
          class="sleek-primary collapsed-button"
          icon-only
          :disabled="offline"
          @click="() => $refs.installationModal.show()"
        >
          <PlusIcon />
        </Button>
        <RouterLink to="/settings" class="btn icon-only collapsed-button">
          <SettingsIcon />
        </RouterLink>
      </div>
    </div>
    <div class="view">
      <div class="appbar-row">
        <div data-tauri-drag-region class="appbar">
          <section class="navigation-controls">
            <Breadcrumbs data-tauri-drag-region />
          </section>
          <section class="mod-stats">
            <Suspense>
              <RunningAppBar data-tauri-drag-region />
            </Suspense>
          </section>
        </div>
        <section class="window-controls">
          <Button class="titlebar-button" icon-only @click="() => appWindow.minimize()">
            <MinimizeIcon />
          </Button>
          <Button class="titlebar-button" icon-only @click="() => appWindow.toggleMaximize()">
            <MaximizeIcon />
          </Button>
          <Button
            class="titlebar-button close"
            icon-only
            @click="
              () => {
                saveWindowState(StateFlags.ALL)
                handleClose()
              }
            "
          >
            <XIcon />
          </Button>
        </section>
      </div>
      <div class="router-view">
        <ModrinthLoadingIndicator
          offset-height="var(--appbar-height)"
          offset-width="var(--sidebar-width)"
        />
        <RouterView v-slot="{ Component }" class="main-view">
          <template v-if="Component">
            <Suspense @pending="loading.startLoading()" @resolve="loading.stopLoading()">
              <component :is="Component"></component>
            </Suspense>
          </template>
        </RouterView>
      </div>
    </div>
  </div>
  <URLConfirmModal ref="urlModal" />
  <Notifications ref="notificationsWrapper" />
</template>

<style lang="scss" scoped>
.sleek-primary {
  background-color: var(--color-brand-highlight);
  transition: all ease-in-out 0.1s;
}

.navigation-controls {
  flex-grow: 1;
  width: min-content;
}

.appbar-row {
  display: flex;
  flex-direction: row;
}

.window-controls {
  z-index: 20;
  display: none;
  flex-direction: row;
  align-items: center;

  .titlebar-button {
    display: flex;
    align-items: center;
    justify-content: center;
    cursor: pointer;
    transition: all ease-in-out 0.1s;
    background-color: var(--color-raised-bg);
    color: var(--color-base);
    border-radius: 0;
    height: 3.25rem;

    &.close {
      &:hover,
      &:active {
        background-color: var(--color-red);
        color: var(--color-accent-contrast);
      }
    }

    &:hover,
    &:active {
      background-color: var(--color-button-bg);
      color: var(--color-contrast);
    }
  }
}

.container {
  --appbar-height: 3.25rem;
  --sidebar-width: 4.5rem;

  height: 100vh;
  display: flex;
  flex-direction: row;
  overflow: hidden;

  .view {
    width: calc(100% - var(--sidebar-width));

    .appbar {
      display: flex;
      align-items: center;
      flex-grow: 1;
      background: var(--color-raised-bg);
      box-shadow: var(--shadow-inset-sm), var(--shadow-floating);
      text-align: center;
      padding: var(--gap-md);
      height: 3.25rem;
      gap: var(--gap-sm);
      //no select
      user-select: none;
      -webkit-user-select: none;
    }

    .router-view {
      width: 100%;
      height: calc(100% - 3.125rem);
      overflow: auto;
      overflow-x: hidden;
      background-color: var(--color-bg);
    }
  }
}

.nav-container {
  display: flex;
  flex-direction: column;
  align-items: center;
  justify-content: space-between;
  height: 100%;
  background-color: var(--color-raised-bg);
  box-shadow: var(--shadow-inset-sm), var(--shadow-floating);
  padding: var(--gap-md);
}

.pages-list {
  display: flex;
  flex-direction: column;
  align-items: flex-start;
  justify-content: flex-start;
  width: 100%;
  gap: 0.5rem;

  a {
    display: flex;
    align-items: center;
    word-spacing: 3px;
    background: inherit;
    transition: all ease-in-out 0.1s;
    color: var(--color-base);
    box-shadow: none;

    &.router-link-active {
      color: var(--color-contrast);
      background: var(--color-button-bg);
      box-shadow: var(--shadow-floating);
    }

    &:hover {
      background-color: var(--color-button-bg);
      color: var(--color-contrast);
      box-shadow: 0px 4px 4px rgba(0, 0, 0, 0.25);
      text-decoration: none;
    }
  }

  &.primary {
    color: var(--color-accent-contrast);
    background-color: var(--color-brand);
  }
}

.collapsed-button {
  height: 3rem !important;
  width: 3rem !important;
  padding: 0.75rem;
  border-radius: var(--radius-md);
  box-shadow: none;

  svg {
    width: 1.5rem !important;
    height: 1.5rem !important;
    max-width: 1.5rem !important;
    max-height: 1.5rem !important;
  }
}

.instance-list {
  display: flex;
  flex-direction: column;
  justify-content: center;
  width: 70%;
  margin: 0.4rem;

  p:nth-child(1) {
    font-size: 0.6rem;
  }

  & > p {
    color: var(--color-base);
    margin: 0.8rem 0;
    font-size: 0.7rem;
    line-height: 0.8125rem;
    font-weight: 500;
    text-transform: uppercase;
  }
}

.user-section {
  display: flex;
  justify-content: flex-start;
  align-items: center;
  width: 100%;
  height: 4.375rem;

  section {
    display: flex;
    flex-direction: column;
    justify-content: flex-start;
    text-align: left;
    margin-left: 0.5rem;
  }

  .username {
    margin-bottom: 0.3rem;
    font-weight: 400;
    line-height: 1.25rem;
    color: var(--color-contrast);
  }

  a {
    font-weight: 400;
    color: var(--color-secondary);
  }
}

.nav-section {
  display: flex;
  flex-direction: column;
  justify-content: flex-start;
  align-items: center;
  width: 100%;
  height: 100%;
  gap: 1rem;
}

.video {
  margin-top: 2.25rem;
  width: 100vw;
  height: calc(100vh - 2.25rem);
  object-fit: cover;
  border-radius: var(--radius-md);
}
</style><|MERGE_RESOLUTION|>--- conflicted
+++ resolved
@@ -44,13 +44,10 @@
 const themeStore = useTheming()
 const urlModal = ref(null)
 const isLoading = ref(true)
-<<<<<<< HEAD
-const videoPlaying = ref(false)
-=======
+
 
 const videoPlaying = ref(false)
 const offline = ref(false)
->>>>>>> a35dd67b
 const showOnboarding = ref(false)
 
 const onboardingVideo = ref()
@@ -65,7 +62,7 @@
     videoPlaying.value = !onboarded_new && os !== 'Linux'
     const dev = await isDev()
     const version = await getVersion()
-    showOnboarding.value = true
+    showOnboarding.value = !onboarded_new
 
     themeStore.setThemeState(theme)
     themeStore.collapsedNavigation = collapsed_navigation
@@ -99,7 +96,6 @@
     )
 
     if (showOnboarding.value) {
-      videoPlaying.value = true
       onboardingVideo.value.play()
     }
   },
