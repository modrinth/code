--- conflicted
+++ resolved
@@ -19,13 +19,9 @@
 const route = useRoute()
 const router = useRouter()
 
-<<<<<<< HEAD
-const themeStore = useTheming()
-=======
 const theme = useTheming()
 const instances = useInstances()
 instances.fetchInstances()
->>>>>>> 3a2a024a
 
 toggleTheme(themeStore.darkTheme)
 
