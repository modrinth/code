<script setup>
import { computed, ref, watch } from 'vue'
import { RouterView, RouterLink, useRouter, useRoute } from 'vue-router'
import {
  HomeIcon,
  SearchIcon,
  LibraryIcon,
  PlusIcon,
  SettingsIcon,
  Button,
  Notifications,
  XIcon,
  Card,
} from 'omorphia'
import { useLoading, useTheming, useLogs } from '@/store/state'
import AccountsCard from '@/components/ui/AccountsCard.vue'
import InstanceCreationModal from '@/components/ui/InstanceCreationModal.vue'
import { get } from '@/helpers/settings'
import Breadcrumbs from '@/components/ui/Breadcrumbs.vue'
import RunningAppBar from '@/components/ui/RunningAppBar.vue'
import SplashScreen from '@/components/ui/SplashScreen.vue'
import ModrinthLoadingIndicator from '@/components/modrinth-loading-indicator'
import { handleError, useNotifications } from '@/store/notifications.js'
import { offline_listener, command_listener, warning_listener } from '@/helpers/events.js'
import { MinimizeIcon, MaximizeIcon, ChatIcon } from '@/assets/icons'
import { type } from '@tauri-apps/api/os'
import { appWindow } from '@tauri-apps/api/window'
import { isDev, getOS, isOffline } from '@/helpers/utils.js'
import {
  mixpanel_track,
  mixpanel_init,
  mixpanel_opt_out_tracking,
  mixpanel_is_loaded,
} from '@/helpers/mixpanel'
import { saveWindowState, StateFlags } from 'tauri-plugin-window-state-api'
import { getVersion } from '@tauri-apps/api/app'
import { window as TauriWindow } from '@tauri-apps/api'
import { TauriEvent } from '@tauri-apps/api/event'
import { await_sync, check_safe_loading_bars_complete } from './helpers/state'
import { confirm } from '@tauri-apps/api/dialog'
import URLConfirmModal from '@/components/ui/URLConfirmModal.vue'
import StickyTitleBar from '@/components/ui/tutorial/StickyTitleBar.vue'
import OnboardingScreen from '@/components/ui/tutorial/OnboardingScreen.vue'
import { install_from_file } from './helpers/pack'

const themeStore = useTheming()
const logStore = useLogs()
const urlModal = ref(null)
const isLoading = ref(true)

const videoPlaying = ref(false)
const offline = ref(false)
const showOnboarding = ref(false)

const onboardingVideo = ref()

const failureText = ref(null)
const os = ref('')

defineExpose({
  initialize: async () => {
    isLoading.value = false
<<<<<<< HEAD
    const { theme, opt_out_analytics, collapsed_navigation, advanced_rendering, fully_onboarded } =
      await get()
=======
    const {
      theme,
      opt_out_analytics,
      collapsed_navigation,
      advanced_rendering,
      fully_onboarded,
      logs,
    } = await get()
    const os = await getOS()
>>>>>>> e3d0510b
    // video should play if the user is not on linux, and has not onboarded
    os.value = await getOS()
    videoPlaying.value = !fully_onboarded && os.value !== 'Linux'
    const dev = await isDev()
    const version = await getVersion()
    showOnboarding.value = !fully_onboarded

    themeStore.setThemeState(theme)
    themeStore.collapsedNavigation = collapsed_navigation
    themeStore.advancedRendering = advanced_rendering

    logStore.logsColored = logs.colored

    mixpanel_init('014c7d6a336d0efaefe3aca91063748d', { debug: dev, persistence: 'localStorage' })
    if (opt_out_analytics) {
      mixpanel_opt_out_tracking()
    }
    mixpanel_track('Launched', { version, dev, fully_onboarded })

    if (!dev) document.addEventListener('contextmenu', (event) => event.preventDefault())

    if ((await type()) === 'Darwin') {
      document.getElementsByTagName('html')[0].classList.add('mac')
    } else {
      document.getElementsByTagName('html')[0].classList.add('windows')
    }

    offline.value = await isOffline()
    await offline_listener((b) => {
      offline.value = b
    })

    await warning_listener((e) =>
      notificationsWrapper.value.addNotification({
        title: 'Warning',
        text: e.message,
        type: 'warn',
      })
    )

    if (showOnboarding.value) {
      onboardingVideo.value.play()
    }
  },
  failure: async (e) => {
    isLoading.value = false
    failureText.value = e
    os.value = await getOS()
  },
})

const confirmClose = async () => {
  const confirmed = await confirm(
    'An action is currently in progress. Are you sure you want to exit?',
    {
      title: 'Modrinth',
      type: 'warning',
    }
  )
  return confirmed
}

const handleClose = async () => {
  // State should respond immeiately if it's safe to close
  // If not, code is deadlocked or worse, so wait 2 seconds and then ask the user to confirm closing
  // (Exception: if the user is changing config directory, which takes control of the state, and it's taking a significant amount of time for some reason)
  const isSafe = await Promise.race([
    check_safe_loading_bars_complete(),
    new Promise((r) => setTimeout(r, 2000)),
  ])
  if (!isSafe) {
    const response = await confirmClose()
    if (!response) {
      return
    }
  }
  await await_sync()
  await TauriWindow.getCurrent().close()
}

TauriWindow.getCurrent().listen(TauriEvent.WINDOW_CLOSE_REQUESTED, async () => {
  await handleClose()
})

const router = useRouter()
router.afterEach((to, from, failure) => {
  if (mixpanel_is_loaded()) {
    mixpanel_track('PageView', { path: to.path, fromPath: from.path, failed: failure })
  }
})
const route = useRoute()
const isOnBrowse = computed(() => route.path.startsWith('/browse'))

const loading = useLoading()

const notifications = useNotifications()
const notificationsWrapper = ref(null)

watch(notificationsWrapper, () => {
  notifications.setNotifs(notificationsWrapper.value)
})

document.querySelector('body').addEventListener('click', function (e) {
  let target = e.target
  while (target != null) {
    if (target.matches('a')) {
      if (
        target.href &&
        ['http://', 'https://', 'mailto:', 'tel:'].some((v) => target.href.startsWith(v)) &&
        !target.classList.contains('router-link-active') &&
        !target.href.startsWith('http://localhost') &&
        !target.href.startsWith('https://tauri.localhost')
      ) {
        window.__TAURI_INVOKE__('tauri', {
          __tauriModule: 'Shell',
          message: {
            cmd: 'open',
            path: target.href,
          },
        })
      }
      e.preventDefault()
      break
    }
    target = target.parentElement
  }
})

document.querySelector('body').addEventListener('auxclick', function (e) {
  // disables middle click -> new tab
  if (e.button === 1) {
    e.preventDefault()
    // instead do a left click
    const event = new MouseEvent('click', {
      view: window,
      bubbles: true,
      cancelable: true,
    })
    e.target.dispatchEvent(event)
  }
})

const accounts = ref(null)

command_listener(async (e) => {
  console.log(e)
  if (e.event === 'RunMRPack') {
    // RunMRPack should directly install a local mrpack given a path
    if (e.path.endsWith('.mrpack')) {
      await install_from_file(e.path).catch(handleError)
      mixpanel_track('InstanceCreate', {
        source: 'CreationModalFileDrop',
      })
    }
  } else {
    // Other commands are URL-based (deep linking)
    urlModal.value.show(e)
  }
})
</script>

<template>
  <StickyTitleBar v-if="videoPlaying" />
  <video
    v-if="videoPlaying"
    ref="onboardingVideo"
    class="video"
    src="@/assets/video.mp4"
    autoplay
    @ended="videoPlaying = false"
  />
  <div v-if="failureText" class="failure">
    <div class="appbar-failure">
      <Button icon-only @click="TauriWindow.getCurrent().close()">
        <XIcon />
      </Button>
    </div>
    <div class="error-view">
      <Card class="error-text">
        Modrinth App failed to load with the following error:

        <div class="error-message">{{ failureText.message }}</div>

        <div>This may be because of a corrupted file, or because it is missing crucial files.</div>
        <div>
          First, try ensuring you are connected to the internet, and then try restarting the app,
        </div>
        <div>so that any needed files can be downloaded.</div>
        <div>
          You can contact support here:
          <span class="file-path-message">
            <a href="https://discord.gg/modrinth" class="link">
              <ChatIcon /> https://discord.gg/modrinth</a
            ></span
          >
        </div>

        <span>You can find more detailed launcher logs at: </span>
        <div class="file-path-message">
          <span v-if="os == 'MacOS'"
            >~/Library/Application Support/com.modrinth.theseus/launcher_logs</span
          >
          <span v-if="os == 'Windows'">C:\Users\(you)\AppData\Roaming\com.modrinth.theseus</span>
          <span v-if="os == 'Linux'">/home/(you)/.config/com.modrinth.theseus</span>
        </div>
      </Card>
    </div>
    <SplashScreen class="splash-view" />
  </div>
  <SplashScreen v-else-if="!videoPlaying && isLoading" app-loading />
  <OnboardingScreen v-else-if="showOnboarding" :finish="() => (showOnboarding = false)" />
  <div v-else class="container">
    <div class="nav-container">
      <div class="nav-section">
        <suspense>
          <AccountsCard ref="accounts" mode="small" />
        </suspense>
        <div class="pages-list">
          <RouterLink v-tooltip="'Home'" to="/" class="btn icon-only collapsed-button">
            <HomeIcon />
          </RouterLink>
          <RouterLink
            v-tooltip="'Browse'"
            to="/browse/modpack"
            class="btn icon-only collapsed-button"
            :class="{
              'router-link-active': isOnBrowse,
            }"
          >
            <SearchIcon />
          </RouterLink>
          <RouterLink v-tooltip="'Library'" to="/library" class="btn icon-only collapsed-button">
            <LibraryIcon />
          </RouterLink>
          <Suspense>
            <InstanceCreationModal ref="installationModal" />
          </Suspense>
        </div>
      </div>
      <div class="settings pages-list">
        <Button
          v-tooltip="'Create profile'"
          class="sleek-primary collapsed-button"
          icon-only
          :disabled="offline"
          @click="() => $refs.installationModal.show()"
        >
          <PlusIcon />
        </Button>
        <RouterLink v-tooltip="'Settings'" to="/settings" class="btn icon-only collapsed-button">
          <SettingsIcon />
        </RouterLink>
      </div>
    </div>
    <div class="view">
      <div class="appbar-row">
        <div data-tauri-drag-region class="appbar">
          <section class="navigation-controls">
            <Breadcrumbs data-tauri-drag-region />
          </section>
          <section class="mod-stats">
            <Suspense>
              <RunningAppBar />
            </Suspense>
          </section>
        </div>
        <section class="window-controls">
          <Button class="titlebar-button" icon-only @click="() => appWindow.minimize()">
            <MinimizeIcon />
          </Button>
          <Button class="titlebar-button" icon-only @click="() => appWindow.toggleMaximize()">
            <MaximizeIcon />
          </Button>
          <Button
            class="titlebar-button close"
            icon-only
            @click="
              () => {
                saveWindowState(StateFlags.ALL)
                handleClose()
              }
            "
          >
            <XIcon />
          </Button>
        </section>
      </div>
      <div class="router-view">
        <ModrinthLoadingIndicator
          offset-height="var(--appbar-height)"
          offset-width="var(--sidebar-width)"
        />
        <RouterView v-slot="{ Component }">
          <template v-if="Component">
            <Suspense @pending="loading.startLoading()" @resolve="loading.stopLoading()">
              <component :is="Component"></component>
            </Suspense>
          </template>
        </RouterView>
      </div>
    </div>
  </div>
  <URLConfirmModal ref="urlModal" />
  <Notifications ref="notificationsWrapper" />
</template>

<style lang="scss" scoped>
.sleek-primary {
  background-color: var(--color-brand-highlight);
  transition: all ease-in-out 0.1s;
}

.navigation-controls {
  flex-grow: 1;
  width: min-content;
}

.appbar-row {
  display: flex;
  flex-direction: row;
}

.window-controls {
  z-index: 20;
  display: none;
  flex-direction: row;
  align-items: center;

  .titlebar-button {
    display: flex;
    align-items: center;
    justify-content: center;
    cursor: pointer;
    transition: all ease-in-out 0.1s;
    background-color: var(--color-raised-bg);
    color: var(--color-base);
    border-radius: 0;
    height: 3.25rem;

    &.close {
      &:hover,
      &:active {
        background-color: var(--color-red);
        color: var(--color-accent-contrast);
      }
    }

    &:hover,
    &:active {
      background-color: var(--color-button-bg);
      color: var(--color-contrast);
    }
  }
}

.container {
  --appbar-height: 3.25rem;
  --sidebar-width: 4.5rem;

  height: 100vh;
  display: flex;
  flex-direction: row;
  overflow: hidden;

  .view {
    width: calc(100% - var(--sidebar-width));

    .appbar {
      display: flex;
      align-items: center;
      flex-grow: 1;
      background: var(--color-raised-bg);
      box-shadow: var(--shadow-inset-sm), var(--shadow-floating);
      text-align: center;
      padding: var(--gap-md);
      height: 3.25rem;
      gap: var(--gap-sm);
      //no select
      user-select: none;
      -webkit-user-select: none;
    }

    .router-view {
      width: 100%;
      height: calc(100% - 3.125rem);
      overflow: auto;
      overflow-x: hidden;
      background-color: var(--color-bg);
    }
  }
}

.failure {
  height: 100vh;
  display: flex;
  flex-direction: column;
  overflow: hidden;
  background-color: var(--color-contrast);

  .appbar-failure {
    display: flex; /* Change to flex to align items horizontally */
    justify-content: flex-end; /* Align items to the right */
    height: 3.25rem;
    //no select
    user-select: none;
    -webkit-user-select: none;
  }

  .error-view {
    display: flex; /* Change to flex to align items horizontally */
    justify-content: center;
    width: 100%;

    .error-text {
      background-color: var(--color-bg);
      display: flex;
      gap: 0.25rem;
      flex-direction: column;

      .error-message {
        color: var(--color-red);
        text-align: center;
        margin: 0.5rem;
      }
      .file-path-message {
        color: var(--color-green);
        text-align: center;
        margin: 0.5rem;
      }
    }
  }

  .splash-view {
    width: 100%;
    overflow: hidden;
    position: absolute;
    bottom: 0;
    pointer-events: none;
  }
}

.nav-container {
  display: flex;
  flex-direction: column;
  align-items: center;
  justify-content: space-between;
  height: 100%;
  background-color: var(--color-raised-bg);
  box-shadow: var(--shadow-inset-sm), var(--shadow-floating);
  padding: var(--gap-md);
}

.pages-list {
  display: flex;
  flex-direction: column;
  align-items: flex-start;
  justify-content: flex-start;
  width: 100%;
  gap: 0.5rem;

  a {
    display: flex;
    align-items: center;
    word-spacing: 3px;
    background: inherit;
    transition: all ease-in-out 0.1s;
    color: var(--color-base);
    box-shadow: none;

    &.router-link-active {
      color: var(--color-contrast);
      background: var(--color-button-bg);
      box-shadow: var(--shadow-floating);
    }

    &:hover {
      background-color: var(--color-button-bg);
      color: var(--color-contrast);
      box-shadow: 0px 4px 4px rgba(0, 0, 0, 0.25);
      text-decoration: none;
    }
  }

  &.primary {
    color: var(--color-accent-contrast);
    background-color: var(--color-brand);
  }
}

.collapsed-button {
  height: 3rem !important;
  width: 3rem !important;
  padding: 0.75rem;
  border-radius: var(--radius-md);
  box-shadow: none;

  svg {
    width: 1.5rem !important;
    height: 1.5rem !important;
    max-width: 1.5rem !important;
    max-height: 1.5rem !important;
  }
}

.instance-list {
  display: flex;
  flex-direction: column;
  justify-content: center;
  width: 70%;
  margin: 0.4rem;

  p:nth-child(1) {
    font-size: 0.6rem;
  }

  & > p {
    color: var(--color-base);
    margin: 0.8rem 0;
    font-size: 0.7rem;
    line-height: 0.8125rem;
    font-weight: 500;
    text-transform: uppercase;
  }
}

.user-section {
  display: flex;
  justify-content: flex-start;
  align-items: center;
  width: 100%;
  height: 4.375rem;

  section {
    display: flex;
    flex-direction: column;
    justify-content: flex-start;
    text-align: left;
    margin-left: 0.5rem;
  }

  .username {
    margin-bottom: 0.3rem;
    font-weight: 400;
    line-height: 1.25rem;
    color: var(--color-contrast);
  }

  a {
    font-weight: 400;
    color: var(--color-secondary);
  }
}

.nav-section {
  display: flex;
  flex-direction: column;
  justify-content: flex-start;
  align-items: center;
  width: 100%;
  height: 100%;
  gap: 1rem;
}

.video {
  margin-top: 2.25rem;
  width: 100vw;
  height: calc(100vh - 2.25rem);
  object-fit: cover;
  border-radius: var(--radius-md);
}
</style><|MERGE_RESOLUTION|>--- conflicted
+++ resolved
@@ -60,20 +60,8 @@
 defineExpose({
   initialize: async () => {
     isLoading.value = false
-<<<<<<< HEAD
     const { theme, opt_out_analytics, collapsed_navigation, advanced_rendering, fully_onboarded } =
       await get()
-=======
-    const {
-      theme,
-      opt_out_analytics,
-      collapsed_navigation,
-      advanced_rendering,
-      fully_onboarded,
-      logs,
-    } = await get()
-    const os = await getOS()
->>>>>>> e3d0510b
     // video should play if the user is not on linux, and has not onboarded
     os.value = await getOS()
     videoPlaying.value = !fully_onboarded && os.value !== 'Linux'
