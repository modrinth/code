--- conflicted
+++ resolved
@@ -1,11 +1,7 @@
 <script setup>
-import { ref } from 'vue'
+import {onMounted, ref} from 'vue'
 import { RouterView, RouterLink } from 'vue-router'
-<<<<<<< HEAD
 import { HomeIcon, SearchIcon, LibraryIcon, PlusIcon, SettingsIcon, AnimatedLogo } from 'omorphia'
-=======
-import { HomeIcon, SearchIcon, LibraryIcon, PlusIcon, SettingsIcon, Button } from 'omorphia'
->>>>>>> 65c19420
 import { useTheming } from '@/store/state'
 import AccountsCard from '@/components/ui/AccountsCard.vue'
 import InstanceCreationModal from '@/components/ui/InstanceCreationModal.vue'
@@ -15,15 +11,12 @@
 
 const themeStore = useTheming()
 
-<<<<<<< HEAD
 const loading = ref(true)
-=======
 onMounted(async () => {
   const { settings, collapsed_navigation } = await get()
   themeStore.setThemeState(settings)
   themeStore.collapsedNavigation = collapsed_navigation
 })
->>>>>>> 65c19420
 
 defineExpose({
   initialize: async () => {
@@ -35,13 +28,8 @@
 </script>
 
 <template>
-<<<<<<< HEAD
   <div v-if="!loading" class="container">
-    <div class="nav-container">
-=======
-  <div class="container">
     <div class="nav-container" :class="{ expanded: !themeStore.collapsedNavigation }">
->>>>>>> 65c19420
       <div class="nav-section">
         <suspense>
           <AccountsCard ref="accounts" :expanded="!themeStore.collapsedNavigation" />
