--- conflicted
+++ resolved
@@ -24,18 +24,8 @@
 import { MinimizeIcon, MaximizeIcon } from '@/assets/icons'
 import { type } from '@tauri-apps/api/os'
 import { appWindow } from '@tauri-apps/api/window'
-<<<<<<< HEAD
-import { isDev, getOS } from '@/helpers/utils.js'
+import { isDev, getOS, isOffline } from '@/helpers/utils.js'
 import mixpanel from 'mixpanel-browser'
-=======
-import { isDev, isOffline } from '@/helpers/utils.js'
-import {
-  mixpanel_track,
-  mixpanel_init,
-  mixpanel_opt_out_tracking,
-  mixpanel_is_loaded,
-} from '@/helpers/mixpanel'
->>>>>>> 6a76811b
 import { saveWindowState, StateFlags } from 'tauri-plugin-window-state-api'
 import { getVersion } from '@tauri-apps/api/app'
 import { window as TauriWindow } from '@tauri-apps/api'
@@ -49,13 +39,9 @@
 const themeStore = useTheming()
 const urlModal = ref(null)
 const isLoading = ref(true)
-<<<<<<< HEAD
+
 const videoPlaying = ref(false)
-=======
 const offline = ref(false)
-
-const videoPlaying = ref(true)
->>>>>>> 6a76811b
 const showOnboarding = ref(false)
 
 const onboardingVideo = ref()
