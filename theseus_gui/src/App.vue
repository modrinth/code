--- conflicted
+++ resolved
@@ -190,14 +190,7 @@
           >
             <SearchIcon />
           </RouterLink>
-<<<<<<< HEAD
-          <RouterLink
-            to="/library"
-            class="btn icon-only collapsed-button"
-          >
-=======
           <RouterLink to="/library" class="btn icon-only collapsed-button">
->>>>>>> 744d11f0
             <LibraryIcon />
           </RouterLink>
           <Suspense>
@@ -207,24 +200,13 @@
       </div>
       <div class="settings pages-list">
         <Button
-<<<<<<< HEAD
           class="sleek-primary collapsed-button"
           icon-only
-=======
-          class="sleek-primary icon-only collapsed-button"
->>>>>>> 744d11f0
           @click="() => $refs.installationModal.show()"
         >
           <PlusIcon />
         </Button>
-<<<<<<< HEAD
-        <RouterLink
-          to="/settings"
-          class="btn collapsed-button icon-only"
-        >
-=======
         <RouterLink to="/settings" class="btn icon-only collapsed-button">
->>>>>>> 744d11f0
           <SettingsIcon />
         </RouterLink>
       </div>
