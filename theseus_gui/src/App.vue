--- conflicted
+++ resolved
@@ -1,10 +1,6 @@
 <script setup>
-<<<<<<< HEAD
-import { RouterView, useRoute, useRouter, RouterLink } from 'vue-router'
-=======
-import { ref, watch } from 'vue'
+import { ref } from 'vue'
 import { RouterView, RouterLink } from 'vue-router'
->>>>>>> d23bc445
 import {
   ChevronLeftIcon,
   ChevronRightIcon,
@@ -16,26 +12,10 @@
   Avatar,
 } from 'omorphia'
 import { useTheming } from '@/store/state'
-<<<<<<< HEAD
-
-const route = useRoute()
-const router = useRouter()
 
 const themeStore = useTheming()
 themeStore.setThemeClass()
-=======
-import { toggleTheme } from '@/helpers/theme'
-import { list } from '@/helpers/profile'
-
-const themeStore = useTheming()
-
-toggleTheme(themeStore.darkTheme)
-
-watch(themeStore, (newState) => {
-  toggleTheme(newState.darkTheme)
-})
-
-const installedMods = ref(0)
+stalledMods = ref(0)
 list().then(
   (profiles) =>
     (installedMods.value = Object.values(profiles).reduce(
@@ -44,7 +24,6 @@
     ))
 )
 // TODO: add event when profiles update to update installed mods count
->>>>>>> d23bc445
 </script>
 
 <template>
