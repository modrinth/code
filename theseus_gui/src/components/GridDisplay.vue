--- conflicted
+++ resolved
@@ -1,11 +1,8 @@
 <script setup>
 import Instance from '@/components/ui/Instance.vue'
-<<<<<<< HEAD
-=======
 import { computed, ref } from 'vue'
 import { SearchIcon, DropdownSelect, Card, formatCategoryHeader } from 'omorphia'
 import dayjs from 'dayjs'
->>>>>>> e0e9c3f1
 
 const props = defineProps({
   instances: {
@@ -19,8 +16,6 @@
     default: '',
   },
 })
-<<<<<<< HEAD
-=======
 
 const search = ref('')
 const group = ref('Category')
@@ -111,7 +106,6 @@
 
   return instanceMap
 })
->>>>>>> e0e9c3f1
 </script>
 <template>
   <Card class="header">
@@ -146,8 +140,6 @@
         placeholder="Select..."
       />
     </div>
-<<<<<<< HEAD
-=======
   </Card>
   <div
     v-for="instanceSection in Array.from(filteredResults, ([key, value]) => ({ key, value }))"
@@ -158,7 +150,6 @@
       <p>{{ instanceSection.key }}</p>
       <hr aria-hidden="true" />
     </div>
->>>>>>> e0e9c3f1
     <section class="instances">
       <Instance
         v-for="instance in instanceSection.value"
