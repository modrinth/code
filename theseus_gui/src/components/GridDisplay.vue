--- conflicted
+++ resolved
@@ -1,6 +1,5 @@
 <script setup>
 import Instance from '@/components/ui/Instance.vue'
-<<<<<<< HEAD
 import { ref } from 'vue'
 import {
   ClipboardCopyIcon,
@@ -10,8 +9,6 @@
   TrashIcon
 } from "omorphia";
 import ContextMenu from "@/components/ui/ContextMenu.vue";
-=======
->>>>>>> ee619516
 
 const props = defineProps({
   instances: {
@@ -25,9 +22,6 @@
     default: '',
   },
 })
-<<<<<<< HEAD
-
-const modsRow = ref(null)
 const instanceOptions = ref(null)
 
 const handleRightClick = (event, e) => {
@@ -38,8 +32,6 @@
 const handleOptionsClick = (args) => {
   console.log(args)
 }
-=======
->>>>>>> ee619516
 </script>
 <template>
   <div class="row">
