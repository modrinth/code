<script setup>
import Instance from '@/components/ui/Instance.vue'
<<<<<<< HEAD
import { computed, ref } from 'vue'
import { SearchIcon, DropdownSelect, Card, formatCategoryHeader } from 'omorphia'
=======
>>>>>>> ee619516

const props = defineProps({
  instances: {
    type: Array,
    default() {
      return []
    },
  },
  label: {
    type: String,
    default: '',
  },
})
<<<<<<< HEAD

const search = ref('')
const group = ref('None')
const filters = ref('All profiles')
const sortBy = ref('Name')

const filteredResults = computed(() => {
  let instances = props.instances.filter((instance) => {
    return instance.metadata.name.toLowerCase().includes(search.value.toLowerCase())
  })

  if (sortBy.value === 'Name') {
    instances.sort((a, b) => {
      return a.metadata.name.localeCompare(b.metadata.name)
    })
  }

  if (sortBy.value === 'Game version') {
    instances.sort((a, b) => {
      return a.metadata.name.localeCompare(b.metadata.game_version)
    })
  }

  if (sortBy.value === 'Last played') {
    instances.sort((a, b) => {
      return b.metadata.last_played - a.metadata.last_played
    })
  }

  if (sortBy.value === 'Date created') {
    instances.sort((a, b) => {
      return b.metadata.date_created - a.metadata.date_created
    })
  }

  if (sortBy.value === 'Date modified') {
    instances.sort((a, b) => {
      return b.metadata.date_modified - a.metadata.date_modified
    })
  }

  if (filters.value === 'Custom instances') {
    instances = instances.filter((instance) => {
      return !instance.metadata?.linked_data
    })
  } else if (filters.value === 'Downloaded modpacks') {
    instances = instances.filter((instance) => {
      return instance.metadata?.linked_data
    })
  }

  const instanceMap = new Map()

  if (group.value === 'Loader') {
    instances.forEach((instance) => {
      const loader = formatCategoryHeader(instance.metadata.loader)
      if (!instanceMap.has(loader)) {
        instanceMap.set(loader, [])
      }

      instanceMap.get(loader).push(instance)
    })
  } else if (group.value === 'Game version') {
    instances.forEach((instance) => {
      if (!instanceMap.has(instance.metadata.game_version)) {
        instanceMap.set(instance.metadata.game_version, [])
      }

      instanceMap.get(instance.metadata.game_version).push(instance)
    })
  } else if (group.value === 'Category') {
    instances.forEach((instance) => {
      if (!instanceMap.has(instance.metadata.category)) {
        instanceMap.set(instance.metadata.category, [])
      }

      instanceMap.get(instance.metadata.category).push(instance)
    })
  } else {
    return instanceMap.set('None', instances)
  }

  return instanceMap
})
=======
>>>>>>> ee619516
</script>
<template>
  <Card class="header">
    <div class="iconified-input">
      <SearchIcon />
      <input v-model="search" type="text" placeholder="Search" class="search-input" />
    </div>
    <div class="labeled_button">
      <span>Sort by</span>
      <DropdownSelect
        v-model="sortBy"
        class="sort-dropdown"
        :options="['Name', 'Last played', 'Date created', 'Date modified', 'Game version']"
        placeholder="Select..."
      />
    </div>
<<<<<<< HEAD
    <div class="labeled_button">
      <span>Filter by</span>
      <DropdownSelect
        v-model="filters"
        class="filter-dropdown"
        :options="['All profiles', 'Custom instances', 'Downloaded modpacks']"
        placeholder="Select..."
      />
    </div>
    <div class="labeled_button">
      <span>Group by</span>
      <DropdownSelect
        v-model="group"
        class="group-dropdown"
        :options="['None', 'Loader', 'Game version', 'Category']"
        placeholder="Select..."
      />
    </div>
  </Card>
  <div
    v-for="instanceSection in Array.from(filteredResults, ([key, value]) => ({ key, value }))"
    :key="instanceSection.key"
    class="row"
  >
    <div v-if="instanceSection.key !== 'None'" class="divider">
      <p>{{ instanceSection.key }}</p>
      <hr aria-hidden="true" />
    </div>
=======
>>>>>>> ee619516
    <section class="instances">
      <Instance
        v-for="instance in instanceSection.value"
        :key="instance.id"
        display="card"
        :instance="instance"
      />
    </section>
  </div>
</template>
<style lang="scss" scoped>
.row {
  display: flex;
  flex-direction: column;
  align-items: flex-start;
  width: 100%;
  padding: 1rem;

  .divider {
    display: flex;
    justify-content: space-between;
    align-items: center;
    width: 100%;
    gap: 1rem;
    margin-bottom: 1rem;

    p {
      margin: 0;
      font-size: 1rem;
      white-space: nowrap;
      color: var(--color-contrast);
    }

    hr {
      background-color: var(--color-gray);
      height: 1px;
      width: 100%;
      border: none;
    }
  }
}

.header {
  display: flex;
  flex-direction: row;
  flex-wrap: wrap;
  justify-content: space-between;
  gap: 1rem;
  align-items: inherit;
  margin: 1rem 1rem 0 !important;
  padding: 1rem;
  width: calc(100% - 2rem);

  .iconified-input {
    flex-grow: 1;
  }

  .sort-dropdown {
    width: 10rem;
  }

<<<<<<< HEAD
  .filter-dropdown {
    width: 15rem;
  }

  .group-dropdown {
    width: 10rem;
=======
  .instances {
    display: grid;
    grid-template-columns: repeat(auto-fill, minmax(10rem, 1fr));
    width: 100%;
    gap: 1rem;
    margin-right: auto;
    scroll-behavior: smooth;
    overflow-y: auto;
>>>>>>> ee619516
  }

  .labeled_button {
    display: flex;
    flex-direction: row;
    align-items: center;
    gap: 0.5rem;
    white-space: nowrap;
  }
}

.instances {
  display: grid;
  grid-template-columns: repeat(auto-fill, minmax(10rem, 1fr));
  width: 100%;
  gap: 1rem;
  margin-right: auto;
  scroll-behavior: smooth;
  overflow-y: auto;
}

.dark-mode {
  .row {
    &:nth-child(odd) {
      background-color: rgb(30, 31, 34);
    }
  }
}
</style><|MERGE_RESOLUTION|>--- conflicted
+++ resolved
@@ -1,10 +1,7 @@
 <script setup>
 import Instance from '@/components/ui/Instance.vue'
-<<<<<<< HEAD
 import { computed, ref } from 'vue'
 import { SearchIcon, DropdownSelect, Card, formatCategoryHeader } from 'omorphia'
-=======
->>>>>>> ee619516
 
 const props = defineProps({
   instances: {
@@ -18,7 +15,6 @@
     default: '',
   },
 })
-<<<<<<< HEAD
 
 const search = ref('')
 const group = ref('None')
@@ -103,8 +99,6 @@
 
   return instanceMap
 })
-=======
->>>>>>> ee619516
 </script>
 <template>
   <Card class="header">
@@ -121,7 +115,6 @@
         placeholder="Select..."
       />
     </div>
-<<<<<<< HEAD
     <div class="labeled_button">
       <span>Filter by</span>
       <DropdownSelect
@@ -150,8 +143,6 @@
       <p>{{ instanceSection.key }}</p>
       <hr aria-hidden="true" />
     </div>
-=======
->>>>>>> ee619516
     <section class="instances">
       <Instance
         v-for="instance in instanceSection.value"
@@ -213,23 +204,12 @@
     width: 10rem;
   }
 
-<<<<<<< HEAD
   .filter-dropdown {
     width: 15rem;
   }
 
   .group-dropdown {
     width: 10rem;
-=======
-  .instances {
-    display: grid;
-    grid-template-columns: repeat(auto-fill, minmax(10rem, 1fr));
-    width: 100%;
-    gap: 1rem;
-    margin-right: auto;
-    scroll-behavior: smooth;
-    overflow-y: auto;
->>>>>>> ee619516
   }
 
   .labeled_button {
