<script setup>
import Instance from '@/components/ui/Instance.vue'
import { computed, ref } from 'vue'
<<<<<<< HEAD
import { SearchIcon, DropdownSelect, Card, formatCategoryHeader, Button } from 'omorphia'
=======
import {
  ClipboardCopyIcon,
  FolderOpenIcon,
  PlayIcon,
  PlusIcon,
  TrashIcon,
  StopCircleIcon,
  EyeIcon,
  Card,
  DropdownSelect,
  SearchIcon,
  formatCategoryHeader,
} from 'omorphia'
import ContextMenu from '@/components/ui/ContextMenu.vue'
>>>>>>> 3535f0c4
import dayjs from 'dayjs'

const props = defineProps({
  instances: {
    type: Array,
    default() {
      return []
    },
  },
  label: {
    type: String,
    default: '',
  },
})
const instanceOptions = ref(null)
const instanceComponents = ref(null)

const handleRightClick = (event, item) => {
  const baseOptions = [
    { name: 'add_content' },
    { type: 'divider' },
    { name: 'edit' },
    { name: 'open' },
    { name: 'copy' },
    { type: 'divider' },
    {
      name: 'delete',
      color: 'danger',
    },
  ]

  instanceOptions.value.showMenu(
    event,
    item,
    item.playing
      ? [
          {
            name: 'stop',
            color: 'danger',
          },
          ...baseOptions,
        ]
      : [
          {
            name: 'play',
            color: 'primary',
          },
          ...baseOptions,
        ]
  )
}

const handleOptionsClick = async (args) => {
  console.log(args)
  switch (args.option) {
    case 'play':
      args.item.play()
      break
    case 'stop':
      args.item.stop()
      break
    case 'add_content':
      await args.item.addContent()
      break
    case 'edit':
      await args.item.seeInstance()
      break
    case 'delete':
      await args.item.deleteInstance()
      break
    case 'open':
      await args.item.openFolder()
      break
    case 'copy':
      await navigator.clipboard.writeText(args.item.instance.path)
      break
  }
}

const search = ref('')
const group = ref('Category')
const filters = ref('All profiles')
const sortBy = ref('Name')

const filteredResults = computed(() => {
  let instances = props.instances.filter((instance) => {
    return instance.metadata.name.toLowerCase().includes(search.value.toLowerCase())
  })

  if (sortBy.value === 'Name') {
    instances.sort((a, b) => {
      return a.metadata.name.localeCompare(b.metadata.name)
    })
  }

  if (sortBy.value === 'Game version') {
    instances.sort((a, b) => {
      return a.metadata.name.localeCompare(b.metadata.game_version)
    })
  }

  if (sortBy.value === 'Last played') {
    instances.sort((a, b) => {
      return dayjs(b.metadata.last_played ?? 0).diff(dayjs(a.metadata.last_played ?? 0))
    })
  }

  if (sortBy.value === 'Date created') {
    instances.sort((a, b) => {
      return dayjs(b.metadata.date_created).diff(dayjs(a.metadata.date_created))
    })
  }

  if (sortBy.value === 'Date modified') {
    instances.sort((a, b) => {
      return dayjs(b.metadata.date_modified).diff(dayjs(a.metadata.date_modified))
    })
  }

  if (filters.value === 'Custom instances') {
    instances = instances.filter((instance) => {
      return !instance.metadata?.linked_data
    })
  } else if (filters.value === 'Downloaded modpacks') {
    instances = instances.filter((instance) => {
      return instance.metadata?.linked_data
    })
  }

  const instanceMap = new Map()

  if (group.value === 'Loader') {
    instances.forEach((instance) => {
      const loader = formatCategoryHeader(instance.metadata.loader)
      if (!instanceMap.has(loader)) {
        instanceMap.set(loader, [])
      }

      instanceMap.get(loader).push(instance)
    })
  } else if (group.value === 'Game version') {
    instances.forEach((instance) => {
      if (!instanceMap.has(instance.metadata.game_version)) {
        instanceMap.set(instance.metadata.game_version, [])
      }

      instanceMap.get(instance.metadata.game_version).push(instance)
    })
  } else if (group.value === 'Category') {
    instances.forEach((instance) => {
      if (instance.metadata.groups.length === 0) {
        instance.metadata.groups.push('None')
      }

      for (const category of instance.metadata.groups) {
        if (!instanceMap.has(category)) {
          instanceMap.set(category, [])
        }

        instanceMap.get(category).push(instance)
      }
    })
  } else {
    return instanceMap.set('None', instances)
  }

  return instanceMap
})
</script>
<template>
  <Card class="header">
    <div class="iconified-input">
      <SearchIcon />
      <input v-model="search" type="text" placeholder="Search" class="search-input" />
      <Button @click="() => (search = '')">
        <XIcon />
      </Button>
    </div>
    <div class="labeled_button">
      <span>Sort by</span>
      <DropdownSelect
        v-model="sortBy"
        class="sort-dropdown"
        :options="['Name', 'Last played', 'Date created', 'Date modified', 'Game version']"
        placeholder="Select..."
      />
    </div>
    <div class="labeled_button">
      <span>Filter by</span>
      <DropdownSelect
        v-model="filters"
        class="filter-dropdown"
        :options="['All profiles', 'Custom instances', 'Downloaded modpacks']"
        placeholder="Select..."
      />
    </div>
    <div class="labeled_button">
      <span>Group by</span>
      <DropdownSelect
        v-model="group"
        class="group-dropdown"
        :options="['Category', 'Loader', 'Game version', 'None']"
        placeholder="Select..."
      />
    </div>
  </Card>
  <div
    v-for="(instanceSection, index) in Array.from(filteredResults, ([key, value]) => ({
      key,
      value,
    }))"
    :key="instanceSection.key"
    class="row"
  >
    <div v-if="instanceSection.key !== 'None'" class="divider">
      <p>{{ instanceSection.key }}</p>
      <hr aria-hidden="true" />
    </div>
    <section class="instances">
      <Instance
        v-for="instance in instanceSection.value"
        ref="instanceComponents"
        :key="instance.id"
        :instance="instance"
        @contextmenu.prevent.stop="(event) => handleRightClick(event, instanceComponents[index])"
      />
    </section>
  </div>
  <ContextMenu ref="instanceOptions" @option-clicked="handleOptionsClick">
    <template #play> <PlayIcon /> Play </template>
    <template #stop> <StopCircleIcon /> Stop </template>
    <template #add_content> <PlusIcon /> Add content </template>
    <template #edit> <EyeIcon /> View instance </template>
    <template #delete> <TrashIcon /> Delete </template>
    <template #open> <FolderOpenIcon /> Open folder </template>
    <template #copy> <ClipboardCopyIcon /> Copy path </template>
  </ContextMenu>
</template>
<style lang="scss" scoped>
.row {
  display: flex;
  flex-direction: column;
  align-items: flex-start;
  width: 100%;
  padding: 1rem;

  .divider {
    display: flex;
    justify-content: space-between;
    align-items: center;
    width: 100%;
    gap: 1rem;
    margin-bottom: 1rem;

    p {
      margin: 0;
      font-size: 1rem;
      white-space: nowrap;
      color: var(--color-contrast);
    }

    hr {
      background-color: var(--color-gray);
      height: 1px;
      width: 100%;
      border: none;
    }
  }
}

.header {
  display: flex;
  flex-direction: row;
  flex-wrap: wrap;
  justify-content: space-between;
  gap: 1rem;
  align-items: inherit;
  margin: 1rem 1rem 0 !important;
  padding: 1rem;
  width: calc(100% - 2rem);

  .iconified-input {
    flex-grow: 1;
  }

  .sort-dropdown {
    width: 10rem;
  }

  .filter-dropdown {
    width: 15rem;
  }

  .group-dropdown {
    width: 10rem;
  }

  .labeled_button {
    display: flex;
    flex-direction: row;
    align-items: center;
    gap: 0.5rem;
    white-space: nowrap;
  }
}

.instances {
  display: grid;
  grid-template-columns: repeat(auto-fill, minmax(10rem, 1fr));
  width: 100%;
  gap: 1rem;
  margin-right: auto;
  scroll-behavior: smooth;
  overflow-y: auto;
}
</style><|MERGE_RESOLUTION|>--- conflicted
+++ resolved
@@ -1,9 +1,6 @@
 <script setup>
 import Instance from '@/components/ui/Instance.vue'
 import { computed, ref } from 'vue'
-<<<<<<< HEAD
-import { SearchIcon, DropdownSelect, Card, formatCategoryHeader, Button } from 'omorphia'
-=======
 import {
   ClipboardCopyIcon,
   FolderOpenIcon,
@@ -18,7 +15,6 @@
   formatCategoryHeader,
 } from 'omorphia'
 import ContextMenu from '@/components/ui/ContextMenu.vue'
->>>>>>> 3535f0c4
 import dayjs from 'dayjs'
 
 const props = defineProps({
