--- conflicted
+++ resolved
@@ -56,12 +56,11 @@
       </Button>
     </Card>
   </transition>
-<<<<<<< HEAD
-  <Modal ref="loginModal" header="Microsoft Login" :noblur="!themeStore.advancedRendering">
-    <QrcodeVue :value="loginUrl" class="qr-code" margin="3" size="160" />
-
+  <Modal ref="loginModal" class="modal" header="Signing in">
     <div class="modal-body">
-      <div>Enter the following code on the opened Microsoft page:</div>
+      <QrcodeVue :value="loginUrl" class="qr-code" margin="3" size="160" />
+      <div class="modal-text">
+        <div>Enter the following code on the opened Microsoft page:</div>
       <div class="code">
         <Card>{{ loginCode }}</Card>
         <Button
@@ -74,15 +73,6 @@
         </Button>
       </div>
       <div>Didn't work? <a class="link" :href="loginUrl">Open it again!</a></div>
-=======
-  <Modal ref="loginModal" class="modal" header="Signing in">
-    <div class="modal-body">
-      <QrcodeVue :value="loginUrl" class="qr-code" margin="3" size="160" />
-      <div class="modal-text">
-        <p>
-          Sign into Microsoft with your browser. If your browser didn't open, you can copy and open
-          the link below, or scan the QR code with your device.
-        </p>
         <div class="iconified-input">
           <LogInIcon />
           <input type="text" :value="loginUrl" readonly />
@@ -103,7 +93,6 @@
           <Button class="transparent" @click="loginModal.hide"> Cancel </Button>
         </div>
       </div>
->>>>>>> 49bfb063
     </div>
   </Modal>
 </template>
@@ -115,15 +104,9 @@
   Card,
   PlusIcon,
   TrashIcon,
-<<<<<<< HEAD
-  UsersIcon,
-  LogInIcon,
-  Modal,
-=======
   LogInIcon,
   Modal,
   GlobeIcon,
->>>>>>> 49bfb063
   ClipboardCopyIcon,
 } from 'omorphia'
 import { ref, computed, onMounted, onBeforeUnmount } from 'vue'
@@ -134,13 +117,7 @@
   authenticate_await_completion,
 } from '@/helpers/auth'
 import { get, set } from '@/helpers/settings'
-<<<<<<< HEAD
-import { WebviewWindow } from '@tauri-apps/api/window'
 import { handleError, useTheming } from '@/store/state.js'
-=======
-import { handleError } from '@/store/state.js'
-import { get as getCreds, login_minecraft } from '@/helpers/mr_auth'
->>>>>>> 49bfb063
 import { mixpanel_track } from '@/helpers/mixpanel'
 import QrcodeVue from 'qrcode.vue'
 
@@ -193,26 +170,17 @@
 }
 
 async function login() {
-<<<<<<< HEAD
   const loginSuccess = await authenticate_begin_flow().catch(handleError)
 
   loginModal.value.show()
   loginCode.value = loginSuccess.user_code
   loginUrl.value = loginSuccess.verification_uri
-  const window = new WebviewWindow('loginWindow', {
-    title: 'Modrinth App',
-    url: loginSuccess.verification_uri,
-=======
-  const url = await authenticate_begin_flow().catch(handleError)
-  loginUrl.value = url
-
   await window.__TAURI_INVOKE__('tauri', {
     __tauriModule: 'Shell',
     message: {
       cmd: 'open',
-      path: url,
+      path: loginSuccess.verification_uri,
     },
->>>>>>> 49bfb063
   })
 
   loginModal.value.show()
@@ -416,19 +384,40 @@
   margin: 0;
 }
 
-<<<<<<< HEAD
+.qr-code {
+  background-color: white !important;
+  border-radius: var(--radius-md);
+}
+
 .modal-body {
   display: flex;
-  flex-direction: column;
-  gap: var(--gap-md);
+  flex-direction: row;
+  gap: var(--gap-lg);
   align-items: center;
-  padding: var(--gap-md);
-
-  .link {
-    color: var(--color-blue);
-    text-decoration: underline;
-  }
-  .code {
+  padding: var(--gap-lg);
+
+  .modal-text {
+    display: flex;
+    flex-direction: column;
+    gap: var(--gap-sm);
+
+    h2,
+    p {
+      margin: 0;
+    }
+  }
+}
+
+.button-row {
+  display: flex;
+  flex-direction: row;
+}
+
+.modal {
+  position: absolute;
+}
+
+.code {
     color: var(--color-brand);
     padding: 0.05rem 0.1rem;
     // row not column
@@ -440,39 +429,5 @@
       padding: 0.5rem 1rem;
     }
   }
-}
-=======
-.qr-code {
-  background-color: white !important;
-  border-radius: var(--radius-md);
-}
-
-.modal-body {
-  display: flex;
-  flex-direction: row;
-  gap: var(--gap-lg);
-  align-items: center;
-  padding: var(--gap-lg);
-
-  .modal-text {
-    display: flex;
-    flex-direction: column;
-    gap: var(--gap-sm);
-
-    h2,
-    p {
-      margin: 0;
-    }
-  }
-}
-
-.button-row {
-  display: flex;
-  flex-direction: row;
-}
-
-.modal {
-  position: absolute;
-}
->>>>>>> 49bfb063
+
 </style>