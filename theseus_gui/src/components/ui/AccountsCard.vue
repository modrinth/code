<template>
  <div
    v-if="mode !== 'isolated'"
    ref="button"
    class="button-base avatar-button"
    :class="{ expanded: mode === 'expanded' }"
    @click="showCard = !showCard"
  >
    <Avatar
      :size="mode === 'expanded' ? 'xs' : 'sm'"
      :src="
        selectedAccount
          ? `https://mc-heads.net/avatar/${selectedAccount.id}/128`
          : 'https://cdn.discordapp.com/attachments/817413688771608587/1129829843425570867/unnamed.png'
      "
    />
    <div v-show="mode === 'expanded'" class="avatar-text">
      <div class="text no-select">
        {{ selectedAccount ? selectedAccount.username : 'Offline' }}
      </div>
      <p class="accounts-text no-select">
        <UsersIcon />
        Accounts
      </p>
    </div>
  </div>
  <transition name="fade">
    <Card
      v-if="showCard || mode === 'isolated'"
      ref="card"
      class="account-card"
      :class="{ expanded: mode === 'expanded', isolated: mode === 'isolated' }"
    >
      <div v-if="selectedAccount" class="selected account">
        <Avatar size="xs" :src="`https://mc-heads.net/avatar/${selectedAccount.id}/128`" />
        <div>
          <h4>{{ selectedAccount.username }}</h4>
          <p>Selected</p>
        </div>
        <Button v-tooltip="'Log out'" icon-only color="raised" @click="logout(selectedAccount.id)">
          <TrashIcon />
        </Button>
      </div>
      <div v-else class="logged-out account">
        <h4>Not signed in</h4>
        <Button v-tooltip="'Log in'" icon-only color="primary" @click="login()">
          <LogInIcon />
        </Button>
      </div>
      <div v-if="displayAccounts.length > 0" class="account-group">
        <div v-for="account in displayAccounts" :key="account.id" class="account-row">
          <Button class="option account" @click="setAccount(account)">
            <Avatar :src="`https://mc-heads.net/avatar/${account.id}/128`" class="icon" />
            <p>{{ account.username }}</p>
          </Button>
          <Button v-tooltip="'Log out'" icon-only @click="logout(account.id)">
            <TrashIcon />
          </Button>
        </div>
      </div>
      <Button v-if="accounts.length > 0" @click="login()">
        <PlusIcon />
        Add account
      </Button>
    </Card>
  </transition>
</template>

<script setup>
import { Avatar, Button, Card, PlusIcon, TrashIcon, UsersIcon, LogInIcon } from 'omorphia'
import { ref, computed, onMounted, onBeforeUnmount } from 'vue'
import {
  users,
  remove_user,
  authenticate_begin_flow,
  authenticate_await_completion,
} from '@/helpers/auth'
import { get, set } from '@/helpers/settings'
import { WebviewWindow } from '@tauri-apps/api/window'
import { handleError } from '@/store/state.js'
<<<<<<< HEAD
import mixpanel from 'mixpanel-browser'
import { get as getCreds, login_minecraft } from '@/helpers/mr_auth'
=======
import { mixpanel_track } from '@/helpers/mixpanel'
>>>>>>> a35dd67b

defineProps({
  mode: {
    type: String,
    required: true,
    default: 'normal',
  },
})

const emit = defineEmits(['change'])

const settings = ref({})
const accounts = ref([])
async function refreshValues() {
  settings.value = await get().catch(handleError)
  accounts.value = await users().catch(handleError)
}
defineExpose({
  refreshValues,
})
await refreshValues()

const displayAccounts = computed(() =>
  accounts.value.filter((account) => settings.value.default_user !== account.id)
)

const selectedAccount = computed(() =>
  accounts.value.find((account) => account.id === settings.value.default_user)
)

async function setAccount(account) {
  settings.value.default_user = account.id
  await set(settings.value).catch(handleError)
  emit('change')
}

async function login() {
  const url = await authenticate_begin_flow().catch(handleError)

  const window = new WebviewWindow('loginWindow', {
    title: 'Modrinth App',
    url: url,
  })

  const loggedIn = await authenticate_await_completion().catch(handleError)

  if (loggedIn && loggedIn[0]) {
    await setAccount(loggedIn[0])
    await refreshValues()

    const creds = await getCreds().catch(handleError)
    if (!creds) {
      try {
        await login_minecraft(loggedIn[1])
      } catch (err) {
        /* empty */
      }
    }
  }
  await window.close()
  mixpanel_track('AccountLogIn')
}

const logout = async (id) => {
  await remove_user(id).catch(handleError)
  await refreshValues()
  if (!selectedAccount.value && accounts.value.length > 0) {
    await setAccount(accounts.value[0])
    await refreshValues()
  } else {
    emit('change')
  }
  mixpanel_track('AccountLogOut')
}

let showCard = ref(false)
let card = ref(null)
let button = ref(null)
const handleClickOutside = (event) => {
  const elements = document.elementsFromPoint(event.clientX, event.clientY)
  if (
    card.value &&
    card.value.$el !== event.target &&
    !elements.includes(card.value.$el) &&
    !button.value.contains(event.target)
  ) {
    showCard.value = false
  }
}

onMounted(() => {
  window.addEventListener('click', handleClickOutside)
})

onBeforeUnmount(() => {
  window.removeEventListener('click', handleClickOutside)
})
</script>

<style scoped lang="scss">
.selected {
  background: var(--color-brand-highlight);
  border-radius: var(--radius-lg);
  color: var(--color-contrast);
  gap: 1rem;
}

.logged-out {
  background: var(--color-bg);
  border-radius: var(--radius-lg);
  gap: 1rem;
}

.account {
  width: max-content;
  display: flex;
  align-items: center;
  text-align: left;
  padding: 0.5rem 1rem;

  h4,
  p {
    margin: 0;
  }
}

.account-card {
  position: absolute;
  display: flex;
  flex-direction: column;
  top: 0.5rem;
  left: 5.5rem;
  z-index: 9;
  gap: 0.5rem;
  padding: 1rem;
  border: 1px solid var(--color-button-bg);
  width: max-content;
  user-select: none;
  -ms-user-select: none;
  -webkit-user-select: none;

  &.hidden {
    display: none;
  }

  &.expanded {
    left: 13.5rem;
  }

  &.isolated {
    position: relative;
    left: 0;
    top: 0;
  }
}

.accounts-title {
  font-size: 1.2rem;
  font-weight: bolder;
}

.account-group {
  width: 100%;
  display: flex;
  flex-direction: column;
  gap: 0.5rem;
}

.option {
  width: calc(100% - 2.25rem);
  background: var(--color-raised-bg);
  color: var(--color-base);
  box-shadow: none;

  img {
    margin-right: 0.5rem;
  }
}

.icon {
  --size: 1.5rem !important;
}

.account-row {
  display: flex;
  flex-direction: row;
  gap: 0.5rem;
  vertical-align: center;
  justify-content: space-between;
  padding-right: 1rem;
}

.fade-enter-active,
.fade-leave-active {
  transition: opacity 0.3s ease;
}

.fade-enter-from,
.fade-leave-to {
  opacity: 0;
}

.avatar-button {
  display: flex;
  align-items: center;
  gap: 0.5rem;
  color: var(--color-base);
  background-color: var(--color-raised-bg);
  border-radius: var(--radius-md);
  width: 100%;
  text-align: left;

  &.expanded {
    border: 1px solid var(--color-button-bg);
    padding: 1rem;
  }
}

.avatar-text {
  margin: auto 0 auto 0.25rem;
  display: flex;
  flex-direction: column;
}

.text {
  width: 6rem;
  white-space: nowrap;
  overflow: hidden;
  text-overflow: ellipsis;
}

.accounts-text {
  display: flex;
  align-items: center;
  gap: 0.25rem;
  margin: 0;
}
</style><|MERGE_RESOLUTION|>--- conflicted
+++ resolved
@@ -78,12 +78,8 @@
 import { get, set } from '@/helpers/settings'
 import { WebviewWindow } from '@tauri-apps/api/window'
 import { handleError } from '@/store/state.js'
-<<<<<<< HEAD
-import mixpanel from 'mixpanel-browser'
 import { get as getCreds, login_minecraft } from '@/helpers/mr_auth'
-=======
 import { mixpanel_track } from '@/helpers/mixpanel'
->>>>>>> a35dd67b
 
 defineProps({
   mode: {
