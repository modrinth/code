<template>
  <div
    v-if="mode !== 'isolated'"
    ref="button"
    v-tooltip.right="'Minecraft accounts'"
    class="button-base avatar-button"
    :class="{ expanded: mode === 'expanded' }"
    @click="showCard = !showCard"
  >
    <Avatar
      :size="mode === 'expanded' ? 'xs' : 'sm'"
      :src="
        selectedAccount
          ? `https://mc-heads.net/avatar/${selectedAccount.id}/128`
          : 'https://launcher-files.modrinth.com/assets/steve_head.png'
      "
    />
  </div>
  <transition name="fade">
    <Card
      v-if="showCard || mode === 'isolated'"
      ref="card"
      class="account-card"
      :class="{ expanded: mode === 'expanded', isolated: mode === 'isolated' }"
    >
      <div v-if="selectedAccount" class="selected account">
<<<<<<< HEAD
        <Avatar
          size="xs"
          :src="`https://crafatar.com/avatars/${selectedAccount.id}?size=128&overlay`"
        />
=======
        <Avatar size="xs" :src="`https://mc-heads.net/avatar/${selectedAccount.id}/128`" />
>>>>>>> fd299aab
        <div>
          <h4>{{ selectedAccount.username }}</h4>
          <p>Selected</p>
        </div>
        <Button v-tooltip="'Log out'" icon-only color="raised" @click="logout(selectedAccount.id)">
          <TrashIcon />
        </Button>
      </div>
      <div v-else class="logged-out account">
        <h4>Not signed in</h4>
        <Button v-tooltip="'Log in'" icon-only color="primary" @click="login()">
          <LogInIcon />
        </Button>
      </div>
      <div v-if="displayAccounts.length > 0" class="account-group">
        <div v-for="account in displayAccounts" :key="account.id" class="account-row">
          <Button class="option account" @click="setAccount(account)">
            <Avatar :src="`https://mc-heads.net/avatar/${selectedAccount.id}/128`" class="icon" />
            <p>{{ account.username }}</p>
          </Button>
          <Button v-tooltip="'Log out'" icon-only @click="logout(account.id)">
            <TrashIcon />
          </Button>
        </div>
      </div>
      <Button v-if="accounts.length > 0" @click="login()">
        <PlusIcon />
        Add account
      </Button>
    </Card>
  </transition>
  <Modal ref="loginModal" class="modal" header="Signing in" :noblur="!themeStore.advancedRendering">
    <div class="modal-body">
      <QrcodeVue :value="loginUrl" class="qr-code" margin="3" size="160" />
      <div class="modal-text">
        <div class="label">Copy this code</div>
        <div class="code-text">
          <div class="code">
            {{ loginCode }}
          </div>
          <Button
            v-tooltip="'Copy code'"
            icon-only
            large
            color="raised"
            @click="() => clipboardWrite(loginCode)"
          >
            <ClipboardCopyIcon />
          </Button>
        </div>
        <div>And enter it on Microsoft's website to sign in.</div>
        <div class="iconified-input">
          <LogInIcon />
          <input type="text" :value="loginUrl" readonly />
          <Button
            v-tooltip="'Open link'"
            icon-only
            color="raised"
            @click="() => clipboardWrite(loginUrl)"
          >
            <GlobeIcon />
          </Button>
        </div>
      </div>
    </div>
  </Modal>
</template>

<script setup>
import {
  Avatar,
  Button,
  Card,
  PlusIcon,
  TrashIcon,
  LogInIcon,
  Modal,
  GlobeIcon,
  ClipboardCopyIcon,
} from 'omorphia'
import { ref, computed, onMounted, onBeforeUnmount, onUnmounted } from 'vue'
import {
  users,
  remove_user,
  authenticate_begin_flow,
  authenticate_await_completion,
} from '@/helpers/auth'
import { get, set } from '@/helpers/settings'
import { handleError } from '@/store/state.js'
import { useTheming } from '@/store/theme.js'
import { mixpanel_track } from '@/helpers/mixpanel'
import QrcodeVue from 'qrcode.vue'
import { process_listener } from '@/helpers/events'

defineProps({
  mode: {
    type: String,
    required: true,
    default: 'normal',
  },
})

const emit = defineEmits(['change'])

const loginCode = ref(null)

const themeStore = useTheming()
const settings = ref({})
const accounts = ref([])
const loginUrl = ref('')
const loginModal = ref(null)

async function refreshValues() {
  settings.value = await get().catch(handleError)
  accounts.value = await users().catch(handleError)
}
defineExpose({
  refreshValues,
})
await refreshValues()

const displayAccounts = computed(() =>
  accounts.value.filter((account) => settings.value.default_user !== account.id)
)

const selectedAccount = computed(() =>
  accounts.value.find((account) => account.id === settings.value.default_user)
)

async function setAccount(account) {
  settings.value.default_user = account.id
  await set(settings.value).catch(handleError)
  emit('change')
}

const clipboardWrite = async (a) => {
  navigator.clipboard.writeText(a)
}

async function login() {
  const loginSuccess = await authenticate_begin_flow().catch(handleError)

  loginModal.value.show()
  loginCode.value = loginSuccess.user_code
  loginUrl.value = loginSuccess.verification_uri
  await window.__TAURI_INVOKE__('tauri', {
    __tauriModule: 'Shell',
    message: {
      cmd: 'open',
      path: loginSuccess.verification_uri,
    },
  })

  const loggedIn = await authenticate_await_completion().catch(handleError)
  loginModal.value.hide()

  if (loggedIn) {
    await setAccount(loggedIn)
    await refreshValues()
  }

  loginModal.value.hide()
  mixpanel_track('AccountLogIn')
}

const logout = async (id) => {
  await remove_user(id).catch(handleError)
  await refreshValues()
  if (!selectedAccount.value && accounts.value.length > 0) {
    await setAccount(accounts.value[0])
    await refreshValues()
  } else {
    emit('change')
  }
  mixpanel_track('AccountLogOut')
}

let showCard = ref(false)
let card = ref(null)
let button = ref(null)
const handleClickOutside = (event) => {
  const elements = document.elementsFromPoint(event.clientX, event.clientY)
  if (
    card.value &&
    card.value.$el !== event.target &&
    !elements.includes(card.value.$el) &&
    !button.value.contains(event.target)
  ) {
    showCard.value = false
  }
}

const unlisten = await process_listener(async (e) => {
  if (e.event === 'launched') {
    await refreshValues()
  }
})

onMounted(() => {
  window.addEventListener('click', handleClickOutside)
})

onBeforeUnmount(() => {
  window.removeEventListener('click', handleClickOutside)
})

onUnmounted(() => {
  unlisten()
})
</script>

<style scoped lang="scss">
.selected {
  background: var(--color-brand-highlight);
  border-radius: var(--radius-lg);
  color: var(--color-contrast);
  gap: 1rem;
}

.logged-out {
  background: var(--color-bg);
  border-radius: var(--radius-lg);
  gap: 1rem;
}

.account {
  width: max-content;
  display: flex;
  align-items: center;
  text-align: left;
  padding: 0.5rem 1rem;

  h4,
  p {
    margin: 0;
  }
}

.account-card {
  position: absolute;
  display: flex;
  flex-direction: column;
  top: 0.5rem;
  left: 5.5rem;
  z-index: 11;
  gap: 0.5rem;
  padding: 1rem;
  border: 1px solid var(--color-button-bg);
  width: max-content;
  user-select: none;
  -ms-user-select: none;
  -webkit-user-select: none;
  max-height: 98vh;
  overflow-y: auto;

  &::-webkit-scrollbar-track {
    border-top-right-radius: 1rem;
    border-bottom-right-radius: 1rem;
  }

  &::-webkit-scrollbar {
    border-top-right-radius: 1rem;
    border-bottom-right-radius: 1rem;
  }

  &.hidden {
    display: none;
  }

  &.expanded {
    left: 13.5rem;
  }

  &.isolated {
    position: relative;
    left: 0;
    top: 0;
  }
}

.accounts-title {
  font-size: 1.2rem;
  font-weight: bolder;
}

.account-group {
  width: 100%;
  display: flex;
  flex-direction: column;
  gap: 0.5rem;
}

.option {
  width: calc(100% - 2.25rem);
  background: var(--color-raised-bg);
  color: var(--color-base);
  box-shadow: none;

  img {
    margin-right: 0.5rem;
  }
}

.icon {
  --size: 1.5rem !important;
}

.account-row {
  display: flex;
  flex-direction: row;
  gap: 0.5rem;
  vertical-align: center;
  justify-content: space-between;
  padding-right: 1rem;
}

.fade-enter-active,
.fade-leave-active {
  transition: opacity 0.3s ease;
}

.fade-enter-from,
.fade-leave-to {
  opacity: 0;
}

.avatar-button {
  display: flex;
  align-items: center;
  gap: 0.5rem;
  color: var(--color-base);
  background-color: var(--color-raised-bg);
  border-radius: var(--radius-md);
  width: 100%;
  text-align: left;

  &.expanded {
    border: 1px solid var(--color-button-bg);
    padding: 1rem;
  }
}

.avatar-text {
  margin: auto 0 auto 0.25rem;
  display: flex;
  flex-direction: column;
}

.text {
  width: 6rem;
  white-space: nowrap;
  overflow: hidden;
  text-overflow: ellipsis;
}

.accounts-text {
  display: flex;
  align-items: center;
  gap: 0.25rem;
  margin: 0;
}

.qr-code {
  background-color: white !important;
  border-radius: var(--radius-md);
}

.modal-body {
  display: flex;
  flex-direction: row;
  gap: var(--gap-lg);
  align-items: center;
  padding: var(--gap-xl);

  .modal-text {
    display: flex;
    flex-direction: column;
    gap: var(--gap-sm);
    width: 100%;

    h2,
    p {
      margin: 0;
    }

    .code-text {
      display: flex;
      flex-direction: row;
      gap: var(--gap-xs);
      align-items: center;

      .code {
        background-color: var(--color-bg);
        border-radius: var(--radius-md);
        border: solid 1px var(--color-button-bg);
        font-family: var(--mono-font);
        letter-spacing: var(--gap-md);
        color: var(--color-contrast);
        font-size: 2rem;
        font-weight: bold;
        padding: var(--gap-sm) 0 var(--gap-sm) var(--gap-md);
      }

      .btn {
        width: 2.5rem;
        height: 2.5rem;
      }
    }
  }
}

.button-row {
  display: flex;
  flex-direction: row;
}

.modal {
  position: absolute;
}

.code {
  color: var(--color-brand);
  padding: 0.05rem 0.1rem;
  // row not column
  display: flex;

  .card {
    background: var(--color-base);
    color: var(--color-contrast);
    padding: 0.5rem 1rem;
  }
}
</style><|MERGE_RESOLUTION|>--- conflicted
+++ resolved
@@ -24,14 +24,10 @@
       :class="{ expanded: mode === 'expanded', isolated: mode === 'isolated' }"
     >
       <div v-if="selectedAccount" class="selected account">
-<<<<<<< HEAD
         <Avatar
           size="xs"
           :src="`https://crafatar.com/avatars/${selectedAccount.id}?size=128&overlay`"
         />
-=======
-        <Avatar size="xs" :src="`https://mc-heads.net/avatar/${selectedAccount.id}/128`" />
->>>>>>> fd299aab
         <div>
           <h4>{{ selectedAccount.username }}</h4>
           <p>Selected</p>
