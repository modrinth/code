--- conflicted
+++ resolved
@@ -1,14 +1,9 @@
 <template>
-<<<<<<< HEAD
   <Modal ref="modal" header="Create instance" :noblur="!themeStore.advancedRendering">
-    <div class="modal-body">
-=======
-  <Modal ref="modal" header="Create instance">
     <div class="modal-header">
       <Chips v-model="creationType" :items="['custom', 'from file']" />
     </div>
     <div v-if="creationType === 'custom'" class="modal-body">
->>>>>>> 84d731b6
       <div class="image-upload">
         <Avatar :src="display_icon" size="md" :rounded="true" />
         <div class="image-input">
@@ -121,15 +116,12 @@
 } from '@/helpers/metadata'
 import { handleError } from '@/store/notifications.js'
 import Multiselect from 'vue-multiselect'
-<<<<<<< HEAD
 import mixpanel from 'mixpanel-browser'
 import { useTheming } from '@/store/state.js'
-
-const themeStore = useTheming()
-=======
 import { listen } from '@tauri-apps/api/event'
 import { install_from_file } from '@/helpers/pack.js'
->>>>>>> 84d731b6
+
+const themeStore = useTheming()
 
 const profile_name = ref('')
 const game_version = ref('')
@@ -211,11 +203,17 @@
     loader_version.value === 'other' ? specified_loader_version.value : loader_version.value
   const loaderVersion = loader.value === 'vanilla' ? null : loader_version_value ?? 'stable'
 
-<<<<<<< HEAD
-  create(profile_name.value, game_version.value, loader.value, loaderVersion, icon.value).catch(
-    handleError
-  )
-
+  modal.value.hide()
+  creating.value = false
+
+  await create(
+    profile_name.value,
+    game_version.value,
+    loader.value,
+    loader.value === 'vanilla' ? null : loader_version_value ?? 'stable',
+    icon.value
+  ).catch(handleError)
+  
   mixpanel.track('InstanceCreate', {
     profile_name: profile_name.value,
     game_version: game_version.value,
@@ -224,21 +222,6 @@
     has_icon: !!icon.value,
     source: 'CreationModal',
   })
-
-  modal.value.hide()
-  creating.value = false
-=======
-  modal.value.hide()
-  creating.value = false
-
-  await create(
-    profile_name.value,
-    game_version.value,
-    loader.value,
-    loader.value === 'vanilla' ? null : loader_version_value ?? 'stable',
-    icon.value
-  ).catch(handleError)
->>>>>>> 84d731b6
 }
 
 const upload_icon = async () => {
