<script setup>
import { useRoute, useRouter } from 'vue-router'
import { ChevronLeftIcon, ChevronRightIcon } from 'omorphia'

const route = useRoute()
const router = useRouter()
</script>

<template>
  <div class="appbar">
    <section class="navigation-controls">
      <ChevronLeftIcon @click="router.back()" />
      <ChevronRightIcon @click="router.forward()" />
      <p>{{ route.name }}</p>
    </section>
    <section class="mod-stats">
      <p>Updating 2 mods...</p>
      <p>123 mods installed</p>
    </section>
  </div>
</template>

<style lang="scss" scoped>
.appbar {
  display: flex;
  justify-content: space-between;
  align-items: center;
  width: 100%;
  height: 30px;
  border-bottom: 1px solid rgba(64, 67, 74, 0.2);
  background: var(--color-button-bg);
<<<<<<< HEAD
=======
  padding: 1.2rem;
>>>>>>> 44a53d52

  .navigation-controls {
    display: inherit;
    align-items: inherit;
    justify-content: stretch;
    width: 30%;
    font-size: 0.9rem;

    svg {
      width: 10.68px;
      transition: all ease-in-out 0.1s;

      &:hover {
        filter: brightness(150%);
      }
    }

    p {
      margin-left: 0.5rem;
    }

    svg {
      margin: auto 0.2rem;
      transition: all ease-in-out 0.1s;
      cursor: pointer;

      &:hover {
        font-weight: bolder;
      }
    }
  }

  .mod-stats {
    display: inherit;
    align-items: inherit;
    justify-content: flex-end;
    width: 50%;
    font-size: 0.8rem;
    margin-right: 1rem;
  }
}
</style><|MERGE_RESOLUTION|>--- conflicted
+++ resolved
@@ -29,10 +29,7 @@
   height: 30px;
   border-bottom: 1px solid rgba(64, 67, 74, 0.2);
   background: var(--color-button-bg);
-<<<<<<< HEAD
-=======
   padding: 1.2rem;
->>>>>>> 44a53d52
 
   .navigation-controls {
     display: inherit;
