<template>
  <div class="external-buttons">
    <Button icon-only class="icon-button" @click="modal.show()">
      <DashboardIcon />
    </Button>
  </div>
  <div v-if="selectedProfile" class="status">
    <span class="circle running" />
    <div
      ref="profileButton"
      class="running-text"
      :class="{ clickable: currentProcesses.length > 1 }"
      @click="toggleProfiles()"
    >
      {{ selectedProfile.metadata.name }}
      <div v-if="currentProcesses.length > 1" class="arrow" :class="{ rotate: showProfiles }">
        <DropdownIcon />
      </div>
    </div>
    <Button v-tooltip="'Stop instance'" icon-only class="icon-button stop" @click="stop()">
      <StopCircleIcon />
    </Button>
    <Button v-tooltip="'View logs'" icon-only class="icon-button" @click="goToTerminal()">
      <TerminalSquareIcon />
    </Button>
    <Button
      v-if="currentLoadingBars.length > 0"
      ref="infoButton"
      icon-only
      class="icon-button show-card-icon"
      @click="toggleCard()"
    >
      <DownloadIcon />
    </Button>
  </div>
  <div v-else class="status">
    <span class="circle stopped" />
    <span class="running-text"> No running instances </span>
    <Button
      v-if="currentLoadingBars.length > 0"
      ref="infoButton"
      icon-only
      class="icon-button show-card-icon"
      @click="toggleCard()"
    >
      <DownloadIcon />
    </Button>
  </div>
  <transition name="download">
    <Card v-if="showCard === true" ref="card" class="info-card">
      <div v-for="loadingBar in currentLoadingBars" :key="loadingBar.id" class="info-text">
        <h3 class="info-title">
          {{ loadingBar.bar_type.pack_name ?? 'Installing Modpack' }}
        </h3>
        <ProgressBar :progress="Math.floor(loadingBar.current)" />
        <div class="row">{{ Math.floor(loadingBar.current) }}% {{ loadingBar.message }}</div>
      </div>
    </Card>
  </transition>
  <transition name="download">
    <Card v-if="showProfiles === true" ref="profiles" class="profile-card">
      <Button
        v-for="profile in currentProcesses"
        :key="profile.id"
        class="profile-button"
        @click="selectProfile(profile)"
      >
        <div class="text"><span class="circle running" /> {{ profile.metadata.name }}</div>
        <Button
          v-tooltip="'Stop instance'"
          icon-only
          class="icon-button stop"
          @click.stop="stop(profile.path)"
        >
          <StopCircleIcon />
        </Button>
        <Button
          v-tooltip="'View logs'"
          icon-only
          class="icon-button"
          @click.stop="goToTerminal(profile.path)"
        >
          <TerminalSquareIcon />
        </Button>
      </Button>
    </Card>
  </transition>
  <OnboardingModal ref="modal" />
</template>

<script setup>
import {
  Button,
  DownloadIcon,
  Card,
  StopCircleIcon,
  TerminalSquareIcon,
  DashboardIcon,
  DropdownIcon,
} from 'omorphia'
import { onBeforeUnmount, onMounted, ref } from 'vue'
import {
  get_all_running_profiles as getRunningProfiles,
  kill_by_uuid as killProfile,
  get_uuids_by_profile_path as getProfileProcesses,
} from '@/helpers/process'
import { loading_listener, process_listener } from '@/helpers/events'
import { useRouter } from 'vue-router'
import { progress_bars_list } from '@/helpers/state.js'
import ProgressBar from '@/components/ui/ProgressBar.vue'
import { handleError } from '@/store/notifications.js'
<<<<<<< HEAD
import OnboardingModal from '@/components/OnboardingModal.vue'
=======
import mixpanel from 'mixpanel-browser'
>>>>>>> 1e78a7b6

const router = useRouter()
const card = ref(null)
const profiles = ref(null)
const infoButton = ref(null)
const profileButton = ref(null)
const showCard = ref(false)
const modal = ref(null)

defineExpose({
  modal,
})

const showProfiles = ref(false)

const currentProcesses = ref(await getRunningProfiles().catch(handleError))
const selectedProfile = ref(currentProcesses.value[0])

const unlistenProcess = await process_listener(async () => {
  await refresh()
})

const refresh = async () => {
  currentProcesses.value = await getRunningProfiles().catch(handleError)
  if (!currentProcesses.value.includes(selectedProfile.value)) {
    selectedProfile.value = currentProcesses.value[0]
  }
}

const stop = async (path) => {
  try {
    const processes = await getProfileProcesses(path ?? selectedProfile.value.path)
    await killProfile(processes[0])

    mixpanel.track('InstanceStop', {
      loader: currentProcesses.value[0].metadata.loader,
      game_version: currentProcesses.value[0].metadata.game_version,
      source: 'AppBar',
    })
  } catch (e) {
    console.error(e)
  }
  await refresh()
}

const goToTerminal = (path) => {
  router.push(`/instance/${encodeURIComponent(path ?? selectedProfile.value.path)}/logs`)
}

const currentLoadingBars = ref(Object.values(await progress_bars_list().catch(handleError)))

const unlistenLoading = await loading_listener(async () => {
  await refreshInfo()
})

const refreshInfo = async () => {
  const currentLoadingBarCount = currentLoadingBars.value.length
  currentLoadingBars.value = Object.values(await progress_bars_list().catch(handleError))
  if (currentLoadingBars.value.length === 0) {
    showCard.value = false
  } else if (currentLoadingBarCount < currentLoadingBars.value.length) {
    showCard.value = true
  }
}

const selectProfile = (profile) => {
  selectedProfile.value = profile
  showProfiles.value = false
}

const handleClickOutsideCard = (event) => {
  const elements = document.elementsFromPoint(event.clientX, event.clientY)
  if (
    card.value &&
    card.value.$el !== event.target &&
    !elements.includes(card.value.$el) &&
    !infoButton.value.contains(event.target)
  ) {
    showCard.value = false
  }
}

const handleClickOutsideProfile = (event) => {
  const elements = document.elementsFromPoint(event.clientX, event.clientY)
  if (
    profiles.value &&
    profiles.value.$el !== event.target &&
    !elements.includes(profiles.value.$el) &&
    !profileButton.value.contains(event.target)
  ) {
    showProfiles.value = false
  }
}

const toggleCard = async () => {
  showCard.value = !showCard.value
  showProfiles.value = false
  await refreshInfo()
}

const toggleProfiles = async () => {
  if (currentProcesses.value.length === 1) return
  showProfiles.value = !showProfiles.value
  showCard.value = false
}

onMounted(() => {
  modal.value.show()
  window.addEventListener('click', handleClickOutsideCard)
  window.addEventListener('click', handleClickOutsideProfile)
})

onBeforeUnmount(() => {
  window.removeEventListener('click', handleClickOutsideCard)
  window.removeEventListener('click', handleClickOutsideProfile)
  unlistenProcess()
  unlistenLoading()
})
</script>

<style scoped lang="scss">
.external-buttons {
  display: flex;
  flex-direction: row;
  align-items: center;
  gap: 0.5rem;
  height: 100%;
  padding: 0 1rem;
}

.arrow {
  transition: transform 0.2s ease-in-out;
  display: flex;
  align-items: center;
  &.rotate {
    transform: rotate(180deg);
  }
}

.status {
  height: 100%;
  display: flex;
  flex-direction: row;
  align-items: center;
  gap: 0.5rem;
  background-color: var(--color-raised-bg);
  padding: 0 1rem;
  margin: 0;
}

.running-text {
  display: flex;
  flex-direction: row;
  gap: var(--gap-xs);
  white-space: nowrap;
  overflow: hidden;
  -webkit-user-select: none; /* Safari */
  -ms-user-select: none; /* IE 10 and IE 11 */
  user-select: none;

  &.clickable:hover {
    cursor: pointer;
  }
}

.circle {
  width: 0.5rem;
  height: 0.5rem;
  border-radius: 50%;
  display: inline-block;
  margin-right: 0.25rem;

  &.running {
    background-color: var(--color-brand);
  }

  &.stopped {
    background-color: var(--color-base);
  }
}

.icon-button {
  background-color: rgba(0, 0, 0, 0);
  box-shadow: none;
  width: 1.25rem !important;
  height: 1.25rem !important;

  &.stop {
    --text-color: var(--color-red) !important;
  }
}

.info-card {
  position: absolute;
  top: 3.5rem;
  right: 0.5rem;
  z-index: 9;
  width: 20rem;
  background-color: var(--color-raised-bg);
  box-shadow: var(--shadow-raised);
  display: flex;
  flex-direction: column;
  gap: 1rem;
  overflow: auto;
  transition: all 0.2s ease-in-out;
  border: 1px solid var(--color-button-bg);

  &.hidden {
    transform: translateY(-100%);
  }
}

.loading-option {
  display: flex;
  flex-direction: row;
  align-items: center;
  gap: 0.5rem;
  margin: 0;
  padding: 0;

  :hover {
    background-color: var(--color-raised-bg-hover);
  }
}

.loading-text {
  display: flex;
  flex-direction: column;
  margin: 0;
  padding: 0;

  .row {
    display: flex;
    flex-direction: row;
    align-items: center;
    gap: 0.5rem;
  }
}

.loading-icon {
  width: 2.25rem;
  height: 2.25rem;
  display: block;

  :deep(svg) {
    left: 1rem;
    width: 2.25rem;
    height: 2.25rem;
  }
}

.show-card-icon {
  color: var(--color-brand);
}

.download-enter-active,
.download-leave-active {
  transition: opacity 0.3s ease;
}

.download-enter-from,
.download-leave-to {
  opacity: 0;
}

.progress-bar {
  width: 100%;
}

.info-text {
  display: flex;
  flex-direction: column;
  align-items: flex-start;
  gap: 0.5rem;
  margin: 0;
  padding: 0;
}

.info-title {
  margin: 0;
}

.profile-button {
  display: flex;
  flex-direction: row;
  align-items: center;
  gap: var(--gap-sm);
  width: 100%;
  background-color: var(--color-raised-bg);
  box-shadow: none;

  .text {
    margin-right: auto;
  }
}

.profile-card {
  position: absolute;
  top: 3.5rem;
  right: 0.5rem;
  z-index: 9;
  background-color: var(--color-raised-bg);
  box-shadow: var(--shadow-raised);
  display: flex;
  flex-direction: column;
  overflow: auto;
  transition: all 0.2s ease-in-out;
  border: 1px solid var(--color-button-bg);
  padding: var(--gap-md);

  &.hidden {
    transform: translateY(-100%);
  }
}
</style><|MERGE_RESOLUTION|>--- conflicted
+++ resolved
@@ -109,11 +109,8 @@
 import { progress_bars_list } from '@/helpers/state.js'
 import ProgressBar from '@/components/ui/ProgressBar.vue'
 import { handleError } from '@/store/notifications.js'
-<<<<<<< HEAD
 import OnboardingModal from '@/components/OnboardingModal.vue'
-=======
 import mixpanel from 'mixpanel-browser'
->>>>>>> 1e78a7b6
 
 const router = useRouter()
 const card = ref(null)
