<script setup>
import {
  Avatar,
  Modal,
  Button,
  DownloadIcon,
  PlusIcon,
  Card,
  UploadIcon,
  XIcon,
  RightArrowIcon,
  CheckIcon,
} from 'omorphia'
<<<<<<< HEAD
import { computed, onMounted, ref } from 'vue'
import { add_project_from_version as installMod, list } from '@/helpers/profile'
=======
import { computed, ref, shallowRef } from 'vue'
import { add_project_from_version as installMod, check_installed, list } from '@/helpers/profile'
>>>>>>> 5cb54b44
import { tauri } from '@tauri-apps/api'
import { open } from '@tauri-apps/api/dialog'
import { convertFileSrc } from '@tauri-apps/api/tauri'
import { useRouter } from 'vue-router'
import { create } from '@/helpers/profile'
import { installVersionDependencies } from '@/helpers/utils'

const router = useRouter()
const versions = ref([])
const project = ref('')
const installModal = ref(null)
const searchFilter = ref('')
const showCreation = ref(false)
const icon = ref(null)
const name = ref(null)
const display_icon = ref(null)
const loader = ref(null)
const gameVersion = ref(null)
const creatingInstance = ref(false)

defineExpose({
<<<<<<< HEAD
  show: (projectId, selectedVersions) => {
=======
  show: async (projectId, selectedVersion) => {
>>>>>>> 5cb54b44
    project.value = projectId
    versions.value = selectedVersions
    installModal.value.show()
    searchFilter.value = ''

    profiles.value = await getData()
  },
})

<<<<<<< HEAD
const profiles = ref([])

onMounted(async () => {
  profiles.value = await list().then(Object.values)
})
=======
const profiles = shallowRef(await getData())
>>>>>>> 5cb54b44

async function install(instance) {
  instance.installing = true
  const version = versions.value.find((v) => {
    return (
      v.game_versions.includes(instance.metadata.game_version) &&
      (v.loaders.includes(instance.metadata.loader) || v.loaders.includes('minecraft'))
    )
  })

  await installMod(instance.path, version.id)
  await installVersionDependencies(instance, version)

  instance.installedMod = true
  instance.installing = false
}

async function getData() {
  const projects = await list(true).then(Object.values)

  const filtered = projects
    .filter((profile) => {
      return profile.metadata.name.toLowerCase().includes(searchFilter.value.toLowerCase())
    })
    .filter((profile) => {
      return (
        versions.value.flatMap((v) => v.game_versions).includes(profile.metadata.game_version) &&
        versions.value
          .flatMap((v) => v.loaders)
          .some(
            (value) =>
              value === profile.metadata.loader || ['minecraft', 'iris', 'optifine'].includes(value)
          )
      )
    })

  for (let profile of filtered) {
    profile.installing = false
    profile.installedMod = await check_installed(profile.path, project.value)
  }

  return filtered
}

const toggleCreation = () => {
  showCreation.value = !showCreation.value
  name.value = null
  icon.value = null
  display_icon.value = null
  gameVersion.value = null
  loader.value = null
}

const upload_icon = async () => {
  icon.value = await open({
    multiple: false,
    filters: [
      {
        name: 'Image',
        extensions: ['png', 'jpeg'],
      },
    ],
  })

  if (!icon.value) return
  display_icon.value = tauri.convertFileSrc(icon.value)
}

const reset_icon = () => {
  icon.value = null
  display_icon.value = null
}

const createInstance = async () => {
  creatingInstance.value = true
  const id = await create(
    name.value,
    versions.value[0].game_versions[0],
    versions.value[0].loaders[0] !== 'forge' ||
      versions.value[0].loaders[0] !== 'fabric' ||
      versions.value[0].loaders[0] !== 'quilt'
      ? versions.value[0].loaders[0]
      : 'vanilla',
    'latest',
    icon.value
  )

  await installMod(id, versions.value[0].id)

  await router.push({ path: `/instance/${encodeURIComponent(id)}` })
  installModal.value.hide()
  creatingInstance.value = false
}

const check_valid = computed(() => {
  return name.value
})
</script>

<template>
  <Modal ref="installModal" header="Install mod to instance">
    <div class="modal-body">
      <input v-model="searchFilter" type="text" class="search" placeholder="Search for a profile" />
<<<<<<< HEAD
      <div class="profiles" :class="{ 'hide-creation': !showCreation }">
        <div v-for="profile in filteredVersions" :key="profile.metadata.name" class="option">
=======
      <div class="profiles">
        <div v-for="profile in profiles" :key="profile.metadata.name" class="option">
>>>>>>> 5cb54b44
          <Button
            color="raised"
            class="profile-button"
            @click="$router.push(`/instance/${encodeURIComponent(profile.path)}`)"
          >
            <Avatar :src="convertFileSrc(profile.metadata.icon)" class="profile-image" />
            {{ profile.metadata.name }}
          </Button>
          <Button :disabled="profile.installedMod || profile.installing" @click="install(profile)">
            <DownloadIcon v-if="!profile.installedMod && !profile.installing" />
            <CheckIcon v-else-if="profile.installedMod" />
            {{
              profile.installing ? 'Installing...' : profile.installedMod ? 'Installed' : 'Install'
            }}
          </Button>
        </div>
      </div>
      <Card v-if="showCreation" class="creation-card">
        <div class="creation-container">
          <div class="creation-icon">
            <Avatar size="md" class="icon" :src="display_icon" />
            <div class="creation-icon__description">
              <Button @click="upload_icon()">
                <UploadIcon />
                <span class="no-wrap"> Upload Icon </span>
              </Button>
              <Button @click="reset_icon()">
                <XIcon />
                <span class="no-wrap"> Remove Icon </span>
              </Button>
            </div>
          </div>
          <div class="creation-settings">
            <input v-model="name" type="text" placeholder="Name" class="creation-input" />
            <Button :disabled="creatingInstance === true || !check_valid" @click="createInstance()">
              <RightArrowIcon />
              {{ creatingInstance ? 'Creating...' : 'Create' }}
            </Button>
          </div>
        </div>
      </Card>
      <div class="footer">
        <Button :color="showCreation ? '' : 'primary'" @click="toggleCreation()">
          <PlusIcon />
          {{ showCreation ? 'Hide New Instance' : 'Create new instance' }}
        </Button>
        <Button @click="installModal.hide()">Cancel</Button>
      </div>
    </div>
  </Modal>
</template>

<style scoped lang="scss">
.creation-card {
  display: flex;
  flex-direction: column;
  gap: 1rem;
  margin: 0;
  padding: 1rem;
  background-color: var(--color-bg);
}

.creation-container {
  display: flex;
  flex-direction: row;
  gap: 1rem;
}

.creation-icon {
  display: flex;
  flex-direction: row;
  gap: 1rem;
  align-items: center;
  flex-grow: 1;

  .creation-icon__description {
    display: flex;
    flex-direction: column;
    gap: 0.5rem;
  }
}

.creation-input {
  width: 100%;
}

.no-wrap {
  white-space: nowrap;
}

.creation-dropdown {
  width: min-content !important;
  display: flex;
  flex-direction: column;
  gap: 0.5rem;
}

.creation-settings {
  width: 100%;
  margin-left: 0.5rem;
  display: flex;
  flex-direction: column;
  gap: 0.5rem;
  justify-content: center;
}

.modal-body {
  display: flex;
  flex-direction: column;
  gap: 1rem;
  padding: 1rem;
}

.profiles {
  max-height: 12rem;
  overflow-y: auto;

  &.hide-creation {
    max-height: 21rem;
  }
}

.option {
  width: calc(100%);
  background: var(--color-raised-bg);
  color: var(--color-base);
  box-shadow: none;
  display: flex;
  flex-direction: row;
  justify-content: space-between;
  align-items: center;
  padding: 0 0.5rem;
  gap: 0.5rem;

  img {
    margin-right: 0.5rem;
  }

  .name {
    display: flex;
    flex-direction: column;
    justify-content: center;
  }

  .profile-button {
    align-content: start;
    padding: 0.5rem;
    text-align: left;
  }
}

.profile-image {
  --size: 2rem !important;
}

.footer {
  display: flex;
  flex-direction: row;
  justify-content: flex-end;
  gap: 0.5rem;
  margin-left: auto;
}
</style><|MERGE_RESOLUTION|>--- conflicted
+++ resolved
@@ -11,13 +11,8 @@
   RightArrowIcon,
   CheckIcon,
 } from 'omorphia'
-<<<<<<< HEAD
-import { computed, onMounted, ref } from 'vue'
-import { add_project_from_version as installMod, list } from '@/helpers/profile'
-=======
 import { computed, ref, shallowRef } from 'vue'
 import { add_project_from_version as installMod, check_installed, list } from '@/helpers/profile'
->>>>>>> 5cb54b44
 import { tauri } from '@tauri-apps/api'
 import { open } from '@tauri-apps/api/dialog'
 import { convertFileSrc } from '@tauri-apps/api/tauri'
@@ -39,11 +34,7 @@
 const creatingInstance = ref(false)
 
 defineExpose({
-<<<<<<< HEAD
-  show: (projectId, selectedVersions) => {
-=======
-  show: async (projectId, selectedVersion) => {
->>>>>>> 5cb54b44
+  show: async (projectId, selectedVersions) => {
     project.value = projectId
     versions.value = selectedVersions
     installModal.value.show()
@@ -53,15 +44,7 @@
   },
 })
 
-<<<<<<< HEAD
-const profiles = ref([])
-
-onMounted(async () => {
-  profiles.value = await list().then(Object.values)
-})
-=======
 const profiles = shallowRef(await getData())
->>>>>>> 5cb54b44
 
 async function install(instance) {
   instance.installing = true
@@ -165,13 +148,8 @@
   <Modal ref="installModal" header="Install mod to instance">
     <div class="modal-body">
       <input v-model="searchFilter" type="text" class="search" placeholder="Search for a profile" />
-<<<<<<< HEAD
       <div class="profiles" :class="{ 'hide-creation': !showCreation }">
-        <div v-for="profile in filteredVersions" :key="profile.metadata.name" class="option">
-=======
-      <div class="profiles">
         <div v-for="profile in profiles" :key="profile.metadata.name" class="option">
->>>>>>> 5cb54b44
           <Button
             color="raised"
             class="profile-button"
