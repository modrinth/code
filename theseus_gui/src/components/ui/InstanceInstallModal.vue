<script setup>
import {
  Avatar,
  Modal,
  Button,
  DownloadIcon,
  PlusIcon,
  Card,
  UploadIcon,
  XIcon,
  RightArrowIcon,
  CheckIcon,
} from 'omorphia'
import { computed, ref, shallowRef } from 'vue'
import { add_project_from_version as installMod, check_installed, list } from '@/helpers/profile'
import { tauri } from '@tauri-apps/api'
import { open } from '@tauri-apps/api/dialog'
import { convertFileSrc } from '@tauri-apps/api/tauri'
import { useRouter } from 'vue-router'
import { create } from '@/helpers/profile'
<<<<<<< HEAD
import { checkInstalled, installVersionDependencies } from '@/helpers/utils'
import { useNotifications } from '@/store/state'

const notificationStore = useNotifications()
=======
import { installVersionDependencies } from '@/helpers/utils'

>>>>>>> ee0c91aa
const router = useRouter()
const versions = ref([])
const project = ref('')
const installModal = ref(null)
const searchFilter = ref('')
const showCreation = ref(false)
const icon = ref(null)
const name = ref(null)
const display_icon = ref(null)
const loader = ref(null)
const gameVersion = ref(null)
const creatingInstance = ref(false)

defineExpose({
  show: async (projectId, selectedVersion) => {
    project.value = projectId
    versions.value = selectedVersion
    installModal.value.show()
    searchFilter.value = ''

    profiles.value = await getData()
  },
})

<<<<<<< HEAD
const profiles = ref(
  await list()
    .then(Object.values)
    .catch((err) => notificationStore.addTauriErrorNotif(err))
)
=======
const profiles = shallowRef(await getData())
>>>>>>> ee0c91aa

async function install(instance) {
  instance.installing = true
  const version = versions.value.find((v) => {
    return (
      v.game_versions.includes(instance.metadata.game_version) &&
      (v.loaders.includes(instance.metadata.loader) || v.loaders.includes('minecraft'))
    )
  })

  try {
    await installMod(instance.path, version.id)
    await installVersionDependencies(instance, version)

<<<<<<< HEAD
    instance.installed = true
  } catch (err) {
    notificationStore.addTauriErrorNotif(err)
  } finally {
    instance.installing = false
  }
=======
  instance.installedMod = true
  instance.installing = false
>>>>>>> ee0c91aa
}

async function getData() {
  const projects = await list(true).then(Object.values)

  const filtered = projects
    .filter((profile) => {
      return profile.metadata.name.toLowerCase().includes(searchFilter.value.toLowerCase())
    })
    .filter((profile) => {
      return (
        versions.value.flatMap((v) => v.game_versions).includes(profile.metadata.game_version) &&
        versions.value
          .flatMap((v) => v.loaders)
          .some(
            (value) =>
              value === profile.metadata.loader || ['minecraft', 'iris', 'optifine'].includes(value)
          )
      )
    })

  for (let profile of filtered) {
    profile.installing = false
    profile.installedMod = await check_installed(profile.path, project.value)
  }

  return filtered
}

const toggleCreation = () => {
  showCreation.value = !showCreation.value
  name.value = null
  icon.value = null
  display_icon.value = null
  gameVersion.value = null
  loader.value = null
}

const upload_icon = async () => {
  icon.value = await open({
    multiple: false,
    filters: [
      {
        name: 'Image',
        extensions: ['png', 'jpeg'],
      },
    ],
  })

  display_icon.value = tauri.convertFileSrc(icon.value)
}

const reset_icon = () => {
  icon.value = null
  display_icon.value = null
}

const createInstance = async () => {
  creatingInstance.value = true
  const id = await create(
    name.value,
    versions.value[0].game_versions[0],
    versions.value[0].loaders[0] !== 'forge' ||
      versions.value[0].loaders[0] !== 'fabric' ||
      versions.value[0].loaders[0] !== 'quilt'
      ? versions.value[0].loaders[0]
      : 'vanilla',
    'latest',
    icon.value
  )

  try {
    await installMod(id, versions.value[0].id)

    await router.push({ path: `/instance/${encodeURIComponent(id)}` })
    installModal.value.hide()
  } catch (err) {
    notificationStore.addTauriErrorNotif(err)
  } finally {
    creatingInstance.value = false
  }
}

const check_valid = computed(() => {
  return name.value
})
</script>

<template>
  <Modal ref="installModal" header="Install mod to instance">
    <div class="modal-body">
      <input v-model="searchFilter" type="text" class="search" placeholder="Search for a profile" />
      <div class="profiles">
        <div v-for="profile in profiles" :key="profile.metadata.name" class="option">
          <Button
            color="raised"
            class="profile-button"
            @click="$router.push(`/instance/${encodeURIComponent(profile.path)}`)"
          >
            <Avatar :src="convertFileSrc(profile.metadata.icon)" class="profile-image" />
            {{ profile.metadata.name }}
          </Button>
          <Button :disabled="profile.installedMod || profile.installing" @click="install(profile)">
            <DownloadIcon v-if="!profile.installedMod && !profile.installing" />
            <CheckIcon v-else-if="profile.installedMod" />
            {{
              profile.installing ? 'Installing...' : profile.installedMod ? 'Installed' : 'Install'
            }}
          </Button>
        </div>
      </div>
      <Card v-if="showCreation" class="creation-card">
        <div class="creation-container">
          <div class="creation-icon">
            <Avatar size="md" class="icon" :src="display_icon" />
            <div class="creation-icon__description">
              <Button @click="upload_icon()">
                <UploadIcon />
                <span class="no-wrap"> Upload Icon </span>
              </Button>
              <Button @click="reset_icon()">
                <XIcon />
                <span class="no-wrap"> Remove Icon </span>
              </Button>
            </div>
          </div>
          <div class="creation-settings">
            <input v-model="name" type="text" placeholder="Name" class="creation-input" />
            <Button :disabled="creatingInstance === true || !check_valid" @click="createInstance()">
              <RightArrowIcon />
              {{ creatingInstance ? 'Creating...' : 'Create' }}
            </Button>
          </div>
        </div>
      </Card>
      <div class="footer">
        <Button :color="showCreation ? '' : 'primary'" @click="toggleCreation()">
          <PlusIcon />
          {{ showCreation ? 'Hide New Instance' : 'Create new instance' }}
        </Button>
        <Button @click="installModal.hide()">Cancel</Button>
      </div>
    </div>
  </Modal>
</template>

<style scoped lang="scss">
.creation-card {
  display: flex;
  flex-direction: column;
  gap: 1rem;
  margin: 0;
  padding: 1rem;
  background-color: var(--color-bg);
}

.creation-container {
  display: flex;
  flex-direction: row;
  gap: 1rem;
}

.creation-icon {
  display: flex;
  flex-direction: row;
  gap: 1rem;
  align-items: center;
  flex-grow: 1;

  .creation-icon__description {
    display: flex;
    flex-direction: column;
    gap: 0.5rem;
  }
}

.creation-input {
  width: 100%;
}

.no-wrap {
  white-space: nowrap;
}

.creation-dropdown {
  width: min-content !important;
  display: flex;
  flex-direction: column;
  gap: 0.5rem;
}

.creation-settings {
  width: 100%;
  margin-left: 0.5rem;
  display: flex;
  flex-direction: column;
  gap: 0.5rem;
  justify-content: center;
}

.modal-body {
  display: flex;
  flex-direction: column;
  gap: 1rem;
  padding: 1rem;
}

.profiles {
  max-height: 12rem;
  overflow-y: auto;
}

.option {
  width: calc(100%);
  background: var(--color-raised-bg);
  color: var(--color-base);
  box-shadow: none;
  display: flex;
  flex-direction: row;
  justify-content: space-between;
  align-items: center;
  padding: 0 0.5rem;

  img {
    margin-right: 0.5rem;
  }

  .name {
    display: flex;
    flex-direction: column;
    justify-content: center;
  }

  .profile-button {
    padding: 0.5rem;
  }
}

.profile-image {
  --size: 2rem !important;
}

.footer {
  display: flex;
  flex-direction: row;
  justify-content: flex-end;
  gap: 0.5rem;
  margin-left: auto;
}
</style><|MERGE_RESOLUTION|>--- conflicted
+++ resolved
@@ -18,15 +18,9 @@
 import { convertFileSrc } from '@tauri-apps/api/tauri'
 import { useRouter } from 'vue-router'
 import { create } from '@/helpers/profile'
-<<<<<<< HEAD
-import { checkInstalled, installVersionDependencies } from '@/helpers/utils'
+import { installVersionDependencies } from '@/helpers/utils'
 import { useNotifications } from '@/store/state'
 
-const notificationStore = useNotifications()
-=======
-import { installVersionDependencies } from '@/helpers/utils'
-
->>>>>>> ee0c91aa
 const router = useRouter()
 const versions = ref([])
 const project = ref('')
@@ -51,15 +45,7 @@
   },
 })
 
-<<<<<<< HEAD
-const profiles = ref(
-  await list()
-    .then(Object.values)
-    .catch((err) => notificationStore.addTauriErrorNotif(err))
-)
-=======
 const profiles = shallowRef(await getData())
->>>>>>> ee0c91aa
 
 async function install(instance) {
   instance.installing = true
@@ -74,44 +60,44 @@
     await installMod(instance.path, version.id)
     await installVersionDependencies(instance, version)
 
-<<<<<<< HEAD
     instance.installed = true
   } catch (err) {
     notificationStore.addTauriErrorNotif(err)
   } finally {
     instance.installing = false
   }
-=======
-  instance.installedMod = true
-  instance.installing = false
->>>>>>> ee0c91aa
 }
 
 async function getData() {
-  const projects = await list(true).then(Object.values)
-
-  const filtered = projects
-    .filter((profile) => {
-      return profile.metadata.name.toLowerCase().includes(searchFilter.value.toLowerCase())
-    })
-    .filter((profile) => {
-      return (
-        versions.value.flatMap((v) => v.game_versions).includes(profile.metadata.game_version) &&
-        versions.value
-          .flatMap((v) => v.loaders)
-          .some(
-            (value) =>
-              value === profile.metadata.loader || ['minecraft', 'iris', 'optifine'].includes(value)
-          )
-      )
-    })
-
-  for (let profile of filtered) {
-    profile.installing = false
-    profile.installedMod = await check_installed(profile.path, project.value)
-  }
-
-  return filtered
+  try {
+    const projects = await list(true).then(Object.values)
+
+    const filtered = projects
+      .filter((profile) => {
+        return profile.metadata.name.toLowerCase().includes(searchFilter.value.toLowerCase())
+      })
+      .filter((profile) => {
+        return (
+          versions.value.flatMap((v) => v.game_versions).includes(profile.metadata.game_version) &&
+          versions.value
+            .flatMap((v) => v.loaders)
+            .some(
+              (value) =>
+                value === profile.metadata.loader ||
+                ['minecraft', 'iris', 'optifine'].includes(value)
+            )
+        )
+      })
+
+    for (let profile of filtered) {
+      profile.installing = false
+      profile.installedMod = await check_installed(profile.path, project.value)
+    }
+
+    return filtered
+  } catch (err) {
+    notificationStore.addTauriErrorNotif(err)
+  }
 }
 
 const toggleCreation = () => {
