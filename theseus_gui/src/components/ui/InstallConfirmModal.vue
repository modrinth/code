--- conflicted
+++ resolved
@@ -2,6 +2,9 @@
 import { Button, Modal, XIcon, DownloadIcon } from 'omorphia'
 import { install as pack_install } from '@/helpers/pack'
 import { ref } from 'vue'
+import {useRouter} from "vue-router";
+
+const router = useRouter()
 
 const version = ref('')
 const title = ref('')
@@ -19,14 +22,11 @@
 })
 
 async function install() {
-<<<<<<< HEAD
   installing.value = true
   let id = await pack_install(version.value)
+  await pack_install(version.value, title.value, icon.value ? icon.value : null)
   await router.push({ path: `/instance/${encodeURIComponent(id)}` })
-=======
->>>>>>> 7a0798d9
   confirmModal.value.hide()
-  await pack_install(version.value, title.value, icon.value ? icon.value : null)
 }
 </script>
 
