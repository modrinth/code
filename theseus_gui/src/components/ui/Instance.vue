--- conflicted
+++ resolved
@@ -126,7 +126,6 @@
 
 <template>
   <div class="instance">
-<<<<<<< HEAD
     <Card v-if="props.small" class="instance-small-card" :class="{ 'button-base': !slots.content }">
       <div
         class="instance-small-card__description"
@@ -134,7 +133,12 @@
         @click="seeInstance"
       >
         <Avatar
-          :src="convertFileSrc(props.instance.metadata.icon)"
+          :src="
+            !props.instance.metadata.icon ||
+            (props.instance.metadata.icon && props.instance.metadata.icon.startsWith('http'))
+              ? props.instance.metadata.icon
+              : convertFileSrc(instance.metadata?.icon)
+          "
           :alt="props.instance.metadata.name"
           size="sm"
         />
@@ -149,26 +153,6 @@
       </div>
       <div v-if="slots.content" class="instance-small-card__content">
         <slot name="content" />
-=======
-    <Card v-if="props.small" class="instance-small-card button-base" @click="seeInstance">
-      <Avatar
-        :src="
-          !props.instance.metadata.icon ||
-          (props.instance.metadata.icon && props.instance.metadata.icon.startsWith('http'))
-            ? props.instance.metadata.icon
-            : convertFileSrc(instance.metadata?.icon)
-        "
-        :alt="props.instance.metadata.name"
-        size="sm"
-      />
-      <div class="instance-small-card__info">
-        <span class="title">{{ props.instance.metadata.name }}</span>
-        {{
-          props.instance.metadata.loader.charAt(0).toUpperCase() +
-          props.instance.metadata.loader.slice(1)
-        }}
-        {{ props.instance.metadata.game_version }}
->>>>>>> 5cb54b44
       </div>
     </Card>
     <Card
@@ -198,27 +182,6 @@
         </p>
       </div>
     </Card>
-<<<<<<< HEAD
-    <div
-      v-if="!props.small && props.instance.metadata && playing === false && modLoading === false"
-      class="install cta button-base"
-      @click="play"
-    >
-      <PlayIcon />
-    </div>
-    <div v-else-if="!props.small && modLoading === true && playing === false" class="cta loading">
-      <AnimatedLogo class="loading" />
-    </div>
-    <div
-      v-else-if="playing === true"
-      class="stop cta button-base"
-      @click="stop"
-      @mousehover="checkProcess"
-    >
-      <XIcon />
-    </div>
-    <div v-else-if="!props.small" class="install cta buttonbase" @click="install"><SaveIcon /></div>
-=======
     <template v-if="!props.small">
       <div
         v-if="props.instance.metadata && playing === false && modLoading === false"
@@ -240,7 +203,6 @@
       </div>
       <div v-else class="install cta buttonbase" @click="install"><SaveIcon /></div>
     </template>
->>>>>>> 5cb54b44
     <InstallConfirmModal ref="confirmModal" />
   </div>
 </template>
@@ -280,7 +242,6 @@
       font-weight: bolder;
     }
   }
-<<<<<<< HEAD
 
   .instance-small-card__content {
     padding: var(--gap-xl);
@@ -290,8 +251,6 @@
   .cta {
     display: none;
   }
-=======
->>>>>>> 5cb54b44
 }
 
 .instance {
