--- conflicted
+++ resolved
@@ -1,10 +1,6 @@
 <script setup>
-<<<<<<< HEAD
-import { Card, ProjectCard } from 'omorphia'
-=======
 import { RouterLink } from 'vue-router'
 import { Card, PlusIcon } from 'omorphia'
->>>>>>> 3a2a024a
 
 const props = defineProps({
   display: String,
