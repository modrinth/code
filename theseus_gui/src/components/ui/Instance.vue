--- conflicted
+++ resolved
@@ -16,11 +16,8 @@
 import { showProfileInFolder } from '@/helpers/utils.js'
 import ModInstallModal from '@/components/ui/ModInstallModal.vue'
 import { mixpanel_track } from '@/helpers/mixpanel'
-<<<<<<< HEAD
 import { useInstanceIcon } from '@/composable/instance/icon.js'
-=======
 import { handleSevereError } from '@/store/error.js'
->>>>>>> deedf4fc
 
 const props = defineProps({
   instance: {
