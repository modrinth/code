<script setup>
import { ref } from 'vue'
import { useRouter } from 'vue-router'
import useFetch from '@/helpers/fetch'
import { Card, SaveIcon, XIcon, Avatar, AnimatedLogo } from 'omorphia'
import { PlayIcon } from '@/assets/icons'
import { convertFileSrc } from '@tauri-apps/api/tauri'
import InstallConfirmModal from '@/components/ui/InstallConfirmModal.vue'
import { install as pack_install } from '@/helpers/pack'
import { run, list } from '@/helpers/profile'
import { useNotifications } from '@/store/state'
import {
  kill_by_uuid,
  get_all_running_profile_paths,
  get_uuids_by_profile_path,
} from '@/helpers/process'
import { process_listener } from '@/helpers/events'

const props = defineProps({
  instance: {
    type: Object,
    default() {
      return {}
    },
  },
  small: {
    type: Boolean,
    default: false,
  },
})

const notificationStore = useNotifications()

const confirmModal = ref(null)
const playing = ref(false)

const uuid = ref(null)
const modLoading = ref(false)

const router = useRouter()

const seeInstance = async () => {
  const instancePath = props.instance.metadata
    ? `/instance/${encodeURIComponent(props.instance.path)}`
    : `/project/${encodeURIComponent(props.instance.project_id)}`

  await router.push(instancePath)
}

const checkProcess = async () => {
  try {
    const runningPaths = await get_all_running_profile_paths()

    if (runningPaths.includes(props.instance.path)) {
      playing.value = true
      return
    }

    playing.value = false
    uuid.value = null
  } catch (err) {
    notificationStore.addTauriErrorNotif(err)
  }
}

const install = async (e) => {
  e.stopPropagation()
  modLoading.value = true
<<<<<<< HEAD
  const [data, versions] = await Promise.all([
    useFetch(
      `https://api.modrinth.com/v2/project/${
        props.instance.metadata
          ? props.instance.metadata?.linked_data?.project_id
          : props.instance.project_id
      }`
    ).then(shallowRef),
    useFetch(
      `https://api.modrinth.com/v2/project/${
        props.instance.metadata
          ? props.instance.metadata?.linked_dadta?.project_id
          : props.instance.project_id
      }/version`
    ).then(shallowRef),
  ]).catch((err) => notificationStore.addApiErrorNotif(err))
=======
  const versions = await ofetch(
    `https://api.modrinth.com/v2/project/${props.instance.project_id}/version`
  )

  if (props.instance.project_type === 'modpack') {
    const packs = Object.values(await list(true))

    if (
      packs.length === 0 ||
      !packs
        .map((value) => value.metadata)
        .find((pack) => pack.linked_data?.project_id === props.instance.project_id)
    ) {
      try {
        modLoading.value = true
        await pack_install(versions[0].id, props.instance.title, props.instance.icon_url)
        modLoading.value = false
      } catch (err) {
        console.error(err)
        modLoading.value = false
      }
    } else confirmModal.value.show(versions[0].id, props.instance.title, props.instance.icon_url)
  }
>>>>>>> ee0c91aa

  try {
    if (data.value.project_type === 'modpack') {
      const packs = Object.values(await list())

      if (
        packs.length === 0 ||
        !packs
          .map((value) => value.metadata)
          .find((pack) => pack.linked_data?.project_id === data.value.id)
      ) {
        await pack_install(versions.value[0].id)
      } else confirmModal.value.show(versions.value[0].id)
    }

    modLoading.value = false
    // TODO: Add condition for installing a mod
  } catch (err) {
    notificationStore.addTauriErrorNotif(err)
  }
}

const play = async (e) => {
  e.stopPropagation()
  modLoading.value = true

  try {
    uuid.value = await run(props.instance.path)
    playing.value = true
  } catch (err) {
    notificationStore.addTauriErrorNotif(err)
    playing.value = false
  } finally {
    modLoading.value = false
  }
}

const stop = async (e) => {
  e.stopPropagation()
  playing.value = false

  try {
    // If we lost the uuid for some reason, such as a user navigating
    // from-then-back to this page, we will get all uuids by the instance path.
    // For-each uuid, kill the process.
    if (!uuid.value) {
      const uuids = await get_uuids_by_profile_path(props.instance.path)
      uuid.value = uuids[0]
      uuids.forEach(async (u) => await kill_by_uuid(u))
    } else await kill_by_uuid(uuid.value) // If we still have the uuid, just kill it
  } catch (err) {
    notificationStore.addTauriErrorNotif(err)
  }

  uuid.value = null
}

await process_listener((e) => {
  if (e.event === 'finished' && e.uuid === uuid.value) playing.value = false
})
</script>

<template>
  <div class="instance">
    <Card v-if="props.small" class="instance-small-card button-base" @click="seeInstance">
      <Avatar
        :src="
          !props.instance.metadata.icon ||
          (props.instance.metadata.icon && props.instance.metadata.icon.startsWith('http'))
            ? props.instance.metadata.icon
            : convertFileSrc(instance.metadata?.icon)
        "
        :alt="props.instance.metadata.name"
        size="sm"
      />
      <div class="instance-small-card__info">
        <span class="title">{{ props.instance.metadata.name }}</span>
        {{
          props.instance.metadata.loader.charAt(0).toUpperCase() +
          props.instance.metadata.loader.slice(1)
        }}
        {{ props.instance.metadata.game_version }}
      </div>
    </Card>
    <Card
      v-else
      class="instance-card-item button-base"
      @click="seeInstance"
      @mouseenter="checkProcess"
    >
      <Avatar
        size="none"
        :src="
          props.instance.metadata
            ? !props.instance.metadata.icon ||
              (props.instance.metadata.icon && props.instance.metadata.icon.startsWith('http'))
              ? props.instance.metadata.icon
              : convertFileSrc(instance.metadata?.icon)
            : props.instance.icon_url
        "
        alt="Mod card"
        class="mod-image"
      />
      <div class="project-info">
        <p class="title">{{ props.instance.metadata?.name || props.instance.title }}</p>
        <p class="description">
          {{ props.instance.metadata?.loader }}
          {{ props.instance.metadata?.game_version || props.instance.latest_version }}
        </p>
      </div>
    </Card>
    <template v-if="!props.small">
      <div
        v-if="props.instance.metadata && playing === false && modLoading === false"
        class="install cta button-base"
        @click="play"
      >
        <PlayIcon />
      </div>
      <div v-else-if="modLoading === true && playing === false" class="cta loading">
        <AnimatedLogo class="loading" />
      </div>
      <div
        v-else-if="playing === true"
        class="stop cta button-base"
        @click="stop"
        @mousehover="checkProcess"
      >
        <XIcon />
      </div>
      <div v-else class="install cta buttonbase" @click="install"><SaveIcon /></div>
    </template>
    <InstallConfirmModal ref="confirmModal" />
  </div>
</template>

<style lang="scss">
.instance-small-card {
  background-color: var(--color-bg) !important;
  padding: 1rem !important;
  display: flex;
  flex-direction: row;
  min-height: min-content !important;
  gap: 1rem;
  align-items: center;

  .instance-small-card__info {
    display: flex;
    flex-direction: column;
    justify-content: center;

    .title {
      color: var(--color-contrast);
      font-weight: bolder;
    }
  }
}

.instance {
  position: relative;

  &:hover {
    .cta {
      opacity: 1;
      bottom: 4.5rem;
    }

    .instance-card-item {
      background: hsl(220, 11%, 11%) !important;
    }
  }
}

.light-mode {
  .instance:hover {
    .instance-card-item {
      background: hsl(0, 0%, 91%) !important;
    }
  }
}

.install {
  background: var(--color-brand);
  display: flex;
}

.stop {
  background: var(--color-red);
  display: flex;
}

.cta.loading {
  background: hsl(220, 11%, 10%) !important;
  display: flex;
  justify-content: center;
  align-items: center;

  .loading {
    width: 2.5rem !important;
    height: 2.5rem !important;
  }

  svg {
    width: 2.5rem !important;
    height: 2.5rem !important;
  }
}

.light-mode {
  .instance-card-item {
    background: hsl(0, 0%, 100%) !important;

    &:hover {
      background: hsl(0, 0%, 91%) !important;
    }
  }
}

.cta {
  position: absolute;
  display: flex;
  align-items: center;
  justify-content: center;
  border-radius: var(--radius-lg);
  z-index: 1;
  width: 3rem;
  height: 3rem;
  right: 1rem;
  bottom: 3.5rem;
  opacity: 0;
  transition: 0.3s ease-in-out bottom, 0.1s ease-in-out opacity !important;
  cursor: pointer;

  svg {
    color: var(--color-accent-contrast);
    width: 1.5rem !important;
    height: 1.5rem !important;
  }

  &:hover {
    filter: none !important; /* overrides button-base class */
    box-shadow: var(--shadow-floating);
  }
}

.instance-card-item {
  display: flex;
  flex-direction: column;
  align-items: center;
  justify-content: center;
  cursor: pointer;
  padding: 0.75rem !important; /* overrides card class */
  transition: 0.1s ease-in-out all !important; /* overrides Omorphia defaults */
  background: hsl(220, 11%, 17%) !important;

  &:hover {
    filter: brightness(1) !important;
    background: hsl(220, 11%, 11%) !important;
  }

  > .avatar {
    --size: 100%;

    width: 100% !important;
    height: auto !important;
    max-width: unset !important;
    max-height: unset !important;
    aspect-ratio: 1 / 1 !important;
  }

  .project-info {
    margin-top: 1rem;
    width: 100%;

    .title {
      color: var(--color-contrast);
      overflow: hidden;
      white-space: nowrap;
      text-overflow: ellipsis;
      width: 100%;
      margin: 0;
      font-weight: 600;
      font-size: 1rem;
      line-height: 110%;
      display: inline-block;
    }

    .description {
      color: var(--color-base);
      display: -webkit-box;
      -webkit-line-clamp: 2;
      -webkit-box-orient: vertical;
      overflow: hidden;
      font-weight: 500;
      font-size: 0.775rem;
      line-height: 125%;
      margin: 0.25rem 0 0;
      text-transform: capitalize;
    }
  }
}
</style><|MERGE_RESOLUTION|>--- conflicted
+++ resolved
@@ -66,30 +66,14 @@
 const install = async (e) => {
   e.stopPropagation()
   modLoading.value = true
-<<<<<<< HEAD
-  const [data, versions] = await Promise.all([
-    useFetch(
-      `https://api.modrinth.com/v2/project/${
-        props.instance.metadata
-          ? props.instance.metadata?.linked_data?.project_id
-          : props.instance.project_id
-      }`
-    ).then(shallowRef),
-    useFetch(
-      `https://api.modrinth.com/v2/project/${
-        props.instance.metadata
-          ? props.instance.metadata?.linked_dadta?.project_id
-          : props.instance.project_id
-      }/version`
-    ).then(shallowRef),
-  ]).catch((err) => notificationStore.addApiErrorNotif(err))
-=======
-  const versions = await ofetch(
+  const versions = await useFetch(
     `https://api.modrinth.com/v2/project/${props.instance.project_id}/version`
-  )
+  ).catch((err) => notificationStore.addApiErrorNotif(err))
 
   if (props.instance.project_type === 'modpack') {
-    const packs = Object.values(await list(true))
+    const packs = Object.values(
+      await list(true).catch((err) => notificationStore.addTauriErrorNotif(err))
+    )
 
     if (
       packs.length === 0 ||
@@ -100,34 +84,16 @@
       try {
         modLoading.value = true
         await pack_install(versions[0].id, props.instance.title, props.instance.icon_url)
-        modLoading.value = false
       } catch (err) {
-        console.error(err)
+        notificationStore.addTauriErrorNotif(err)
+      } finally {
         modLoading.value = false
       }
     } else confirmModal.value.show(versions[0].id, props.instance.title, props.instance.icon_url)
   }
->>>>>>> ee0c91aa
-
-  try {
-    if (data.value.project_type === 'modpack') {
-      const packs = Object.values(await list())
-
-      if (
-        packs.length === 0 ||
-        !packs
-          .map((value) => value.metadata)
-          .find((pack) => pack.linked_data?.project_id === data.value.id)
-      ) {
-        await pack_install(versions.value[0].id)
-      } else confirmModal.value.show(versions.value[0].id)
-    }
-
-    modLoading.value = false
-    // TODO: Add condition for installing a mod
-  } catch (err) {
-    notificationStore.addTauriErrorNotif(err)
-  }
+
+  modLoading.value = false
+  // TODO: Add condition for installing a mod
 }
 
 const play = async (e) => {
