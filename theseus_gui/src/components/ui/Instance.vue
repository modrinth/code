--- conflicted
+++ resolved
@@ -187,7 +187,6 @@
         </p>
       </div>
     </Card>
-<<<<<<< HEAD
     <div
       v-if="props.instance.metadata && playing === false && modLoading === false"
       class="install cta button-base"
@@ -204,32 +203,10 @@
       @click="stop"
       @mousehover="checkProcess"
     >
-      <XIcon />
+      <StopCircleIcon />
     </div>
     <div v-else class="install cta button-base" @click="install"><DownloadIcon /></div>
-=======
-    <template v-if="!props.small">
-      <div
-        v-if="props.instance.metadata && playing === false && modLoading === false"
-        class="install cta button-base"
-        @click="play"
-      >
-        <PlayIcon />
-      </div>
-      <div v-else-if="modLoading === true && playing === false" class="cta loading-cta">
-        <AnimatedLogo class="loading-indicator" />
-      </div>
-      <div
-        v-else-if="playing === true"
-        class="stop cta button-base"
-        @click="stop"
-        @mousehover="checkProcess"
-      >
-        <StopCircleIcon />
-      </div>
-      <div v-else class="install cta button-base" @click="install"><DownloadIcon /></div>
-    </template>
->>>>>>> e8367388
+    <div v-else class="install cta button-base" @click="install"><DownloadIcon /></div>
     <InstallConfirmModal ref="confirmModal" />
     <InstanceInstallModal ref="modInstallModal" />
   </div>
