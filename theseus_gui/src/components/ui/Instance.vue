--- conflicted
+++ resolved
@@ -203,11 +203,7 @@
       @click="stop"
       @mousehover="checkProcess"
     >
-<<<<<<< HEAD
-      <XIcon />
-=======
       <StopCircleIcon />
->>>>>>> 3535f0c4
     </div>
     <div v-else class="install cta button-base" @click="install"><DownloadIcon /></div>
     <InstallConfirmModal ref="confirmModal" />
