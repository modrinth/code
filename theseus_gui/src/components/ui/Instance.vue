<script setup>
import { onUnmounted, ref, watch } from 'vue'
import { useRouter } from 'vue-router'
import { Card, DownloadIcon, StopCircleIcon, Avatar, AnimatedLogo, PlayIcon } from 'omorphia'
import { convertFileSrc } from '@tauri-apps/api/tauri'
import InstallConfirmModal from '@/components/ui/InstallConfirmModal.vue'
import { install as pack_install } from '@/helpers/pack'
import { list, run } from '@/helpers/profile'
import {
  get_all_running_profile_paths,
  get_uuids_by_profile_path,
  kill_by_uuid,
} from '@/helpers/process'
import { process_listener } from '@/helpers/events'
import { useFetch } from '@/helpers/fetch.js'
import { handleError } from '@/store/state.js'
<<<<<<< HEAD
import { showInFolder } from '@/helpers/utils.js'
import ModInstallModal from '@/components/ui/ModInstallModal.vue'
=======
import { showProfileInFolder } from '@/helpers/utils.js'
import InstanceInstallModal from '@/components/ui/InstanceInstallModal.vue'
>>>>>>> 69645eaf
import mixpanel from 'mixpanel-browser'

const props = defineProps({
  instance: {
    type: Object,
    default() {
      return {}
    },
  },
})

const confirmModal = ref(null)
const modInstallModal = ref(null)
const playing = ref(false)

const uuid = ref(null)
const modLoading = ref(
  props.instance.install_stage ? props.instance.install_stage !== 'installed' : false
)

watch(
  () => props.instance,
  () => {
    modLoading.value = props.instance.install_stage
      ? props.instance.install_stage !== 'installed'
      : false
  }
)

const router = useRouter()

const seeInstance = async () => {
  const instancePath = props.instance.metadata
    ? `/instance/${encodeURIComponent(props.instance.path)}/`
    : `/project/${encodeURIComponent(props.instance.project_id)}/`

  await router.push(instancePath)
}

const checkProcess = async () => {
  const runningPaths = await get_all_running_profile_paths().catch(handleError)

  if (runningPaths.includes(props.instance.path)) {
    playing.value = true
    return
  }

  playing.value = false
  uuid.value = null
}

const install = async (e) => {
  e?.stopPropagation()
  modLoading.value = true
  const versions = await useFetch(
    `https://api.modrinth.com/v2/project/${props.instance.project_id}/version`,
    'project versions'
  )

  if (props.instance.project_type === 'modpack') {
    const packs = Object.values(await list(true).catch(handleError))

    if (
      packs.length === 0 ||
      !packs
        .map((value) => value.metadata)
        .find((pack) => pack.linked_data?.project_id === props.instance.project_id)
    ) {
      modLoading.value = true
      await pack_install(
        props.instance.project_id,
        versions[0].id,
        props.instance.title,
        props.instance.icon_url
      ).catch(handleError)
      modLoading.value = false

      mixpanel.track('PackInstall', {
        id: props.instance.project_id,
        version_id: versions[0].id,
        title: props.instance.title,
        source: 'InstanceCard',
      })
    } else
      confirmModal.value.show(
        props.instance.project_id,
        versions[0].id,
        props.instance.title,
        props.instance.icon_url
      )
  } else {
    modInstallModal.value.show(
      props.instance.project_id,
      versions,
      props.instance.title,
      props.instance.project_type
    )
  }

  modLoading.value = false
}

const play = async (e, context) => {
  e?.stopPropagation()
  modLoading.value = true
  uuid.value = await run(props.instance.path).catch(handleError)
  modLoading.value = false
  playing.value = true

  mixpanel.track('InstancePlay', {
    loader: props.instance.metadata.loader,
    game_version: props.instance.metadata.game_version,
    source: context,
  })
}

const stop = async (e, context) => {
  e?.stopPropagation()
  playing.value = false

  // If we lost the uuid for some reason, such as a user navigating
  // from-then-back to this page, we will get all uuids by the instance path.
  // For-each uuid, kill the process.
  if (!uuid.value) {
    const uuids = await get_uuids_by_profile_path(props.instance.path).catch(handleError)
    uuid.value = uuids[0]
    uuids.forEach(async (u) => await kill_by_uuid(u).catch(handleError))
  } else await kill_by_uuid(uuid.value).catch(handleError) // If we still have the uuid, just kill it

  mixpanel.track('InstanceStop', {
    loader: props.instance.metadata.loader,
    game_version: props.instance.metadata.game_version,
    source: context,
  })

  uuid.value = null
}

const openFolder = async () => {
  await showProfileInFolder(props.instance.path)
}

const addContent = async () => {
  await router.push({
    path: `/browse/${props.instance.metadata.loader === 'vanilla' ? 'datapack' : 'mod'}`,
    query: { i: props.instance.path },
  })
}

defineExpose({
  install,
  playing,
  play,
  stop,
  seeInstance,
  openFolder,
  addContent,
  instance: props.instance,
})

const unlisten = await process_listener((e) => {
  if (e.event === 'finished' && e.uuid === uuid.value) playing.value = false
})

onUnmounted(() => unlisten())
</script>

<template>
  <div class="instance">
    <Card class="instance-card-item button-base" @click="seeInstance" @mouseenter="checkProcess">
      <Avatar
        size="sm"
        :src="
          props.instance.metadata
            ? !props.instance.metadata.icon ||
              (props.instance.metadata.icon && props.instance.metadata.icon.startsWith('http'))
              ? props.instance.metadata.icon
              : convertFileSrc(props.instance.metadata?.icon)
            : props.instance.icon_url
        "
        alt="Mod card"
        class="mod-image"
      />
      <div class="project-info">
        <p class="title">{{ props.instance.metadata?.name || props.instance.title }}</p>
        <p class="description">
          {{ props.instance.metadata?.loader }}
          {{ props.instance.metadata?.game_version || props.instance.latest_version }}
        </p>
      </div>
    </Card>
    <div
      v-if="props.instance.metadata && playing === false && modLoading === false"
      class="install cta button-base"
      @click="(e) => play(e, 'InstanceCard')"
    >
      <PlayIcon />
    </div>
    <div v-else-if="modLoading === true && playing === false" class="cta loading-cta">
      <AnimatedLogo class="loading-indicator" />
    </div>
    <div
      v-else-if="playing === true"
      class="stop cta button-base"
      @click="(e) => stop(e, 'InstanceCard')"
      @mousehover="checkProcess"
    >
      <StopCircleIcon />
    </div>
    <div v-else class="install cta button-base" @click="install"><DownloadIcon /></div>
    <InstallConfirmModal ref="confirmModal" />
    <ModInstallModal ref="modInstallModal" />
  </div>
</template>

<style lang="scss">
.loading-indicator {
  width: 2.5rem !important;
  height: 2.5rem !important;

  svg {
    width: 2.5rem !important;
    height: 2.5rem !important;
  }
}
</style>

<style lang="scss" scoped>
.instance {
  position: relative;

  &:hover {
    .cta {
      opacity: 1;
      bottom: calc(var(--gap-md) + 4.25rem);
    }
  }
}

.cta {
  position: absolute;
  display: flex;
  align-items: center;
  justify-content: center;
  border-radius: var(--radius-md);
  z-index: 1;
  width: 3rem;
  height: 3rem;
  right: calc(var(--gap-md) * 2);
  bottom: 3.25rem;
  opacity: 0;
  transition: 0.2s ease-in-out bottom, 0.2s ease-in-out opacity, 0.1s ease-in-out filter !important;
  cursor: pointer;
  box-shadow: var(--shadow-floating);

  svg {
    color: var(--color-accent-contrast);
    width: 1.5rem !important;
    height: 1.5rem !important;
  }

  &.install {
    background: var(--color-brand);
    display: flex;
  }

  &.stop {
    background: var(--color-red);
    display: flex;
  }

  &.loading-cta {
    background: hsl(220, 11%, 10%) !important;
    display: flex;
    justify-content: center;
    align-items: center;
  }
}

.instance-card-item {
  display: flex;
  flex-direction: column;
  align-items: center;
  justify-content: center;
  cursor: pointer;
  padding: var(--gap-md);
  transition: 0.1s ease-in-out all !important; /* overrides Omorphia defaults */
  margin-bottom: 0;

  .mod-image {
    --size: 100%;

    width: 100% !important;
    height: auto !important;
    max-width: unset !important;
    max-height: unset !important;
    aspect-ratio: 1 / 1 !important;
  }

  .project-info {
    margin-top: 1rem;
    width: 100%;

    .title {
      color: var(--color-contrast);
      overflow: hidden;
      white-space: nowrap;
      text-overflow: ellipsis;
      width: 100%;
      margin: 0;
      font-weight: 600;
      font-size: 1rem;
      line-height: 110%;
      display: inline-block;
    }

    .description {
      color: var(--color-base);
      display: -webkit-box;
      -webkit-line-clamp: 2;
      -webkit-box-orient: vertical;
      overflow: hidden;
      font-weight: 500;
      font-size: 0.775rem;
      line-height: 125%;
      margin: 0.25rem 0 0;
      text-transform: capitalize;
      white-space: nowrap;
      text-overflow: ellipsis;
    }
  }
}
</style><|MERGE_RESOLUTION|>--- conflicted
+++ resolved
@@ -14,13 +14,8 @@
 import { process_listener } from '@/helpers/events'
 import { useFetch } from '@/helpers/fetch.js'
 import { handleError } from '@/store/state.js'
-<<<<<<< HEAD
-import { showInFolder } from '@/helpers/utils.js'
+import { showProfileInFolder } from '@/helpers/utils.js'
 import ModInstallModal from '@/components/ui/ModInstallModal.vue'
-=======
-import { showProfileInFolder } from '@/helpers/utils.js'
-import InstanceInstallModal from '@/components/ui/InstanceInstallModal.vue'
->>>>>>> 69645eaf
 import mixpanel from 'mixpanel-browser'
 
 const props = defineProps({
