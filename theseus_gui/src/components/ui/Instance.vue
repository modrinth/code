<script setup>
import { RouterLink } from 'vue-router'
<<<<<<< HEAD
import { AnimatedLogo, Card } from 'omorphia'
=======
import { Avatar, Card } from 'omorphia'
>>>>>>> b094a306
import { PlayIcon } from '@/assets/icons'
import { convertFileSrc } from '@tauri-apps/api/tauri'

const props = defineProps({
  instance: {
    type: Object,
    default() {
      return {}
    },
  },
  small: {
    type: Boolean,
    default: false,
  },
})
</script>

<template>
  <div>
    <RouterLink :to="`/instance/${encodeURIComponent(props.instance.path)}`">
      <Card v-if="props.small" class="instance-small-card button-base">
        <Avatar
          :src="convertFileSrc(props.instance.metadata.icon)"
          :alt="props.instance.metadata.name"
          size="sm"
        />
        <div class="instance-small-card__info">
          <span class="title">{{ props.instance.metadata.name }}</span>
          {{
            props.instance.metadata.loader.charAt(0).toUpperCase() +
            props.instance.metadata.loader.slice(1)
          }}
          {{ props.instance.metadata.game_version }}
        </div>
      </Card>
      <Card v-else class="instance-card-item">
        <img :src="convertFileSrc(props.instance.metadata.icon)" alt="Trending mod card" />
        <div class="project-info">
          <p class="title">{{ props.instance.metadata.name }}</p>
          <p class="description">
            {{ props.instance.metadata.loader }} {{ props.instance.metadata.game_version }}
          </p>
        </div>
        <div class="cta" :class="{ loading: !instance.installed }">
          <PlayIcon v-if="instance.installed" />
          <AnimatedLogo v-else class="loading-icon" />
        </div>
      </Card>
    </RouterLink>
  </div>
</template>

<style lang="scss" scoped>
.instance-small-card {
  background-color: var(--color-bg) !important;
  padding: 1rem !important;
  display: flex;
  flex-direction: row;
  min-height: min-content !important;
  gap: 1rem;
  align-items: center;

  .instance-small-card__info {
    display: flex;
    flex-direction: column;
    justify-content: center;

    .title {
      color: var(--color-contrast);
      font-weight: bolder;
    }
  }
}

.instance-card-item {
  display: flex;
  flex-direction: column;
  align-items: center;
  justify-content: center;
  cursor: pointer;
  padding: 0.75rem;
  transition: 0.1s ease-in-out all;

  &:hover {
    filter: brightness(0.85);
    .cta {
      opacity: 1;
      bottom: 4.5rem;
    }
  }

  .cta {
    position: absolute;
    display: flex;
    align-items: center;
    justify-content: center;
    background: var(--color-brand);
    border-radius: var(--radius-lg);
    width: 3rem;
    height: 3rem;
    right: 1rem;
    bottom: 3.5rem;
    opacity: 0;
    transition: 0.3s ease-in-out bottom, 0.1s ease-in-out opacity;
    cursor: pointer;

    &.loading {
      background: var(--color-button-bg);
    }

    svg {
      color: var(--color-accent-contrast);
      width: 1.5rem;
      height: 1.5rem;
    }

    .loading-icon {
      width: 2rem;
      height: 2rem;

      :deep(svg) {
        width: 2rem;
        height: 2rem;
      }
    }

    &:hover {
      filter: brightness(0.75);
      box-shadow: var(--shadow-floating);
    }
  }
  img {
    width: 100%;
    border-radius: var(--radius-sm);
    filter: none !important;
    aspect-ratio: 1;
  }
  .project-info {
    margin-top: 1rem;
    width: 100%;
    .title {
      color: var(--color-contrast);
      //max-width: 10rem;
      overflow: hidden;
      white-space: nowrap;
      text-overflow: ellipsis;
      margin: 0;
      font-weight: 600;
      font-size: 1rem;
      line-height: 110%;
      display: inline-block;
    }
    .description {
      color: var(--color-base);
      display: -webkit-box;
      -webkit-line-clamp: 2;
      -webkit-box-orient: vertical;
      overflow: hidden;
      font-weight: 500;
      font-size: 0.775rem;
      line-height: 125%;
      margin: 0.25rem 0 0;
      text-transform: capitalize;
    }
  }
}
</style><|MERGE_RESOLUTION|>--- conflicted
+++ resolved
@@ -1,10 +1,6 @@
 <script setup>
 import { RouterLink } from 'vue-router'
-<<<<<<< HEAD
-import { AnimatedLogo, Card } from 'omorphia'
-=======
-import { Avatar, Card } from 'omorphia'
->>>>>>> b094a306
+import { AnimatedLogo, Avatar, Card } from 'omorphia'
 import { PlayIcon } from '@/assets/icons'
 import { convertFileSrc } from '@tauri-apps/api/tauri'
 
