--- conflicted
+++ resolved
@@ -112,12 +112,8 @@
     gap: 1rem;
 
     p {
-<<<<<<< HEAD
       color: var(--color-contrast);
       font-size: 1rem;
-=======
-      font-size: 0.85rem;
->>>>>>> 02fdc664
       white-space: nowrap;
     }
 
