--- conflicted
+++ resolved
@@ -13,8 +13,7 @@
 
 // Gets active progress bars
 export async function progress_bars_list() {
-<<<<<<< HEAD
-  return await invoke('progress_bars_list')
+  return await invoke('plugin:utils|progress_bars_list')
 }
 
 // Check if any safe loading bars are active
@@ -28,7 +27,4 @@
 // Returns a Command struct- see events.js
 export async function get_opening_command() {
   return await invoke('get_opening_command')
-=======
-  return await invoke('plugin:utils|progress_bars_list')
->>>>>>> 18701e6c
 }