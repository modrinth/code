/**
 * All theseus API calls return serialized values (both return values and errors);
 * So, for example, addDefaultInstance creates a blank Profile object, where the Rust struct is serialized,
 *  and deserialized into a usable JS object.
 */
import { invoke } from '@tauri-apps/api/tauri'

// Settings object
/*

Settings {
    "memory": MemorySettings,
    "game_resolution": [int int],
    "custom_java_args": [String ...],
    "custom_env_args" : [(string, string) ... ]>,
    "java_globals": Hash of (string, Path),
    "default_user": Uuid string (can be null),
    "hooks": Hooks,
    "max_concurrent_downloads": uint,
    "version": u32,
    "collapsed_navigation": bool,
}

Memorysettings {
    "min": u32, can be null,
    "max": u32,
}

*/

// Get full settings object
export async function get() {
  return await invoke('plugin:settings|settings_get')
}

// Set full settings object
export async function set(settings) {
<<<<<<< HEAD
  return await invoke('settings_set', { settings })
}

// Wait for settings to sync
export async function await_settings_sync() {
  return await invoke('settings_await_settings_sync')
=======
  return await invoke('plugin:settings|settings_set', { settings })
>>>>>>> 18701e6c
}<|MERGE_RESOLUTION|>--- conflicted
+++ resolved
@@ -35,14 +35,10 @@
 
 // Set full settings object
 export async function set(settings) {
-<<<<<<< HEAD
-  return await invoke('settings_set', { settings })
+  return await invoke('plugin:settings|settings_set', { settings })
 }
 
 // Wait for settings to sync
 export async function await_settings_sync() {
   return await invoke('settings_await_settings_sync')
-=======
-  return await invoke('plugin:settings|settings_set', { settings })
->>>>>>> 18701e6c
 }