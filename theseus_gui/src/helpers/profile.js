/**
 * All theseus API calls return serialized values (both return values and errors);
 * So, for example, addDefaultInstance creates a blank Profile object, where the Rust struct is serialized,
 *  and deserialized into a usable JS object.
 */
import { invoke } from '@tauri-apps/api/tauri'

// Add empty default instance
export async function addDefaultInstance() {
  return await invoke('profile_create_empty')
}

/// Add empty default instance
/// Returns a path to the profile created
export async function create() {
  return await invoke('profile_create')
}

<<<<<<< HEAD
=======
// Add a profile to the in-memory state
export async function add(profile) {
  return await invoke('profile_add', { profile })
}

// Add a path as a profile in-memory
export async function add_path(path) {
  return await invoke('profile_add_path', { path })
}

>>>>>>> a3e37766
// Remove a profile
export async function remove(path) {
  return await invoke('profile_remove', { path })
}

// Get a profile by path
// Returns a Profile
export async function get(path) {
  return await invoke('profile_get', { path })
}

<<<<<<< HEAD
=======
// Check if a pathed profile is already managed by Theseus
// Returns bool
export async function is_managed(path) {
  return await invoke('profile_is_managed', { path })
}

// Check if a pathed profile is loaded
// Returns bool
export async function is_loaded(path) {
  return await invoke('profile_is_loaded', { path })
}

>>>>>>> a3e37766
// Get a copy of the profile set
// Returns hashmap of path -> Profile
export async function list() {
  return await invoke('profile_list')
}

// Run Minecraft using a pathed profile
// Returns PID of child
export async function run(path, credentials) {
  return await invoke('profile_run', { path, credentials })
}

// Run Minecraft using a pathed profile
// Waits for end
export async function run_wait(path, credentials) {
  return await invoke('profile_run_wait', { path, credentials })
}<|MERGE_RESOLUTION|>--- conflicted
+++ resolved
@@ -16,19 +16,6 @@
   return await invoke('profile_create')
 }
 
-<<<<<<< HEAD
-=======
-// Add a profile to the in-memory state
-export async function add(profile) {
-  return await invoke('profile_add', { profile })
-}
-
-// Add a path as a profile in-memory
-export async function add_path(path) {
-  return await invoke('profile_add_path', { path })
-}
-
->>>>>>> a3e37766
 // Remove a profile
 export async function remove(path) {
   return await invoke('profile_remove', { path })
@@ -40,21 +27,6 @@
   return await invoke('profile_get', { path })
 }
 
-<<<<<<< HEAD
-=======
-// Check if a pathed profile is already managed by Theseus
-// Returns bool
-export async function is_managed(path) {
-  return await invoke('profile_is_managed', { path })
-}
-
-// Check if a pathed profile is loaded
-// Returns bool
-export async function is_loaded(path) {
-  return await invoke('profile_is_loaded', { path })
-}
-
->>>>>>> a3e37766
 // Get a copy of the profile set
 // Returns hashmap of path -> Profile
 export async function list() {
