--- conflicted
+++ resolved
@@ -10,12 +10,6 @@
   return await invoke('profile_create_empty')
 }
 
-<<<<<<< HEAD
-/// Creates instance
-/// Returns a path to the profile created
-export async function create(name, gameVersion, modloader, loaderVersion, icon) {
-  return await invoke('profile_create', { name, gameVersion, modloader, loaderVersion, icon })
-=======
 /// Add instance
 /*
     name: String,           // the name of the profile, and relative path to create
@@ -29,7 +23,6 @@
 
 export async function create(name, game_version, modloader, loader_version, icon) {
   return await invoke('profile_create', { name, game_version, modloader, loader_version, icon })
->>>>>>> 9f40640e
 }
 
 // Remove a profile
