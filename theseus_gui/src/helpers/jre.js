--- conflicted
+++ resolved
@@ -25,13 +25,8 @@
 export async function find_jre_8_jres() {
   const jres = await invoke('plugin:jre|jre_get_all_jre')
   const version = '1.8'
-<<<<<<< HEAD
-  const allow_higher = false
-  return await invoke('plugin:jre|jre_find_filtered_jres', { jres, version, allow_higher })
-=======
   const allowHigher = false
   return await invoke('plugin:jre|jre_find_filtered_jres', { jres, version, allowHigher })
->>>>>>> f52e7773
 }
 
 // Finds the installation of Java 17, if it exists
@@ -39,13 +34,8 @@
 export async function find_jre_17_jres() {
   const jres = await invoke('plugin:jre|jre_get_all_jre')
   const version = '1.17'
-<<<<<<< HEAD
-  const allow_higher = false
-  return await invoke('plugin:jre|jre_filter_jre_17_jres', { jres, version, allow_higher })
-=======
   const allowHigher = false
   return await invoke('plugin:jre|jre_find_filtered_jres', { jres, version, allowHigher })
->>>>>>> f52e7773
 }
 
 // Finds the highest version of Java 18+, if it exists
@@ -53,13 +43,8 @@
 export async function find_jre_18plus_jres() {
   const jres = await invoke('plugin:jre|jre_get_all_jre')
   const version = '1.18'
-<<<<<<< HEAD
-  const allow_higher = true
-  return await invoke('plugin:jre|jre_filter_jre_18plus_jres', { jres, version, allow_higher })
-=======
   const allowHigher = true
   return await invoke('plugin:jre|jre_find_filtered_jres', { jres, version, allowHigher })
->>>>>>> f52e7773
 }
 
 // Validates globals. Recommend directing the user to reassigned the globals if this returns false
