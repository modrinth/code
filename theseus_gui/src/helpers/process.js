--- conflicted
+++ resolved
@@ -47,23 +47,10 @@
   return await invoke('plugin:process|process_get_all_running_profiles')
 }
 
-<<<<<<< HEAD
-/// Gets process stderr by UUID
-/// Returns String
-export async function get_stderr_by_uuid(uuid) {
-  return await invoke('plugin:process|process_get_stderr_by_uuid', { uuid })
-}
-
-/// Gets process stdout by UUID
-/// Returns String
-export async function get_stdout_by_uuid(uuid) {
-  return await invoke('plugin:process|process_get_stdout_by_uuid', { uuid })
-=======
 /// Gets process stdout by UUID
 /// Returns String
 export async function get_output_by_uuid(uuid) {
-  return await invoke('process_get_output_by_uuid', { uuid })
->>>>>>> bd697a02
+  return await invoke('plugin:process|process_get_output_by_uuid', { uuid })
 }
 
 /// Kills a process by UUID
