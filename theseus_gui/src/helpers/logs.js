/**
 * All theseus API calls return serialized values (both return values and errors);
 * So, for example, addDefaultInstance creates a blank Profile object, where the Rust struct is serialized,
 *  and deserialized into a usable JS object.
 */
import { invoke } from '@tauri-apps/api/tauri'

/*
A log is a struct containing the datetime string, stdout, and stderr, as follows:

pub struct Logs {
    pub datetime_string:  String,
    pub stdout: String,
    pub stderr: String,
}
*/

/// Get all logs that exist for a given profile
/// This is returned as an array of Log objects, sorted by datetime_string (the folder name, when the log was created)
export async function get_logs(profileUuid, clearContents) {
  return await invoke('plugin:logs|logs_get_logs', { profileUuid, clearContents })
}

/// Get a profile's log by datetime_string (the folder name, when the log was created)
export async function get_logs_by_datetime(profileUuid, datetimeString) {
  return await invoke('plugin:logs|logs_get_logs_by_datetime', { profileUuid, datetimeString })
}

/// Get a profile's stdout only by datetime_string (the folder name, when the log was created)
<<<<<<< HEAD
export async function get_stdout_by_datetime(profileUuid, datetimeString) {
  return await invoke('plugin:logs|logs_get_stdout_by_datetime', { profileUuid, datetimeString })
}

/// Get a profile's stderr only by datetime_string (the folder name, when the log was created)
export async function get_stderr_by_datetime(profileUuid, datetimeString) {
  return await invoke('plugin:logs|logs_get_stderr_by_datetime', { profileUuid, datetimeString })
=======
export async function get_output_by_datetime(profileUuid, datetimeString) {
  return await invoke('logs_get_output_by_datetime', { profileUuid, datetimeString })
>>>>>>> bd697a02
}

/// Delete a profile's log by datetime_string (the folder name, when the log was created)
export async function delete_logs_by_datetime(profileUuid, datetimeString) {
  return await invoke('plugin:logs|logs_delete_logs_by_datetime', { profileUuid, datetimeString })
}

/// Delete all logs for a given profile
export async function delete_logs(profileUuid) {
  return await invoke('plugin:logs|logs_delete_logs', { profileUuid })
}<|MERGE_RESOLUTION|>--- conflicted
+++ resolved
@@ -27,18 +27,8 @@
 }
 
 /// Get a profile's stdout only by datetime_string (the folder name, when the log was created)
-<<<<<<< HEAD
-export async function get_stdout_by_datetime(profileUuid, datetimeString) {
-  return await invoke('plugin:logs|logs_get_stdout_by_datetime', { profileUuid, datetimeString })
-}
-
-/// Get a profile's stderr only by datetime_string (the folder name, when the log was created)
-export async function get_stderr_by_datetime(profileUuid, datetimeString) {
-  return await invoke('plugin:logs|logs_get_stderr_by_datetime', { profileUuid, datetimeString })
-=======
 export async function get_output_by_datetime(profileUuid, datetimeString) {
-  return await invoke('logs_get_output_by_datetime', { profileUuid, datetimeString })
->>>>>>> bd697a02
+  return await invoke('plugin:logs|logs_get_output_by_datetime', { profileUuid, datetimeString })
 }
 
 /// Delete a profile's log by datetime_string (the folder name, when the log was created)
