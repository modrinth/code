--- conflicted
+++ resolved
@@ -22,13 +22,9 @@
 
 const getInstances = async () => {
   const profiles = await list(true).catch(handleError)
-<<<<<<< HEAD
-  recentInstances.value = Object.values(profiles)
-=======
   recentInstances.value = Object.values(profiles).sort((a, b) => {
     return dayjs(b.metadata.last_played ?? 0).diff(dayjs(a.metadata.last_played ?? 0))
   })
->>>>>>> e0e9c3f1
 
   let filters = []
   for (const instance of recentInstances.value) {
