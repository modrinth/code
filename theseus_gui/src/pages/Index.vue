<script setup>
import { useInstances, useNews } from '@/store/state'
import RowDisplay from '@/components/RowDisplay.vue'

const instanceStore = useInstances()
const newsStore = useNews()
instanceStore.fetchInstances()
newsStore.fetchNews()

<<<<<<< HEAD
const recentInstances = instanceStore.instances.filter((i) => i.downloads <= 50)
const popularInstances = instanceStore.instances.filter((i) => i.downloads > 50)
const trendingMods = instanceStore.instances.filter((i) => i.trending)
=======
// Remove once state is populated with real data
const recentInstances = instances.instances.slice(0, 4)
const popularInstances = instances.instances.filter((i) => i.downloads > 50 || i.trending)
>>>>>>> 3a2a024a
</script>

<template>
  <div class="page-container">
<<<<<<< HEAD
    <RowDisplay label="Jump back in" :instances="recentInstances" />
    <RowDisplay label="Popular packs" :instances="popularInstances" />
    <RowDisplay label="News & updates" :news="newsStore.news" />
    <RowDisplay label="Trending mods" :instances="trendingMods" />
=======
    <RowDisplay label="Jump back in" :instances="recentInstances" :canPaginate="false" />
    <RowDisplay label="Popular packs" :instances="popularInstances" :canPaginate="true" />
    <RowDisplay label="News & updates" :news="news.news" :canPaginate="true" />
>>>>>>> 3a2a024a
  </div>
</template>

<style lang="scss" scoped>
.page-container {
  display: flex;
  flex-direction: column;
  align-items: center;
  justify-content: center;
  width: 100%;
}
</style><|MERGE_RESOLUTION|>--- conflicted
+++ resolved
@@ -7,29 +7,16 @@
 instanceStore.fetchInstances()
 newsStore.fetchNews()
 
-<<<<<<< HEAD
-const recentInstances = instanceStore.instances.filter((i) => i.downloads <= 50)
-const popularInstances = instanceStore.instances.filter((i) => i.downloads > 50)
-const trendingMods = instanceStore.instances.filter((i) => i.trending)
-=======
 // Remove once state is populated with real data
 const recentInstances = instances.instances.slice(0, 4)
 const popularInstances = instances.instances.filter((i) => i.downloads > 50 || i.trending)
->>>>>>> 3a2a024a
 </script>
 
 <template>
   <div class="page-container">
-<<<<<<< HEAD
-    <RowDisplay label="Jump back in" :instances="recentInstances" />
-    <RowDisplay label="Popular packs" :instances="popularInstances" />
-    <RowDisplay label="News & updates" :news="newsStore.news" />
-    <RowDisplay label="Trending mods" :instances="trendingMods" />
-=======
     <RowDisplay label="Jump back in" :instances="recentInstances" :canPaginate="false" />
     <RowDisplay label="Popular packs" :instances="popularInstances" :canPaginate="true" />
     <RowDisplay label="News & updates" :news="news.news" :canPaginate="true" />
->>>>>>> 3a2a024a
   </div>
 </template>
 
