<script setup>
<<<<<<< HEAD
import { ref, shallowRef, onUnmounted } from 'vue'
import useFetch from '@/helpers/fetch'
=======
import { ref, onUnmounted, shallowRef } from 'vue'
import { ofetch } from 'ofetch'
>>>>>>> ee0c91aa
import { useRoute } from 'vue-router'
import RowDisplay from '@/components/RowDisplay.vue'
import { list } from '@/helpers/profile.js'
import { profile_listener } from '@/helpers/events'
import { useBreadcrumbs, useNotifications } from '@/store/state'

const featuredModpacks = ref({})
const featuredMods = ref({})
const filter = ref('')

const route = useRoute()
const breadcrumbs = useBreadcrumbs()
const notificationStore = useNotifications()

breadcrumbs.setRootContext({ name: 'Home', link: route.path })

const recentInstances = shallowRef([])

const getInstances = async () => {
  filter.value = ''
<<<<<<< HEAD
=======
  const profiles = await list(true)
  recentInstances.value = Object.values(profiles)
>>>>>>> ee0c91aa

  try {
    const profiles = await list()
    recentInstances.value = Object.values(profiles)

    const excludeIds = recentInstances.value.map((i) => i.metadata?.linked_data?.project_id)
    excludeIds.forEach((id, index) => {
      filter.value += `NOT"project_id"="${id}"`
      if (index < excludeIds.length - 1) filter.value += ' AND '
    })
  } catch (err) {
    notificationStore.addTauriErrorNotif(err)
  }
}

const getFeaturedModpacks = async () => {
  const response = await useFetch(
    `https://api.modrinth.com/v2/search?facets=[["project_type:modpack"]]&limit=10&index=follows&filters=${filter.value}`
  )
  featuredModpacks.value = response.hits
}
const getFeaturedMods = async () => {
  const response = await useFetch(
    `https://api.modrinth.com/v2/search?facets=[["project_type:mod"]]&limit=10&index=follows&filters=${filter.value}`
  )
  featuredMods.value = response.hits
}

await getInstances()

await Promise.all([getFeaturedModpacks(), getFeaturedMods()]).catch((err) =>
  notificationStore.addApiErrorNotif(err)
)

const unlisten = await profile_listener(async (e) => {
<<<<<<< HEAD
  if (e.event === 'edited') {
    await getInstances()
    await Promise.all([getFeaturedModpacks(), getFeaturedMods()]).catch((err) =>
      notificationStore.addApiErrorNotif(err)
    )
=======
  await getInstances()
  if (e.event === 'created' || e.event === 'removed') {
    await Promise.all([getFeaturedModpacks(), getFeaturedMods()])
>>>>>>> ee0c91aa
  }
})

onUnmounted(() => unlisten())
</script>

<template>
  <div class="page-container">
    <RowDisplay label="Jump back in" :instances="recentInstances" :can-paginate="false" />
    <RowDisplay label="Popular packs" :instances="featuredModpacks" :can-paginate="true" />
    <RowDisplay label="Popular mods" :instances="featuredMods" :can-paginate="true" />
  </div>
</template>

<style lang="scss" scoped>
.page-container {
  display: flex;
  flex-direction: column;
  align-items: center;
  justify-content: center;
  width: 100%;
}
</style><|MERGE_RESOLUTION|>--- conflicted
+++ resolved
@@ -1,11 +1,6 @@
 <script setup>
-<<<<<<< HEAD
-import { ref, shallowRef, onUnmounted } from 'vue'
+import { ref, onUnmounted, shallowRef } from 'vue'
 import useFetch from '@/helpers/fetch'
-=======
-import { ref, onUnmounted, shallowRef } from 'vue'
-import { ofetch } from 'ofetch'
->>>>>>> ee0c91aa
 import { useRoute } from 'vue-router'
 import RowDisplay from '@/components/RowDisplay.vue'
 import { list } from '@/helpers/profile.js'
@@ -26,14 +21,9 @@
 
 const getInstances = async () => {
   filter.value = ''
-<<<<<<< HEAD
-=======
-  const profiles = await list(true)
-  recentInstances.value = Object.values(profiles)
->>>>>>> ee0c91aa
 
   try {
-    const profiles = await list()
+    const profiles = await list(true)
     recentInstances.value = Object.values(profiles)
 
     const excludeIds = recentInstances.value.map((i) => i.metadata?.linked_data?.project_id)
@@ -66,17 +56,11 @@
 )
 
 const unlisten = await profile_listener(async (e) => {
-<<<<<<< HEAD
-  if (e.event === 'edited') {
-    await getInstances()
+  await getInstances()
+  if (['created', 'removed'].includes(e.event)) {
     await Promise.all([getFeaturedModpacks(), getFeaturedMods()]).catch((err) =>
       notificationStore.addApiErrorNotif(err)
     )
-=======
-  await getInstances()
-  if (e.event === 'created' || e.event === 'removed') {
-    await Promise.all([getFeaturedModpacks(), getFeaturedMods()])
->>>>>>> ee0c91aa
   }
 })
 
