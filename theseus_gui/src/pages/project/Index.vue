--- conflicted
+++ resolved
@@ -1,7 +1,6 @@
 <template>
   <div class="root-container">
     <div v-if="data" class="project-sidebar">
-<<<<<<< HEAD
       <div v-if="instance" class="small-instance">
         <div class="instance">
           <Avatar
@@ -25,11 +24,7 @@
           </div>
         </div>
       </div>
-      <Card class="sidebar-card">
-=======
-      <Instance v-if="instance" :instance="instance" small />
       <Card class="sidebar-card" @contextmenu.prevent.stop="handleRightClick">
->>>>>>> e8367388
         <Avatar size="lg" :src="data.icon_url" />
         <div class="instance-info">
           <h2 class="name">{{ data.title }}</h2>
@@ -282,13 +277,8 @@
 import IncompatibilityWarningModal from '@/components/ui/IncompatibilityWarningModal.vue'
 import { useFetch } from '@/helpers/fetch.js'
 import { handleError } from '@/store/notifications.js'
-<<<<<<< HEAD
 import { convertFileSrc } from '@tauri-apps/api/tauri'
-=======
 import ContextMenu from '@/components/ui/ContextMenu.vue'
-
-const searchStore = useSearch()
->>>>>>> e8367388
 
 const route = useRoute()
 const router = useRouter()
@@ -297,11 +287,8 @@
 const confirmModal = ref(null)
 const modInstallModal = ref(null)
 const incompatibilityWarning = ref(null)
-<<<<<<< HEAD
-=======
+
 const options = ref(null)
-const instance = ref(searchStore.instanceContext)
->>>>>>> e8367388
 const installing = ref(false)
 
 const [data, versions, members, dependencies, categories, loaders, instance] = await Promise.all([
