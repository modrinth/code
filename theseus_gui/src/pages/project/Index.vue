--- conflicted
+++ resolved
@@ -234,15 +234,12 @@
 import { ref, shallowRef, watch } from 'vue'
 import { checkInstalled, installVersionDependencies } from '@/helpers/utils'
 import InstallConfirmModal from '@/components/ui/InstallConfirmModal.vue'
-<<<<<<< HEAD
 import InstanceInstallModal from '@/components/ui/InstanceInstallModal.vue'
 import Instance from '@/components/ui/Instance.vue'
 import { useSearch } from '@/store/search'
+import { useBreadcrumbs } from '@/store/breadcrumbs'
 
 const searchStore = useSearch()
-=======
-import { useBreadcrumbs } from '@/store/breadcrumbs'
->>>>>>> bda63d5d
 
 const route = useRoute()
 const router = useRouter()
