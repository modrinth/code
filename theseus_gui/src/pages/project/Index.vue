--- conflicted
+++ resolved
@@ -1,13 +1,8 @@
 <template>
   <div class="root-container">
     <div v-if="data" class="project-sidebar">
-<<<<<<< HEAD
       <Card v-if="instance" class="small-instance">
-        <div class="instance">
-=======
-      <div v-if="instance" class="small-instance">
         <router-link class="instance" :to="`/instance/${encodeURIComponent(instance.path)}`">
->>>>>>> 1e78a7b6
           <Avatar
             :src="
               !instance.metadata.icon ||
@@ -27,13 +22,8 @@
               {{ instance.metadata.game_version }}
             </span>
           </div>
-<<<<<<< HEAD
-        </div>
+        </router-link>
       </Card>
-=======
-        </router-link>
-      </div>
->>>>>>> 1e78a7b6
       <Card class="sidebar-card" @contextmenu.prevent.stop="handleRightClick">
         <Avatar size="lg" :src="data.icon_url" />
         <div class="instance-info">
@@ -295,30 +285,6 @@
 
 const options = ref(null)
 const installing = ref(false)
-
-<<<<<<< HEAD
-const [data, versions, members, dependencies, categories, loaders, instance] = await Promise.all([
-  useFetch(`https://api.modrinth.com/v2/project/${route.params.id}`, 'project').then(shallowRef),
-  useFetch(`https://api.modrinth.com/v2/project/${route.params.id}/version`, 'project').then(
-    shallowRef
-  ),
-  useFetch(`https://api.modrinth.com/v2/project/${route.params.id}/members`, 'project').then(
-    shallowRef
-  ),
-  useFetch(`https://api.modrinth.com/v2/project/${route.params.id}/dependencies`, 'project').then(
-    shallowRef
-  ),
-  get_loaders().then(ref).catch(handleError),
-  get_categories().then(ref).catch(handleError),
-  route.query.i ? getInstance(route.query.i, false).then(ref) : Promise.resolve().then(ref),
-])
-
-const installed = ref(instance.value && (await check_installed(instance.value.path, data.value.id).catch(handleError)))
-
-const installedVersion = ref(
-  instance.value ? Object.values(instance.value.projects).find((p) => p?.metadata?.version?.project_id === data.value.id)?.metadata?.version?.id : null
-)
-=======
 const data = shallowRef(null)
 const versions = shallowRef([])
 const members = shallowRef([])
@@ -327,6 +293,7 @@
 const instance = ref(null)
 
 const installed = ref(false)
+const installedVersion = ref(null)
 
 async function fetchProjectData() {
   ;[
@@ -344,13 +311,14 @@
     get_categories().catch(handleError),
     route.query.i ? getInstance(route.query.i, true).catch(handleError) : Promise.resolve(),
   ])
->>>>>>> 1e78a7b6
 
   installed.value =
     instance.value?.path &&
     (await check_installed(instance.value.path, data.value.id).catch(handleError))
   breadcrumbs.setName('Project', data.value.title)
-}
+  installedVersion.value = instance.value ? Object.values(instance.value.projects).find((p) => p?.metadata?.version?.project_id === data.value.id)?.metadata?.version?.id : null
+}
+
 
 await fetchProjectData()
 
@@ -448,10 +416,7 @@
           queuedVersionData = selectedVersion
           await installMod(instance.value.path, selectedVersion.id).catch(handleError)
           await installVersionDependencies(instance.value, queuedVersionData)
-<<<<<<< HEAD
           installedVersion.value = selectedVersion.id
-=======
-
           mixpanel.track('ProjectInstall', {
             loader: instance.value.metadata.loader,
             game_version: instance.value.metadata.game_version,
@@ -461,7 +426,6 @@
             title: data.value.title,
             source: 'ProjectPage',
           })
->>>>>>> 1e78a7b6
         }
       } else {
         const gameVersion = instance.value.metadata.game_version
@@ -476,10 +440,7 @@
         if (compatible) {
           await installMod(instance.value.path, queuedVersionData.id).catch(handleError)
           await installVersionDependencies(instance.value, queuedVersionData)
-<<<<<<< HEAD
           installedVersion.value = queuedVersionData.id
-=======
-
           mixpanel.track('ProjectInstall', {
             loader: instance.value.metadata.loader,
             game_version: instance.value.metadata.game_version,
@@ -489,7 +450,6 @@
             title: data.value.title,
             source: 'ProjectPage',
           })
->>>>>>> 1e78a7b6
         } else {
           incompatibilityWarning.value.show(
             instance.value,
