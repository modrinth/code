<template>
  <Card v-if="projects.length > 0" class="mod-card">
    <div class="second-row">
      <Chips
        v-if="Object.keys(selectableProjectTypes).length > 1"
        v-model="selectedProjectType"
        :items="Object.keys(selectableProjectTypes)"
      />
    </div>
    <div class="card-row">
      <div class="iconified-input">
        <SearchIcon />
        <input
          v-model="searchFilter"
          type="text"
          :placeholder="`Search ${search.length} ${(['All', 'Other'].includes(selectedProjectType)
            ? 'projects'
            : selectedProjectType.toLowerCase()
          ).slice(0, search.length === 1 ? -1 : 64)}...`"
          class="text-input"
          autocomplete="off"
        />
        <Button @click="() => (searchFilter = '')">
          <XIcon />
        </Button>
      </div>
      <span class="manage">
        <DropdownButton
          :options="['search', 'from_file']"
          default-value="search"
          name="add-content-dropdown"
          color="primary"
          @option-click="handleContentOptionClick"
        >
          <template #search>
            <SearchIcon />
            <span class="no-wrap"> Add content </span>
          </template>
          <template #from_file>
            <FolderOpenIcon />
            <span class="no-wrap"> Add from file </span>
          </template>
        </DropdownButton>
      </span>
    </div>
    <div>
      <div class="table">
        <div class="table-row table-head" :class="{ 'show-options': selected.length > 0 }">
          <div class="table-cell table-text">
            <Checkbox v-model="selectAll" class="select-checkbox" />
          </div>
          <div v-if="selected.length === 0" class="table-cell table-text name-cell actions-cell">
            <Button class="transparent" @click="sortProjects('Name')">
              Name
              <DropdownIcon v-if="sortColumn === 'Name'" :class="{ down: ascending }" />
            </Button>
          </div>
          <div v-if="selected.length === 0" class="table-cell table-text">
            <Button class="transparent" @click="sortProjects('Version')">
              Version
              <DropdownIcon v-if="sortColumn === 'Version'" :class="{ down: ascending }" />
            </Button>
          </div>
          <div v-if="selected.length === 0" class="table-cell table-text">
            <Button class="transparent" @click="sortProjects('Author')">
              Author
              <DropdownIcon v-if="sortColumn === 'Author'" :class="{ down: ascending }" />
            </Button>
          </div>
          <div v-if="selected.length === 0" class="table-cell table-text actions-cell">
            <Button class="transparent" @click="sortProjects('Enabled')">
              Actions
              <DropdownIcon v-if="sortColumn === 'Enabled'" :class="{ down: ascending }" />
            </Button>
          </div>
          <div v-else class="options table-cell name-cell">
            <Button
              class="transparent share"
              @click="() => (showingOptions = !showingOptions)"
              @mouseover="selectedOption = 'Share'"
            >
              <MenuIcon :class="{ open: showingOptions }" />
            </Button>
            <Button
              class="transparent share"
              @click="shareNames()"
              @mouseover="selectedOption = 'Share'"
            >
              <ShareIcon />
              Share
            </Button>
            <Button
              class="transparent trash"
              @click="deleteWarning.show()"
              @mouseover="selectedOption = 'Delete'"
            >
              <TrashIcon />
              Delete
            </Button>
            <Button
              class="transparent update"
              @click="updateAll()"
              @mouseover="selectedOption = 'Update'"
            >
              <UpdatedIcon />
              Update
            </Button>
            <Button
              class="transparent"
              @click="toggleSelected()"
              @mouseover="selectedOption = 'Toggle'"
            >
              <ToggleIcon />
              Toggle
            </Button>
          </div>
        </div>
<<<<<<< HEAD
        <div class="table-cell table-text name-cell">Name</div>
        <div class="table-cell table-text">Version</div>
        <div class="table-cell table-text">Actions</div>
      </div>
      <div
        v-for="mod in search"
        :key="mod.file_name"
        class="table-row"
        @contextmenu.prevent.stop="(c) => handleRightClick(c, mod)"
      >
        <div class="table-cell table-text">
          <Checkbox v-model="mod.selected" class="select-checkbox" />
        </div>
        <div class="table-cell table-text name-cell">
          <router-link
            v-if="mod.slug"
            :to="{ path: `/project/${mod.slug}/`, query: { i: props.instance.path } }"
            class="mod-content"
          >
            <Avatar :src="mod.icon" />
            <div v-tooltip="`${mod.name} by ${mod.author}`" class="mod-text">
              <div class="title">{{ mod.name }}</div>
              <span class="no-wrap">by {{ mod.author }}</span>
            </div>
          </router-link>
          <div v-else class="mod-content">
            <Avatar :src="mod.icon" />
            <span v-tooltip="`${mod.name}`" class="title">{{ mod.name }}</span>
          </div>
          <Button v-tooltip="`Show ${mod.file_name}`" class="transparent" icon-only @click="showInFolder(mod.path)">
            <FolderOpenIcon />
          </Button>
        </div>
        <div class="table-cell table-text">
          <span v-tooltip="`${mod.version}`">{{ mod.version }}</span>
        </div>
        <div class="table-cell table-text manage">
          <Button v-tooltip="'Remove project'" icon-only @click="removeMod(mod)">
            <TrashIcon />
          </Button>
          <AnimatedLogo v-if="mod.updating" class="btn icon-only updating-indicator"></AnimatedLogo>
          <Button
            v-else
            v-tooltip="'Update project'"
            :disabled="!mod.outdated"
            icon-only
            @click="updateProject(mod)"
          >
            <UpdatedIcon v-if="mod.outdated" />
            <CheckIcon v-else />
          </Button>
          <input
            id="switch-1"
            autocomplete="off"
            type="checkbox"
            class="switch stylized-toggle"
            :checked="!mod.disabled"
            @change="toggleDisableMod(mod)"
          />
=======
        <div v-if="showingOptions && selected.length > 0" class="more-box">
          <section v-if="selectedOption === 'Share'" class="options">
            <Button class="transparent" @click="shareNames()">
              <TextInputIcon />
              Share names
            </Button>
            <Button class="transparent" @click="shareUrls()">
              <GlobeIcon />
              Share URLs
            </Button>
            <Button class="transparent" @click="shareFileNames()">
              <FileIcon />
              Share file names
            </Button>
            <Button class="transparent" @click="shareMarkdown()">
              <CodeIcon />
              Share as markdown
            </Button>
          </section>
          <section v-if="selectedOption === 'Delete'" class="options">
            <Button class="transparent" @click="deleteWarning.show()">
              <TrashIcon />
              Delete selected
            </Button>
            <Button class="transparent" @click="deleteDisabledWarning.show()">
              <ToggleIcon />
              Delete disabled
            </Button>
          </section>
          <section v-if="selectedOption === 'Update'" class="options">
            <Button class="transparent" @click="updateAll()">
              <UpdatedIcon />
              Update all
            </Button>
            <Button class="transparent" @click="selectUpdatable()">
              <CheckIcon />
              Select updatable
            </Button>
          </section>
          <section v-if="selectedOption === 'Toggle'" class="options">
            <Button class="transparent" @click="enableAll()">
              <CheckIcon />
              Toggle on
            </Button>
            <Button class="transparent" @click="disableAll()">
              <XIcon />
              Toggle off
            </Button>
            <Button class="transparent" @click="hideShowAll()">
              <EyeIcon v-if="hideNonSelected" />
              <EyeOffIcon v-else />
              {{ hideNonSelected ? 'Show' : 'Hide' }} untoggled
            </Button>
          </section>
        </div>
        <div
          v-for="mod in search"
          :key="mod.file_name"
          class="table-row"
          @contextmenu.prevent.stop="(c) => handleRightClick(c, mod)"
        >
          <div class="table-cell table-text">
            <Checkbox
              :model-value="selectionMap.get(mod.path)"
              class="select-checkbox"
              @update:model-value="(newValue) => selectionMap.set(mod.path, newValue)"
            />
          </div>
          <div class="table-cell table-text name-cell">
            <router-link
              v-if="mod.slug"
              :to="{ path: `/project/${mod.slug}/`, query: { i: props.instance.path } }"
              class="mod-text"
            >
              <Avatar :src="mod.icon" />
              {{ mod.name }}
            </router-link>
            <div v-else class="mod-text">
              <Avatar :src="mod.icon" />
              {{ mod.name }}
            </div>
          </div>
          <div class="table-cell table-text">{{ mod.version }}</div>
          <div class="table-cell table-text">{{ mod.author }}</div>
          <div class="table-cell table-text manage">
            <Button v-tooltip="'Remove project'" icon-only @click="removeMod(mod)">
              <TrashIcon />
            </Button>
            <AnimatedLogo
              v-if="mod.updating"
              class="btn icon-only updating-indicator"
            ></AnimatedLogo>
            <Button
              v-else
              v-tooltip="'Update project'"
              :disabled="!mod.outdated"
              icon-only
              @click="updateProject(mod)"
            >
              <UpdatedIcon v-if="mod.outdated" />
              <CheckIcon v-else />
            </Button>
            <input
              id="switch-1"
              autocomplete="off"
              type="checkbox"
              class="switch stylized-toggle"
              :checked="!mod.disabled"
              @change="toggleDisableMod(mod)"
            />
          </div>
>>>>>>> 448de384
        </div>
      </div>
    </div>
  </Card>
  <div v-else class="empty-prompt">
    <div class="empty-icon">
      <AddProjectImage />
    </div>
    <h3>No projects found</h3>
    <p class="empty-subtitle">Add a project to get started</p>
    <div class="empty-action">
      <DropdownButton
        :options="['search', 'from_file']"
        default-value="search"
        name="add-content-dropdown-from-empty"
        color="primary"
        @option-click="handleContentOptionClick"
      >
        <template #search>
          <SearchIcon />
          <span class="no-wrap"> Add content </span>
        </template>
        <template #from_file>
          <FolderOpenIcon />
          <span class="no-wrap"> Add from file </span>
        </template>
      </DropdownButton>
    </div>
  </div>
  <Modal ref="deleteWarning" header="Are you sure?">
    <div class="modal-body">
      <div class="markdown-body">
        <p>
          Are you sure you want to remove
          <strong>{{ functionValues.length }} project(s)</strong> from {{ instance.metadata.name }}?
          <br />
          This action <strong>cannot</strong> be undone.
        </p>
      </div>
      <div class="button-group push-right">
        <Button @click="deleteWarning.hide()"> Cancel </Button>
        <Button color="danger" @click="deleteSelected">
          <TrashIcon />
          Remove
        </Button>
      </div>
    </div>
  </Modal>
  <Modal ref="deleteDisabledWarning" header="Are you sure?">
    <div class="modal-body">
      <div class="markdown-body">
        <p>
          Are you sure you want to remove
          <strong
            >{{ Array.from(projects.values()).filter((x) => x.disabled).length }} disabled
            project(s)</strong
          >
          from {{ instance.metadata.name }}?
          <br />
          This action <strong>cannot</strong> be undone.
        </p>
      </div>
      <div class="button-group push-right">
        <Button @click="deleteDisabledWarning.hide()"> Cancel </Button>
        <Button color="danger" @click="deleteDisabled">
          <TrashIcon />
          Remove
        </Button>
      </div>
    </div>
  </Modal>
  <ShareModal
    ref="shareModal"
    share-title="Sharing modpack content"
    share-text="Check out the projects I'm using in my modpack!"
  />
</template>
<script setup>
import {
  Avatar,
  Button,
  TrashIcon,
  Card,
  CheckIcon,
  SearchIcon,
  UpdatedIcon,
  AnimatedLogo,
  Chips,
  FolderOpenIcon,
  Checkbox,
  formatProjectType,
  DropdownButton,
  Modal,
  XIcon,
  ShareIcon,
  DropdownIcon,
  GlobeIcon,
  FileIcon,
  EyeIcon,
  EyeOffIcon,
  ShareModal,
  CodeIcon,
} from 'omorphia'
import { computed, ref, watch } from 'vue'
import { convertFileSrc } from '@tauri-apps/api/tauri'
import { useRouter } from 'vue-router'
import {
  add_project_from_path,
  get,
  remove_project,
  toggle_disable_project,
  update_all,
  update_project,
} from '@/helpers/profile.js'
import { handleError } from '@/store/notifications.js'
import mixpanel from 'mixpanel-browser'
import { open } from '@tauri-apps/api/dialog'
import { listen } from '@tauri-apps/api/event'
<<<<<<< HEAD
import {showInFolder} from "@/helpers/utils.js";
=======
import { MenuIcon, ToggleIcon, TextInputIcon, AddProjectImage } from '@/assets/icons'
>>>>>>> 448de384

const router = useRouter()

const props = defineProps({
  instance: {
    type: Object,
    default() {
      return {}
    },
  },
  options: {
    type: Object,
    default() {
      return {}
    },
  },
})

const projects = ref([])
const selectionMap = ref(new Map())
const showingOptions = ref(false)

const initProjects = (initInstance) => {
  projects.value = []
  for (const [path, project] of Object.entries(initInstance.projects)) {
    if (project.metadata.type === 'modrinth') {
      let owner = project.metadata.members.find((x) => x.role === 'Owner')
      projects.value.push({
        path,
        name: project.metadata.project.title,
        slug: project.metadata.project.slug,
        author: owner ? owner.user.username : null,
        version: project.metadata.version.version_number,
        file_name: project.file_name,
        icon: project.metadata.project.icon_url,
        disabled: project.disabled,
        updateVersion: project.metadata.update_version,
        outdated: !!project.metadata.update_version,
        project_type: project.metadata.project.project_type,
        id: project.metadata.project.id,
      })
    } else if (project.metadata.type === 'inferred') {
      projects.value.push({
        path,
        name: project.metadata.title ?? project.file_name,
        author: project.metadata.authors[0],
        version: project.metadata.version,
        file_name: project.file_name,
        icon: project.metadata.icon ? convertFileSrc(project.metadata.icon) : null,
        disabled: project.disabled,
        outdated: false,
        project_type: project.metadata.project_type,
      })
    } else {
      projects.value.push({
        path,
        name: project.file_name,
        author: '',
        version: null,
        file_name: project.file_name,
        icon: null,
        disabled: project.disabled,
        outdated: false,
        project_type: null,
      })
    }
  }

  const newSelectionMap = new Map()
  for (const project of projects.value) {
    newSelectionMap.set(
      project.path,
      selectionMap.value.get(project.path) ??
        selectionMap.value.get(project.path.slice(0, -9)) ??
        selectionMap.value.get(project.path + '.disabled') ??
        false
    )
  }
  selectionMap.value = newSelectionMap
}

initProjects(props.instance)

watch(
  () => props.instance.projects,
  () => {
    initProjects(props.instance)
  }
)

const searchFilter = ref('')
const selectAll = ref(false)
const selectedProjectType = ref('All')
const deleteWarning = ref(null)
const deleteDisabledWarning = ref(null)
const hideNonSelected = ref(false)
const selectedOption = ref('Share')
const shareModal = ref(null)
const ascending = ref(true)
const sortColumn = ref('Name')

const selected = computed(() =>
  Array.from(selectionMap.value)
    .filter((args) => {
      return args[1]
    })
    .map((args) => {
      return projects.value.find((x) => x.path === args[0])
    })
)

const functionValues = computed(() =>
  selected.value.length > 0 ? selected.value : Array.from(projects.value.values())
)

const selectableProjectTypes = computed(() => {
  const obj = { All: 'all' }

  for (const project of projects.value) {
    obj[project.project_type ? formatProjectType(project.project_type) + 's' : 'Other'] =
      project.project_type
  }

  return obj
})

const search = computed(() => {
  const projectType = selectableProjectTypes.value[selectedProjectType.value]
  const filtered = projects.value
    .filter((mod) => {
      return (
        mod.name.toLowerCase().includes(searchFilter.value.toLowerCase()) &&
        (projectType === 'all' || mod.project_type === projectType)
      )
    })
    .filter((mod) => {
      if (hideNonSelected.value) {
        return !mod.disabled
      }
      return true
    })

  return updateSort(filtered)
})

const updateSort = (projects) => {
  switch (sortColumn.value) {
    case 'Version':
      return projects.slice().sort((a, b) => {
        if (a.version < b.version) {
          return ascending.value ? -1 : 1
        }
        if (a.version > b.version) {
          return ascending.value ? 1 : -1
        }
        return 0
      })
    case 'Author':
      return projects.slice().sort((a, b) => {
        if (a.author < b.author) {
          return ascending.value ? -1 : 1
        }
        if (a.author > b.author) {
          return ascending.value ? 1 : -1
        }
        return 0
      })
    case 'Enabled':
      return projects.slice().sort((a, b) => {
        if (a.disabled && !b.disabled) {
          return ascending.value ? 1 : -1
        }
        if (!a.disabled && b.disabled) {
          return ascending.value ? -1 : 1
        }
        return 0
      })
    default:
      return projects.slice().sort((a, b) => {
        if (a.name < b.name) {
          return ascending.value ? -1 : 1
        }
        if (a.name > b.name) {
          return ascending.value ? 1 : -1
        }
        return 0
      })
  }
}

const sortProjects = (filter) => {
  if (sortColumn.value === filter) {
    ascending.value = !ascending.value
  } else {
    sortColumn.value = filter
    ascending.value = true
  }
}

const updateAll = async () => {
  const setProjects = []
  for (const [i, project] of projects.value.entries()) {
    if (project.outdated) {
      project.updating = true
      setProjects.push(i)
    }
  }

  const paths = await update_all(props.instance.path).catch(handleError)

  for (const [oldVal, newVal] of Object.entries(paths)) {
    const index = projects.value.findIndex((x) => x.path === oldVal)
    projects.value[index].path = newVal
    projects.value[index].outdated = false

    if (projects.value[index].updateVersion) {
      projects.value[index].version = projects.value[index].updateVersion.version_number
      projects.value[index].updateVersion = null
    }
  }
  for (const project of setProjects) {
    projects.value[project].updating = false
  }

  mixpanel.track('InstanceUpdateAll', {
    loader: props.instance.metadata.loader,
    game_version: props.instance.metadata.game_version,
    count: setProjects.length,
    selected: selected.value.length > 1,
  })
}

const selectUpdatable = () => {
  for (const project of projects.value) {
    if (project.outdated) {
      selectionMap.value.set(project.path, true)
    }
  }
}

const updateProject = async (mod) => {
  mod.updating = true
  mod.path = await update_project(props.instance.path, mod.path).catch(handleError)
  mod.updating = false

  mod.outdated = false
  mod.version = mod.updateVersion.version_number
  mod.updateVersion = null

  mixpanel.track('InstanceProjectUpdate', {
    loader: props.instance.metadata.loader,
    game_version: props.instance.metadata.game_version,
    id: mod.id,
    name: mod.name,
    project_type: mod.project_type,
  })
}

const toggleDisableMod = async (mod) => {
  mod.path = await toggle_disable_project(props.instance.path, mod.path).catch(handleError)
  mod.disabled = !mod.disabled
  mixpanel.track('InstanceProjectDisable', {
    loader: props.instance.metadata.loader,
    game_version: props.instance.metadata.game_version,
    id: mod.id,
    name: mod.name,
    project_type: mod.project_type,
    disabled: mod.disabled,
  })
}

const removeMod = async (mod) => {
  await remove_project(props.instance.path, mod.path).catch(handleError)
  projects.value = projects.value.filter((x) => mod.path !== x.path)

  mixpanel.track('InstanceProjectRemove', {
    loader: props.instance.metadata.loader,
    game_version: props.instance.metadata.game_version,
    id: mod.id,
    name: mod.name,
    project_type: mod.project_type,
  })
}

const deleteSelected = async () => {
  for (const project of functionValues.value) {
    await remove_project(props.instance.path, project.path).catch(handleError)
  }

  projects.value = projects.value.filter((x) => !x.selected)
  deleteWarning.value.hide()
}

const deleteDisabled = async () => {
  for (const project of Array.of(projects.value.values().filter((x) => x.disabled))) {
    await remove_project(props.instance.path, project.path).catch(handleError)
  }

  projects.value = projects.value.filter((x) => !x.selected)
  deleteDisabledWarning.value.hide()
}

const shareNames = async () => {
  await shareModal.value.show(functionValues.value.map((x) => x.name).join('\n'))
}

const shareFileNames = async () => {
  await shareModal.value.show(functionValues.value.map((x) => x.file_name).join('\n'))
}

const shareUrls = async () => {
  await shareModal.value.show(
    functionValues.value
      .filter((x) => x.slug)
      .map((x) => `https://modrinth.com/${x.project_type}/${x.slug}`)
      .join('\n')
  )
}

const shareMarkdown = async () => {
  await shareModal.value.show(
    functionValues.value
      .map((x) => {
        if (x.slug) {
          return `[${x.name}](https://modrinth.com/${x.project_type}/${x.slug})`
        }
        return x.name
      })
      .join('\n')
  )
}

const toggleSelected = async () => {
  for (const project of functionValues.value) {
    await toggleDisableMod(project, !project.disabled)
  }
}

const enableAll = async () => {
  for (const project of functionValues.value) {
    if (project.disabled) {
      await toggleDisableMod(project, false)
    }
  }
}

const disableAll = async () => {
  for (const project of functionValues.value) {
    if (!project.disabled) {
      await toggleDisableMod(project, false)
    }
  }
}

const hideShowAll = async () => {
  hideNonSelected.value = !hideNonSelected.value
}

const handleRightClick = (event, mod) => {
  if (mod.slug && mod.project_type) {
    props.options.showMenu(
      event,
      {
        link: `https://modrinth.com/${mod.project_type}/${mod.slug}`,
      },
      [{ name: 'open_link' }, { name: 'copy_link' }]
    )
  }
}

const handleContentOptionClick = async (args) => {
  if (args.option === 'search') {
    await router.push({
      path: `/browse/${props.instance.metadata.loader === 'vanilla' ? 'datapack' : 'mod'}`,
      query: { i: props.instance.path },
    })
  } else if (args.option === 'from_file') {
    const newProject = await open({ multiple: true })
    if (!newProject) return

    for (const project of newProject) {
      await add_project_from_path(props.instance.path, project, 'mod').catch(handleError)
    }
    initProjects(await get(props.instance.path).catch(handleError))
  }
}

watch(selectAll, () => {
  for (const [key, value] of Array.from(selectionMap.value)) {
    if (value !== selectAll.value) {
      selectionMap.value.set(key, selectAll.value)
    }
  }
})

listen('tauri://file-drop', async (event) => {
  for (const file of event.payload) {
    await add_project_from_path(props.instance.path, file, 'mod').catch(handleError)
  }
  initProjects(await get(props.instance.path).catch(handleError))
})
</script>

<style scoped lang="scss">
.text-input {
  width: 100%;
}

.manage {
  display: flex;
  gap: 0.5rem;
}

.table {
  margin-block-start: 0;
  border-radius: var(--radius-lg);
  border: 2px solid var(--color-bg);
}

.table-row {
<<<<<<< HEAD
  grid-template-columns: min-content 2fr 1fr 11rem;
=======
  grid-template-columns: min-content 2fr 1fr 1fr 11rem;

  &.show-options {
    grid-template-columns: min-content auto;

    .options {
      display: flex;
      flex-direction: row;
      align-items: center;
      gap: var(--gap-md);
    }
  }
>>>>>>> 448de384
}

.table-cell {
  align-items: center;
}

.card-row {
  display: flex;
  align-items: center;
  gap: var(--gap-md);
  justify-content: space-between;
  background-color: var(--color-raised-bg);
}

.mod-card {
  display: flex;
  flex-direction: column;
  gap: var(--gap-sm);
  justify-content: center;
  overflow: hidden;
}

.text-combo {
  display: flex;
  align-items: center;
  gap: 0.5rem;
}

.name-cell {
  padding-left: 0;

  .btn {
    margin-left: var(--gap-sm);
    min-width: unset;
  }
}

.dropdown {
  width: 7rem !important;
}

.sort {
  padding-left: 0.5rem;
}

.second-row {
  display: flex;
  align-items: flex-start;
  flex-wrap: wrap;
  gap: var(--gap-sm);

  .chips {
    flex-grow: 1;
  }
}

.modal-body {
  display: flex;
  flex-direction: column;
  gap: 1rem;
  padding: var(--gap-lg);

  .button-group {
    display: flex;
    justify-content: flex-end;
    gap: 0.5rem;
  }

  strong {
    color: var(--color-contrast);
  }
}

<<<<<<< HEAD
.mod-content {
  display: flex;
  align-items: center;
  gap: 1rem;

  .mod-text {
    display: flex;
    flex-direction: column;
  }

  .title {
    color: var(--color-contrast);
    font-weight: bolder;
=======
.actions-cell {
  display: flex;
  align-items: center;
  gap: 0.5rem;

  .btn {
    height: unset;
    width: unset;
    padding: 0;

    &.trash {
      color: var(--color-red);
    }

    &.update {
      color: var(--color-green);
    }

    &.share {
      color: var(--color-blue);
    }
  }
}

.more-box {
  display: flex;
  background-color: var(--color-bg);
  padding: var(--gap-lg);

  .options {
    display: flex;
    flex-wrap: wrap;
    flex-direction: row;
    gap: var(--gap-md);
    flex-grow: 1;
  }
}

.btn {
  &.transparent {
    height: unset;
    width: unset;
    padding: 0;
    color: var(--color-base);
    gap: var(--gap-xs);
    white-space: nowrap;

    svg {
      margin-right: 0 !important;
      transition: transform 0.2s ease-in-out;

      &.open {
        transform: rotate(90deg);
      }

      &.down {
        transform: rotate(180deg);
      }
    }
  }
}
.empty-prompt {
  display: flex;
  flex-direction: column;
  align-items: center;
  justify-content: center;
  gap: var(--gap-md);
  height: 100%;
  width: 100%;
  margin: auto;

  .empty-icon {
    svg {
      width: 10rem;
      height: 10rem;
      color: var(--color-contrast);
    }
  }

  p,
  h3 {
    margin: 0;
>>>>>>> 448de384
  }
}
</style>
<style lang="scss">
.updating-indicator {
  svg {
    margin-left: 0.5rem !important;
  }
}

.v-popper--theme-tooltip .v-popper__inner {
  background: #fff !important;
}

.select-checkbox {
  button.checkbox {
    border: none;
  }
}
</style><|MERGE_RESOLUTION|>--- conflicted
+++ resolved
@@ -115,67 +115,6 @@
             </Button>
           </div>
         </div>
-<<<<<<< HEAD
-        <div class="table-cell table-text name-cell">Name</div>
-        <div class="table-cell table-text">Version</div>
-        <div class="table-cell table-text">Actions</div>
-      </div>
-      <div
-        v-for="mod in search"
-        :key="mod.file_name"
-        class="table-row"
-        @contextmenu.prevent.stop="(c) => handleRightClick(c, mod)"
-      >
-        <div class="table-cell table-text">
-          <Checkbox v-model="mod.selected" class="select-checkbox" />
-        </div>
-        <div class="table-cell table-text name-cell">
-          <router-link
-            v-if="mod.slug"
-            :to="{ path: `/project/${mod.slug}/`, query: { i: props.instance.path } }"
-            class="mod-content"
-          >
-            <Avatar :src="mod.icon" />
-            <div v-tooltip="`${mod.name} by ${mod.author}`" class="mod-text">
-              <div class="title">{{ mod.name }}</div>
-              <span class="no-wrap">by {{ mod.author }}</span>
-            </div>
-          </router-link>
-          <div v-else class="mod-content">
-            <Avatar :src="mod.icon" />
-            <span v-tooltip="`${mod.name}`" class="title">{{ mod.name }}</span>
-          </div>
-          <Button v-tooltip="`Show ${mod.file_name}`" class="transparent" icon-only @click="showInFolder(mod.path)">
-            <FolderOpenIcon />
-          </Button>
-        </div>
-        <div class="table-cell table-text">
-          <span v-tooltip="`${mod.version}`">{{ mod.version }}</span>
-        </div>
-        <div class="table-cell table-text manage">
-          <Button v-tooltip="'Remove project'" icon-only @click="removeMod(mod)">
-            <TrashIcon />
-          </Button>
-          <AnimatedLogo v-if="mod.updating" class="btn icon-only updating-indicator"></AnimatedLogo>
-          <Button
-            v-else
-            v-tooltip="'Update project'"
-            :disabled="!mod.outdated"
-            icon-only
-            @click="updateProject(mod)"
-          >
-            <UpdatedIcon v-if="mod.outdated" />
-            <CheckIcon v-else />
-          </Button>
-          <input
-            id="switch-1"
-            autocomplete="off"
-            type="checkbox"
-            class="switch stylized-toggle"
-            :checked="!mod.disabled"
-            @change="toggleDisableMod(mod)"
-          />
-=======
         <div v-if="showingOptions && selected.length > 0" class="more-box">
           <section v-if="selectedOption === 'Share'" class="options">
             <Button class="transparent" @click="shareNames()">
@@ -248,18 +187,25 @@
             <router-link
               v-if="mod.slug"
               :to="{ path: `/project/${mod.slug}/`, query: { i: props.instance.path } }"
-              class="mod-text"
+              class="mod-content"
             >
               <Avatar :src="mod.icon" />
-              {{ mod.name }}
+              <div v-tooltip="`${mod.name} by ${mod.author}`" class="mod-text">
+                <div class="title">{{ mod.name }}</div>
+                <span class="no-wrap">by {{ mod.author }}</span>
+              </div>
             </router-link>
-            <div v-else class="mod-text">
+            <div v-else class="mod-content">
               <Avatar :src="mod.icon" />
-              {{ mod.name }}
+              <span v-tooltip="`${mod.name}`" class="title">{{ mod.name }}</span>
             </div>
+            <Button v-tooltip="`Show ${mod.file_name}`" class="transparent" icon-only @click="showInFolder(mod.path)">
+              <FolderOpenIcon />
+            </Button>
           </div>
-          <div class="table-cell table-text">{{ mod.version }}</div>
-          <div class="table-cell table-text">{{ mod.author }}</div>
+          <div class="table-cell table-text">
+            <span v-tooltip="`${mod.version}`">{{ mod.version }}</span>
+          </div>
           <div class="table-cell table-text manage">
             <Button v-tooltip="'Remove project'" icon-only @click="removeMod(mod)">
               <TrashIcon />
@@ -287,7 +233,6 @@
               @change="toggleDisableMod(mod)"
             />
           </div>
->>>>>>> 448de384
         </div>
       </div>
     </div>
@@ -406,11 +351,8 @@
 import mixpanel from 'mixpanel-browser'
 import { open } from '@tauri-apps/api/dialog'
 import { listen } from '@tauri-apps/api/event'
-<<<<<<< HEAD
 import {showInFolder} from "@/helpers/utils.js";
-=======
 import { MenuIcon, ToggleIcon, TextInputIcon, AddProjectImage } from '@/assets/icons'
->>>>>>> 448de384
 
 const router = useRouter()
 
@@ -831,10 +773,7 @@
 }
 
 .table-row {
-<<<<<<< HEAD
   grid-template-columns: min-content 2fr 1fr 11rem;
-=======
-  grid-template-columns: min-content 2fr 1fr 1fr 11rem;
 
   &.show-options {
     grid-template-columns: min-content auto;
@@ -846,7 +785,6 @@
       gap: var(--gap-md);
     }
   }
->>>>>>> 448de384
 }
 
 .table-cell {
@@ -920,7 +858,6 @@
   }
 }
 
-<<<<<<< HEAD
 .mod-content {
   display: flex;
   align-items: center;
@@ -934,7 +871,9 @@
   .title {
     color: var(--color-contrast);
     font-weight: bolder;
-=======
+  }
+}
+
 .actions-cell {
   display: flex;
   align-items: center;
@@ -1017,7 +956,6 @@
   p,
   h3 {
     margin: 0;
->>>>>>> 448de384
   }
 }
 </style>
