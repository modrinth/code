--- conflicted
+++ resolved
@@ -216,12 +216,9 @@
   update_project,
 } from '@/helpers/profile.js'
 import { handleError } from '@/store/notifications.js'
-<<<<<<< HEAD
 import mixpanel from 'mixpanel-browser'
-=======
 import { open } from '@tauri-apps/api/dialog'
 import { listen } from '@tauri-apps/api/event'
->>>>>>> 84d731b6
 
 const router = useRouter()
 
@@ -241,49 +238,6 @@
 })
 
 const projects = ref([])
-<<<<<<< HEAD
-for (const [path, project] of Object.entries(props.instance.projects)) {
-  if (project.metadata.type === 'modrinth') {
-    let owner = project.metadata.members.find((x) => x.role === 'Owner')
-    projects.value.push({
-      path,
-      name: project.metadata.project.title,
-      slug: project.metadata.project.slug,
-      author: owner ? owner.user.username : null,
-      version: project.metadata.version.version_number,
-      file_name: project.file_name,
-      icon: project.metadata.project.icon_url,
-      disabled: project.disabled,
-      updateVersion: project.metadata.update_version,
-      outdated: !!project.metadata.update_version,
-      project_type: project.metadata.project.project_type,
-      id: project.metadata.project.id,
-    })
-  } else if (project.metadata.type === 'inferred') {
-    projects.value.push({
-      path,
-      name: project.metadata.title ?? project.file_name,
-      author: project.metadata.authors[0],
-      version: project.metadata.version,
-      file_name: project.file_name,
-      icon: project.metadata.icon ? convertFileSrc(project.metadata.icon) : null,
-      disabled: project.disabled,
-      outdated: false,
-      project_type: project.metadata.project_type,
-    })
-  } else {
-    projects.value.push({
-      path,
-      name: project.file_name,
-      author: '',
-      version: null,
-      file_name: project.file_name,
-      icon: null,
-      disabled: project.disabled,
-      outdated: false,
-      project_type: null,
-    })
-=======
 
 const initProjects = (initInstance) => {
   projects.value = []
@@ -302,6 +256,7 @@
         updateVersion: project.metadata.update_version,
         outdated: !!project.metadata.update_version,
         project_type: project.metadata.project.project_type,
+        id: project.metadata.project.id,
       })
     } else if (project.metadata.type === 'inferred') {
       projects.value.push({
@@ -328,7 +283,6 @@
         project_type: null,
       })
     }
->>>>>>> 84d731b6
   }
 }
 
