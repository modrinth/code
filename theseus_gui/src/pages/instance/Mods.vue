--- conflicted
+++ resolved
@@ -344,11 +344,8 @@
 import mixpanel from 'mixpanel-browser'
 import { open } from '@tauri-apps/api/dialog'
 import { listen } from '@tauri-apps/api/event'
-<<<<<<< HEAD
 import { convertFileSrc } from '@tauri-apps/api/tauri'
-=======
 import { showInFolder } from '@/helpers/utils.js'
->>>>>>> 49412608
 import { MenuIcon, ToggleIcon, TextInputIcon, AddProjectImage } from '@/assets/icons'
 
 const router = useRouter()
