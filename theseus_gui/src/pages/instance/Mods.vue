--- conflicted
+++ resolved
@@ -371,7 +371,6 @@
   projects.value = projects.value.filter((x) => mod.path !== x.path)
 }
 
-<<<<<<< HEAD
 async function deleteSelected() {
   for (const project of selected.value) {
     await remove_project(props.instance.path, project.path).catch(handleError)
@@ -412,7 +411,7 @@
     project.selected = selectAll.value
   }
 })
-=======
+
 const handleRightClick = (event, mod) => {
   if (mod.slug && mod.project_type) {
     props.options.showMenu(
@@ -424,7 +423,6 @@
     )
   }
 }
->>>>>>> 3535f0c4
 </script>
 
 <style scoped lang="scss">
