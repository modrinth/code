<template>
  <Card class="mod-card">
    <div class="card-row">
      <div class="iconified-input">
        <SearchIcon />
        <input
          v-model="searchFilter"
          type="text"
          :placeholder="`Search ${search.length} ${(['All', 'Other'].includes(selectedProjectType)
            ? 'projects'
            : selectedProjectType.toLowerCase()
          ).slice(0, search.length === 1 ? -1 : 64)}...`"
          class="text-input"
          autocomplete="off"
        />
      </div>
      <span class="manage">
        <span class="text-combo">
<<<<<<< HEAD
          <span class="sort"> Sort by </span>
=======
          <span class="no-wrap sort"> Sort by </span>
>>>>>>> e0e9c3f1
          <DropdownSelect
            v-model="sortFilter"
            name="sort-by"
            :options="['Name', 'Version', 'Author', 'Enabled']"
            default-value="Name"
            class="dropdown"
          />
        </span>
        <Button
          color="primary"
          @click="
            router.push({
              path: `/browse/${props.instance.metadata.loader === 'vanilla' ? 'datapack' : 'mod'}`,
            })
          "
        >
          <PlusIcon />
<<<<<<< HEAD
          <span> Add content </span>
=======
          <span class="no-wrap"> Add content </span>
>>>>>>> e0e9c3f1
        </Button>
      </span>
    </div>
    <Chips
      v-if="Object.keys(selectableProjectTypes).length > 1"
      v-model="selectedProjectType"
      :items="Object.keys(selectableProjectTypes)"
    />
    <div class="table">
      <div class="table-row table-head">
        <div class="table-cell table-text">
          <Button
            v-tooltip="'Update all projects'"
            icon-only
            :disabled="!projects.some((x) => x.outdated)"
            @click="updateAll"
          >
            <UpdatedIcon />
          </Button>
        </div>
        <div class="table-cell table-text name-cell">Name</div>
        <div class="table-cell table-text">Version</div>
        <div class="table-cell table-text">Author</div>
        <div class="table-cell table-text">Actions</div>
      </div>
      <div v-for="mod in search" :key="mod.file_name" class="table-row">
        <div class="table-cell table-text">
          <AnimatedLogo v-if="mod.updating" class="btn icon-only updating-indicator"></AnimatedLogo>
          <Button
            v-else
            v-tooltip="'Update project'"
            :disabled="!mod.outdated"
            icon-only
            @click="updateProject(mod)"
          >
            <UpdatedIcon v-if="mod.outdated" />
            <CheckIcon v-else />
          </Button>
        </div>
        <div class="table-cell table-text name-cell">
          <router-link v-if="mod.slug" :to="`/project/${mod.slug}/`" class="mod-text">
            <Avatar :src="mod.icon" />
            {{ mod.name }}
          </router-link>
          <div v-else class="mod-text">
            <Avatar :src="mod.icon" />
            {{ mod.name }}
          </div>
        </div>
        <div class="table-cell table-text">{{ mod.version }}</div>
        <div class="table-cell table-text">{{ mod.author }}</div>
        <div class="table-cell table-text manage">
          <Button v-tooltip="'Remove project'" icon-only @click="removeMod(mod)">
            <TrashIcon />
          </Button>
          <input
            id="switch-1"
            autocomplete="off"
            type="checkbox"
            class="switch stylized-toggle"
            :checked="!mod.disabled"
            @change="toggleDisableMod(mod)"
          />
        </div>
      </div>
    </div>
  </Card>
</template>
<script setup>
import {
  Avatar,
  Button,
  TrashIcon,
  PlusIcon,
  Card,
  CheckIcon,
  SearchIcon,
  UpdatedIcon,
  DropdownSelect,
  AnimatedLogo,
  Chips,
  formatProjectType,
} from 'omorphia'
import { computed, ref } from 'vue'
import { convertFileSrc } from '@tauri-apps/api/tauri'
import { useRouter } from 'vue-router'
import {
  remove_project,
  toggle_disable_project,
  update_all,
  update_project,
} from '@/helpers/profile.js'
import { handleError } from '@/store/notifications.js'

const router = useRouter()

const props = defineProps({
  instance: {
    type: Object,
    default() {
      return {}
    },
  },
})

const projects = ref([])
for (const [path, project] of Object.entries(props.instance.projects)) {
  if (project.metadata.type === 'modrinth') {
    let owner = project.metadata.members.find((x) => x.role === 'Owner')
    projects.value.push({
      path,
      name: project.metadata.project.title,
      slug: project.metadata.project.slug,
      author: owner ? owner.user.username : null,
      version: project.metadata.version.version_number,
      file_name: project.file_name,
      icon: project.metadata.project.icon_url,
      disabled: project.disabled,
      updateVersion: project.metadata.update_version,
      outdated: !!project.metadata.update_version,
      project_type: project.metadata.project.project_type,
    })
  } else if (project.metadata.type === 'inferred') {
    projects.value.push({
      path,
      name: project.metadata.title ?? project.file_name,
      author: project.metadata.authors[0],
      version: project.metadata.version,
      file_name: project.file_name,
      icon: project.metadata.icon ? convertFileSrc(project.metadata.icon) : null,
      disabled: project.disabled,
      outdated: false,
      project_type: project.metadata.project_type,
    })
  } else {
    projects.value.push({
      path,
      name: project.file_name,
      author: '',
      version: null,
      file_name: project.file_name,
      icon: null,
      disabled: project.disabled,
      outdated: false,
      project_type: null,
    })
  }
}

const searchFilter = ref('')
const sortFilter = ref('')
const selectedProjectType = ref('All')

const selectableProjectTypes = computed(() => {
  const obj = { All: 'all' }

  for (const project of projects.value) {
    obj[project.project_type ? formatProjectType(project.project_type) + 's' : 'Other'] =
      project.project_type
  }

  return obj
})

const search = computed(() => {
  const projectType = selectableProjectTypes.value[selectedProjectType.value]
  const filtered = projects.value.filter((mod) => {
    return (
      mod.name.toLowerCase().includes(searchFilter.value.toLowerCase()) &&
      (projectType === 'all' || mod.project_type === projectType)
    )
  })

  return updateSort(filtered, sortFilter.value)
})

function updateSort(projects, sort) {
  switch (sort) {
    case 'Version':
      return projects.slice().sort((a, b) => {
        if (a.version < b.version) {
          return -1
        }
        if (a.version > b.version) {
          return 1
        }
        return 0
      })
    case 'Author':
      return projects.slice().sort((a, b) => {
        if (a.author < b.author) {
          return -1
        }
        if (a.author > b.author) {
          return 1
        }
        return 0
      })
    case 'Enabled':
      return projects.slice().sort((a, b) => {
        if (a.disabled && !b.disabled) {
          return 1
        }
        if (!a.disabled && b.disabled) {
          return -1
        }
        return 0
      })
    default:
      return projects.slice().sort((a, b) => {
        if (a.name < b.name) {
          return -1
        }
        if (a.name > b.name) {
          return 1
        }
        return 0
      })
  }
}

async function updateAll() {
  const setProjects = []
  for (const [i, project] of projects.value.entries()) {
    if (project.outdated) {
      project.updating = true
      setProjects.push(i)
    }
  }

  const paths = await update_all(props.instance.path).catch(handleError)

  for (const [oldVal, newVal] of Object.entries(paths)) {
    const index = projects.value.findIndex((x) => x.path === oldVal)
    projects.value[index].path = newVal
    projects.value[index].outdated = false

    if (projects.value[index].updateVersion) {
      projects.value[index].version = projects.value[index].updateVersion.version_number
      projects.value[index].updateVersion = null
    }
  }
  for (const project of setProjects) {
    projects.value[project].updating = false
  }
}

async function updateProject(mod) {
  mod.updating = true
  mod.path = await update_project(props.instance.path, mod.path).catch(handleError)
  mod.updating = false

  mod.outdated = false
  mod.version = mod.updateVersion.version_number
  mod.updateVersion = null
}

async function toggleDisableMod(mod) {
  mod.path = await toggle_disable_project(props.instance.path, mod.path).catch(handleError)
  console.log(mod.disabled)
  mod.disabled = !mod.disabled
}

async function removeMod(mod) {
  await remove_project(props.instance.path, mod.path).catch(handleError)
  projects.value = projects.value.filter((x) => mod.path !== x.path)
}
</script>

<style scoped lang="scss">
.text-input {
  width: 100%;
}

.manage {
  display: flex;
  gap: 0.5rem;
}

.table {
  margin-block-start: 0;
}

.table-row {
  grid-template-columns: min-content 2fr 1fr 1fr 8rem;
}

.table-cell {
  align-items: center;
}

.card-row {
  display: flex;
  align-items: center;
  justify-content: space-between;
  background-color: var(--color-raised-bg);
}

.mod-card {
  display: flex;
  flex-direction: column;
  gap: 1rem;
  overflow: hidden;
}

.text-combo {
  display: flex;
  align-items: center;
  gap: 0.5rem;
}

.name-cell {
  padding-left: 0;
}

.dropdown {
  width: 7rem !important;
}

.sort {
  padding-left: 0.5rem;
}
</style>
<style lang="scss">
.updating-indicator {
  svg {
    margin-left: 0.5rem !important;
  }
}

.v-popper--theme-tooltip .v-popper__inner {
  background: #fff !important;
}
</style><|MERGE_RESOLUTION|>--- conflicted
+++ resolved
@@ -16,11 +16,7 @@
       </div>
       <span class="manage">
         <span class="text-combo">
-<<<<<<< HEAD
-          <span class="sort"> Sort by </span>
-=======
           <span class="no-wrap sort"> Sort by </span>
->>>>>>> e0e9c3f1
           <DropdownSelect
             v-model="sortFilter"
             name="sort-by"
@@ -38,11 +34,7 @@
           "
         >
           <PlusIcon />
-<<<<<<< HEAD
-          <span> Add content </span>
-=======
           <span class="no-wrap"> Add content </span>
->>>>>>> e0e9c3f1
         </Button>
       </span>
     </div>
