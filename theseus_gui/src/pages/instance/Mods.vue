<template>
  <Card class="mod-card">
    <div class="card-row">
      <div class="iconified-input">
        <SearchIcon />
        <input
          v-model="searchFilter"
          type="text"
          :placeholder="`Search ${search.length} ${(['All', 'Other'].includes(selectedProjectType)
            ? 'projects'
            : selectedProjectType.toLowerCase()
          ).slice(0, search.length === 1 ? -1 : 64)}...`"
          class="text-input"
          autocomplete="off"
        />
      </div>
      <span class="manage">
        <span class="text-combo">
          <span class="no-wrap sort"> Sort by </span>
          <DropdownSelect
            v-model="sortFilter"
            name="sort-by"
            :options="['Name', 'Version', 'Author', 'Enabled']"
            default-value="Name"
            class="dropdown"
          />
        </span>
<<<<<<< HEAD
        <DropdownButton
          :options="['search', 'from_file']"
          default-value="search"
          name="add-content-dropdown"
          @option-click="handleContentOptionClick"
=======
        <Button
          color="primary"
          @click="
            router.push({
              path: `/browse/${props.instance.metadata.loader === 'vanilla' ? 'datapack' : 'mod'}`,
              query: { i: $route.params.id },
            })
          "
>>>>>>> 3535f0c4
        >
          <template #search>
            <SearchIcon />
            <span class="no-wrap"> Search addons </span>
          </template>
          <template #from_file>
            <FolderOpenIcon />
            <span class="no-wrap"> Add from file </span>
          </template>
        </DropdownButton>
      </span>
    </div>
    <Chips
      v-if="Object.keys(selectableProjectTypes).length > 1"
      v-model="selectedProjectType"
      :items="Object.keys(selectableProjectTypes)"
    />
    <div class="table">
      <div class="table-row table-head">
        <div class="table-cell table-text">
          <Button
            v-tooltip="'Update all projects'"
            icon-only
            :disabled="!projects.some((x) => x.outdated)"
            @click="updateAll"
          >
            <UpdatedIcon />
          </Button>
        </div>
        <div class="table-cell table-text name-cell">Name</div>
        <div class="table-cell table-text">Version</div>
        <div class="table-cell table-text">Author</div>
        <div class="table-cell table-text">Actions</div>
      </div>
      <div
        v-for="mod in search"
        :key="mod.file_name"
        class="table-row"
        @contextmenu.prevent.stop="(c) => handleRightClick(c, mod)"
      >
        <div class="table-cell table-text">
          <AnimatedLogo v-if="mod.updating" class="btn icon-only updating-indicator"></AnimatedLogo>
          <Button
            v-else
            v-tooltip="'Update project'"
            :disabled="!mod.outdated"
            icon-only
            @click="updateProject(mod)"
          >
            <UpdatedIcon v-if="mod.outdated" />
            <CheckIcon v-else />
          </Button>
        </div>
        <div class="table-cell table-text name-cell">
          <router-link
            v-if="mod.slug"
            :to="{ path: `/project/${mod.slug}/`, query: { i: props.instance.path } }"
            class="mod-text"
          >
            <Avatar :src="mod.icon" />
            {{ mod.name }}
          </router-link>
          <div v-else class="mod-text">
            <Avatar :src="mod.icon" />
            {{ mod.name }}
          </div>
        </div>
        <div class="table-cell table-text">{{ mod.version }}</div>
        <div class="table-cell table-text">{{ mod.author }}</div>
        <div class="table-cell table-text manage">
          <Button v-tooltip="'Remove project'" icon-only @click="removeMod(mod)">
            <TrashIcon />
          </Button>
          <input
            id="switch-1"
            autocomplete="off"
            type="checkbox"
            class="switch stylized-toggle"
            :checked="!mod.disabled"
            @change="toggleDisableMod(mod)"
          />
        </div>
      </div>
    </div>
  </Card>
</template>
<script setup>
import {
  Avatar,
  Button,
  TrashIcon,
  Card,
  CheckIcon,
  SearchIcon,
  UpdatedIcon,
  DropdownSelect,
  AnimatedLogo,
  Chips,
  FolderOpenIcon,
  DropdownButton,
  formatProjectType,
} from 'omorphia'
import { computed, ref } from 'vue'
import { convertFileSrc } from '@tauri-apps/api/tauri'
import { useRouter } from 'vue-router'
import {
  add_project_from_path,
  get,
  remove_project,
  toggle_disable_project,
  update_all,
  update_project,
} from '@/helpers/profile.js'
import { handleError } from '@/store/notifications.js'
import { open } from '@tauri-apps/api/dialog'
import { listen } from '@tauri-apps/api/event'

const router = useRouter()

const props = defineProps({
  instance: {
    type: Object,
    default() {
      return {}
    },
  },
  options: {
    type: Object,
    default() {
      return {}
    },
  },
})

const projects = ref([])

const initProjects = (initInstance) => {
  projects.value = []
  for (const [path, project] of Object.entries(initInstance.projects)) {
    if (project.metadata.type === 'modrinth') {
      let owner = project.metadata.members.find((x) => x.role === 'Owner')
      projects.value.push({
        path,
        name: project.metadata.project.title,
        slug: project.metadata.project.slug,
        author: owner ? owner.user.username : null,
        version: project.metadata.version.version_number,
        file_name: project.file_name,
        icon: project.metadata.project.icon_url,
        disabled: project.disabled,
        updateVersion: project.metadata.update_version,
        outdated: !!project.metadata.update_version,
        project_type: project.metadata.project.project_type,
      })
    } else if (project.metadata.type === 'inferred') {
      projects.value.push({
        path,
        name: project.metadata.title ?? project.file_name,
        author: project.metadata.authors[0],
        version: project.metadata.version,
        file_name: project.file_name,
        icon: project.metadata.icon ? convertFileSrc(project.metadata.icon) : null,
        disabled: project.disabled,
        outdated: false,
        project_type: project.metadata.project_type,
      })
    } else {
      projects.value.push({
        path,
        name: project.file_name,
        author: '',
        version: null,
        file_name: project.file_name,
        icon: null,
        disabled: project.disabled,
        outdated: false,
        project_type: null,
      })
    }
  }
}

initProjects(props.instance)

const searchFilter = ref('')
const sortFilter = ref('')
const selectedProjectType = ref('All')

const selectableProjectTypes = computed(() => {
  const obj = { All: 'all' }

  for (const project of projects.value) {
    obj[project.project_type ? formatProjectType(project.project_type) + 's' : 'Other'] =
      project.project_type
  }

  return obj
})

const search = computed(() => {
  const projectType = selectableProjectTypes.value[selectedProjectType.value]
  const filtered = projects.value.filter((mod) => {
    return (
      mod.name.toLowerCase().includes(searchFilter.value.toLowerCase()) &&
      (projectType === 'all' || mod.project_type === projectType)
    )
  })

  return updateSort(filtered, sortFilter.value)
})

function updateSort(projects, sort) {
  switch (sort) {
    case 'Version':
      return projects.slice().sort((a, b) => {
        if (a.version < b.version) {
          return -1
        }
        if (a.version > b.version) {
          return 1
        }
        return 0
      })
    case 'Author':
      return projects.slice().sort((a, b) => {
        if (a.author < b.author) {
          return -1
        }
        if (a.author > b.author) {
          return 1
        }
        return 0
      })
    case 'Enabled':
      return projects.slice().sort((a, b) => {
        if (a.disabled && !b.disabled) {
          return 1
        }
        if (!a.disabled && b.disabled) {
          return -1
        }
        return 0
      })
    default:
      return projects.slice().sort((a, b) => {
        if (a.name < b.name) {
          return -1
        }
        if (a.name > b.name) {
          return 1
        }
        return 0
      })
  }
}

async function updateAll() {
  const setProjects = []
  for (const [i, project] of projects.value.entries()) {
    if (project.outdated) {
      project.updating = true
      setProjects.push(i)
    }
  }

  const paths = await update_all(props.instance.path).catch(handleError)

  for (const [oldVal, newVal] of Object.entries(paths)) {
    const index = projects.value.findIndex((x) => x.path === oldVal)
    projects.value[index].path = newVal
    projects.value[index].outdated = false

    if (projects.value[index].updateVersion) {
      projects.value[index].version = projects.value[index].updateVersion.version_number
      projects.value[index].updateVersion = null
    }
  }
  for (const project of setProjects) {
    projects.value[project].updating = false
  }
}

async function updateProject(mod) {
  mod.updating = true
  mod.path = await update_project(props.instance.path, mod.path).catch(handleError)
  mod.updating = false

  mod.outdated = false
  mod.version = mod.updateVersion.version_number
  mod.updateVersion = null
}

async function toggleDisableMod(mod) {
  mod.path = await toggle_disable_project(props.instance.path, mod.path).catch(handleError)
  mod.disabled = !mod.disabled
}

async function removeMod(mod) {
  await remove_project(props.instance.path, mod.path).catch(handleError)
  projects.value = projects.value.filter((x) => mod.path !== x.path)
}

const handleContentOptionClick = async (args) => {
  if (args.option === 'search') {
    await router.push({
      path: `/browse/${props.instance.metadata.loader === 'vanilla' ? 'datapack' : 'mod'}`,
    })
  } else if (args.option === 'from_file') {
    const newProject = await open({ multiple: true })
    console.log(newProject)
    if (!newProject) return

    for (const project of newProject) {
      console.log(project)
      await add_project_from_path(props.instance.path, project, 'mod').catch(handleError)
      initProjects(await get(props.instance.path).catch(handleError))
    }
  }
}

listen('tauri://file-drop', async (event) => {
  for (const file of event.payload) {
    await add_project_from_path(props.instance.path, file, 'mod').catch(handleError)
    initProjects(await get(props.instance.path).catch(handleError))
  }
})

const handleRightClick = (event, mod) => {
  if (mod.slug && mod.project_type) {
    props.options.showMenu(
      event,
      {
        link: `https://modrinth.com/${mod.project_type}/${mod.slug}`,
      },
      [{ name: 'open_link' }, { name: 'copy_link' }]
    )
  }
}
</script>

<style scoped lang="scss">
.text-input {
  width: 100%;
}

.manage {
  display: flex;
  gap: 0.5rem;
}

.table {
  margin-block-start: 0;
}

.table-row {
  grid-template-columns: min-content 2fr 1fr 1fr 8rem;
}

.table-cell {
  align-items: center;
}

.card-row {
  display: flex;
  align-items: center;
  justify-content: space-between;
  background-color: var(--color-raised-bg);
}

.mod-card {
  display: flex;
  flex-direction: column;
  gap: 1rem;
  overflow: hidden;
}

.text-combo {
  display: flex;
  align-items: center;
  gap: 0.5rem;
}

.name-cell {
  padding-left: 0;
}

.dropdown {
  width: 7rem !important;
}

.sort {
  padding-left: 0.5rem;
}
</style>
<style lang="scss">
.updating-indicator {
  svg {
    margin-left: 0.5rem !important;
  }
}

.v-popper--theme-tooltip .v-popper__inner {
  background: #fff !important;
}
</style><|MERGE_RESOLUTION|>--- conflicted
+++ resolved
@@ -25,22 +25,11 @@
             class="dropdown"
           />
         </span>
-<<<<<<< HEAD
         <DropdownButton
           :options="['search', 'from_file']"
           default-value="search"
           name="add-content-dropdown"
           @option-click="handleContentOptionClick"
-=======
-        <Button
-          color="primary"
-          @click="
-            router.push({
-              path: `/browse/${props.instance.metadata.loader === 'vanilla' ? 'datapack' : 'mod'}`,
-              query: { i: $route.params.id },
-            })
-          "
->>>>>>> 3535f0c4
         >
           <template #search>
             <SearchIcon />
