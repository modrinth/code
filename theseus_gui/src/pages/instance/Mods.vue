--- conflicted
+++ resolved
@@ -36,11 +36,7 @@
       </div>
       <div v-for="mod in search" :key="mod.file_name" class="table-row">
         <div class="table-cell table-text">
-<<<<<<< HEAD
-          <Button v-if="allUpdated === false && !mod.updated" icon-only @click="() => update(mod)">
-=======
-          <Button v-if="mod.outdated" icon-only>
->>>>>>> bda63d5d
+          <Button v-if="mod.outdated" icon-only @click="() => update(mod)">
             <UpdatedIcon />
           </Button>
           <Button v-else disabled icon-only>
