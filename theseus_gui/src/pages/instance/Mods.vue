--- conflicted
+++ resolved
@@ -97,7 +97,6 @@
 })
 
 const projects = shallowRef([])
-<<<<<<< HEAD
 const formatProjects = (projectsToFormat = []) => {
   if (projectsToFormat.length === 0) projectsToFormat = Object.values(props.instance.projects)
 
@@ -132,41 +131,6 @@
         disabled: project.disabled,
       })
     }
-=======
-for (const project of Object.values(props.instance.projects)) {
-  if (project.metadata.type === 'modrinth') {
-    let owner = project.metadata.members.find((x) => x.role === 'Owner')
-    projects.value.push({
-      name: project.metadata.project.title,
-      slug: project.metadata.project.slug,
-      author: owner ? owner.user.username : null,
-      version: project.metadata.version.version_number,
-      file_name: project.file_name,
-      icon: project.metadata.project.icon_url,
-      disabled: project.disabled,
-      outdated: project.metadata.update_version,
-    })
-  } else if (project.metadata.type === 'inferred') {
-    projects.value.push({
-      name: project.metadata.title ?? project.file_name,
-      author: project.metadata.authors[0],
-      version: project.metadata.version,
-      file_name: project.file_name,
-      icon: project.metadata.icon ? convertFileSrc(project.metadata.icon) : null,
-      disabled: project.disabled,
-      outdated: false,
-    })
-  } else {
-    projects.value.push({
-      name: project.file_name,
-      author: '',
-      version: null,
-      file_name: project.file_name,
-      icon: null,
-      disabled: project.disabled,
-      outdated: false,
-    })
->>>>>>> edd9f280
   }
 }
 formatProjects()
