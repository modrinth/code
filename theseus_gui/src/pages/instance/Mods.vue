<template>
  <Card class="mod-card">
    <div class="card-row">
      <div class="iconified-input">
        <SearchIcon />
        <input v-model="searchFilter" type="text" placeholder="Search Mods" />
      </div>
      <span class="manage">
        <span class="text-combo">
          Sort By
          <DropdownSelect
            v-model="sortFilter"
            :options="['Name', 'Version', 'Author']"
            default-value="Name"
            class="dropdown"
          />
        </span>
        <Button color="primary">
          <PlusIcon />
          Add Mods
        </Button>
      </span>
    </div>
    <div class="table-container">
      <div class="table-row table-head">
        <div class="table-cell table-text">
          <Button color="success" icon-only>
            <UpdatedIcon />
          </Button>
        </div>
        <div class="table-cell table-text name-cell">Name</div>
        <div class="table-cell table-text">Version</div>
        <div class="table-cell table-text">Author</div>
        <div class="table-cell table-text">Actions</div>
      </div>
      <div v-for="mod in search" :key="mod.file_name" class="table-row">
        <div class="table-cell table-text">
          <Button v-if="true" icon-only>
            <UpdatedIcon />
          </Button>
          <Button v-else disabled icon-only>
            <CheckCircleIcon />
          </Button>
        </div>
        <div class="table-cell table-text name-cell">
          <router-link :to="`/project/${mod.slug}/`" class="mod-text">
            <Avatar :src="mod.icon" />
            {{ mod.name }}
          </router-link>
        </div>
        <div class="table-cell table-text">{{ mod.version }}</div>
        <div class="table-cell table-text">{{ mod.author }}</div>
        <div class="table-cell table-text manage">
          <Button icon-only>
            <TrashIcon />
          </Button>
          <input id="switch-1" type="checkbox" class="switch stylized-toggle" checked />
        </div>
      </div>
    </div>
  </Card>
</template>
<<<<<<< HEAD
=======

<script>
export default {
  name: 'Mods',
  data() {
    return {
      searchFilter: '',
      sortFilter: '',
      mods: [
        {
          name: 'Fabric API',
          slug: 'fabric-api',
          icon: 'https://cdn.modrinth.com/data/P7dR8mSH/icon.png',
          version: '0.76.0+1.19.4',
          author: 'modmuss50',
          description:
            'Lightweight and modular API providing common hooks and intercompatibility measures utilized by mods using the Fabric toolchain.',
          outdated: true,
        },
        {
          name: 'Spirit',
          slug: 'spirit',
          icon: 'https://cdn.modrinth.com/data/b1LdOZlE/465598dc5d89f67fb8f8de6def21240fa35e3a54.png',
          version: '2.2.4',
          author: 'CodexAdrian',
          description: 'Create your own configurable mob spawner!',
          outdated: true,
        },
        {
          name: 'Botarium',
          slug: 'botarium',
          icon: 'https://cdn.modrinth.com/data/2u6LRnMa/98b286b0d541ad4f9409e0af3df82ad09403f179.gif',
          version: '2.0.5',
          author: 'CodexAdrian',
          description:
            'A crossplatform API for devs that makes transfer and storage of items, fluids and energy easier, as well as some other helpful things',
          outdated: true,
        },
        {
          name: 'Tempad',
          slug: 'tempad',
          icon: 'https://cdn.modrinth.com/data/gKNwt7xu/icon.gif',
          version: '2.2.4',
          author: 'CodexAdrian',
          description: 'Create a portal to anywhere from anywhere',
          outdated: false,
        },
        {
          name: 'Sodium',
          slug: 'sodium',
          icon: 'https://cdn.modrinth.com/data/AANobbMI/icon.png',
          version: '0.4.10',
          author: 'jellysquid3',
          description: 'Modern rendering engine and client-side optimization mod for Minecraft',
          outdated: false,
        },
      ],
    }
  },
  computed: {
    search() {
      const filtered = this.mods.filter((mod) => {
        return mod.name.toLowerCase().includes(this.searchFilter.toLowerCase())
      })

      return this.updateSort(filtered, this.sortFilter)
    },
  },
  methods: {
    updateSort(projects, sort) {
      switch (sort) {
        case 'Version':
          return projects.slice().sort((a, b) => {
            if (a.version < b.version) {
              return -1
            }
            if (a.version > b.version) {
              return 1
            }
            return 0
          })
        case 'Author':
          return projects.slice().sort((a, b) => {
            if (a.author < b.author) {
              return -1
            }
            if (a.author > b.author) {
              return 1
            }
            return 0
          })
        default:
          return projects.slice().sort((a, b) => {
            if (a.name < b.name) {
              return -1
            }
            if (a.name > b.name) {
              return 1
            }
            return 0
          })
      }
    },
  },
}
</script>
>>>>>>> 4b41ffbd
<script setup>
import {
  Avatar,
  Button,
  TrashIcon,
  PlusIcon,
  Card,
  CheckCircleIcon,
  SearchIcon,
  UpdatedIcon,
  DropdownSelect,
} from 'omorphia'
import { computed, ref, shallowRef } from 'vue'
import { convertFileSrc } from '@tauri-apps/api/tauri'

const props = defineProps({
  instance: {
    type: Object,
    default() {
      return {}
    },
  },
})

const projects = shallowRef([])
for (const project of Object.values(props.instance.projects)) {
  console.log(project)
  if (project.metadata.type === 'modrinth') {
    projects.value.push({
      name: project.metadata.project.title,
      author: '',
      version: project.metadata.version.version_number,
      file_name: project.file_name,
      icon: project.metadata.project.icon_url,
      disabled: project.disabled,
    })
  } else if (project.metadata.type === 'inferred') {
    projects.value.push({
      name: project.metadata.title ?? project.file_name,
      author: project.metadata.authors[0],
      version: project.metadata.version,
      file_name: project.file_name,
      icon: project.metadata.icon ? convertFileSrc(project.metadata.icon) : null,
      disabled: project.disabled,
    })
  } else {
    projects.value.push({
      name: project.file_name,
      author: '',
      version: null,
      file_name: project.file_name,
      icon: null,
      disabled: project.disabled,
    })
  }
}

const searchFilter = ref('')
const sortFilter = ref('')

const search = computed(() => {
  const filtered = projects.value.filter((mod) => {
    return mod.name.toLowerCase().includes(searchFilter.value.toLowerCase())
  })

  return updateSort(filtered, sortFilter.value)
})

function updateSort(projects, sort) {
  switch (sort) {
    case 'Version':
      return projects.slice().sort((a, b) => {
        if (a.version < b.version) {
          return -1
        }
        if (a.version > b.version) {
          return 1
        }
        return 0
      })
    case 'Author':
      return projects.slice().sort((a, b) => {
        if (a.author < b.author) {
          return -1
        }
        if (a.author > b.author) {
          return 1
        }
        return 0
      })
    default:
      return projects.slice().sort((a, b) => {
        if (a.name < b.name) {
          return -1
        }
        if (a.name > b.name) {
          return 1
        }
        return 0
      })
  }
}
</script>

<style scoped lang="scss">
.table-container {
  display: grid;
  grid-template-rows: repeat(auto-fill, auto);
  width: 100%;
  border-radius: var(--radius-md);
  overflow: hidden;
}

.table-row {
  display: grid;
  grid-template-columns: min-content 2fr 1fr 1fr 8rem;
}

.table-head {
  .table-cell {
    background-color: var(--color-accent-contrast);
  }
}

.table-cell {
  padding: 1rem;
  height: 100%;
  align-items: center;
  vertical-align: center;
  display: flex;
}

.table-text {
  overflow: hidden;
  white-space: nowrap;
  text-overflow: fade;
}

.manage {
  display: flex;
  gap: 0.5rem;
}

.mod-text {
  display: flex;
  align-items: center;
  gap: 1rem;
  color: var(--color-contrast);
}

.table-row:nth-child(even) .table-cell {
  background-color: var(--color-bg);
}

.card-row {
  display: flex;
  align-items: center;
  justify-content: space-between;
  background-color: var(--color-raised-bg);
}

.mod-card {
  display: flex;
  flex-direction: column;
  gap: 1rem;
  overflow: hidden;
}

.text-combo {
  display: flex;
  align-items: center;
  gap: 0.5rem;
}

.name-cell {
  padding-left: 0;
}

.dropdown {
  width: 7rem !important;
}
</style><|MERGE_RESOLUTION|>--- conflicted
+++ resolved
@@ -60,115 +60,6 @@
     </div>
   </Card>
 </template>
-<<<<<<< HEAD
-=======
-
-<script>
-export default {
-  name: 'Mods',
-  data() {
-    return {
-      searchFilter: '',
-      sortFilter: '',
-      mods: [
-        {
-          name: 'Fabric API',
-          slug: 'fabric-api',
-          icon: 'https://cdn.modrinth.com/data/P7dR8mSH/icon.png',
-          version: '0.76.0+1.19.4',
-          author: 'modmuss50',
-          description:
-            'Lightweight and modular API providing common hooks and intercompatibility measures utilized by mods using the Fabric toolchain.',
-          outdated: true,
-        },
-        {
-          name: 'Spirit',
-          slug: 'spirit',
-          icon: 'https://cdn.modrinth.com/data/b1LdOZlE/465598dc5d89f67fb8f8de6def21240fa35e3a54.png',
-          version: '2.2.4',
-          author: 'CodexAdrian',
-          description: 'Create your own configurable mob spawner!',
-          outdated: true,
-        },
-        {
-          name: 'Botarium',
-          slug: 'botarium',
-          icon: 'https://cdn.modrinth.com/data/2u6LRnMa/98b286b0d541ad4f9409e0af3df82ad09403f179.gif',
-          version: '2.0.5',
-          author: 'CodexAdrian',
-          description:
-            'A crossplatform API for devs that makes transfer and storage of items, fluids and energy easier, as well as some other helpful things',
-          outdated: true,
-        },
-        {
-          name: 'Tempad',
-          slug: 'tempad',
-          icon: 'https://cdn.modrinth.com/data/gKNwt7xu/icon.gif',
-          version: '2.2.4',
-          author: 'CodexAdrian',
-          description: 'Create a portal to anywhere from anywhere',
-          outdated: false,
-        },
-        {
-          name: 'Sodium',
-          slug: 'sodium',
-          icon: 'https://cdn.modrinth.com/data/AANobbMI/icon.png',
-          version: '0.4.10',
-          author: 'jellysquid3',
-          description: 'Modern rendering engine and client-side optimization mod for Minecraft',
-          outdated: false,
-        },
-      ],
-    }
-  },
-  computed: {
-    search() {
-      const filtered = this.mods.filter((mod) => {
-        return mod.name.toLowerCase().includes(this.searchFilter.toLowerCase())
-      })
-
-      return this.updateSort(filtered, this.sortFilter)
-    },
-  },
-  methods: {
-    updateSort(projects, sort) {
-      switch (sort) {
-        case 'Version':
-          return projects.slice().sort((a, b) => {
-            if (a.version < b.version) {
-              return -1
-            }
-            if (a.version > b.version) {
-              return 1
-            }
-            return 0
-          })
-        case 'Author':
-          return projects.slice().sort((a, b) => {
-            if (a.author < b.author) {
-              return -1
-            }
-            if (a.author > b.author) {
-              return 1
-            }
-            return 0
-          })
-        default:
-          return projects.slice().sort((a, b) => {
-            if (a.name < b.name) {
-              return -1
-            }
-            if (a.name > b.name) {
-              return 1
-            }
-            return 0
-          })
-      }
-    },
-  },
-}
-</script>
->>>>>>> 4b41ffbd
 <script setup>
 import {
   Avatar,
