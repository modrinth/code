<template>
  <Card class="mod-card">
    <div class="card-row">
      <div class="iconified-input">
        <SearchIcon />
        <input
          v-model="searchFilter"
          type="text"
          :placeholder="`Search ${search.length} ${(['All', 'Other'].includes(selectedProjectType)
            ? 'projects'
            : selectedProjectType.toLowerCase()
          ).slice(0, search.length === 1 ? -1 : 64)}...`"
          class="text-input"
          autocomplete="off"
        />
        <Button @click="() => (searchFilter = '')">
          <XIcon />
        </Button>
      </div>
      <span class="manage">
        <span class="text-combo">
          <span class="no-wrap sort"> Sort by </span>
          <DropdownSelect
            v-model="sortFilter"
            name="sort-by"
            :options="['Name', 'Version', 'Author', 'Enabled']"
            default-value="Name"
            class="dropdown"
          />
        </span>
        <DropdownButton
          :options="['search', 'from_file']"
          default-value="search"
          name="add-content-dropdown"
          color="primary"
          @option-click="handleContentOptionClick"
        >
          <template #search>
            <SearchIcon />
            <span class="no-wrap"> Search addons </span>
          </template>
          <template #from_file>
            <FolderOpenIcon />
            <span class="no-wrap"> Add from file </span>
          </template>
        </DropdownButton>
      </span>
    </div>
    <div class="second-row">
      <Chips
        v-if="Object.keys(selectableProjectTypes).length > 1"
        v-model="selectedProjectType"
        :items="Object.keys(selectableProjectTypes)"
      />
      <Button :disabled="!projects.some((x) => x.outdated)" class="no-wrap" @click="updateAll">
        <UpdatedIcon />
        Update {{ selected.length > 0 ? 'selected' : 'all' }}
      </Button>
      <Button v-if="selected.length > 0" class="no-wrap" @click="deleteWarning.show()">
        <TrashIcon />
        Remove selected
      </Button>
      <DropdownButton
        v-if="selected.length > 0"
        :options="['toggle', 'disable', 'enable']"
        default-value="toggle"
        @option-click="toggleSelected"
      >
        <template #toggle>
          <GlobeIcon />
          Toggle selected
        </template>
        <template #disable>
          <EditIcon />
          Disable selected
        </template>
        <template #enable>
          <HashIcon />
          Enable selected
        </template>
      </DropdownButton>
      <DropdownButton
        v-if="selected.length > 0"
        :options="['copy_name', 'copy_url', 'copy_slug']"
        default-value="copy_name"
        @option-click="copySelected"
      >
        <template #copy_name>
          <EditIcon />
          Copy names
        </template>
        <template #copy_slug>
          <HashIcon />
          Copy slugs
        </template>
        <template #copy_url>
          <GlobeIcon />
          Copy URLs
        </template>
      </DropdownButton>
    </div>
    <div class="table">
      <div class="table-row table-head">
        <div class="table-cell table-text">
          <Checkbox v-model="selectAll" class="select-checkbox" />
        </div>
        <div class="table-cell table-text name-cell">Name</div>
        <div class="table-cell table-text">Version</div>
        <div class="table-cell table-text">Author</div>
        <div class="table-cell table-text">Actions</div>
      </div>
      <div
        v-for="mod in search"
        :key="mod.file_name"
        class="table-row"
        @contextmenu.prevent.stop="(c) => handleRightClick(c, mod)"
      >
        <div class="table-cell table-text">
          <Checkbox v-model="mod.selected" class="select-checkbox" />
        </div>
        <div class="table-cell table-text name-cell">
          <router-link
            v-if="mod.slug"
            :to="{ path: `/project/${mod.slug}/`, query: { i: props.instance.path } }"
            class="mod-text"
          >
            <Avatar :src="mod.icon" />
            {{ mod.name }}
          </router-link>
          <div v-else class="mod-text">
            <Avatar :src="mod.icon" />
            {{ mod.name }}
          </div>
        </div>
        <div class="table-cell table-text">{{ mod.version }}</div>
        <div class="table-cell table-text">{{ mod.author }}</div>
        <div class="table-cell table-text manage">
          <Button v-tooltip="'Remove project'" icon-only @click="removeMod(mod)">
            <TrashIcon />
          </Button>
          <AnimatedLogo v-if="mod.updating" class="btn icon-only updating-indicator"></AnimatedLogo>
          <Button
            v-else
            v-tooltip="'Update project'"
            :disabled="!mod.outdated"
            icon-only
            @click="updateProject(mod)"
          >
            <UpdatedIcon v-if="mod.outdated" />
            <CheckIcon v-else />
          </Button>
          <input
            id="switch-1"
            autocomplete="off"
            type="checkbox"
            class="switch stylized-toggle"
            :checked="!mod.disabled"
            @change="toggleDisableMod(mod)"
          />
        </div>
      </div>
    </div>
  </Card>
  <Modal ref="deleteWarning" header="Are you sure?">
    <div class="modal-body">
      <div class="markdown-body">
        <p>
          Are you sure you want to remove <strong>{{ selected.length }} projects</strong> from
          {{ instance.metadata.name }}?
          <br />
          This action <strong>cannot</strong> be undone.
        </p>
      </div>
      <div class="button-group push-right">
        <Button @click="deleteWarning.hide()"> Cancel </Button>
        <Button color="danger" @click="deleteSelected">
          <TrashIcon />
          Remove
        </Button>
      </div>
    </div>
  </Modal>
</template>
<script setup>
import {
  Avatar,
  Button,
  TrashIcon,
  Card,
  CheckIcon,
  SearchIcon,
  UpdatedIcon,
  DropdownSelect,
  AnimatedLogo,
  Chips,
<<<<<<< HEAD
  FolderOpenIcon,
  DropdownButton,
=======
  Checkbox,
>>>>>>> 6198cc96
  formatProjectType,
  DropdownButton,
  EditIcon,
  GlobeIcon,
  HashIcon,
  Modal,
  XIcon,
} from 'omorphia'
import { computed, ref, watch } from 'vue'
import { convertFileSrc } from '@tauri-apps/api/tauri'
import { useRouter } from 'vue-router'
import {
  add_project_from_path,
  get,
  remove_project,
  toggle_disable_project,
  update_all,
  update_project,
} from '@/helpers/profile.js'
import { handleError } from '@/store/notifications.js'
import { open } from '@tauri-apps/api/dialog'
import { listen } from '@tauri-apps/api/event'

const router = useRouter()

const props = defineProps({
  instance: {
    type: Object,
    default() {
      return {}
    },
  },
  options: {
    type: Object,
    default() {
      return {}
    },
  },
})

const projects = ref([])

const initProjects = (initInstance) => {
  projects.value = []
  for (const [path, project] of Object.entries(initInstance.projects)) {
    if (project.metadata.type === 'modrinth') {
      let owner = project.metadata.members.find((x) => x.role === 'Owner')
      projects.value.push({
        path,
        name: project.metadata.project.title,
        slug: project.metadata.project.slug,
        author: owner ? owner.user.username : null,
        version: project.metadata.version.version_number,
        file_name: project.file_name,
        icon: project.metadata.project.icon_url,
        disabled: project.disabled,
        updateVersion: project.metadata.update_version,
        outdated: !!project.metadata.update_version,
        project_type: project.metadata.project.project_type,
      })
    } else if (project.metadata.type === 'inferred') {
      projects.value.push({
        path,
        name: project.metadata.title ?? project.file_name,
        author: project.metadata.authors[0],
        version: project.metadata.version,
        file_name: project.file_name,
        icon: project.metadata.icon ? convertFileSrc(project.metadata.icon) : null,
        disabled: project.disabled,
        outdated: false,
        project_type: project.metadata.project_type,
      })
    } else {
      projects.value.push({
        path,
        name: project.file_name,
        author: '',
        version: null,
        file_name: project.file_name,
        icon: null,
        disabled: project.disabled,
        outdated: false,
        project_type: null,
      })
    }
  }
}

initProjects(props.instance)

const searchFilter = ref('')
const selectAll = ref(false)
const sortFilter = ref('')
const selectedProjectType = ref('All')
const selected = computed(() => projects.value.filter((mod) => mod.selected))
const deleteWarning = ref(null)

const selectableProjectTypes = computed(() => {
  const obj = { All: 'all' }

  for (const project of projects.value) {
    obj[project.project_type ? formatProjectType(project.project_type) + 's' : 'Other'] =
      project.project_type
  }

  return obj
})

const search = computed(() => {
  const projectType = selectableProjectTypes.value[selectedProjectType.value]
  const filtered = projects.value.filter((mod) => {
    return (
      mod.name.toLowerCase().includes(searchFilter.value.toLowerCase()) &&
      (projectType === 'all' || mod.project_type === projectType)
    )
  })

  return updateSort(filtered, sortFilter.value)
})

function updateSort(projects, sort) {
  switch (sort) {
    case 'Version':
      return projects.slice().sort((a, b) => {
        if (a.version < b.version) {
          return -1
        }
        if (a.version > b.version) {
          return 1
        }
        return 0
      })
    case 'Author':
      return projects.slice().sort((a, b) => {
        if (a.author < b.author) {
          return -1
        }
        if (a.author > b.author) {
          return 1
        }
        return 0
      })
    case 'Enabled':
      return projects.slice().sort((a, b) => {
        if (a.disabled && !b.disabled) {
          return 1
        }
        if (!a.disabled && b.disabled) {
          return -1
        }
        return 0
      })
    default:
      return projects.slice().sort((a, b) => {
        if (a.name < b.name) {
          return -1
        }
        if (a.name > b.name) {
          return 1
        }
        return 0
      })
  }
}

async function updateAll() {
  const setProjects = []
  for (const [i, project] of selected.value ?? projects.value.entries()) {
    if (project.outdated) {
      project.updating = true
      setProjects.push(i)
    }
  }

  const paths = await update_all(props.instance.path).catch(handleError)

  for (const [oldVal, newVal] of Object.entries(paths)) {
    const index = projects.value.findIndex((x) => x.path === oldVal)
    projects.value[index].path = newVal
    projects.value[index].outdated = false

    if (projects.value[index].updateVersion) {
      projects.value[index].version = projects.value[index].updateVersion.version_number
      projects.value[index].updateVersion = null
    }
  }
  for (const project of setProjects) {
    projects.value[project].updating = false
  }
}

async function updateProject(mod) {
  mod.updating = true
  mod.path = await update_project(props.instance.path, mod.path).catch(handleError)
  mod.updating = false

  mod.outdated = false
  mod.version = mod.updateVersion.version_number
  mod.updateVersion = null
}

async function toggleDisableMod(mod) {
  mod.path = await toggle_disable_project(props.instance.path, mod.path).catch(handleError)
  mod.disabled = !mod.disabled
}

async function removeMod(mod) {
  await remove_project(props.instance.path, mod.path).catch(handleError)
  projects.value = projects.value.filter((x) => mod.path !== x.path)
}

<<<<<<< HEAD
const handleContentOptionClick = async (args) => {
  if (args.option === 'search') {
    await router.push({
      path: `/browse/${props.instance.metadata.loader === 'vanilla' ? 'datapack' : 'mod'}`,
    })
  } else if (args.option === 'from_file') {
    const newProject = await open({ multiple: true })
    console.log(newProject)
    if (!newProject) return

    for (const project of newProject) {
      console.log(project)
      await add_project_from_path(props.instance.path, project, 'mod').catch(handleError)
      initProjects(await get(props.instance.path).catch(handleError))
    }
  }
}

listen('tauri://file-drop', async (event) => {
  for (const file of event.payload) {
    await add_project_from_path(props.instance.path, file, 'mod').catch(handleError)
    initProjects(await get(props.instance.path).catch(handleError))
=======
async function deleteSelected() {
  for (const project of selected.value) {
    await remove_project(props.instance.path, project.path).catch(handleError)
  }
  projects.value = projects.value.filter((x) => !x.selected)
  deleteWarning.value.hide()
}

async function copySelected(args) {
  switch (args.option) {
    case 'copy_name':
      await navigator.clipboard.writeText(selected.value.map((x) => x.name).join('\n'))
      break
    case 'copy_slug':
      await navigator.clipboard.writeText(
        selected.value
          .filter((x) => x.slug)
          .map((x) => x.slug)
          .join('\n')
      )
      break
    case 'copy_url':
      await navigator.clipboard.writeText(
        selected.value
          .filter((x) => x.slug)
          .map((x) => `https://modrinth.com/${x.project_type}/${x.slug}`)
          .join('\n')
      )
      break
  }
}

async function toggleSelected(args) {
  switch (args.option) {
    case 'toggle':
      for (const project of selected.value) {
        await toggleDisableMod(project)
      }
      break
    case 'enable':
      for (const project of selected.value) {
        if (project.disabled) {
          await toggleDisableMod(project)
        }
      }
      break
    case 'disable':
      for (const project of selected.value) {
        if (!project.disabled) {
          await toggleDisableMod(project)
        }
      }
      break
  }
}

watch(selectAll, () => {
  for (const project of projects.value) {
    project.selected = selectAll.value
>>>>>>> 6198cc96
  }
})

const handleRightClick = (event, mod) => {
  if (mod.slug && mod.project_type) {
    props.options.showMenu(
      event,
      {
        link: `https://modrinth.com/${mod.project_type}/${mod.slug}`,
      },
      [{ name: 'open_link' }, { name: 'copy_link' }]
    )
  }
}
</script>

<style scoped lang="scss">
.text-input {
  width: 100%;
}

.manage {
  display: flex;
  gap: 0.5rem;
}

.table {
  margin-block-start: 0;
}

.table-row {
  grid-template-columns: min-content 2fr 1fr 1fr 11rem;
}

.table-cell {
  align-items: center;
}

.card-row {
  display: flex;
  align-items: center;
  justify-content: space-between;
  background-color: var(--color-raised-bg);
}

.mod-card {
  display: flex;
  flex-direction: column;
  gap: 1rem;
  overflow: hidden;
}

.text-combo {
  display: flex;
  align-items: center;
  gap: 0.5rem;
}

.name-cell {
  padding-left: 0;
}

.dropdown {
  width: 7rem !important;
}

.sort {
  padding-left: 0.5rem;
}

.second-row {
  display: flex;
  align-items: flex-start;
  flex-wrap: wrap;
  gap: var(--gap-sm);

  .chips {
    flex-grow: 1;
  }
}

.modal-body {
  display: flex;
  flex-direction: column;
  gap: 1rem;
  padding: var(--gap-lg);

  .button-group {
    display: flex;
    justify-content: flex-end;
    gap: 0.5rem;
  }

  strong {
    color: var(--color-contrast);
  }
}
</style>
<style lang="scss">
.updating-indicator {
  svg {
    margin-left: 0.5rem !important;
  }
}

.v-popper--theme-tooltip .v-popper__inner {
  background: #fff !important;
}

.select-checkbox {
  button.checkbox {
    border: none;
  }
}
</style><|MERGE_RESOLUTION|>--- conflicted
+++ resolved
@@ -193,12 +193,8 @@
   DropdownSelect,
   AnimatedLogo,
   Chips,
-<<<<<<< HEAD
   FolderOpenIcon,
-  DropdownButton,
-=======
   Checkbox,
->>>>>>> 6198cc96
   formatProjectType,
   DropdownButton,
   EditIcon,
@@ -410,7 +406,6 @@
   projects.value = projects.value.filter((x) => mod.path !== x.path)
 }
 
-<<<<<<< HEAD
 const handleContentOptionClick = async (args) => {
   if (args.option === 'search') {
     await router.push({
@@ -433,7 +428,9 @@
   for (const file of event.payload) {
     await add_project_from_path(props.instance.path, file, 'mod').catch(handleError)
     initProjects(await get(props.instance.path).catch(handleError))
-=======
+  }
+})
+
 async function deleteSelected() {
   for (const project of selected.value) {
     await remove_project(props.instance.path, project.path).catch(handleError)
@@ -493,7 +490,6 @@
 watch(selectAll, () => {
   for (const project of projects.value) {
     project.selected = selectAll.value
->>>>>>> 6198cc96
   }
 })
 
