--- conflicted
+++ resolved
@@ -43,7 +43,6 @@
         </DropdownButton>
       </span>
     </div>
-<<<<<<< HEAD
     <div>
       <div class="table">
         <div class="table-row table-head" :class="{'show-options': selected.length > 0}">
@@ -95,81 +94,6 @@
               Toggle
             </Button>
           </div>
-=======
-    <div class="second-row">
-      <Chips
-        v-if="Object.keys(selectableProjectTypes).length > 1"
-        v-model="selectedProjectType"
-        :items="Object.keys(selectableProjectTypes)"
-      />
-      <DropdownButton
-        :options="['update_all', 'filter_update']"
-        default-value="update_all"
-        :disabled="!projects.some((x) => x.outdated)"
-        name="update-all-dropdown"
-        @option-click="updateAll"
-      >
-        <template #update_all>
-          <UpdatedIcon />
-          Update {{ selected.length > 0 ? 'selected' : 'all' }}
-        </template>
-        <template #filter_update>
-          <UpdatedIcon />
-          Select updatable
-        </template>
-      </DropdownButton>
-      <Button v-if="selected.length > 0" class="no-wrap" @click="deleteWarning.show()">
-        <TrashIcon />
-        Remove selected
-      </Button>
-      <DropdownButton
-        v-if="selected.length > 0"
-        :options="['toggle', 'disable', 'enable', 'hide_show']"
-        default-value="toggle"
-        @option-click="toggleSelected"
-      >
-        <template #toggle>
-          <EditIcon />
-          Toggle selected
-        </template>
-        <template #disable>
-          <XIcon />
-          Disable selected
-        </template>
-        <template #enable>
-          <CheckCircleIcon />
-          Enable selected
-        </template>
-        <template #hide_show>
-          <CheckCircleIcon />
-          {{ hideNonSelected ? 'Show' : 'Hide' }} unselected
-        </template>
-      </DropdownButton>
-      <DropdownButton
-        v-if="selected.length > 0"
-        :options="['copy_name', 'copy_url', 'copy_slug']"
-        default-value="copy_name"
-        @option-click="copySelected"
-      >
-        <template #copy_name>
-          <EditIcon />
-          Copy names
-        </template>
-        <template #copy_slug>
-          <HashIcon />
-          Copy slugs
-        </template>
-        <template #copy_url>
-          <GlobeIcon />
-          Copy URLs
-        </template>
-      </DropdownButton>
-    </div>
-    <div class="table">
-      <div class="table-row table-head">
-        <div class="table-cell table-text">
-          <Checkbox v-model="selectAll" class="select-checkbox" />
->>>>>>> 1f478ec9
         </div>
         <div v-if="showingOptions && selected.length > 0" class="more-box">
           <section v-if="selectedOption === 'Share'" class="options">
@@ -279,30 +203,6 @@
               @change="toggleDisableMod(mod)"
             />
           </div>
-<<<<<<< HEAD
-=======
-        </div>
-        <div class="table-cell table-text">{{ mod.version }}</div>
-        <div class="table-cell table-text">{{ mod.author }}</div>
-        <div class="table-cell table-text manage">
-          <Button v-tooltip="'Remove project'" icon-only @click="removeMod(mod)">
-            <TrashIcon />
-          </Button>
-          <AnimatedLogo v-if="mod.updating" class="btn icon-only updating-indicator"></AnimatedLogo>
-          <Button v-else :disabled="!mod.outdated" icon-only @click="updateProject(mod)">
-            <UpdatedIcon v-if="mod.outdated" v-tooltip="'Update project'" />
-            <CheckIcon v-else v-tooltip="'Updated'" />
-          </Button>
-          <input
-            id="switch-1"
-            autocomplete="off"
-            type="checkbox"
-            class="switch stylized-toggle"
-            :disabled="mod.toggleInProgress"
-            :checked="!mod.disabled"
-            @change="toggleDisableMod(mod)"
-          />
->>>>>>> 1f478ec9
         </div>
       </div>
     </div>
