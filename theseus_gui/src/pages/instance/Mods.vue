--- conflicted
+++ resolved
@@ -87,17 +87,15 @@
 } from 'omorphia'
 import { computed, ref, shallowRef, onUnmounted } from 'vue'
 import { convertFileSrc } from '@tauri-apps/api/tauri'
-<<<<<<< HEAD
 import {
   toggle_disable_project,
   remove_project,
   update_all,
   update_project,
+  add_project_from_path,
+  get,
 } from '@/helpers/profile'
-=======
 import { listen } from '@tauri-apps/api/event'
-import { add_project_from_path, get } from '@/helpers/profile'
->>>>>>> 64a22d87
 
 const props = defineProps({
   instance: {
@@ -196,7 +194,6 @@
   }
 }
 
-<<<<<<< HEAD
 const getProject = (mod) =>
   Object.keys(props.instance.projects).find((p) => p.includes(mod.file_name))
 
@@ -223,7 +220,7 @@
   await remove_project(props.instance.path, project)
   projects.value = projects.value.filter((p) => p.slug !== mod.slug)
 }
-=======
+
 const unlisten = await listen('tauri://file-drop', async (e) => {
   // Get the uploaded file(s) from the payload and add it to profile
   // TODO: Don't do this iteratively when a batch add method is added
@@ -239,7 +236,6 @@
 })
 
 onUnmounted(() => unlisten())
->>>>>>> 64a22d87
 </script>
 
 <style scoped lang="scss">
