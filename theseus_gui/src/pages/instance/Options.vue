<template>
  <Modal ref="changeVersionsModal" header="Change instance versions">
    <div class="change-versions-modal universal-body">
      <div class="input-row">
        <p class="input-label">Loader</p>
        <Chips v-model="loader" :items="loaders" :never-empty="false" />
      </div>
      <div class="input-row">
        <p class="input-label">Game Version</p>
        <div class="versions">
          <DropdownSelect v-model="gameVersion" :options="selectableGameVersions" render-up />
          <Checkbox v-model="showSnapshots" class="filter-checkbox" label="Include snapshots" />
        </div>
      </div>
      <div v-if="loader !== 'vanilla'" class="input-row">
        <p class="input-label">Loader Version</p>
        <DropdownSelect
          :model-value="selectableLoaderVersions[loaderVersionIndex]"
          :options="selectableLoaderVersions"
          :display-name="(option) => option?.id"
          render-up
          @change="(value) => (loaderVersionIndex = value.index)"
        />
      </div>
      <div class="push-right input-group">
        <button class="btn" @click="$refs.changeVersionsModal.hide()">
          <XIcon />
          Cancel
        </button>
        <button
          class="btn btn-primary"
          :disabled="!isValid || editing"
          @click="saveGvLoaderEdits()"
        >
          <SaveIcon />
          {{ editing ? 'Saving...' : 'Save changes' }}
        </button>
      </div>
    </div>
  </Modal>
  <section class="card">
    <div class="label">
      <h3>
        <span class="label__title size-card-header">Instance</span>
      </h3>
    </div>
    <label for="instance-icon">
      <span class="label__title">Icon</span>
    </label>
    <div class="input-group">
      <Avatar
        :src="!icon || (icon && icon.startsWith('http')) ? icon : convertFileSrc(icon)"
        size="md"
        class="project__icon"
      />
      <div class="input-stack">
        <button id="instance-icon" class="btn" @click="setIcon">
          <UploadIcon />
          Select icon
        </button>
        <button class="btn" @click="resetIcon">
          <TrashIcon />
          Remove icon
        </button>
      </div>
    </div>

    <label for="project-name">
      <span class="label__title">Name</span>
    </label>
    <input id="profile-name" v-model="title" autocomplete="off" maxlength="80" type="text" />

    <div class="adjacent-input">
      <label for="edit-versions">
        <span class="label__title">Edit mod loader/game versions</span>
        <span class="label__description">
          Allows you to change the mod loader, loader version, or game version of the instance.
        </span>
      </label>
      <button id="edit-versions" class="btn" @click="$refs.changeVersionsModal.show()">
        <EditIcon />
        Edit versions
      </button>
    </div>

    <div class="adjacent-input">
      <label>
        <span class="label__title">Categories</span>
        <span class="label__description">
          Set the categories of this instance, for display in the library page. This is purely
          cosmetic.
        </span>
      </label>
      <multiselect
        v-model="groups"
        :options="availableGroups"
        :multiple="true"
        :searchable="true"
        :show-no-results="false"
        :close-on-select="false"
        :clear-search-on-select="false"
        :show-labels="false"
        :taggable="true"
        tag-placeholder="Add new category"
        placeholder="Select categories..."
        @tag="
          (newTag) => {
            groups.push(newTag)
            availableGroups.push(newTag)
          }
        "
      />
    </div>
  </section>
  <Card>
    <div class="label">
      <h3>
        <span class="label__title size-card-header">Java</span>
      </h3>
    </div>
    <div class="settings-group">
      <h3>Installation</h3>
      <Checkbox v-model="overrideJavaInstall" label="Override global java installations" />
      <JavaSelector v-model="javaInstall" :disabled="!overrideJavaInstall" />
    </div>
    <hr class="card-divider" />
    <div class="settings-group">
      <h3>Java arguments</h3>
      <Checkbox v-model="overrideJavaArgs" label="Override global java arguments" />
      <input
        id="java-args"
        v-model="javaArgs"
        autocomplete="off"
        :disabled="!overrideJavaArgs"
        type="text"
        class="installation-input"
        placeholder="Enter java arguments..."
      />
    </div>
    <div class="settings-group">
      <h3>Environment variables</h3>
      <Checkbox v-model="overrideEnvVars" label="Override global environment variables" />
      <input
        v-model="envVars"
        autocomplete="off"
        :disabled="!overrideEnvVars"
        type="text"
        class="installation-input"
        placeholder="Enter environment variables..."
      />
    </div>
    <hr class="card-divider" />
    <div class="settings-group">
      <h3>Java memory</h3>
      <Checkbox v-model="overrideMemorySettings" label="Override global memory settings" />
      <Slider
        v-model="memory.maximum"
        :disabled="!overrideMemorySettings"
        :min="256"
        :max="maxMemory"
        :step="1"
      />
    </div>
  </Card>
  <Card>
    <div class="label">
      <h3>
        <span class="label__title size-card-header">Window</span>
      </h3>
    </div>
    <div class="adjacent-input">
      <Checkbox v-model="overrideWindowSettings" label="Override global window settings" />
    </div>
    <div class="adjacent-input">
      <label for="width">
        <span class="label__title">Width</span>
        <span class="label__description"> The width of the game window when launched. </span>
      </label>
      <input
        id="width"
        v-model="resolution[0]"
        autocomplete="off"
        :disabled="!overrideWindowSettings"
        type="number"
        placeholder="Enter width..."
      />
    </div>
    <div class="adjacent-input">
      <label for="height">
        <span class="label__title">Height</span>
        <span class="label__description"> The height of the game window when launched. </span>
      </label>
      <input
        id="height"
        v-model="resolution[1]"
        autocomplete="off"
        :disabled="!overrideWindowSettings"
        type="number"
        class="input"
        placeholder="Enter height..."
      />
    </div>
  </Card>
  <Card>
    <div class="label">
      <h3>
        <span class="label__title size-card-header">Hooks</span>
      </h3>
    </div>
    <div class="adjacent-input">
      <Checkbox v-model="overrideHooks" label="Override global hooks" />
    </div>
    <div class="adjacent-input">
      <label for="pre-launch">
        <span class="label__title">Pre launch</span>
        <span class="label__description"> Ran before the instance is launched. </span>
      </label>
      <input
        id="pre-launch"
        v-model="hooks.pre_launch"
        autocomplete="off"
        :disabled="!overrideHooks"
        type="text"
        placeholder="Enter pre-launch command..."
      />
    </div>
    <div class="adjacent-input">
      <label for="wrapper">
        <span class="label__title">Wrapper</span>
        <span class="label__description"> Wrapper command for launching Minecraft. </span>
      </label>
      <input
        id="wrapper"
        v-model="hooks.wrapper"
        autocomplete="off"
        :disabled="!overrideHooks"
        type="text"
        placeholder="Enter wrapper command..."
      />
    </div>
    <div class="adjacent-input">
      <label for="post-exit">
        <span class="label__title">Post exit</span>
        <span class="label__description"> Ran after the game closes. </span>
      </label>
      <input
        id="post-exit"
        v-model="hooks.post_exit"
        autocomplete="off"
        :disabled="!overrideHooks"
        type="text"
        placeholder="Enter post-exit command..."
      />
    </div>
  </Card>
  <Card>
    <div class="label">
      <h3>
        <span class="label__title size-card-header">Instance management</span>
      </h3>
    </div>
    <div class="adjacent-input">
      <label for="repair-profile">
        <span class="label__title">Repair instance</span>
        <span class="label__description">
          Reinstalls the instance and checks for corruption. Use this if your game is not launching
          due to launcher-related errors.
        </span>
      </label>
      <button
        id="repair-profile"
        class="btn btn-highlight"
        :disabled="repairing"
        @click="repairProfile"
      >
        <HammerIcon /> Repair
      </button>
    </div>
    <div class="adjacent-input">
      <label for="delete-profile">
        <span class="label__title">Delete instance</span>
        <span class="label__description">
          Fully removes a instance from the disk. Be careful, as once you delete a instance there is
          no way to recover it.
        </span>
      </label>
      <button
        id="delete-profile"
        class="btn btn-danger"
        :disabled="removing"
        @click="removeProfile"
      >
        <TrashIcon /> Delete
      </button>
    </div>
  </Card>
</template>

<script setup>
import {
  Card,
  Slider,
  TrashIcon,
  Checkbox,
  UploadIcon,
  Avatar,
  EditIcon,
  Modal,
  Chips,
  DropdownSelect,
  XIcon,
  SaveIcon,
  HammerIcon,
} from 'omorphia'
import { Multiselect } from 'vue-multiselect'
import { useRouter } from 'vue-router'
<<<<<<< HEAD
import { edit, edit_icon, get_optimal_jre_key, install, remove } from '@/helpers/profile.js'
import { computed, onMounted, readonly, ref, shallowRef, watch } from 'vue'
=======
import { edit, edit_icon, get_optimal_jre_key, install, list, remove } from '@/helpers/profile.js'
import { computed, readonly, ref, shallowRef, watch } from 'vue'
>>>>>>> e0e9c3f1
import { get_max_memory } from '@/helpers/jre.js'
import { get } from '@/helpers/settings.js'
import JavaSelector from '@/components/ui/JavaSelector.vue'
import { convertFileSrc } from '@tauri-apps/api/tauri'
import { open } from '@tauri-apps/api/dialog'
import { get_fabric_versions, get_forge_versions, get_quilt_versions } from '@/helpers/metadata.js'
import { get_game_versions, get_loaders } from '@/helpers/tags.js'
import { handleError } from '@/store/notifications.js'

const router = useRouter()

const props = defineProps({
  instance: {
    type: Object,
    required: true,
  },
})

const title = ref(props.instance.metadata.name)
const icon = ref(props.instance.metadata.icon)
const groups = ref(props.instance.metadata.groups)

const instancesList = Object.values(await list(true))
const availableGroups = ref([
  ...new Set(
    instancesList.reduce((acc, obj) => {
      return acc.concat(obj.metadata.groups)
    }, [])
  ),
])

async function resetIcon() {
  icon.value = null
  await edit_icon(props.instance.path, null).catch(handleError)
}

async function setIcon() {
  const value = await open({
    multiple: false,
    filters: [
      {
        name: 'Image',
        extensions: ['png', 'jpeg', 'svg', 'webp', 'gif', 'jpg'],
      },
    ],
  })

  if (!value) return

  icon.value = value
  await edit_icon(props.instance.path, icon.value).catch(handleError)
}

const globalSettings = await get().catch(handleError)

const javaSettings = props.instance.java ?? {}

const overrideJavaInstall = ref(!!javaSettings.override_version)
const optimalJava = readonly(await get_optimal_jre_key(props.instance.path).catch(handleError))
const javaInstall = ref(optimalJava ?? javaSettings.override_version ?? { path: '', version: '' })

const overrideJavaArgs = ref(!!javaSettings.extra_arguments)
const javaArgs = ref((javaSettings.extra_arguments ?? globalSettings.custom_java_args).join(' '))

const overrideEnvVars = ref(!!javaSettings.custom_env_args)
const envVars = ref(
  (javaSettings.custom_env_args ?? globalSettings.custom_env_args).map((x) => x.join('=')).join(' ')
)

const overrideMemorySettings = ref(!!props.instance.memory)
const memory = ref(props.instance.memory ?? globalSettings.memory)
const maxMemory = Math.floor((await get_max_memory().catch(handleError)) / 1024)

const overrideWindowSettings = ref(!!props.instance.resolution)
const resolution = ref(props.instance.resolution ?? globalSettings.game_resolution)

const overrideHooks = ref(!!props.instance.hooks)
const hooks = ref(props.instance.hooks ?? globalSettings.hooks)

watch(
  [
    title,
    groups.value,
    overrideJavaInstall,
    javaInstall,
    overrideJavaArgs,
    javaArgs,
    overrideEnvVars,
    envVars,
    overrideMemorySettings,
    memory.value,
    overrideWindowSettings,
    resolution.value,
    overrideHooks,
    hooks.value,
  ],
  async () => {
    const editProfile = {
      metadata: {
        name: title.value,
        groups: groups.value,
      },
      java: {},
    }

    if (overrideJavaInstall.value) {
      if (javaInstall.value.path !== '') {
        editProfile.java.override_version = javaInstall.value
      }
    }

    if (overrideJavaArgs.value) {
      if (javaArgs.value !== '') {
        editProfile.java.extra_arguments = javaArgs.value.trim().split(/\s+/).filter(Boolean)
      }
    }

    if (overrideEnvVars.value) {
      if (envVars.value !== '') {
        editProfile.java.custom_env_args = envVars.value
          .trim()
          .split(/\s+/)
          .filter(Boolean)
          .map((x) => x.split('=').filter(Boolean))
      }
    }

    if (overrideMemorySettings.value) {
      editProfile.memory = memory.value
    }

    if (overrideWindowSettings.value) {
      editProfile.resolution = resolution.value
    }

    if (overrideHooks.value) {
      editProfile.hooks = hooks.value
    }

    await edit(props.instance.path, editProfile)
  }
)

const repairing = ref(false)

async function repairProfile() {
  repairing.value = true
  await install(props.instance.path).catch(handleError)
  repairing.value = false
}

const removing = ref(false)
async function removeProfile() {
  removing.value = true
  await remove(props.instance.path).catch(handleError)
  removing.value = false

  await router.push({ path: '/' })
}

const changeVersionsModal = ref(null)
const showSnapshots = ref(false)

const [fabric_versions, forge_versions, quilt_versions, all_game_versions, loaders] =
  await Promise.all([
    get_fabric_versions().then(shallowRef).catch(handleError),
    get_forge_versions().then(shallowRef).catch(handleError),
    get_quilt_versions().then(shallowRef).catch(handleError),
    get_game_versions().then(shallowRef).catch(handleError),
    get_loaders()
      .then((value) =>
        value
          .filter((item) => item.supported_project_types.includes('modpack'))
          .map((item) => item.name.toLowerCase())
      )
      .then(ref)
      .catch(handleError),
  ])
loaders.value.unshift('vanilla')

const loader = ref(props.instance.metadata.loader)
const gameVersion = ref(props.instance.metadata.game_version)
const selectableGameVersions = computed(() => {
  return all_game_versions.value
    .filter((item) => {
      let defaultVal = item.version_type === 'release' || showSnapshots.value
      if (loader.value === 'fabric') {
        defaultVal &= fabric_versions.value.gameVersions.some((x) => item.version === x.id)
      } else if (loader.value === 'forge') {
        defaultVal &= forge_versions.value.gameVersions.some((x) => item.version === x.id)
      } else if (loader.value === 'quilt') {
        defaultVal &= quilt_versions.value.gameVersions.some((x) => item.version === x.id)
      }

      return defaultVal
    })
    .map((item) => item.version)
})

const selectableLoaderVersions = computed(() => {
  if (gameVersion.value) {
    if (loader.value === 'fabric') {
      return fabric_versions.value.gameVersions[0].loaders
    } else if (loader.value === 'forge') {
      return forge_versions.value.gameVersions.find((item) => item.id === gameVersion.value).loaders
    } else if (loader.value === 'quilt') {
      return quilt_versions.value.gameVersions[0].loaders
    }
  }
  return []
})
const loaderVersionIndex = ref(
  selectableLoaderVersions.value.findIndex(
    (x) => x.id === props.instance.metadata.loader_version?.id
  )
)

const isValid = computed(() => {
  return (
    selectableGameVersions.value.includes(gameVersion.value) &&
    (loaderVersionIndex.value >= 0 || loader.value === 'vanilla')
  )
})

watch(loader, () => (loaderVersionIndex.value = 0))

const editing = ref(false)
async function saveGvLoaderEdits() {
  editing.value = true

  const editProfile = {
    metadata: {
      game_version: gameVersion.value,
      loader: loader.value,
    },
  }

  if (loader.value !== 'vanilla') {
    editProfile.metadata.loader_version = selectableLoaderVersions.value[loaderVersionIndex.value]
  }
  await edit(props.instance.path, editProfile).catch(handleError)
  await repairProfile()

  editing.value = false
  changeVersionsModal.value.hide()
}

onMounted(() => console.log(loader.value))
</script>

<style scoped lang="scss">
.change-versions-modal {
  display: flex;
  flex-direction: column;
  padding: 1rem;
  gap: 1rem;

  .input-label {
    font-size: 1rem;
    font-weight: bolder;
    color: var(--color-contrast);
    margin-bottom: 0.5rem;
  }

  .versions {
    display: flex;
    flex-direction: row;
    gap: 1rem;
  }
}

.settings-group {
  display: flex;
  flex-direction: column;
  gap: 0.5rem;
  margin: 1rem 0;

  h3 {
    margin: 0;
  }
}

.installation-input {
  width: 100%;
}

:deep(button.checkbox) {
  border: none;
}
</style><|MERGE_RESOLUTION|>--- conflicted
+++ resolved
@@ -314,13 +314,8 @@
 } from 'omorphia'
 import { Multiselect } from 'vue-multiselect'
 import { useRouter } from 'vue-router'
-<<<<<<< HEAD
-import { edit, edit_icon, get_optimal_jre_key, install, remove } from '@/helpers/profile.js'
-import { computed, onMounted, readonly, ref, shallowRef, watch } from 'vue'
-=======
 import { edit, edit_icon, get_optimal_jre_key, install, list, remove } from '@/helpers/profile.js'
 import { computed, readonly, ref, shallowRef, watch } from 'vue'
->>>>>>> e0e9c3f1
 import { get_max_memory } from '@/helpers/jre.js'
 import { get } from '@/helpers/settings.js'
 import JavaSelector from '@/components/ui/JavaSelector.vue'
