<template>
  <ModalConfirm
    ref="modal_confirm"
    title="Are you sure you want to delete this instance?"
    description="If you proceed, all data for your instance will be removed. You will not be able to recover it."
    :has-to-type="false"
    proceed-label="Delete"
    :noblur="!themeStore.advancedRendering"
    @proceed="removeProfile"
  />
  <Modal
    ref="modalConfirmUnlock"
    header="Are you sure you want to unlock this instance?"
    :noblur="!themeStore.advancedRendering"
  >
    <div class="modal-delete">
      <div
        class="markdown-body"
        v-html="
          'If you proceed, you will not be able to re-lock it without using the `Reinstall modpack` button.'
        "
      />
      <div class="input-group push-right">
        <button class="btn" @click="$refs.modalConfirmUnlock.hide()">
          <XIcon />
          Cancel
        </button>
        <button class="btn btn-danger" :disabled="action_disabled" @click="unlockProfile">
          <LockIcon />
          Unlock
        </button>
      </div>
    </div>
  </Modal>

  <Modal
    ref="modalConfirmUnpair"
    header="Are you sure you want to unpair this instance?"
    :noblur="!themeStore.advancedRendering"
  >
    <div class="modal-delete">
      <div
        class="markdown-body"
        v-html="
          'If you proceed, you will not be able to re-pair it without creating an entirely new instance.'
        "
      />
      <div class="input-group push-right">
        <button class="btn" @click="$refs.modalConfirmUnpair.hide()">
          <XIcon />
          Cancel
        </button>
        <button class="btn btn-danger" :disabled="action_disabled" @click="unpairProfile">
          <XIcon />
          Unpair
        </button>
      </div>
    </div>
  </Modal>

  <Modal
    ref="changeVersionsModal"
    header="Change instance versions"
    :noblur="!themeStore.advancedRendering"
  >
    <div class="change-versions-modal universal-body">
      <div class="input-row">
        <p class="input-label">Loader</p>
        <Chips v-model="loader" :items="loaders" :never-empty="false" />
      </div>
      <div class="input-row">
        <p class="input-label">Game Version</p>
        <div class="versions">
          <DropdownSelect
            v-model="gameVersion"
            :options="selectableGameVersions"
            name="Game Version Dropdown"
            render-up
          />
          <Checkbox v-model="showSnapshots" class="filter-checkbox" label="Include snapshots" />
        </div>
      </div>
      <div v-if="loader !== 'vanilla'" class="input-row">
        <p class="input-label">Loader Version</p>
        <DropdownSelect
          :model-value="selectableLoaderVersions[loaderVersionIndex]"
          :options="selectableLoaderVersions"
          :display-name="(option) => option?.id"
          name="Version selector"
          render-up
          @change="(value) => (loaderVersionIndex = value.index)"
        />
      </div>
      <div class="push-right input-group">
        <button class="btn" @click="$refs.changeVersionsModal.hide()">
          <XIcon />
          Cancel
        </button>
        <button
          class="btn btn-primary"
          :disabled="!isValid || !isChanged || editing"
          @click="saveGvLoaderEdits()"
        >
          <SaveIcon />
          {{ editing ? 'Saving...' : 'Save changes' }}
        </button>
      </div>
    </div>
  </Modal>
  <section class="card">
    <div class="label">
      <h3>
        <span class="label__title size-card-header">Instance</span>
      </h3>
    </div>
    <label for="instance-icon">
      <span class="label__title">Icon</span>
    </label>
    <div class="input-group">
      <Avatar
        :src="!icon || (icon && icon.startsWith('http')) ? icon : convertFileSrc(icon)"
        size="md"
        class="project__icon"
      />
      <div class="input-stack">
        <button id="instance-icon" class="btn" @click="setIcon">
          <UploadIcon />
          Select icon
        </button>
        <button
          :disabled="!(!icon || (icon && icon.startsWith('http')) ? icon : convertFileSrc(icon))"
          class="btn"
          @click="resetIcon"
        >
          <TrashIcon />
          Remove icon
        </button>
      </div>
    </div>

    <label for="project-name">
      <span class="label__title">Name</span>
    </label>
    <input
      id="profile-name"
      v-model="title"
      autocomplete="off"
      maxlength="80"
      type="text"
      :disabled="instance.metadata.linked_data"
    />

    <div class="adjacent-input">
      <label for="edit-versions">
        <span class="label__title">Edit mod loader/game versions</span>
        <span class="label__description">
          Allows you to change the mod loader, loader version, or game version of the instance.
        </span>
      </label>
      <button
        id="edit-versions"
        class="btn"
        :disabled="offline"
        @click="$refs.changeVersionsModal.show()"
      >
        <EditIcon />
        Edit versions
      </button>
    </div>

    <div class="adjacent-input">
      <label>
        <span class="label__title">Categories</span>
        <span class="label__description">
          Set the categories of this instance, for display in the library page. This is purely
          cosmetic.
        </span>
      </label>
      <multiselect
        v-model="groups"
        :options="availableGroups"
        :multiple="true"
        :searchable="true"
        :show-no-results="false"
        :close-on-select="false"
        :clear-search-on-select="false"
        :show-labels="false"
        :taggable="true"
        tag-placeholder="Add new category"
        placeholder="Select categories..."
        @tag="
          (newTag) => {
            groups.push(newTag.trim().substring(0, 32))
            availableGroups.push(newTag.trim().substring(0, 32))
          }
        "
      />
    </div>
  </section>
  <Card>
    <div class="label">
      <h3>
        <span class="label__title size-card-header">Java</span>
      </h3>
    </div>
    <div class="settings-group">
      <h3>Installation</h3>
      <Checkbox v-model="overrideJavaInstall" label="Override global java installations" />
      <JavaSelector v-model="javaInstall" :disabled="!overrideJavaInstall" />
    </div>
    <hr class="card-divider" />
    <div class="settings-group">
      <h3>Java arguments</h3>
      <Checkbox v-model="overrideJavaArgs" label="Override global java arguments" />
      <input
        id="java-args"
        v-model="javaArgs"
        autocomplete="off"
        :disabled="!overrideJavaArgs"
        type="text"
        class="installation-input"
        placeholder="Enter java arguments..."
      />
    </div>
    <div class="settings-group">
      <h3>Environment variables</h3>
      <Checkbox v-model="overrideEnvVars" label="Override global environment variables" />
      <input
        v-model="envVars"
        autocomplete="off"
        :disabled="!overrideEnvVars"
        type="text"
        class="installation-input"
        placeholder="Enter environment variables..."
      />
    </div>
    <hr class="card-divider" />
    <div class="settings-group">
      <h3>Java memory</h3>
      <Checkbox v-model="overrideMemorySettings" label="Override global memory settings" />
      <Slider
        v-model="memory.maximum"
        :disabled="!overrideMemorySettings"
        :min="8"
        :max="maxMemory"
        :step="64"
        unit="mb"
      />
    </div>
  </Card>
  <Card>
    <div class="label">
      <h3>
        <span class="label__title size-card-header">Window</span>
      </h3>
    </div>
    <div class="adjacent-input">
      <Checkbox v-model="overrideWindowSettings" label="Override global window settings" />
    </div>
    <div class="adjacent-input">
      <label for="fullscreen">
        <span class="label__title">Fullscreen</span>
        <span class="label__description">
          Make the game start in full screen when launched (using options.txt).
        </span>
      </label>
      <Checkbox id="fullscreen" v-model="fullscreenSetting" :disabled="!overrideWindowSettings" />
    </div>
    <div class="adjacent-input">
      <label for="width">
        <span class="label__title">Width</span>
        <span class="label__description"> The width of the game window when launched. </span>
      </label>
      <input
        id="width"
        v-model="resolution[0]"
        autocomplete="off"
        :disabled="!overrideWindowSettings || fullscreenSetting"
        type="number"
        placeholder="Enter width..."
      />
    </div>
    <div class="adjacent-input">
      <label for="height">
        <span class="label__title">Height</span>
        <span class="label__description"> The height of the game window when launched. </span>
      </label>
      <input
        id="height"
        v-model="resolution[1]"
        autocomplete="off"
        :disabled="!overrideWindowSettings || fullscreenSetting"
        type="number"
        class="input"
        placeholder="Enter height..."
      />
    </div>
  </Card>
  <Card>
    <div class="label">
      <h3>
        <span class="label__title size-card-header">Hooks</span>
      </h3>
    </div>
    <div class="adjacent-input">
      <Checkbox v-model="overrideHooks" label="Override global hooks" />
    </div>
    <div class="adjacent-input">
      <label for="pre-launch">
        <span class="label__title">Pre launch</span>
        <span class="label__description"> Ran before the instance is launched. </span>
      </label>
      <input
        id="pre-launch"
        v-model="hooks.pre_launch"
        autocomplete="off"
        :disabled="!overrideHooks"
        type="text"
        placeholder="Enter pre-launch command..."
      />
    </div>
    <div class="adjacent-input">
      <label for="wrapper">
        <span class="label__title">Wrapper</span>
        <span class="label__description"> Wrapper command for launching Minecraft. </span>
      </label>
      <input
        id="wrapper"
        v-model="hooks.wrapper"
        autocomplete="off"
        :disabled="!overrideHooks"
        type="text"
        placeholder="Enter wrapper command..."
      />
    </div>
    <div class="adjacent-input">
      <label for="post-exit">
        <span class="label__title">Post exit</span>
        <span class="label__description"> Ran after the game closes. </span>
      </label>
      <input
        id="post-exit"
        v-model="hooks.post_exit"
        autocomplete="off"
        :disabled="!overrideHooks"
        type="text"
        placeholder="Enter post-exit command..."
      />
    </div>
  </Card>
  <Card v-if="instance.metadata.linked_data">
    <div class="label">
      <h3>
        <span class="label__title size-card-header">Modpack</span>
      </h3>
    </div>
    <div class="adjacent-input">
      <label for="general-modpack-info">
        <span class="label__description">
          <strong>Modpack: </strong> {{ instance.metadata.name }}
        </span>
        <span class="label__description">
          <strong>Version: </strong>
          {{
            installedVersionData?.name != null
              ? installedVersionData.name.charAt(0).toUpperCase() +
                installedVersionData.name.slice(1)
              : getLocalVersion(props.instance.path)
          }}
        </span>
      </label>
    </div>
    <div v-if="!isPackLocked" class="adjacent-input">
      <Card class="unlocked-instance">
        This is an unlocked instance. There may be unexpected behaviour unintended by the modpack
        creator.
      </Card>
    </div>
    <div v-else class="adjacent-input">
      <label for="unlock-profile">
        <span class="label__title">Unlock instance</span>
        <span class="label__description">
          Allows modifications to the instance, which allows you to add projects to the modpack. The
          pack will remain linked, and you can still change versions. Only mods listed in the
          modpack will be modified on version changes.
        </span>
      </label>
      <Button id="unlock-profile" @click="$refs.modalConfirmUnlock.show()">
        <LockIcon /> Unlock
      </Button>
    </div>

    <div class="adjacent-input">
      <label for="unpair-profile">
        <span class="label__title">Unpair instance</span>
        <span class="label__description">
          Removes the link to an external Modrinth modpack on the instance. This allows you to edit
          modpacks you download through the browse page but you will not be able to update the
          instance from a new version of a modpack if you do this.
        </span>
      </label>
      <Button id="unpair-profile" @click="$refs.modalConfirmUnpair.show()">
        <XIcon /> Unpair
      </Button>
    </div>

    <div v-if="props.instance.metadata.linked_data.project_id" class="adjacent-input">
      <label for="change-modpack-version">
        <span class="label__title">Change modpack version</span>
        <span class="label__description">
          Changes to another version of the modpack, allowing upgrading or downgrading. This will
          replace all files marked as relevant to the modpack.
        </span>
      </label>

      <Button
        id="change-modpack-version"
        :disabled="inProgress || installing"
        @click="modpackVersionModal.show()"
      >
        <SwapIcon />
        Change modpack version
      </Button>
    </div>
    <div class="adjacent-input">
      <label for="repair-modpack">
        <span class="label__title">Reinstall modpack</span>
        <span class="label__description">
          Removes all projects and reinstalls Modrinth modpack. Use this to fix unexpected behaviour
          if your instance is diverging from the Modrinth modpack. This also re-locks the instance.
        </span>
      </label>
      <Button id="repair-modpack" color="highlight" :disabled="offline" @click="repairModpack">
        <DownloadIcon /> Reinstall
      </Button>
    </div>
  </Card>
  <Card>
    <div class="label">
      <h3>
        <span class="label__title size-card-header">Instance management</span>
      </h3>
    </div>
    <div v-if="instance.install_stage == 'installed'" class="adjacent-input">
      <label for="duplicate-profile">
        <span class="label__title">Duplicate instance</span>
        <span class="label__description">
          Creates another copy of the instance, including saves, configs, mods, and everything.
        </span>
      </label>
      <Button
        id="repair-profile"
        :disabled:="installing || inProgress || offline"
        @click="duplicateProfile"
      >
        <ClipboardCopyIcon /> Duplicate
      </Button>
    </div>
    <div class="adjacent-input">
      <label for="repair-profile">
        <span class="label__title">Repair instance</span>
        <span class="label__description">
          Reinstalls Minecraft dependencies and checks for corruption. Use this if your game is not
          launching due to launcher-related errors.
        </span>
      </label>
      <Button
        id="repair-profile"
        color="highlight"
        :disabled="installing || inProgress || repairing || offline"
        @click="repairProfile"
      >
        <HammerIcon /> Repair
      </Button>
    </div>
    <div class="adjacent-input">
      <label for="delete-profile">
        <span class="label__title">Delete instance</span>
        <span class="label__description">
          Fully removes a instance from the disk. Be careful, as once you delete a instance there is
          no way to recover it.
        </span>
      </label>
      <Button
        id="delete-profile"
        color="danger"
        :disabled="removing"
        @click="$refs.modal_confirm.show()"
      >
        <TrashIcon /> Delete
      </Button>
    </div>
  </Card>
  <ModpackVersionModal
    v-if="instance.metadata.linked_data"
    ref="modpackVersionModal"
    :instance="instance"
    :versions="props.versions"
  />
</template>

<script setup>
import {
  Card,
  Slider,
  TrashIcon,
  Checkbox,
  UploadIcon,
  Avatar,
  EditIcon,
  Modal,
  Chips,
  DropdownSelect,
  XIcon,
  SaveIcon,
  LockIcon,
  HammerIcon,
  ModalConfirm,
  DownloadIcon,
  ClipboardCopyIcon,
  Button,
} from 'omorphia'
import { SwapIcon } from '@/assets/icons'

import { Multiselect } from 'vue-multiselect'
import { useRouter } from 'vue-router'
import {
  duplicate,
  edit,
  edit_icon,
  get_optimal_jre_key,
  install,
  list,
  remove,
  update_repair_modrinth,
} from '@/helpers/profile.js'
import { computed, readonly, ref, shallowRef, watch } from 'vue'
import { get_max_memory } from '@/helpers/jre.js'
import { get } from '@/helpers/settings.js'
import JavaSelector from '@/components/ui/JavaSelector.vue'
import { convertFileSrc } from '@tauri-apps/api/tauri'
import { open } from '@tauri-apps/api/dialog'
import {
  get_fabric_versions,
  get_forge_versions,
  get_neoforge_versions,
  get_quilt_versions,
} from '@/helpers/metadata.js'
import { get_game_versions, get_loaders } from '@/helpers/tags.js'
import { handleError } from '@/store/notifications.js'
import { mixpanel_track } from '@/helpers/mixpanel'
import { useTheming } from '@/store/theme.js'
<<<<<<< HEAD
import { useBreadcrumbs } from '@/store/breadcrumbs'

const breadcrumbs = useBreadcrumbs()
=======
import ModpackVersionModal from '@/components/ui/ModpackVersionModal.vue'
>>>>>>> e76a7d57

const router = useRouter()

const props = defineProps({
  instance: {
    type: Object,
    required: true,
  },
  offline: {
    type: Boolean,
    default: false,
  },
  versions: {
    type: Array,
    required: true,
  },
})

const themeStore = useTheming()

const title = ref(props.instance.metadata.name)
const icon = ref(props.instance.metadata.icon)
const groups = ref(props.instance.metadata.groups)

const modpackVersionModal = ref(null)

const instancesList = Object.values(await list(true))
const availableGroups = ref([
  ...new Set(
    instancesList.reduce((acc, obj) => {
      return acc.concat(obj.metadata.groups)
    }, [])
  ),
])

async function resetIcon() {
  icon.value = null
  await edit_icon(props.instance.path, null).catch(handleError)
  mixpanel_track('InstanceRemoveIcon')
}

async function setIcon() {
  const value = await open({
    multiple: false,
    filters: [
      {
        name: 'Image',
        extensions: ['png', 'jpeg', 'svg', 'webp', 'gif', 'jpg'],
      },
    ],
  })

  if (!value) return

  icon.value = value
  await edit_icon(props.instance.path, icon.value).catch(handleError)

  mixpanel_track('InstanceSetIcon')
}

const globalSettings = await get().catch(handleError)

const modalConfirmUnlock = ref(null)
const modalConfirmUnpair = ref(null)

const javaSettings = props.instance.java ?? {}

const overrideJavaInstall = ref(!!javaSettings.override_version)
const optimalJava = readonly(await get_optimal_jre_key(props.instance.path).catch(handleError))
const javaInstall = ref(optimalJava ?? javaSettings.override_version ?? { path: '', version: '' })

const overrideJavaArgs = ref(!!javaSettings.extra_arguments)
const javaArgs = ref((javaSettings.extra_arguments ?? globalSettings.custom_java_args).join(' '))

const overrideEnvVars = ref(!!javaSettings.custom_env_args)
const envVars = ref(
  (javaSettings.custom_env_args ?? globalSettings.custom_env_args).map((x) => x.join('=')).join(' ')
)

const overrideMemorySettings = ref(!!props.instance.memory)
const memory = ref(props.instance.memory ?? globalSettings.memory)
const maxMemory = Math.floor((await get_max_memory().catch(handleError)) / 1024)

const overrideWindowSettings = ref(!!props.instance.resolution || !!props.instance.fullscreen)
const resolution = ref(props.instance.resolution ?? globalSettings.game_resolution)
const overrideHooks = ref(!!props.instance.hooks)
const hooks = ref(props.instance.hooks ?? globalSettings.hooks)

const fullscreenSetting = ref(!!props.instance.fullscreen)

const unlinkModpack = ref(false)

const inProgress = ref(false)
const installing = computed(() => props.instance.install_stage !== 'installed')
const installedVersion = computed(() => props.instance?.metadata?.linked_data?.version_id)
const installedVersionData = computed(() => {
  if (!installedVersion.value) return null
  return props.versions.find((version) => version.id === installedVersion.value)
})

watch(
  [
    title,
    groups,
    groups,
    overrideJavaInstall,
    javaInstall,
    overrideJavaArgs,
    javaArgs,
    overrideEnvVars,
    envVars,
    overrideMemorySettings,
    memory,
    overrideWindowSettings,
    resolution,
    fullscreenSetting,
    overrideHooks,
    hooks,
    unlinkModpack,
  ],
  async () => {
    await edit(props.instance.path, editProfileObject.value)
  },
  { deep: true }
)

const getLocalVersion = (path) => {
  const pathSlice = path.split(' ').slice(-1).toString()
  // If the path ends in (1), (2), etc. it's a duplicate instance and no version can be obtained.
  if (/^\(\d\)/.test(pathSlice)) {
    return 'Unknown'
  }
  return pathSlice
}

const editProfileObject = computed(() => {
  const editProfile = {
    metadata: {
      name: title.value.trim().substring(0, 32) ?? 'Instance',
      groups: groups.value.map((x) => x.trim().substring(0, 32)).filter((x) => x.length > 0),
      loader_version: props.instance.metadata.loader_version,
      linked_data: props.instance.metadata.linked_data,
    },
    java: {},
  }

  if (overrideJavaInstall.value) {
    if (javaInstall.value.path !== '') {
      editProfile.java.override_version = javaInstall.value
      editProfile.java.override_version.path = editProfile.java.override_version.path.replace(
        'java.exe',
        'javaw.exe'
      )
    }
  }

  if (overrideJavaArgs.value) {
    if (javaArgs.value !== '') {
      editProfile.java.extra_arguments = javaArgs.value.trim().split(/\s+/).filter(Boolean)
    }
  }

  if (overrideEnvVars.value) {
    if (envVars.value !== '') {
      editProfile.java.custom_env_args = envVars.value
        .trim()
        .split(/\s+/)
        .filter(Boolean)
        .map((x) => x.split('=').filter(Boolean))
    }
  }

  if (overrideMemorySettings.value) {
    editProfile.memory = memory.value
  }

  if (overrideWindowSettings.value) {
    editProfile.fullscreen = fullscreenSetting.value

    if (!fullscreenSetting.value) {
      editProfile.resolution = resolution.value
    }
  }

  if (overrideHooks.value) {
    editProfile.hooks = hooks.value
  }

<<<<<<< HEAD
    await edit(props.instance.path, editProfile)
    breadcrumbs.setName('Instance', editProfile.metadata.name)
  },
  { deep: true }
)
=======
  if (unlinkModpack.value) {
    editProfile.metadata.linked_data = null
  }
  return editProfile
})
>>>>>>> e76a7d57

const repairing = ref(false)

async function duplicateProfile() {
  await duplicate(props.instance.path).catch(handleError)
  mixpanel_track('InstanceDuplicate', {
    loader: props.instance.metadata.loader,
    game_version: props.instance.metadata.game_version,
  })
}

async function repairProfile() {
  repairing.value = true
  await install(props.instance.path).catch(handleError)
  repairing.value = false

  mixpanel_track('InstanceRepair', {
    loader: props.instance.metadata.loader,
    game_version: props.instance.metadata.game_version,
  })
}

async function unpairProfile() {
  const editProfile = props.instance
  editProfile.metadata.linked_data = null
  await edit(props.instance.path, editProfile)
  installedVersion.value = null
  installedVersionData.value = null
  modalConfirmUnpair.value.hide()
}

async function unlockProfile() {
  const editProfile = props.instance
  editProfile.metadata.linked_data.locked = false
  await edit(props.instance.path, editProfile)
  modalConfirmUnlock.value.hide()
}

const isPackLocked = computed(() => {
  return props.instance.metadata.linked_data && props.instance.metadata.linked_data.locked
})

async function repairModpack() {
  inProgress.value = true
  await update_repair_modrinth(props.instance.path).catch(handleError)
  inProgress.value = false

  mixpanel_track('InstanceRepair', {
    loader: props.instance.metadata.loader,
    game_version: props.instance.metadata.game_version,
  })
}

const removing = ref(false)
async function removeProfile() {
  removing.value = true
  await remove(props.instance.path).catch(handleError)
  removing.value = false

  mixpanel_track('InstanceRemove', {
    loader: props.instance.metadata.loader,
    game_version: props.instance.metadata.game_version,
  })

  await router.push({ path: '/' })
}

const changeVersionsModal = ref(null)
const showSnapshots = ref(false)

const [
  fabric_versions,
  forge_versions,
  quilt_versions,
  neoforge_versions,
  all_game_versions,
  loaders,
] = await Promise.all([
  get_fabric_versions().then(shallowRef).catch(handleError),
  get_forge_versions().then(shallowRef).catch(handleError),
  get_quilt_versions().then(shallowRef).catch(handleError),
  get_neoforge_versions().then(shallowRef).catch(handleError),
  get_game_versions().then(shallowRef).catch(handleError),
  get_loaders()
    .then((value) =>
      value
        .filter((item) => item.supported_project_types.includes('modpack'))
        .map((item) => item.name.toLowerCase())
    )
    .then(ref)
    .catch(handleError),
])
loaders.value.unshift('vanilla')

const loader = ref(props.instance.metadata.loader)
const gameVersion = ref(props.instance.metadata.game_version)
const selectableGameVersions = computed(() => {
  return all_game_versions.value
    .filter((item) => {
      let defaultVal = item.version_type === 'release' || showSnapshots.value
      if (loader.value === 'fabric') {
        defaultVal &= fabric_versions.value.gameVersions.some((x) => item.version === x.id)
      } else if (loader.value === 'forge') {
        defaultVal &= forge_versions.value.gameVersions.some((x) => item.version === x.id)
      } else if (loader.value === 'quilt') {
        defaultVal &= quilt_versions.value.gameVersions.some((x) => item.version === x.id)
      } else if (loader.value === 'neoforge') {
        defaultVal &= neoforge_versions.value.gameVersions.some((x) => item.version === x.id)
      }

      return defaultVal
    })
    .map((item) => item.version)
})

const selectableLoaderVersions = computed(() => {
  if (gameVersion.value) {
    if (loader.value === 'fabric') {
      return fabric_versions.value.gameVersions[0].loaders
    } else if (loader.value === 'forge') {
      return forge_versions.value.gameVersions.find((item) => item.id === gameVersion.value).loaders
    } else if (loader.value === 'quilt') {
      return quilt_versions.value.gameVersions[0].loaders
    } else if (loader.value === 'neoforge') {
      return neoforge_versions.value.gameVersions.find((item) => item.id === gameVersion.value)
        .loaders
    }
  }
  return []
})
const loaderVersionIndex = ref(
  selectableLoaderVersions.value.findIndex(
    (x) => x.id === props.instance.metadata.loader_version?.id
  )
)

const isValid = computed(() => {
  return (
    selectableGameVersions.value.includes(gameVersion.value) &&
    (loaderVersionIndex.value >= 0 || loader.value === 'vanilla')
  )
})

const isChanged = computed(() => {
  return (
    loader.value != props.instance.metadata.loader ||
    gameVersion.value != props.instance.metadata.game_version ||
    JSON.stringify(selectableLoaderVersions.value[loaderVersionIndex.value]) !==
      JSON.stringify(props.instance.metadata.loader_version)
  )
})

watch(loader, () => (loaderVersionIndex.value = 0))

const editing = ref(false)
async function saveGvLoaderEdits() {
  editing.value = true

  let editProfile = editProfileObject.value
  editProfile.metadata.loader = loader.value
  editProfile.metadata.game_version = gameVersion.value

  if (loader.value !== 'vanilla') {
    editProfile.metadata.loader_version = selectableLoaderVersions.value[loaderVersionIndex.value]
  }
  await edit(props.instance.path, editProfile).catch(handleError)
  await repairProfile()

  editing.value = false
  changeVersionsModal.value.hide()
}
</script>

<style scoped lang="scss">
.change-versions-modal {
  display: flex;
  flex-direction: column;
  padding: 1rem;
  gap: 1rem;

  :deep(.animated-dropdown .options) {
    max-height: 13.375rem;
  }

  .input-label {
    font-size: 1rem;
    font-weight: bolder;
    color: var(--color-contrast);
    margin-bottom: 0.5rem;
  }

  .versions {
    display: flex;
    flex-direction: row;
    gap: 1rem;
  }
}

.settings-group {
  display: flex;
  flex-direction: column;
  gap: 0.5rem;
  margin: 1rem 0;

  h3 {
    margin: 0;
  }
}

.installation-input {
  width: 100%;
}

:deep(button.checkbox) {
  border: none;
}

.unlocked-instance {
  background-color: var(--color-bg);
}

.modal-delete {
  padding: var(--gap-lg);
  display: flex;
  flex-direction: column;

  .markdown-body {
    margin-bottom: 1rem;
  }

  .confirmation-label {
    margin-bottom: 0.5rem;
  }

  .confirmation-text {
    padding-right: 0.25ch;
    margin: 0 0.25rem;
  }

  .confirmation-input {
    input {
      width: 20rem;
      max-width: 100%;
    }
  }

  .button-group {
    margin-left: auto;
    margin-top: 1.5rem;
  }
}
</style><|MERGE_RESOLUTION|>--- conflicted
+++ resolved
@@ -550,13 +550,10 @@
 import { handleError } from '@/store/notifications.js'
 import { mixpanel_track } from '@/helpers/mixpanel'
 import { useTheming } from '@/store/theme.js'
-<<<<<<< HEAD
 import { useBreadcrumbs } from '@/store/breadcrumbs'
+import ModpackVersionModal from '@/components/ui/ModpackVersionModal.vue'
 
 const breadcrumbs = useBreadcrumbs()
-=======
-import ModpackVersionModal from '@/components/ui/ModpackVersionModal.vue'
->>>>>>> e76a7d57
 
 const router = useRouter()
 
@@ -744,20 +741,15 @@
   if (overrideHooks.value) {
     editProfile.hooks = hooks.value
   }
-
-<<<<<<< HEAD
-    await edit(props.instance.path, editProfile)
-    breadcrumbs.setName('Instance', editProfile.metadata.name)
-  },
-  { deep: true }
-)
-=======
+  
   if (unlinkModpack.value) {
     editProfile.metadata.linked_data = null
   }
+
+  breadcrumbs.setName('Instance', editProfile.metadata.name)
+
   return editProfile
 })
->>>>>>> e76a7d57
 
 const repairing = ref(false)
 
