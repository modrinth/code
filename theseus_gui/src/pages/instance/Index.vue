<template>
  <div class="instance-container">
    <div class="side-cards">
      <Card class="instance-card" @contextmenu.prevent.stop="handleRightClick">
        <Avatar size="lg" :src="iconSrc" />
        <div class="instance-info">
          <h2 class="name">{{ instance.metadata.name }}</h2>
          <span class="metadata">
            {{ instance.metadata.loader }} {{ instance.metadata.game_version }}
          </span>
        </div>
        <span class="button-group">
          <Button v-if="instance.install_stage !== 'installed'" disabled class="instance-button">
            Installing...
          </Button>
          <Button
            v-else-if="playing === true"
            color="danger"
            class="instance-button"
            @click="stopInstance('InstancePage')"
            @mouseover="checkProcess"
          >
            <StopCircleIcon />
            Stop
          </Button>
          <Button
            v-else-if="playing === false && loading === false"
            color="primary"
            class="instance-button"
            @click="startInstance('InstancePage')"
            @mouseover="checkProcess"
          >
            <PlayIcon />
            Play
          </Button>
          <Button
            v-else-if="loading === true && playing === false"
            disabled
            class="instance-button"
          >
            Loading...
          </Button>
          <Button
            v-tooltip="'Open instance folder'"
            class="instance-button"
            @click="showProfileInFolder(instance.path)"
          >
            <FolderOpenIcon />
            Folder
          </Button>
        </span>
        <hr class="card-divider" />
        <div class="pages-list">
          <RouterLink :to="`/instance/${encodeURIComponent($route.params.id)}/`" class="btn">
            <BoxIcon />
            Content
          </RouterLink>
          <RouterLink :to="`/instance/${encodeURIComponent($route.params.id)}/logs`" class="btn">
            <FileIcon />
            Logs
          </RouterLink>
          <RouterLink :to="`/instance/${encodeURIComponent($route.params.id)}/options`" class="btn">
            <SettingsIcon />
            Options
          </RouterLink>
        </div>
      </Card>
    </div>
    <div class="content">
      <Promotion :external="false" query-param="?r=launcher" />
      <RouterView v-slot="{ Component }">
        <template v-if="Component">
          <Suspense @pending="loadingBar.startLoading()" @resolve="loadingBar.stopLoading()">
            <component
              :is="Component"
              :instance="instance"
              :options="options"
              :offline="offline"
              :playing="playing"
              :versions="modrinthVersions"
              :installed="instance.install_stage !== 'installed'"
            ></component>
          </Suspense>
        </template>
      </RouterView>
    </div>
  </div>
  <ContextMenu ref="options" @option-clicked="handleOptionsClick">
    <template #play> <PlayIcon /> Play </template>
    <template #stop> <StopCircleIcon /> Stop </template>
    <template #add_content> <PlusIcon /> Add Content </template>
    <template #edit> <EditIcon /> Edit </template>
    <template #copy_path> <ClipboardCopyIcon /> Copy Path </template>
    <template #open_folder> <ClipboardCopyIcon /> Open Folder </template>
    <template #copy_link> <ClipboardCopyIcon /> Copy Link </template>
    <template #open_link> <ClipboardCopyIcon /> Open In Modrinth <ExternalIcon /> </template>
    <template #copy_names><EditIcon />Copy names</template>
    <template #copy_slugs><HashIcon />Copy slugs</template>
    <template #copy_links><GlobeIcon />Copy Links</template>
    <template #toggle><EditIcon />Toggle selected</template>
    <template #disable><XIcon />Disable selected</template>
    <template #enable><CheckCircleIcon />Enable selected</template>
    <template #hide_show><EyeIcon />Show/Hide unselected</template>
    <template #update_all
      ><UpdatedIcon />Update {{ selected.length > 0 ? 'selected' : 'all' }}</template
    >
    <template #filter_update><UpdatedIcon />Select Updatable</template>
  </ContextMenu>
</template>
<script setup>
import {
  BoxIcon,
  SettingsIcon,
  FileIcon,
  Button,
  Avatar,
  Card,
  Promotion,
  PlayIcon,
  StopCircleIcon,
  EditIcon,
  FolderOpenIcon,
  ClipboardCopyIcon,
  PlusIcon,
  ExternalIcon,
  HashIcon,
  GlobeIcon,
  EyeIcon,
  XIcon,
  CheckCircleIcon,
  UpdatedIcon,
} from 'omorphia'
import { get, run } from '@/helpers/profile'
import {
  get_all_running_profile_paths,
  get_uuids_by_profile_path,
  kill_by_uuid,
} from '@/helpers/process'
import { offline_listener, process_listener, profile_listener } from '@/helpers/events'
import { useRoute, useRouter } from 'vue-router'
import { ref, onUnmounted } from 'vue'
import { handleError, useBreadcrumbs, useLoading } from '@/store/state'
import { isOffline, showProfileInFolder } from '@/helpers/utils.js'
import ContextMenu from '@/components/ui/ContextMenu.vue'
import { mixpanel_track } from '@/helpers/mixpanel'
import { useFetch } from '@/helpers/fetch'
<<<<<<< HEAD
import { useInstanceIcon } from '@/composable/instance/icon.js'
=======
import { handleSevereError } from '@/store/error.js'
>>>>>>> deedf4fc

const route = useRoute()

const router = useRouter()
const breadcrumbs = useBreadcrumbs()

const instance = ref(await get(route.params.id).catch(handleError))

const iconSrc = useInstanceIcon(instance)

breadcrumbs.setName(
  'Instance',
  instance.value.metadata.name.length > 40
    ? instance.value.metadata.name.substring(0, 40) + '...'
    : instance.value.metadata.name,
)

breadcrumbs.setContext({
  name: instance.value.metadata.name,
  link: route.path,
  query: route.query,
})

const offline = ref(await isOffline())

const loadingBar = useLoading()

const uuid = ref(null)
const playing = ref(false)
const loading = ref(false)
const options = ref(null)

const startInstance = async (context) => {
  loading.value = true
  uuid.value = await run(route.params.id).catch(handleSevereError)
  loading.value = false
  playing.value = true

  mixpanel_track('InstanceStart', {
    loader: instance.value.metadata.loader,
    game_version: instance.value.metadata.game_version,
    source: context,
  })
}

const checkProcess = async () => {
  const runningPaths = await get_all_running_profile_paths().catch(handleError)
  if (runningPaths.includes(instance.value.path)) {
    playing.value = true
    return
  }

  playing.value = false
  uuid.value = null
}

// Get information on associated modrinth versions, if any
const modrinthVersions = ref([])
if (!(await isOffline()) && instance.value.metadata.linked_data?.project_id) {
  modrinthVersions.value = await useFetch(
    `https://api.modrinth.com/v2/project/${instance.value.metadata.linked_data.project_id}/version`,
    'project',
  )
}

await checkProcess()

const stopInstance = async (context) => {
  playing.value = false
  if (!uuid.value) {
    const uuids = await get_uuids_by_profile_path(instance.value.path).catch(handleError)
    uuid.value = uuids[0] // populate Uuid to listen for in the process_listener
    uuids.forEach(async (u) => await kill_by_uuid(u).catch(handleError))
  } else await kill_by_uuid(uuid.value).catch(handleError)

  mixpanel_track('InstanceStop', {
    loader: instance.value.metadata.loader,
    game_version: instance.value.metadata.game_version,
    source: context,
  })
}

const handleRightClick = (event) => {
  const baseOptions = [
    { name: 'add_content' },
    { type: 'divider' },
    { name: 'edit' },
    { name: 'open_folder' },
    { name: 'copy_path' },
  ]

  options.value.showMenu(
    event,
    instance.value,
    playing.value
      ? [
          {
            name: 'stop',
            color: 'danger',
          },
          ...baseOptions,
        ]
      : [
          {
            name: 'play',
            color: 'primary',
          },
          ...baseOptions,
        ],
  )
}

const handleOptionsClick = async (args) => {
  switch (args.option) {
    case 'play':
      await startInstance('InstancePageContextMenu')
      break
    case 'stop':
      await stopInstance('InstancePageContextMenu')
      break
    case 'add_content':
      await router.push({
        path: `/browse/${instance.value.metadata.loader === 'vanilla' ? 'datapack' : 'mod'}`,
        query: { i: route.params.id },
      })
      break
    case 'edit':
      await router.push({
        path: `/instance/${encodeURIComponent(route.params.id)}/options`,
      })
      break
    case 'open_folder':
      await showProfileInFolder(instance.value.path)
      break
    case 'copy_path':
      await navigator.clipboard.writeText(instance.value.path)
      break
  }
}

const unlistenProfiles = await profile_listener(async (event) => {
  if (event.profile_path_id === route.params.id) {
    if (event.event === 'removed') {
      await router.push({
        path: '/',
      })
      return
    }
    instance.value = await get(route.params.id).catch(handleError)
  }
})

const unlistenProcesses = await process_listener((e) => {
  if (e.event === 'finished' && uuid.value === e.uuid) playing.value = false
})

const unlistenOffline = await offline_listener((b) => {
  offline.value = b
})

onUnmounted(() => {
  unlistenProcesses()
  unlistenProfiles()
  unlistenOffline()
})
</script>

<style scoped lang="scss">
.instance-card {
  display: flex;
  flex-direction: column;
  gap: 1rem;
  width: 17rem;
}

Button {
  width: 100%;
}

.button-group {
  display: flex;
  flex-direction: row;
  gap: 0.5rem;
}

.side-cards {
  position: absolute;
  display: flex;
  flex-direction: column;
  padding: 1rem;
  min-height: calc(100% - 3.25rem);
  max-height: calc(100% - 3.25rem);
  overflow-y: auto;
  -ms-overflow-style: none;
  scrollbar-width: none;

  &::-webkit-scrollbar {
    width: 0;
    background: transparent;
  }

  .card {
    min-height: unset;
    margin-bottom: 0;
  }
}

.instance-nav {
  display: flex;
  flex-direction: column;
  align-items: flex-start;
  justify-content: center;
  padding: 1rem;
  gap: 0.5rem;
  background: var(--color-raised-bg);
  height: 100%;
}

.name {
  font-size: 1.25rem;
  color: var(--color-contrast);
  overflow: hidden;
  text-overflow: ellipsis;
}

.metadata {
  text-transform: capitalize;
}

.instance-container {
  display: flex;
  flex-direction: row;
  overflow: auto;
  gap: 1rem;
  min-height: 100%;
}

.content {
  margin-left: 19rem;
}

.instance-info {
  display: flex;
  flex-direction: column;
  width: 100%;
}

.badge {
  display: flex;
  align-items: center;
  font-weight: bold;
  width: fit-content;
  color: var(--color-orange);
}

.pages-list {
  display: flex;
  flex-direction: column;
  gap: var(--gap-xs);

  .btn {
    font-size: 100%;
    font-weight: 400;
    background: inherit;
    transition: all ease-in-out 0.1s;
    width: 100%;
    color: var(--color-primary);
    box-shadow: none;

    &.router-link-exact-active {
      box-shadow: var(--shadow-inset-lg);
      background: var(--color-button-bg);
      color: var(--color-contrast);
    }

    &:hover {
      background-color: var(--color-button-bg);
      color: var(--color-contrast);
      box-shadow: var(--shadow-inset-lg);
      text-decoration: none;
    }

    svg {
      width: 1.3rem;
      height: 1.3rem;
    }
  }
}

.instance-nav {
  display: flex;
  flex-direction: row;
  align-items: flex-start;
  justify-content: left;
  padding: 1rem;
  gap: 0.5rem;
  height: min-content;
  width: 100%;
}

.instance-button {
  width: fit-content;
}

.actions {
  display: flex;
  flex-direction: column;
  justify-content: flex-start;
  gap: 0.5rem;
}

.content {
  width: 100%;
  display: flex;
  flex-direction: column;
  padding: 1rem 1rem 0 0;
  overflow: auto;
}

.stats {
  grid-area: stats;
  display: flex;
  flex-direction: column;
  flex-wrap: wrap;
  gap: var(--gap-md);

  .stat {
    display: flex;
    flex-direction: row;
    align-items: center;
    width: fit-content;
    gap: var(--gap-xs);
    --stat-strong-size: 1.25rem;

    strong {
      font-size: var(--stat-strong-size);
    }

    p {
      margin: 0;
    }

    svg {
      height: var(--stat-strong-size);
      width: var(--stat-strong-size);
    }
  }

  .date {
    margin-top: auto;
  }

  @media screen and (max-width: 750px) {
    flex-direction: row;
    column-gap: var(--gap-md);
    margin-top: var(--gap-xs);
  }

  @media screen and (max-width: 600px) {
    margin-top: 0;

    .stat-label {
      display: none;
    }
  }
}
</style><|MERGE_RESOLUTION|>--- conflicted
+++ resolved
@@ -144,11 +144,8 @@
 import ContextMenu from '@/components/ui/ContextMenu.vue'
 import { mixpanel_track } from '@/helpers/mixpanel'
 import { useFetch } from '@/helpers/fetch'
-<<<<<<< HEAD
 import { useInstanceIcon } from '@/composable/instance/icon.js'
-=======
 import { handleSevereError } from '@/store/error.js'
->>>>>>> deedf4fc
 
 const route = useRoute()
 
