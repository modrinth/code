--- conflicted
+++ resolved
@@ -102,17 +102,8 @@
   link: route.path,
 })
 
-<<<<<<< HEAD
-profile_listener(async (event) => {
-  if (event.profile_path === route.params.id) {
-    instance.value = await get(route.params.id)
-  }
-})
-
 const loadingBar = useLoading()
 
-=======
->>>>>>> c6e2133e
 const uuid = ref(null)
 const playing = ref(false)
 const loading = ref(false)
