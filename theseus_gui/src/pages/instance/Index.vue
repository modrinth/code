<template>
  <div class="instance-container">
    <div class="side-cards">
      <Card class="instance-card">
        <Avatar size="lg" :src="convertFileSrc(instance.metadata.icon)" />
        <div class="instance-info">
          <h2 class="name">{{ instance.metadata.name }}</h2>
          <span class="metadata">
            {{ instance.metadata.loader }} {{ instance.metadata.game_version }}
          </span>
        </div>
        <span class="button-group">
          <Button color="primary" class="instance-button" @click="run($route.params.id)">
            <PlayIcon />
            Play
          </Button>
          <Button class="instance-button" icon-only>
            <OpenFolderIcon />
          </Button>
        </span>
      </Card>
      <div class="pages-list">
        <RouterLink :to="`/instance/${encodeURIComponent($route.params.id)}/`" class="btn">
          <BoxIcon />
          Mods
        </RouterLink>
        <RouterLink :to="`/instance/${encodeURIComponent($route.params.id)}/options`" class="btn">
          <SettingsIcon />
          Options
        </RouterLink>
        <RouterLink :to="`/instance/${encodeURIComponent($route.params.id)}/logs`" class="btn">
          <FileIcon />
          Logs
        </RouterLink>
      </div>
    </div>
    <div class="content">
      <Promotion />
      <router-view :instance="instance" />
    </div>
  </div>
</template>
<script setup>
import { BoxIcon, SettingsIcon, FileIcon, Button, Avatar, Card, Promotion } from 'omorphia'
import { PlayIcon, OpenFolderIcon } from '@/assets/icons'
import { get, run } from '@/helpers/profile'
import { useRoute } from 'vue-router'
import { shallowRef } from 'vue'
import { convertFileSrc } from '@tauri-apps/api/tauri'
<<<<<<< HEAD
import { useSearch } from '@/store/search'

const searchStore = useSearch()

const route = useRoute()
const instance = shallowRef(await get(route.params.id))
searchStore.instanceContext = instance.value
=======
import { useBreadcrumbs } from '@/store/breadcrumbs'

const breadcrumbs = useBreadcrumbs()

const route = useRoute()
const instance = shallowRef(await get(route.params.id))
breadcrumbs.setName('Instance', instance.value.metadata.name)
breadcrumbs.setContext({
  name: instance.value.metadata.name,
  link: route.path,
})
>>>>>>> bda63d5d
</script>

<style scoped lang="scss">
.instance-card {
  background: var(--color-bg);
  display: flex;
  flex-direction: column;
  gap: 1rem;
  width: 17rem;
}

Button {
  width: 100%;
}

.button-group {
  display: flex;
  flex-direction: row;
  gap: 0.5rem;
}

.side-cards {
  position: absolute;
  display: flex;
  flex-direction: column;
  padding: 1rem;
  background: var(--color-raised-bg);
<<<<<<< HEAD
  min-height: calc(100% - 2.25rem);
=======
  min-height: calc(100% - 3.25rem);
>>>>>>> bda63d5d
  overflow: hidden;
}

.instance-nav {
  display: flex;
  flex-direction: column;
  align-items: flex-start;
  justify-content: center;
  padding: 1rem;
  gap: 0.5rem;
  background: var(--color-raised-bg);
  height: 100%;
}

.name {
  font-size: 1.25rem;
  color: var(--color-contrast);
}

.metadata {
  text-transform: capitalize;
}

.instance-container {
  display: flex;
  flex-direction: row;
  overflow: auto;
  gap: 1rem;
}

.content {
  margin-left: 20rem;
}

.instance-info {
  display: flex;
  flex-direction: column;
  width: 100%;
}

.badge {
  display: flex;
  align-items: center;
  font-weight: bold;
  width: fit-content;
  color: var(--color-orange);
}

.pages-list {
  display: flex;
  flex-direction: column;
  gap: 0.5rem;

  a {
    font-size: 100%;
    font-weight: 400;
    background: inherit;
    transition: all ease-in-out 0.1s;
    width: 100%;
    color: var(--color-primary);
    padding: var(--gap-md);

    &.router-link-exact-active {
      background: var(--color-button-bg);
    }

    &:hover {
      background-color: var(--color-button-bg);
      color: var(--color-contrast);
      box-shadow: 0px 4px 4px rgba(0, 0, 0, 0.25);
      text-decoration: none;
    }

    svg {
      width: 1.3rem;
      height: 1.3rem;
    }
  }
}

.header-nav {
  height: 100%;
  display: flex;
  flex-direction: column;
  align-items: flex-start;
  justify-content: center;
  padding: 0.5rem;
  gap: 0.5rem;
  background: var(--color-raised-bg);
}

.project-card {
  height: 100%;
  display: flex;
  flex-direction: column;
  align-items: flex-start;
  justify-content: center;
  gap: 1rem;
  background: var(--color-raised-bg);
  width: 20rem;
}

.instance-nav {
  display: flex;
  flex-direction: row;
  align-items: flex-start;
  justify-content: left;
  padding: 1rem;
  gap: 0.5rem;
  background: var(--color-raised-bg);
  height: min-content;
  width: 100%;
}

.instance-button {
  width: fit-content;
}

.actions {
  display: flex;
  flex-direction: column;
  justify-content: flex-start;
  gap: 0.5rem;
}

.content {
  width: 100%;
  display: flex;
  flex-direction: column;
  padding: 1rem 1rem 0 0;
  overflow: auto;
}

.stats {
  grid-area: stats;
  display: flex;
  flex-direction: column;
  flex-wrap: wrap;
  gap: var(--gap-md);

  .stat {
    display: flex;
    flex-direction: row;
    align-items: center;
    width: fit-content;
    gap: var(--gap-xs);
    --stat-strong-size: 1.25rem;

    strong {
      font-size: var(--stat-strong-size);
    }

    p {
      margin: 0;
    }

    svg {
      height: var(--stat-strong-size);
      width: var(--stat-strong-size);
    }
  }

  .date {
    margin-top: auto;
  }

  @media screen and (max-width: 750px) {
    flex-direction: row;
    column-gap: var(--gap-md);
    margin-top: var(--gap-xs);
  }

  @media screen and (max-width: 600px) {
    margin-top: 0;

    .stat-label {
      display: none;
    }
  }
}

.card-divider {
  background-color: var(--color-button-bg);
  border: none;
  color: var(--color-button-bg);
  height: 1px;
  margin: var(--gap-xl) 0;
}
</style><|MERGE_RESOLUTION|>--- conflicted
+++ resolved
@@ -47,27 +47,21 @@
 import { useRoute } from 'vue-router'
 import { shallowRef } from 'vue'
 import { convertFileSrc } from '@tauri-apps/api/tauri'
-<<<<<<< HEAD
 import { useSearch } from '@/store/search'
+import { useBreadcrumbs } from '@/store/breadcrumbs'
 
 const searchStore = useSearch()
-
-const route = useRoute()
+const breadcrumbs = useBreadcrumbs()
+
 const instance = shallowRef(await get(route.params.id))
 searchStore.instanceContext = instance.value
-=======
-import { useBreadcrumbs } from '@/store/breadcrumbs'
-
-const breadcrumbs = useBreadcrumbs()
-
 const route = useRoute()
-const instance = shallowRef(await get(route.params.id))
+
 breadcrumbs.setName('Instance', instance.value.metadata.name)
 breadcrumbs.setContext({
   name: instance.value.metadata.name,
   link: route.path,
 })
->>>>>>> bda63d5d
 </script>
 
 <style scoped lang="scss">
@@ -95,11 +89,7 @@
   flex-direction: column;
   padding: 1rem;
   background: var(--color-raised-bg);
-<<<<<<< HEAD
-  min-height: calc(100% - 2.25rem);
-=======
   min-height: calc(100% - 3.25rem);
->>>>>>> bda63d5d
   overflow: hidden;
 }
 
