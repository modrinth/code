<template>
  <transition name="fade">
    <SplashScreen v-if="loading" />
    <div v-else class="instance-container">
      <div class="side-cards">
        <Card class="instance-card">
          <Avatar size="lg" :src="convertFileSrc(instance.metadata.icon)" />
          <div class="instance-info">
            <h2 class="name">{{ instance.metadata.name }}</h2>
            <span class="metadata">
              {{ instance.metadata.loader }} {{ instance.metadata.game_version }}
            </span>
          </div>
          <span class="button-group">
            <Button
              :color="instance.installed ? 'primary' : ''"
              class="instance-button"
              :disabled="!instance.installed"
              @click="run($route.params.id)"
            >
              <PlayIcon v-if="instance.installed" />
              <AnimatedLogo v-else class="loading-icon" />
              {{ instance.installed ? 'Play' : 'Installing' }}
            </Button>
            <Button class="instance-button" icon-only>
              <OpenFolderIcon />
            </Button>
          </span>
        </Card>
        <div class="pages-list">
          <RouterLink :to="`/instance/${encodeURIComponent($route.params.id)}/`" class="btn">
            <BoxIcon />
            Mods
          </RouterLink>
          <RouterLink :to="`/instance/${encodeURIComponent($route.params.id)}/options`" class="btn">
            <SettingsIcon />
            Options
          </RouterLink>
          <RouterLink :to="`/instance/${encodeURIComponent($route.params.id)}/logs`" class="btn">
            <FileIcon />
            Logs
          </RouterLink>
        </div>
<<<<<<< HEAD
      </div>
      <div class="content">
        <Promotion />
        <router-view :instance="instance" />
=======
        <span class="button-group">
          <Button
            v-if="playing === true"
            color="danger"
            class="instance-button"
            @click="stopInstance"
            @mouseover="checkProcess"
          >
            <XIcon />
            Stop
          </Button>
          <Button
            v-else-if="playing === false && loading === false"
            color="primary"
            class="instance-button"
            @click="startInstance"
            @mouseover="checkProcess"
          >
            <PlayIcon />
            Play
          </Button>
          <Button v-else-if="loading === true && playing === false" disabled class="instance-button"
            >Loading...</Button
          >
          <Button class="instance-button" icon-only @click="open({ defaultPath: instance.path })">
            <OpenFolderIcon />
          </Button>
        </span>
      </Card>
      <div class="pages-list">
        <RouterLink :to="`/instance/${encodeURIComponent($route.params.id)}/`" class="btn">
          <BoxIcon />
          Mods
        </RouterLink>
        <RouterLink :to="`/instance/${encodeURIComponent($route.params.id)}/options`" class="btn">
          <SettingsIcon />
          Options
        </RouterLink>
        <RouterLink :to="`/instance/${encodeURIComponent($route.params.id)}/logs`" class="btn">
          <FileIcon />
          Logs
        </RouterLink>
>>>>>>> dee8b50e
      </div>
    </div>
  </transition>
</template>
<script setup>
<<<<<<< HEAD
import {
  BoxIcon,
  SettingsIcon,
  FileIcon,
  Button,
  Avatar,
  Card,
  Promotion,
  AnimatedLogo,
} from 'omorphia'
=======
import { BoxIcon, SettingsIcon, FileIcon, XIcon, Button, Avatar, Card, Promotion } from 'omorphia'
>>>>>>> dee8b50e
import { PlayIcon, OpenFolderIcon } from '@/assets/icons'
import { get, run } from '@/helpers/profile'
import {
  get_all_running_profile_paths,
  get_uuids_by_profile_path,
  kill_by_uuid,
} from '@/helpers/process'
import { process_listener } from '@/helpers/events'
import { useRoute } from 'vue-router'
<<<<<<< HEAD
import { onMounted, ref } from 'vue'
import { convertFileSrc } from '@tauri-apps/api/tauri'
import { useSearch } from '@/store/search'
import { useBreadcrumbs } from '@/store/breadcrumbs'
import { profile_listener } from '@/helpers/events.js'
import SplashScreen from '@/components/ui/SplashScreen.vue'
=======
import { shallowRef, ref, onUnmounted } from 'vue'
import { convertFileSrc } from '@tauri-apps/api/tauri'
import { open } from '@tauri-apps/api/dialog'
import { useBreadcrumbs, useSearch } from '@/store/state'
>>>>>>> dee8b50e

const route = useRoute()
const searchStore = useSearch()
const breadcrumbs = useBreadcrumbs()

const instance = ref(null)
const loading = ref(true)

onMounted(async () => {
  instance.value = await get(route.params.id)
  searchStore.instanceContext = instance.value
  breadcrumbs.setName('Instance', instance.value.metadata.name)
  breadcrumbs.setContext({
    name: instance.value.metadata.name,
    link: route.path,
  })
  loading.value = false
})

profile_listener(async (event) => {
  if (event.profile_path === route.params.id) {
    instance.value = await get(route.params.id)
  }
})

const uuid = ref(null)
const playing = ref(false)
const loading = ref(false)

const startInstance = async () => {
  loading.value = true
  uuid.value = await run(route.params.id)
  loading.value = false
  playing.value = true
}

const checkProcess = async () => {
  const runningPaths = await get_all_running_profile_paths()
  if (runningPaths.includes(instance.value.path)) {
    playing.value = true
    return
  }

  playing.value = false
  uuid.value = null
}

await checkProcess()

const stopInstance = async () => {
  playing.value = false

  try {
    if (!uuid.value) {
      const uuids = await get_uuids_by_profile_path(instance.value.path)
      uuid.value = uuids[0] // populate Uuid to listen for in the process_listener
      uuids.forEach(async (u) => await kill_by_uuid(u))
    } else await kill_by_uuid(uuid.value)
  } catch (err) {
    // Theseus currently throws:
    //  "Error launching Minecraft: Minecraft exited with non-zero code 1" error
    // For now, we will catch and just warn
    console.warn(err)
  }
}

const unlisten = await process_listener((e) => {
  if (e.event === 'Finished' && uuid.value === e.uuid) playing.value = false
})

onUnmounted(() => unlisten())
</script>

<style scoped lang="scss">
.instance-card {
  background: var(--color-bg);
  display: flex;
  flex-direction: column;
  gap: 1rem;
  width: 17rem;
}

Button {
  width: 100%;
}

.button-group {
  display: flex;
  flex-direction: row;
  gap: 0.5rem;
}

.side-cards {
  position: absolute;
  display: flex;
  flex-direction: column;
  padding: 1rem;
  background: var(--color-raised-bg);
  min-height: calc(100% - 3.25rem);
  overflow: hidden;
}

.instance-nav {
  display: flex;
  flex-direction: column;
  align-items: flex-start;
  justify-content: center;
  padding: 1rem;
  gap: 0.5rem;
  background: var(--color-raised-bg);
  height: 100%;
}

.name {
  font-size: 1.25rem;
  color: var(--color-contrast);
}

.metadata {
  text-transform: capitalize;
}

.instance-container {
  display: flex;
  flex-direction: row;
  overflow: auto;
  gap: 1rem;
}

.content {
  margin-left: 20rem;
}

.instance-info {
  display: flex;
  flex-direction: column;
  width: 100%;
}

.badge {
  display: flex;
  align-items: center;
  font-weight: bold;
  width: fit-content;
  color: var(--color-orange);
}

.pages-list {
  display: flex;
  flex-direction: column;
  gap: 0.5rem;

  a {
    font-size: 100%;
    font-weight: 400;
    background: inherit;
    transition: all ease-in-out 0.1s;
    width: 100%;
    color: var(--color-primary);
    padding: var(--gap-md);

    &.router-link-exact-active {
      background: var(--color-button-bg);
    }

    &:hover {
      background-color: var(--color-button-bg);
      color: var(--color-contrast);
      box-shadow: 0px 4px 4px rgba(0, 0, 0, 0.25);
      text-decoration: none;
    }

    svg {
      width: 1.3rem;
      height: 1.3rem;
    }
  }
}

.header-nav {
  height: 100%;
  display: flex;
  flex-direction: column;
  align-items: flex-start;
  justify-content: center;
  padding: 0.5rem;
  gap: 0.5rem;
  background: var(--color-raised-bg);
}

.project-card {
  height: 100%;
  display: flex;
  flex-direction: column;
  align-items: flex-start;
  justify-content: center;
  gap: 1rem;
  background: var(--color-raised-bg);
  width: 20rem;
}

.instance-nav {
  display: flex;
  flex-direction: row;
  align-items: flex-start;
  justify-content: left;
  padding: 1rem;
  gap: 0.5rem;
  background: var(--color-raised-bg);
  height: min-content;
  width: 100%;
}

.instance-button {
  width: fit-content;
}

.actions {
  display: flex;
  flex-direction: column;
  justify-content: flex-start;
  gap: 0.5rem;
}

.content {
  width: 100%;
  display: flex;
  flex-direction: column;
  padding: 1rem 1rem 0 0;
  overflow: auto;
}

.stats {
  grid-area: stats;
  display: flex;
  flex-direction: column;
  flex-wrap: wrap;
  gap: var(--gap-md);

  .stat {
    display: flex;
    flex-direction: row;
    align-items: center;
    width: fit-content;
    gap: var(--gap-xs);
    --stat-strong-size: 1.25rem;

    strong {
      font-size: var(--stat-strong-size);
    }

    p {
      margin: 0;
    }

    svg {
      height: var(--stat-strong-size);
      width: var(--stat-strong-size);
    }
  }

  .date {
    margin-top: auto;
  }

  @media screen and (max-width: 750px) {
    flex-direction: row;
    column-gap: var(--gap-md);
    margin-top: var(--gap-xs);
  }

  @media screen and (max-width: 600px) {
    margin-top: 0;

    .stat-label {
      display: none;
    }
  }
}

.card-divider {
  background-color: var(--color-button-bg);
  border: none;
  color: var(--color-button-bg);
  height: 1px;
  margin: var(--gap-xl) 0;
}

.loading-icon {
  width: 1.5rem;
  height: 1.5rem;
  animation: spin 1s linear infinite;
  color: var(--color-base);

  :deep(svg) {
    color: var(--color-base);
    fill: var(--color-base);
    left: 2rem;
    width: 1.5rem;
    height: 1.5rem;
  }

  :deep(path) {
    fill: var(--color-base) !important;
  }
}

.fade-enter-active,
.fade-leave-active {
  transition: opacity 0.3s ease;
}

.fade-enter-from,
.fade-leave-to {
  opacity: 0;
}
</style><|MERGE_RESOLUTION|>--- conflicted
+++ resolved
@@ -1,7 +1,5 @@
 <template>
-  <transition name="fade">
-    <SplashScreen v-if="loading" />
-    <div v-else class="instance-container">
+    <div class="instance-container">
       <div class="side-cards">
         <Card class="instance-card">
           <Avatar size="lg" :src="convertFileSrc(instance.metadata.icon)" />
@@ -12,42 +10,6 @@
             </span>
           </div>
           <span class="button-group">
-            <Button
-              :color="instance.installed ? 'primary' : ''"
-              class="instance-button"
-              :disabled="!instance.installed"
-              @click="run($route.params.id)"
-            >
-              <PlayIcon v-if="instance.installed" />
-              <AnimatedLogo v-else class="loading-icon" />
-              {{ instance.installed ? 'Play' : 'Installing' }}
-            </Button>
-            <Button class="instance-button" icon-only>
-              <OpenFolderIcon />
-            </Button>
-          </span>
-        </Card>
-        <div class="pages-list">
-          <RouterLink :to="`/instance/${encodeURIComponent($route.params.id)}/`" class="btn">
-            <BoxIcon />
-            Mods
-          </RouterLink>
-          <RouterLink :to="`/instance/${encodeURIComponent($route.params.id)}/options`" class="btn">
-            <SettingsIcon />
-            Options
-          </RouterLink>
-          <RouterLink :to="`/instance/${encodeURIComponent($route.params.id)}/logs`" class="btn">
-            <FileIcon />
-            Logs
-          </RouterLink>
-        </div>
-<<<<<<< HEAD
-      </div>
-      <div class="content">
-        <Promotion />
-        <router-view :instance="instance" />
-=======
-        <span class="button-group">
           <Button
             v-if="playing === true"
             color="danger"
@@ -69,46 +31,36 @@
             Play
           </Button>
           <Button v-else-if="loading === true && playing === false" disabled class="instance-button"
-            >Loading...</Button
+          >Loading...</Button
           >
           <Button class="instance-button" icon-only @click="open({ defaultPath: instance.path })">
             <OpenFolderIcon />
           </Button>
         </span>
-      </Card>
-      <div class="pages-list">
-        <RouterLink :to="`/instance/${encodeURIComponent($route.params.id)}/`" class="btn">
-          <BoxIcon />
-          Mods
-        </RouterLink>
-        <RouterLink :to="`/instance/${encodeURIComponent($route.params.id)}/options`" class="btn">
-          <SettingsIcon />
-          Options
-        </RouterLink>
-        <RouterLink :to="`/instance/${encodeURIComponent($route.params.id)}/logs`" class="btn">
-          <FileIcon />
-          Logs
-        </RouterLink>
->>>>>>> dee8b50e
+        </Card>
+        <div class="pages-list">
+          <RouterLink :to="`/instance/${encodeURIComponent($route.params.id)}/`" class="btn">
+            <BoxIcon />
+            Mods
+          </RouterLink>
+          <RouterLink :to="`/instance/${encodeURIComponent($route.params.id)}/options`" class="btn">
+            <SettingsIcon />
+            Options
+          </RouterLink>
+          <RouterLink :to="`/instance/${encodeURIComponent($route.params.id)}/logs`" class="btn">
+            <FileIcon />
+            Logs
+          </RouterLink>
+        </div>
       </div>
+      <div class="content">
+        <Promotion />
+        <router-view :instance="instance" />
     </div>
-  </transition>
+    </div>
 </template>
 <script setup>
-<<<<<<< HEAD
-import {
-  BoxIcon,
-  SettingsIcon,
-  FileIcon,
-  Button,
-  Avatar,
-  Card,
-  Promotion,
-  AnimatedLogo,
-} from 'omorphia'
-=======
 import { BoxIcon, SettingsIcon, FileIcon, XIcon, Button, Avatar, Card, Promotion } from 'omorphia'
->>>>>>> dee8b50e
 import { PlayIcon, OpenFolderIcon } from '@/assets/icons'
 import { get, run } from '@/helpers/profile'
 import {
@@ -116,38 +68,24 @@
   get_uuids_by_profile_path,
   kill_by_uuid,
 } from '@/helpers/process'
-import { process_listener } from '@/helpers/events'
+import {process_listener, profile_listener} from '@/helpers/events'
 import { useRoute } from 'vue-router'
-<<<<<<< HEAD
-import { onMounted, ref } from 'vue'
-import { convertFileSrc } from '@tauri-apps/api/tauri'
-import { useSearch } from '@/store/search'
-import { useBreadcrumbs } from '@/store/breadcrumbs'
-import { profile_listener } from '@/helpers/events.js'
-import SplashScreen from '@/components/ui/SplashScreen.vue'
-=======
-import { shallowRef, ref, onUnmounted } from 'vue'
+import { ref, onUnmounted } from 'vue'
 import { convertFileSrc } from '@tauri-apps/api/tauri'
 import { open } from '@tauri-apps/api/dialog'
 import { useBreadcrumbs, useSearch } from '@/store/state'
->>>>>>> dee8b50e
 
 const route = useRoute()
 const searchStore = useSearch()
 const breadcrumbs = useBreadcrumbs()
 
-const instance = ref(null)
-const loading = ref(true)
-
-onMounted(async () => {
-  instance.value = await get(route.params.id)
-  searchStore.instanceContext = instance.value
-  breadcrumbs.setName('Instance', instance.value.metadata.name)
-  breadcrumbs.setContext({
-    name: instance.value.metadata.name,
-    link: route.path,
-  })
-  loading.value = false
+const instance = ref(await get(route.params.id))
+
+searchStore.instanceContext = instance.value
+breadcrumbs.setName('Instance', instance.value.metadata.name)
+breadcrumbs.setContext({
+  name: instance.value.metadata.name,
+  link: route.path,
 })
 
 profile_listener(async (event) => {
