<template>
  <Card class="log-card">
    <div class="button-row">
      <DropdownSelect
        v-model="selectedLogIndex"
        :default-value="0"
        name="Log date"
        :options="logs.map((_, index) => index)"
        :display-name="(option) => logs[option]?.name"
        :disabled="logs.length === 0"
      />
      <div class="button-group">
        <Button :disabled="!logs[selectedLogIndex]" @click="copyLog()">
          <ClipboardCopyIcon v-if="!copied" />
          <CheckIcon v-else />
          {{ copied ? 'Copied' : 'Copy' }}
        </Button>
<<<<<<< HEAD
        <Button color="primary" :disabled="!logs[selectedLogIndex]" @click="share">
=======
        <Button color="primary" :disabled="offline" @click="share">
>>>>>>> 6a76811b
          <ShareIcon />
          Share
        </Button>
        <Button
          :disabled="!logs[selectedLogIndex] || logs[selectedLogIndex].live === true"
          color="danger"
          @click="deleteLog()"
        >
          <TrashIcon />
          Delete
        </Button>
      </div>
    </div>
    <div ref="logContainer" class="log-text">
      <span
        v-for="(line, index) in logs[selectedLogIndex]?.stdout.split('\n')"
        :key="index"
        class="no-wrap"
      >
        {{ line }} <br />
      </span>
    </div>
    <ShareModal
      ref="shareModal"
      header="Share Log"
      share-title="Instance Log"
      share-text="Check out this log from an instance on the Modrinth App"
      link
    />
  </Card>
</template>

<script setup>
import {
  Button,
  Card,
  CheckIcon,
  ClipboardCopyIcon,
  DropdownSelect,
  ShareIcon,
  TrashIcon,
  ShareModal,
} from 'omorphia'
import { delete_logs_by_datetime, get_logs, get_output_by_datetime } from '@/helpers/logs.js'
import { nextTick, onBeforeUnmount, onMounted, onUnmounted, ref, watch } from 'vue'
import dayjs from 'dayjs'
import calendar from 'dayjs/plugin/calendar'
import { get_output_by_uuid, get_uuids_by_profile_path } from '@/helpers/process.js'
import { useRoute } from 'vue-router'
import { process_listener } from '@/helpers/events.js'
import { handleError } from '@/store/notifications.js'
import { ofetch } from 'ofetch'

dayjs.extend(calendar)

const route = useRoute()

const props = defineProps({
  instance: {
    type: Object,
    required: true,
  },
  offline: {
    type: Boolean,
    default: false,
  },
})

const logs = ref([])
await setLogs()

const selectedLogIndex = ref(0)
const copied = ref(false)
const logContainer = ref(null)
const interval = ref(null)
const userScrolled = ref(false)
const isAutoScrolling = ref(false)
const shareModal = ref(null)

async function getLiveLog() {
  if (route.params.id) {
    const uuids = await get_uuids_by_profile_path(route.params.id).catch(handleError)
    let returnValue
    if (uuids.length === 0) {
      returnValue = 'No live game detected. \nStart your game to proceed'
    } else {
      returnValue = await get_output_by_uuid(uuids[0]).catch(handleError)
    }

    return { name: 'Live Log', stdout: returnValue, live: true }
  }
  return null
}

async function getLogs() {
  return (await get_logs(props.instance.path, true).catch(handleError)).reverse().map((log) => {
    log.name = dayjs(
      log.datetime_string.slice(0, 8) + 'T' + log.datetime_string.slice(9)
    ).calendar()
    log.stdout = 'Loading...'
    return log
  })
}

async function setLogs() {
  const [liveLog, allLogs] = await Promise.all([getLiveLog(), getLogs()])
  logs.value = [liveLog, ...allLogs]
}

const copyLog = () => {
  if (logs.value.length > 0 && logs.value[selectedLogIndex.value]) {
    navigator.clipboard.writeText(logs.value[selectedLogIndex.value].stdout)
    copied.value = true
  }
}

const share = async () => {
  if (logs.value.length > 0 && logs.value[selectedLogIndex.value]) {
    const url = await ofetch('https://api.mclo.gs/1/log', {
      method: 'POST',
      headers: {
        'Content-Type': 'application/x-www-form-urlencoded',
      },
      body: `content=${encodeURIComponent(logs.value[selectedLogIndex.value].stdout)}`,
    }).catch(handleError)

    shareModal.value.show(url.url)
  }
}

watch(selectedLogIndex, async (newIndex) => {
  copied.value = false
  userScrolled.value = false

  if (logs.value.length > 1 && newIndex !== 0) {
    logs.value[newIndex].stdout = 'Loading...'
    logs.value[newIndex].stdout = await get_output_by_datetime(
      props.instance.path,
      logs.value[newIndex].datetime_string
    ).catch(handleError)
  }
})

if (logs.value.length >= 1) {
  selectedLogIndex.value = 1
}

const deleteLog = async () => {
  if (logs.value[selectedLogIndex.value] && selectedLogIndex.value !== 0) {
    let deleteIndex = selectedLogIndex.value
    selectedLogIndex.value = deleteIndex - 1
    await delete_logs_by_datetime(
      props.instance.path,
      logs.value[deleteIndex].datetime_string
    ).catch(handleError)
    await setLogs()
  }
}

function handleUserScroll() {
  if (!isAutoScrolling.value) {
    userScrolled.value = true
  }
}

interval.value = setInterval(async () => {
  if (logs.value.length > 0) {
    logs.value[0] = await getLiveLog()

    if (selectedLogIndex.value === 0 && !userScrolled.value) {
      await nextTick()
      isAutoScrolling.value = true
      logContainer.value.scrollTop =
        logContainer.value.scrollHeight - logContainer.value.offsetHeight
      setTimeout(() => (isAutoScrolling.value = false), 50)
    }
  }
}, 250)

const unlistenProcesses = await process_listener(async (e) => {
  if (e.event === 'launched') {
    selectedLogIndex.value = 0
  }
  if (e.event === 'finished') {
    userScrolled.value = false
    await setLogs()
    selectedLogIndex.value = 1
  }
})

onMounted(() => {
  logContainer.value.addEventListener('scroll', handleUserScroll)
})

onBeforeUnmount(() => {
  logContainer.value.removeEventListener('scroll', handleUserScroll)
})
onUnmounted(() => {
  clearInterval(interval.value)
  unlistenProcesses()
})
</script>

<style scoped lang="scss">
.log-card {
  display: flex;
  flex-direction: column;
  gap: 1rem;
  height: calc(100vh - 11rem);
}

.button-row {
  display: flex;
  flex-direction: row;
  justify-content: space-between;
  gap: 0.5rem;
}

.button-group {
  display: flex;
  flex-direction: row;
  gap: 0.5rem;
}

.log-text {
  width: 100%;
  height: 100%;
  font-family: var(--mono-font);
  background-color: var(--color-accent-contrast);
  color: var(--color-contrast);
  border-radius: var(--radius-lg);
  padding: 1.5rem;
  overflow: auto;
  white-space: normal;
  color-scheme: dark;

  .no-wrap {
    white-space: pre;
  }
}
</style><|MERGE_RESOLUTION|>--- conflicted
+++ resolved
@@ -15,11 +15,7 @@
           <CheckIcon v-else />
           {{ copied ? 'Copied' : 'Copy' }}
         </Button>
-<<<<<<< HEAD
-        <Button color="primary" :disabled="!logs[selectedLogIndex]" @click="share">
-=======
-        <Button color="primary" :disabled="offline" @click="share">
->>>>>>> 6a76811b
+        <Button color="primary" :disabled="offline || !logs[selectedLogIndex]" @click="share">
           <ShareIcon />
           Share
         </Button>
