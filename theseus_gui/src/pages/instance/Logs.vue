--- conflicted
+++ resolved
@@ -64,16 +64,12 @@
         :key="index"
         :class="processedLine.class"
       >
-<<<<<<< HEAD
-        {{ processedLine.line }}<br />
-=======
         <span class="line-number">{{ index + 1 }}</span>
         <span :style="{ color: getLineColor(line, true), 'font-weight': getLineWeight(line) }">{{
           getLinePrefix(line)
         }}</span>
-        <span :style="{ color: getLineColor(line, false) }">{{ getLineText(line) }}</span>
-        <br />
->>>>>>> e3d0510b
+        <span :style="{ color: getLineColor(line, false) }">{{ processedLine.getLineText(line) }}</span>
+       <br />
       </span>
     </div>
     <ShareModal
@@ -135,14 +131,10 @@
   },
 })
 
-<<<<<<< HEAD
 const currentLiveLog = ref(null)
 const currentLiveLogCursor = ref(0)
 const emptyText = ['No live game detected.', 'Start your game to proceed']
 
-=======
-const logsColored = useLogs().logsColored
->>>>>>> e3d0510b
 const logs = ref([])
 await setLogs()
 
@@ -315,11 +307,11 @@
   }
 }
 
-<<<<<<< HEAD
 const clearLiveLog = async () => {
   currentLiveLog.value = ''
   // does not reset cursor
-=======
+}
+
 const isLineLevel = (text, level) => {
   if ((text.includes('/INFO') || text.includes('[System] [CHAT]')) && level === 'info') {
     return true
@@ -385,7 +377,6 @@
   } else {
     return text
   }
->>>>>>> e3d0510b
 }
 
 function handleUserScroll() {
@@ -481,16 +472,6 @@
   .no-wrap {
     white-space: pre;
   }
-
-  .line-number {
-    color: var(--color-accent);
-    margin-right: 0.5rem;
-    opacity: 50%;
-  }
-}
-
-:deep(button.checkbox) {
-  border: none;
 }
 
 .red-color {
