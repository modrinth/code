<script setup>
import { shallowRef } from 'vue'
import GridDisplay from '@/components/GridDisplay.vue'
import { list } from '@/helpers/profile.js'
import { useRoute } from 'vue-router'
<<<<<<< HEAD
import { useBreadcrumbs, useNotifications } from '@/store/state'
=======
import { useBreadcrumbs } from '@/store/breadcrumbs'
import { profile_listener } from '@/helpers/events.js'
>>>>>>> ee0c91aa

const route = useRoute()
const breadcrumbs = useBreadcrumbs()
const notificationStore = useNotifications()

breadcrumbs.setRootContext({ name: 'Library', link: route.path })

<<<<<<< HEAD
const profiles = await list().catch((err) => notificationStore.addTauriErrorNotif(err))
const instances = shallowRef(
  Object.values(profiles).filter((prof) => !prof.metadata.linked_project_id)
)
const modpacks = shallowRef(
  Object.values(profiles).filter((prof) => prof.metadata.linked_project_id)
)
=======
const profiles = await list(true)
const instances = shallowRef(Object.values(profiles))

profile_listener(async () => {
  const profiles = await list(true)
  instances.value = Object.values(profiles)
})
>>>>>>> ee0c91aa
</script>

<template>
  <GridDisplay
    v-if="instances.length > 0"
    label="Instances"
    :instances="instances"
    class="display"
  />
</template>

<style lang="scss" scoped>
.display {
  background-color: rgb(30, 31, 34);
  min-height: 100%;
}
</style><|MERGE_RESOLUTION|>--- conflicted
+++ resolved
@@ -1,14 +1,10 @@
 <script setup>
-import { shallowRef } from 'vue'
+import { shallowRef, ref } from 'vue'
 import GridDisplay from '@/components/GridDisplay.vue'
 import { list } from '@/helpers/profile.js'
 import { useRoute } from 'vue-router'
-<<<<<<< HEAD
 import { useBreadcrumbs, useNotifications } from '@/store/state'
-=======
-import { useBreadcrumbs } from '@/store/breadcrumbs'
 import { profile_listener } from '@/helpers/events.js'
->>>>>>> ee0c91aa
 
 const route = useRoute()
 const breadcrumbs = useBreadcrumbs()
@@ -16,23 +12,24 @@
 
 breadcrumbs.setRootContext({ name: 'Library', link: route.path })
 
-<<<<<<< HEAD
-const profiles = await list().catch((err) => notificationStore.addTauriErrorNotif(err))
-const instances = shallowRef(
-  Object.values(profiles).filter((prof) => !prof.metadata.linked_project_id)
-)
-const modpacks = shallowRef(
-  Object.values(profiles).filter((prof) => prof.metadata.linked_project_id)
-)
-=======
-const profiles = await list(true)
-const instances = shallowRef(Object.values(profiles))
+const profiles = ref([])
+const instances = shallowRef([])
+
+try {
+  profiles.value = await list(true)
+  instances.value = Object.values(profiles.value)
+} catch (err) {
+  notificationStore.addTauriErrorNotif(err)
+}
 
 profile_listener(async () => {
-  const profiles = await list(true)
-  instances.value = Object.values(profiles)
+  try {
+    profiles.value = await list(true)
+    instances.value = Object.values(profiles.value)
+  } catch (err) {
+    notificationStore.addTauriErrorNotif(err)
+  }
 })
->>>>>>> ee0c91aa
 </script>
 
 <template>
@@ -45,8 +42,13 @@
 </template>
 
 <style lang="scss" scoped>
+.dark-mode {
+  .display {
+    background-color: rgb(30, 31, 34);
+  }
+}
+
 .display {
-  background-color: rgb(30, 31, 34);
   min-height: 100%;
 }
 </style>