--- conflicted
+++ resolved
@@ -153,7 +153,6 @@
             class="filter-checkbox"
             @update:model-value="(value) => handleInstanceSwitch(value)"
           />
-<<<<<<< HEAD
         </template>
       </Instance>
       <Card class="search-panel-card">
@@ -173,30 +172,35 @@
           ><ClearIcon />Clear Filters</Button
         >
         <div
+          v-if="
+            showLoaders
+          "
+          class="loaders"
+        >
+          <h2>Loaders</h2>
+          <div
+            v-for="loader in loaders.filter(
+              (l) =>
+                (searchStore.projectType !== 'mod' &&
+                  l.supported_project_types?.includes(searchStore.projectType)) ||
+                (searchStore.projectType === 'mod' && ['fabric', 'forge', 'quilt'].includes(l.name))
+            )"
+            :key="loader"
+          >
+            <SearchFilter
+              :active-filters="searchStore.orFacets"
+              :icon="loader.icon"
+              :display-name="formatCategory(loader.name)"
+              :facet-name="`categories:${encodeURIComponent(loader.name)}`"
+              class="filter-checkbox"
+              @toggle="toggleOrFacet"
+            />
+          </div>
+        </div>
+        <div
           v-for="categoryList in Array.from(sortedCategories)"
           :key="categoryList[0]"
           class="categories"
-=======
-        </div>
-      </div>
-      <div
-        v-if="
-          showLoaders &&
-          searchStore.projectType !== 'datapack' &&
-          searchStore.projectType !== 'resourcepack'
-        "
-        class="loaders"
-      >
-        <h2>Loaders</h2>
-        <div
-          v-for="loader in loaders.filter(
-            (l) =>
-              (searchStore.projectType !== 'mod' &&
-                l.supported_project_types?.includes(searchStore.projectType)) ||
-              (searchStore.projectType === 'mod' && ['fabric', 'forge', 'quilt'].includes(l.name))
-          )"
-          :key="loader"
->>>>>>> 5cb54b44
         >
           <h2>{{ formatCategoryHeader(categoryList[0]) }}</h2>
           <div v-for="category in categoryList[1]" :key="category.name">
@@ -207,24 +211,6 @@
               :facet-name="`categories:${encodeURIComponent(category.name)}`"
               class="filter-checkbox"
               @toggle="toggleFacet"
-            />
-          </div>
-        </div>
-        <div v-if="showLoaders" class="loaders">
-          <h2>Loaders</h2>
-          <div
-            v-for="loader in loaders.filter((l) =>
-              l.supported_project_types?.includes(searchStore.projectType)
-            )"
-            :key="loader"
-          >
-            <SearchFilter
-              :active-filters="searchStore.orFacets"
-              :icon="loader.icon"
-              :display-name="formatCategory(loader.name)"
-              :facet-name="`categories:${encodeURIComponent(loader.name)}`"
-              class="filter-checkbox"
-              @toggle="toggleOrFacet"
             />
           </div>
         </div>
