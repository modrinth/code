--- conflicted
+++ resolved
@@ -14,11 +14,8 @@
   formatCategoryHeader,
   formatCategory,
   Promotion,
-<<<<<<< HEAD
   XIcon,
-=======
   DropdownSelect,
->>>>>>> 3535f0c4
 } from 'omorphia'
 import Multiselect from 'vue-multiselect'
 import { handleError } from '@/store/state'
