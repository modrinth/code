--- conflicted
+++ resolved
@@ -22,17 +22,9 @@
 import { useBreadcrumbs } from '@/store/breadcrumbs'
 import { get_categories, get_loaders, get_game_versions } from '@/helpers/tags'
 import { useRoute } from 'vue-router'
-<<<<<<< HEAD
 import Instance from '@/components/ui/Instance.vue'
 
 const route = useRoute()
-=======
-
-const searchStore = useSearch()
-const breadcrumbs = useBreadcrumbs()
-const route = useRoute()
-breadcrumbs.setContext({ name: 'Browse', link: route.path })
->>>>>>> bda63d5d
 
 const searchStore = useSearch()
 searchStore.projectType = route.params.projectType
@@ -41,6 +33,10 @@
 }
 const showVersions = ref(true)
 const showLoaders = ref(true)
+
+const breadcrumbs = useBreadcrumbs()
+breadcrumbs.setContext({ name: 'Browse', link: route.path })
+
 const showSnapshots = ref(false)
 const loading = ref(true)
 
