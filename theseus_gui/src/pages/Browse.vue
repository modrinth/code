<script setup>
import { computed, nextTick, ref, readonly, shallowRef, watch } from 'vue'
import {
  Pagination,
  Checkbox,
  Button,
  ClearIcon,
  SearchIcon,
  SearchFilter,
  Card,
  ClientIcon,
  ServerIcon,
  NavRow,
  formatCategoryHeader,
  formatCategory,
  Promotion,
  XIcon,
  DropdownSelect,
} from 'omorphia'
import Multiselect from 'vue-multiselect'
import { handleError } from '@/store/state'
import { useBreadcrumbs } from '@/store/breadcrumbs'
import { get_categories, get_loaders, get_game_versions } from '@/helpers/tags'
import { useRoute, useRouter } from 'vue-router'
import { Avatar } from 'omorphia'
import SearchCard from '@/components/ui/SearchCard.vue'
import InstallConfirmModal from '@/components/ui/InstallConfirmModal.vue'
import InstanceInstallModal from '@/components/ui/InstanceInstallModal.vue'
import SplashScreen from '@/components/ui/SplashScreen.vue'
import IncompatibilityWarningModal from '@/components/ui/IncompatibilityWarningModal.vue'
import { useFetch } from '@/helpers/fetch.js'
import { check_installed, get as getInstance } from '@/helpers/profile.js'
import { convertFileSrc } from '@tauri-apps/api/tauri'

const router = useRouter()
const route = useRoute()

const confirmModal = ref(null)
const modInstallModal = ref(null)
const incompatibilityWarningModal = ref(null)

const breadcrumbs = useBreadcrumbs()
breadcrumbs.setContext({ name: 'Browse', link: route.path, query: route.query })

const loading = ref(false)
const query = ref('')
const facets = ref([])
const orFacets = ref([])
const selectedVersions = ref([])
const onlyOpenSource = ref(false)
const showSnapshots = ref(false)
const selectedEnvironments = ref([])
const sortTypes = readonly([
  { display: 'Relevance', name: 'relevance' },
  { display: 'Download count', name: 'downloads' },
  { display: 'Follow count', name: 'follows' },
  { display: 'Recently published', name: 'newest' },
  { display: 'Recently updated', name: 'updated' },
])
const sortType = ref(sortTypes[0])
const maxResults = ref(20)
const currentPage = ref(1)
const projectType = ref(route.params.projectType)
const instanceContext = ref(null)
const ignoreInstanceLoaders = ref(false)
const ignoreInstanceGameVersions = ref(false)

const results = shallowRef([])
const pageCount = computed(() =>
  results.value ? Math.ceil(results.value.total_hits / results.value.limit) : 1
)

function getArrayOrString(x) {
  if (typeof x === 'string' || x instanceof String) {
    return [x]
  } else {
    return x
  }
}

if (route.query.iv) {
  ignoreInstanceGameVersions.value = route.query.iv === 'true'
}
if (route.query.il) {
  ignoreInstanceLoaders.value = route.query.il === 'true'
}
if (route.query.i) {
  instanceContext.value = await getInstance(route.query.i, true)
}
if (route.query.q) {
  query.value = route.query.q
}
if (route.query.f) {
  facets.value = getArrayOrString(route.query.f)
}
if (route.query.g) {
  orFacets.value = getArrayOrString(route.query.g)
}
if (route.query.v) {
  selectedVersions.value = getArrayOrString(route.query.v)
}
if (route.query.l) {
  onlyOpenSource.value = route.query.l === 'true'
}
if (route.query.h) {
  showSnapshots.value = route.query.h === 'true'
}
if (route.query.e) {
  selectedEnvironments.value = getArrayOrString(route.query.e)
}
if (route.query.s) {
  sortType.value.name = route.query.s

  switch (sortType.value.name) {
    case 'relevance':
      sortType.value.display = 'Relevance'
      break
    case 'downloads':
      sortType.value.display = 'Downloads'
      break
    case 'newest':
      sortType.value.display = 'Recently published'
      break
    case 'updated':
      sortType.value.display = 'Recently updated'
      break
    case 'follows':
      sortType.value.display = 'Follow count'
      break
  }
}

if (route.query.m) {
  maxResults.value = route.query.m
}
if (route.query.o) {
  currentPage.value = Math.ceil(route.query.o / maxResults.value) + 1
}

async function refreshSearch() {
  const base = 'https://api.modrinth.com/v2/'

  const params = [`limit=${maxResults.value}`, `index=${sortType.value.name}`]

  if (query.value.length > 0) {
    params.push(`query=${query.value.replace(/ /g, '+')}`)
  }

  if (instanceContext.value) {
    if (!ignoreInstanceLoaders.value && projectType.value === 'mod') {
      orFacets.value = [`categories:${encodeURIComponent(instanceContext.value.metadata.loader)}`]
    }

    if (!ignoreInstanceGameVersions.value) {
      selectedVersions.value = [instanceContext.value.metadata.game_version]
    }
  }

  if (
    facets.value.length > 0 ||
    orFacets.value.length > 0 ||
    selectedVersions.value.length > 0 ||
    selectedEnvironments.value.length > 0 ||
    projectType.value
  ) {
    let formattedFacets = []
    for (const facet of facets.value) {
      formattedFacets.push([facet])
    }

    // loaders specifier
    if (orFacets.value.length > 0) {
      formattedFacets.push(orFacets.value)
    } else if (projectType.value === 'mod') {
      formattedFacets.push(
        ['forge', 'fabric', 'quilt'].map((x) => `categories:'${encodeURIComponent(x)}'`)
      )
    } else if (projectType.value === 'datapack') {
      formattedFacets.push(['datapack'].map((x) => `categories:'${encodeURIComponent(x)}'`))
    }

    if (selectedVersions.value.length > 0) {
      const versionFacets = []
      for (const facet of selectedVersions.value) {
        versionFacets.push('versions:' + facet)
      }
      formattedFacets.push(versionFacets)
    }

    if (onlyOpenSource.value) {
      formattedFacets.push(['open_source:true'])
    }

    if (selectedEnvironments.value.length > 0) {
      let environmentFacets = []

      const includesClient = selectedEnvironments.value.includes('client')
      const includesServer = selectedEnvironments.value.includes('server')
      if (includesClient && includesServer) {
        environmentFacets = [['client_side:required'], ['server_side:required']]
      } else {
        if (includesClient) {
          environmentFacets = [
            ['client_side:optional', 'client_side:required'],
            ['server_side:optional', 'server_side:unsupported'],
          ]
        }
        if (includesServer) {
          environmentFacets = [
            ['client_side:optional', 'client_side:unsupported'],
            ['server_side:optional', 'server_side:required'],
          ]
        }
      }

      formattedFacets = [...formattedFacets, ...environmentFacets]
    }

    if (projectType.value) {
      formattedFacets.push([
        `project_type:${projectType.value === 'datapack' ? 'mod' : projectType.value}`,
      ])
    }

    params.push(`facets=${JSON.stringify(formattedFacets)}`)
  }

  const offset = (currentPage.value - 1) * maxResults.value
  if (currentPage.value !== 1) {
    params.push(`offset=${offset}`)
  }

  let url = 'search'

  if (params.length > 0) {
    for (let i = 0; i < params.length; i++) {
      url += i === 0 ? `?${params[i]}` : `&${params[i]}`
    }
  }

  let val = `${base}${url}`

  const rawResults = await useFetch(val, 'search results')
  if (instanceContext.value) {
    for (let val of rawResults.hits) {
      val.installed = await check_installed(instanceContext.value.path, val.project_id).then(
        (x) => (val.installed = x)
      )
    }
  }
  results.value = rawResults
}

async function onSearchChange(newPageNumber) {
  currentPage.value = newPageNumber

  if (query.value === null) {
    return
  }

  await refreshSearch()

  const obj = getSearchUrl((currentPage.value - 1) * maxResults.value, true)
  await router.replace({ path: route.path, query: obj })
  breadcrumbs.setContext({ name: 'Browse', link: route.path, query: obj })
}

const searchWrapper = ref(null)
async function onSearchChangeToTop(newPageNumber) {
  await onSearchChange(newPageNumber)
  await nextTick()
  searchWrapper.value.scrollTo({ top: 0, behavior: 'smooth' })
}

function getSearchUrl(offset, useObj) {
  const queryItems = []
  const obj = {}

  if (query.value) {
    queryItems.push(`q=${encodeURIComponent(query.value)}`)
    obj.q = query.value
  }
  if (offset > 0) {
    queryItems.push(`o=${offset}`)
    obj.o = offset
  }
  if (facets.value.length > 0) {
    queryItems.push(`f=${encodeURIComponent(facets.value)}`)
    obj.f = facets.value
  }
  if (orFacets.value.length > 0) {
    queryItems.push(`g=${encodeURIComponent(orFacets.value)}`)
    obj.g = orFacets.value
  }
  if (selectedVersions.value.length > 0) {
    queryItems.push(`v=${encodeURIComponent(selectedVersions.value)}`)
    obj.v = selectedVersions.value
  }
  if (onlyOpenSource.value) {
    queryItems.push('l=true')
    obj.l = true
  }
  if (showSnapshots.value) {
    queryItems.push('h=true')
    obj.h = true
  }
  if (selectedEnvironments.value.length > 0) {
    queryItems.push(`e=${encodeURIComponent(selectedEnvironments.value)}`)
    obj.e = selectedEnvironments.value
  }
  if (sortType.value.name !== 'relevance') {
    queryItems.push(`s=${encodeURIComponent(sortType.value.name)}`)
    obj.s = sortType.value.name
  }
  if (maxResults.value !== 20) {
    queryItems.push(`m=${encodeURIComponent(maxResults.value)}`)
    obj.m = maxResults.value
  }
  if (instanceContext.value) {
    queryItems.push(`i=${encodeURIComponent(instanceContext.value.path)}`)
    obj.i = instanceContext.value.path
  }
  if (ignoreInstanceGameVersions.value) {
    queryItems.push('iv=true')
    obj.iv = true
  }
  if (ignoreInstanceLoaders.value) {
    queryItems.push('il=true')
    obj.il = true
  }

  let url = `${route.path}`

  if (queryItems.length > 0) {
    url += `?${queryItems[0]}`

    for (let i = 1; i < queryItems.length; i++) {
      url += `&${queryItems[i]}`
    }
  }

  return useObj ? obj : url
}

const sortedCategories = computed(() => {
  const values = new Map()
  for (const category of categories.value.filter(
    (cat) => cat.project_type === (projectType.value === 'datapack' ? 'mod' : projectType.value)
  )) {
    if (!values.has(category.header)) {
      values.set(category.header, [])
    }
    values.get(category.header).push(category)
  }
  return values
})

async function clearFilters() {
  for (const facet of [...facets.value]) {
    await toggleFacet(facet, true)
  }
  for (const facet of [...orFacets.value]) {
    await toggleOrFacet(facet, true)
  }

  onlyOpenSource.value = false
  selectedVersions.value = []
  selectedEnvironments.value = []
  await onSearchChange(1)
}

async function toggleFacet(elementName, doNotSendRequest = false) {
  const index = facets.value.indexOf(elementName)

  if (index !== -1) {
    facets.value.splice(index, 1)
  } else {
    facets.value.push(elementName)
  }

  if (!doNotSendRequest) {
    await onSearchChange(1)
  }
}

async function toggleOrFacet(elementName, doNotSendRequest) {
  const index = orFacets.value.indexOf(elementName)
  if (index !== -1) {
    orFacets.value.splice(index, 1)
  } else {
    orFacets.value.push(elementName)
  }

  if (!doNotSendRequest) {
    await onSearchChange(1)
  }
}

function toggleEnv(environment, sendRequest) {
  const index = selectedEnvironments.value.indexOf(environment)
  if (index !== -1) {
    selectedEnvironments.value.splice(index, 1)
  } else {
    selectedEnvironments.value.push(environment)
  }

  if (!sendRequest) {
    onSearchChange(1)
  }
}

watch(
  () => route.params.projectType,
  async (newType) => {
    if (!newType) return
    projectType.value = newType
    breadcrumbs.setContext({ name: 'Browse', link: `/browse/${projectType.value}` })

    sortType.value = { display: 'Relevance', name: 'relevance' }
    query.value = ''

    loading.value = true
    await clearFilters()
    loading.value = false
  }
)

const [categories, loaders, availableGameVersions] = await Promise.all([
  get_categories().catch(handleError).then(ref),
  get_loaders().catch(handleError).then(ref),
  get_game_versions().catch(handleError).then(ref),
  refreshSearch(),
])

const selectableProjectTypes = computed(() => {
  const values = [
    { label: 'Shaders', href: `/browse/shader` },
    { label: 'Resource Packs', href: `/browse/resourcepack` },
  ]

  if (instanceContext.value) {
    if (
      availableGameVersions.value.findIndex(
        (x) => x.version === instanceContext.value.metadata.game_version
      ) <= availableGameVersions.value.findIndex((x) => x.version === '1.13')
    ) {
      values.unshift({ label: 'Data Packs', href: `/browse/datapack` })
    }

    if (instanceContext.value.metadata.loader !== 'vanilla') {
      values.unshift({ label: 'Mods', href: '/browse/mod' })
    }
  } else {
    values.unshift({ label: 'Data Packs', href: `/browse/datapack` })
    values.unshift({ label: 'Mods', href: '/browse/mod' })
    values.unshift({ label: 'Modpacks', href: '/browse/modpack' })
  }

  return values
})

const showVersions = computed(
  () => instanceContext.value === null || ignoreInstanceGameVersions.value
)
const showLoaders = computed(
  () =>
    (projectType.value !== 'datapack' &&
      projectType.value !== 'resourcepack' &&
      projectType.value !== 'shader' &&
      instanceContext.value === null) ||
    ignoreInstanceLoaders.value
)
</script>

<template>
  <div class="search-container">
    <aside class="filter-panel">
<<<<<<< HEAD
      <Card v-if="instanceContext" class="small-instance">
        <div class="instance">
=======
      <div v-if="instanceContext" class="small-instance">
        <router-link :to="`/instance/${encodeURIComponent(instanceContext.path)}`" class="instance">
>>>>>>> 1e78a7b6
          <Avatar
            :src="
              !instanceContext.metadata.icon ||
              (instanceContext.metadata.icon && instanceContext.metadata.icon.startsWith('http'))
                ? instanceContext.metadata.icon
                : convertFileSrc(instanceContext.metadata.icon)
            "
            :alt="instanceContext.metadata.name"
            size="sm"
          />
          <div class="small-instance_info">
            <span class="title">{{ instanceContext.metadata.name }}</span>
            <span>
              {{
                instanceContext.metadata.loader.charAt(0).toUpperCase() +
                instanceContext.metadata.loader.slice(1)
              }}
              {{ instanceContext.metadata.game_version }}
            </span>
          </div>
        </router-link>
        <Checkbox
          v-model="ignoreInstanceGameVersions"
          label="Override game versions"
          class="filter-checkbox"
          @update:model-value="onSearchChangeToTop(1)"
          @click.prevent.stop
        />
        <Checkbox
          v-model="ignoreInstanceLoaders"
          label="Override loaders"
          class="filter-checkbox"
          @update:model-value="onSearchChangeToTop(1)"
          @click.prevent.stop
        />
      </Card>
      <Card class="search-panel-card">
        <Button
          role="button"
          :disabled="
            onlyOpenSource === false &&
            selectedEnvironments.length === 0 &&
            selectedVersions.length === 0 &&
            facets.length === 0 &&
            orFacets.length === 0
          "
          @click="clearFilters"
        >
          <ClearIcon /> Clear Filters
        </Button>
        <div v-if="showLoaders" class="loaders">
          <h2>Loaders</h2>
          <div
            v-for="loader in loaders.filter(
              (l) =>
                (projectType !== 'mod' && l.supported_project_types?.includes(projectType)) ||
                (projectType === 'mod' && ['fabric', 'forge', 'quilt'].includes(l.name))
            )"
            :key="loader"
          >
            <SearchFilter
              :active-filters="orFacets"
              :icon="loader.icon"
              :display-name="formatCategory(loader.name)"
              :facet-name="`categories:${encodeURIComponent(loader.name)}`"
              class="filter-checkbox"
              @toggle="toggleOrFacet"
            />
          </div>
        </div>
        <div v-if="showVersions" class="versions">
          <h2>Minecraft versions</h2>
          <Checkbox v-model="showSnapshots" class="filter-checkbox" label="Include snapshots" />
          <multiselect
            v-model="selectedVersions"
            :options="
              showSnapshots
                ? availableGameVersions.map((x) => x.version)
                : availableGameVersions
                    .filter((it) => it.version_type === 'release')
                    .map((x) => x.version)
            "
            :multiple="true"
            :searchable="true"
            :show-no-results="false"
            :close-on-select="false"
            :clear-search-on-select="false"
            :show-labels="false"
            placeholder="Choose versions..."
            @update:model-value="onSearchChange(1)"
          />
        </div>
        <div
          v-for="categoryList in Array.from(sortedCategories)"
          :key="categoryList[0]"
          class="categories"
        >
          <h2>{{ formatCategoryHeader(categoryList[0]) }}</h2>
          <div v-for="category in categoryList[1]" :key="category.name">
            <SearchFilter
              :active-filters="facets"
              :icon="category.icon"
              :display-name="formatCategory(category.name)"
              :facet-name="`categories:${encodeURIComponent(category.name)}`"
              class="filter-checkbox"
              @toggle="toggleFacet"
            />
          </div>
        </div>
        <div v-if="projectType !== 'datapack'" class="environment">
          <h2>Environments</h2>
          <SearchFilter
            :active-filters="selectedEnvironments"
            display-name="Client"
            facet-name="client"
            class="filter-checkbox"
            @toggle="toggleEnv"
          >
            <ClientIcon aria-hidden="true" />
          </SearchFilter>
          <SearchFilter
            :active-filters="selectedEnvironments"
            display-name="Server"
            facet-name="server"
            class="filter-checkbox"
            @toggle="toggleEnv"
          >
            <ServerIcon aria-hidden="true" />
          </SearchFilter>
        </div>
        <div class="open-source">
          <h2>Open source</h2>
          <Checkbox
            v-model="onlyOpenSource"
            label="Open source only"
            class="filter-checkbox"
            @update:model-value="onSearchChange(1)"
          />
        </div>
      </Card>
    </aside>
    <div ref="searchWrapper" class="search">
      <Promotion class="promotion" />
      <Card class="project-type-container">
        <NavRow :links="selectableProjectTypes" />
      </Card>
      <Card class="search-panel-container">
        <div class="iconified-input">
          <SearchIcon aria-hidden="true" />
          <input
            v-model="query"
            autocomplete="off"
            type="text"
            :placeholder="`Search ${projectType}s...`"
            @input="onSearchChange(1)"
          />
          <Button @click="() => (searchStore.searchInput = '')">
            <XIcon />
          </Button>
        </div>
        <div class="inline-option">
          <span>Sort by</span>
          <DropdownSelect
            v-model="sortType"
            name="Sort by"
            :options="sortTypes"
            :display-name="(option) => option?.display"
            @change="onSearchChange(1)"
          />
        </div>
        <div class="inline-option">
          <span>Show per page</span>
          <DropdownSelect
            v-model="maxResults"
            name="Max results"
            :options="[5, 10, 15, 20, 50, 100]"
            :default-value="maxResults"
            :model-value="maxResults"
            class="limit-dropdown"
            @change="onSearchChange(1)"
          />
        </div>
      </Card>
      <Pagination
        :page="currentPage"
        :count="pageCount"
        :link-function="(x) => getSearchUrl(x <= 1 ? 0 : (x - 1) * maxResults)"
        class="pagination-before"
        @switch-page="onSearchChange"
      />
      <SplashScreen v-if="loading" />
      <section v-else class="project-list display-mode--list instance-results" role="list">
        <SearchCard
          v-for="result in results.hits"
          :key="result?.project_id"
          :project="result"
          :instance="instanceContext"
          :categories="[
            ...categories.filter(
              (cat) =>
                result?.display_categories.includes(cat.name) && cat.project_type === projectType
            ),
            ...loaders.filter(
              (loader) =>
                result?.display_categories.includes(loader.name) &&
                loader.supported_project_types?.includes(projectType)
            ),
          ]"
          :confirm-modal="confirmModal"
          :mod-install-modal="modInstallModal"
          :incompatibility-warning-modal="incompatibilityWarningModal"
        />
      </section>
      <pagination
        :page="currentPage"
        :count="pageCount"
        :link-function="(x) => getSearchUrl(x <= 1 ? 0 : (x - 1) * maxResults)"
        class="pagination-after"
        @switch-page="onSearchChangeToTop"
      />
    </div>
  </div>
  <InstallConfirmModal ref="confirmModal" />
  <InstanceInstallModal ref="modInstallModal" />
  <IncompatibilityWarningModal ref="incompatibilityWarningModal" />
</template>

<style src="vue-multiselect/dist/vue-multiselect.css"></style>
<style lang="scss">
.small-instance {
  min-height: unset !important;

  .instance {
    display: flex;
    gap: 0.5rem;
    margin-bottom: 0.5rem;

    .title {
      font-weight: 600;
      color: var(--color-contrast);
    }
  }

  .small-instance_info {
    display: flex;
    flex-direction: column;
    gap: 0.25rem;
    justify-content: space-between;
    padding: 0.25rem 0;
  }
}

.filter-checkbox {
  margin-bottom: 0.3rem;
  font-size: 1rem;

  svg {
    display: flex;
    align-self: center;
    justify-self: center;
  }

  button.checkbox {
    border: none;
  }
}
</style>
<style lang="scss" scoped>
.project-type-dropdown {
  width: 100% !important;
}

.promotion {
  margin-top: 1rem;
}

.project-type-container {
  display: flex;
  flex-direction: column;
  width: 100%;
}

.search-panel-card {
  display: flex;
  flex-direction: column;
  margin-bottom: 0 !important;
  min-height: min-content !important;
}

.iconified-input {
  input {
    max-width: none !important;
    flex-basis: auto;
  }
}

.search-panel-container {
  display: inline-flex;
  flex-direction: row;
  align-items: center;
  flex-wrap: wrap;
  width: 100%;
  padding: 1rem !important;
  white-space: nowrap;
  gap: 1rem;

  .inline-option {
    display: flex;
    flex-direction: row;
    align-items: center;
    gap: 0.5rem;

    .sort-dropdown {
      max-width: 12.25rem;
    }

    .limit-dropdown {
      width: 5rem;
    }
  }

  .iconified-input {
    flex-grow: 1;
  }

  .filter-panel {
    button {
      display: flex;
      align-items: center;
      justify-content: space-evenly;

      svg {
        margin-right: 0.4rem;
      }
    }
  }
}

.search-container {
  display: flex;

  .filter-panel {
    position: fixed;
    width: 20rem;
    padding: 1rem 0.5rem 1rem 1rem;
    display: flex;
    flex-direction: column;
    height: fit-content;
    min-height: calc(100vh - 3.25rem);
    max-height: calc(100vh - 3.25rem);
    overflow-y: auto;
    -ms-overflow-style: none;
    scrollbar-width: none;

    &::-webkit-scrollbar {
      width: 0;
      background: transparent;
    }

    h2 {
      color: var(--color-contrast);
      margin-top: 1rem;
      margin-bottom: 0.5rem;
      font-size: 1.16rem;
    }
  }

  .search {
    scroll-behavior: smooth;
    margin: 0 1rem 0.5rem 20.5rem;
    width: calc(100% - 20.5rem);

    .loading {
      margin: 2rem;
      text-align: center;
    }
  }
}
</style><|MERGE_RESOLUTION|>--- conflicted
+++ resolved
@@ -475,13 +475,8 @@
 <template>
   <div class="search-container">
     <aside class="filter-panel">
-<<<<<<< HEAD
       <Card v-if="instanceContext" class="small-instance">
-        <div class="instance">
-=======
-      <div v-if="instanceContext" class="small-instance">
         <router-link :to="`/instance/${encodeURIComponent(instanceContext.path)}`" class="instance">
->>>>>>> 1e78a7b6
           <Avatar
             :src="
               !instanceContext.metadata.icon ||
