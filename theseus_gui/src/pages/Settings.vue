--- conflicted
+++ resolved
@@ -6,6 +6,7 @@
 import { get_max_memory } from '@/helpers/jre'
 import JavaSelector from '@/components/ui/JavaSelector.vue'
 import mixpanel from 'mixpanel-browser'
+
 
 const pageOptions = ['Home', 'Library']
 
@@ -126,7 +127,26 @@
         />
       </div>
       <div class="adjacent-input">
-<<<<<<< HEAD
+        <label for="advanced-rendering">
+          <span class="label__title">Advanced rendering</span>
+          <span class="label__description">
+            Enables advanced rendering such as blur effects that may cause performance issues
+            without hardware-accelerated rendering.
+          </span>
+        </label>
+        <Toggle
+          id="advanced-rendering"
+          :model-value="themeStore.advancedRendering"
+          :checked="themeStore.advancedRendering"
+          @update:model-value="
+            (e) => {
+              themeStore.advancedRendering = e
+              settings.advanced_rendering = themeStore.advancedRendering
+            }
+          "
+        />
+      </div>
+      <div class="adjacent-input">
         <label for="minimize-launcher">
           <span class="label__title">Minimize launcher</span>
           <span class="label__description"
@@ -159,23 +179,6 @@
           @change="
             (e) => {
               settings.default_page = e.option
-=======
-        <label for="advanced-rendering">
-          <span class="label__title">Advanced rendering</span>
-          <span class="label__description">
-            Enables advanced rendering such as blur effects that may cause performance issues
-            without hardware-accelerated rendering.
-          </span>
-        </label>
-        <Toggle
-          id="advanced-rendering"
-          :model-value="themeStore.advancedRendering"
-          :checked="themeStore.advancedRendering"
-          @update:model-value="
-            (e) => {
-              themeStore.advancedRendering = e
-              settings.advanced_rendering = themeStore.advancedRendering
->>>>>>> 3f468820
             }
           "
         />
