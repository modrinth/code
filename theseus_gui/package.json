{
  "name": "theseus_gui",
  "private": true,
  "version": "0.0.0",
  "type": "module",
  "scripts": {
    "dev": "vite",
    "build": "vite build",
    "preview": "vite preview",
    "tauri": "tauri",
    "lint:js": "eslint --ext .js,.vue,.ts,.jsx,.tsx,.html,.vue .",
    "lint": "npm run lint:js && prettier --check .",
    "fix": "eslint --fix --ext .js,.vue,.ts,.jsx,.tsx,.html,.vue ."
  },
  "dependencies": {
    "@tauri-apps/api": "^1.2.0",
<<<<<<< HEAD
    "ofetch": "^1.0.1",
=======
>>>>>>> 34005dd2
    "omorphia": "^0.4.4",
    "pinia": "^2.0.33",
    "vite-svg-loader": "^4.0.0",
    "vue": "^3.2.45",
    "dayjs": "^1.11.7",
    "ofetch": "^1.0.1",
    "vue-multiselect": "^3.0.0-alpha.2",
    "vue-router": "4"
  },
  "devDependencies": {
    "@rollup/plugin-alias": "^4.0.3",
    "@tauri-apps/cli": "^1.2.2",
    "@vitejs/plugin-vue": "^4.0.0",
    "eslint": "^8.35.0",
    "eslint-config-prettier": "^8.6.0",
    "eslint-plugin-vue": "^9.9.0",
    "prettier": "^2.8.7",
    "sass": "^1.58.3",
    "vite": "^4.0.0",
    "vite-plugin-eslint": "^1.8.1"
  }
}<|MERGE_RESOLUTION|>--- conflicted
+++ resolved
@@ -14,16 +14,12 @@
   },
   "dependencies": {
     "@tauri-apps/api": "^1.2.0",
-<<<<<<< HEAD
     "ofetch": "^1.0.1",
-=======
->>>>>>> 34005dd2
     "omorphia": "^0.4.4",
     "pinia": "^2.0.33",
     "vite-svg-loader": "^4.0.0",
     "vue": "^3.2.45",
     "dayjs": "^1.11.7",
-    "ofetch": "^1.0.1",
     "vue-multiselect": "^3.0.0-alpha.2",
     "vue-router": "4"
   },
