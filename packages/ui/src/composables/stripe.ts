import { loadStripe, type Stripe as StripeJs, type StripeElements } from '@stripe/stripe-js'
import type { ContactOption } from '@stripe/stripe-js/dist/stripe-js/elements/address'
import type Stripe from 'stripe'
import { computed, type Ref, ref } from 'vue'

import type {
	BasePaymentIntentResponse,
	ChargeRequestType,
	CreatePaymentIntentRequest,
	CreatePaymentIntentResponse,
	PaymentRequestType,
	ServerBillingInterval,
	ServerPlan,
	UpdatePaymentIntentRequest,
	UpdatePaymentIntentResponse,
} from '../utils/billing.ts'

// export type CreateElements = (
//   paymentMethods: Stripe.PaymentMethod[],
//   options: StripeElementsOptionsMode,
// ) => {
//   elements: StripeElements
//   paymentElement: StripePaymentElement
//   addressElement: StripeAddressElement
// }

export const useStripe = (
	publishableKey: string,
	customer: Stripe.Customer,
	paymentMethods: Stripe.PaymentMethod[],
	currency: string,
	product: Ref<ServerPlan | undefined>,
	interval: Ref<ServerBillingInterval>,
	region: Ref<string | undefined>,
	project: Ref<string | undefined>,
	initiatePayment: (
		body: CreatePaymentIntentRequest | UpdatePaymentIntentRequest,
	) => Promise<CreatePaymentIntentResponse | UpdatePaymentIntentResponse>,
	onError: (err: Error) => void,
) => {
<<<<<<< HEAD
  const stripe = ref<StripeJs | null>(null)

  let elements: StripeElements | undefined = undefined
  const elementsLoaded = ref<0 | 1 | 2>(0)
  const loadingElementsFailed = ref<boolean>(false)

  const paymentMethodLoading = ref(false)
  const loadingFailed = ref<string>()
  const paymentIntentId = ref<string>()
  const tax = ref<number>()
  const total = ref<number>()
  const confirmationToken = ref<string>()
  const submittingPayment = ref(false)
  const selectedPaymentMethod = ref<Stripe.PaymentMethod>()
  const inputtedPaymentMethod = ref<Stripe.PaymentMethod>()
  const clientSecret = ref<string>()
  const completingPurchase = ref<boolean>(false)

  async function initialize() {
    stripe.value = await loadStripe(publishableKey)
  }

  function createIntent(body: CreatePaymentIntentRequest): Promise<CreatePaymentIntentResponse> {
    return initiatePayment(body) as Promise<CreatePaymentIntentResponse>
  }

  function updateIntent(body: UpdatePaymentIntentRequest): Promise<UpdatePaymentIntentResponse> {
    return initiatePayment(body) as Promise<UpdatePaymentIntentResponse>
  }

  const planPrices = computed(() => {
    return product.value?.prices.find((x) => x.currency_code === currency)
  })

  const createElements = (options) => {
    const styles = getComputedStyle(document.body)

    if (!stripe.value) {
      throw new Error('Stripe API not yet loaded')
    }

    elements = stripe.value.elements({
      appearance: {
        variables: {
          colorPrimary: styles.getPropertyValue('--color-brand'),
          colorBackground: styles.getPropertyValue('--color-button-bg'),
          colorText: styles.getPropertyValue('--color-base'),
          colorTextPlaceholder: styles.getPropertyValue('--color-secondary'),
          colorDanger: styles.getPropertyValue('--color-red'),
          fontFamily: styles.getPropertyValue('--font-standard'),
          spacingUnit: '0.25rem',
          borderRadius: '0.75rem',
        },
      },
      loader: 'never',
      ...options,
    })

    const paymentElement = elements.create('payment', {
      layout: {
        type: 'tabs',
        defaultCollapsed: false,
      },
    })
    paymentElement.mount('#payment-element')

    const contacts: ContactOption[] = []

    paymentMethods.forEach((method) => {
      const addr = method.billing_details?.address
      if (
        addr &&
        addr.line1 &&
        addr.city &&
        addr.postal_code &&
        addr.country &&
        addr.state &&
        method.billing_details.name
      ) {
        contacts.push({
          address: {
            line1: addr.line1,
            line2: addr.line2 ?? undefined,
            city: addr.city,
            state: addr.state,
            postal_code: addr.postal_code,
            country: addr.country,
          },
          name: method.billing_details.name,
        })
      }
    })

    const addressElement = elements.create('address', {
      mode: 'billing',
      contacts: contacts.length > 0 ? contacts : undefined,
    })
    addressElement.mount('#address-element')

    return { elements, paymentElement, addressElement }
  }

  const primaryPaymentMethodId = computed<string | null>(() => {
    if (customer && customer.invoice_settings && customer.invoice_settings.default_payment_method) {
      const method = customer.invoice_settings.default_payment_method
      if (typeof method === 'string') {
        return method
      } else {
        return method.id
      }
    } else if (paymentMethods && paymentMethods[0] && paymentMethods[0].id) {
      return paymentMethods[0].id
    } else {
      return null
    }
  })

  const loadStripeElements = async () => {
    loadingFailed.value = undefined
    try {
      if (!customer && primaryPaymentMethodId.value) {
        paymentMethodLoading.value = true
        await refreshPaymentIntent(primaryPaymentMethodId.value, false)
        paymentMethodLoading.value = false
      }

      if (!selectedPaymentMethod.value) {
        elementsLoaded.value = 0

        const {
          elements: newElements,
          addressElement,
          paymentElement,
        } = createElements({
          mode: 'payment',
          currency: currency.toLowerCase(),
          amount: product.value?.prices.find((x) => x.currency_code === currency)?.prices.intervals[
            interval.value
          ],
          paymentMethodCreation: 'manual',
          setupFutureUsage: 'off_session',
        })

        elements = newElements
        paymentElement.on('ready', () => {
          elementsLoaded.value += 1
        })
        addressElement.on('ready', () => {
          elementsLoaded.value += 1
        })
      }
    } catch (err) {
      loadingFailed.value = String(err)
      console.log(err)
    }
  }

  async function refreshPaymentIntent(id: string, confirmation: boolean) {
    try {
      paymentMethodLoading.value = true
      if (!confirmation) {
        selectedPaymentMethod.value = paymentMethods.find((x) => x.id === id)
      }

      const requestType: PaymentRequestType = confirmation
        ? {
            type: 'confirmation_token',
            token: id,
          }
        : {
            type: 'payment_method',
            id: id,
          }

      if (!product.value) {
        return handlePaymentError('No product selected')
      }

      const charge: ChargeRequestType = {
        type: 'new',
        product_id: product.value?.id,
        interval: interval.value,
      }

      let result: BasePaymentIntentResponse

      const metadata: CreatePaymentIntentRequest['metadata'] = {
        type: 'pyro',
        server_region: region.value,
        source: project.value
          ? {
              project_id: project.value,
            }
          : {},
      }

      if (paymentIntentId.value) {
        result = await updateIntent({
          ...requestType,
          charge,
          existing_payment_intent: paymentIntentId.value,
          metadata,
        })
        console.log(`Updated payment intent: ${interval.value} for ${result.total}`)
      } else {
        ;({
          payment_intent_id: paymentIntentId.value,
          client_secret: clientSecret.value,
          ...result
        } = await createIntent({
          ...requestType,
          charge,
          metadata: metadata,
        }))
        console.log(`Created payment intent: ${interval.value} for ${result.total}`)
      }

      tax.value = result.tax
      total.value = result.total

      if (confirmation) {
        confirmationToken.value = id
        if (result.payment_method) {
          inputtedPaymentMethod.value = result.payment_method
        }
      }
    } catch (err) {
      handlePaymentError(err as string)
    }
    paymentMethodLoading.value = false
  }

  async function createConfirmationToken() {
    if (!elements) {
      return handlePaymentError('No elements')
    }
    if (!stripe.value) {
      return handlePaymentError('No stripe')
    }

    const { error, confirmationToken: confirmation } = await stripe.value.createConfirmationToken({
      elements,
    })

    if (error) {
      handlePaymentError(error.message ?? 'Unknown error creating confirmation token')
      return
    }

    return confirmation.id
  }

  function handlePaymentError(err: string | Error) {
    paymentMethodLoading.value = false
    completingPurchase.value = false
    onError(typeof err === 'string' ? new Error(err) : err)
  }

  async function createNewPaymentMethod() {
    paymentMethodLoading.value = true

    if (!elements) {
      return handlePaymentError('No elements')
    }

    const { error: submitError } = await elements.submit()

    if (submitError) {
      return handlePaymentError(submitError.message ?? 'Unknown error creating payment method')
    }

    const token = await createConfirmationToken()
    if (!token) {
      return handlePaymentError('Failed to create confirmation token')
    }
    await refreshPaymentIntent(token, true)

    if (!planPrices.value) {
      return handlePaymentError('No plan prices')
    }
    if (!total.value) {
      return handlePaymentError('No total amount')
    }

    elements.update({ currency: planPrices.value.currency_code.toLowerCase(), amount: total.value })

    elementsLoaded.value = 0
    confirmationToken.value = token
    paymentMethodLoading.value = false

    return token
  }

  async function selectPaymentMethod(paymentMethod: Stripe.PaymentMethod | undefined) {
    selectedPaymentMethod.value = paymentMethod
    if (paymentMethod === undefined) {
      await loadStripeElements()
    } else {
      refreshPaymentIntent(paymentMethod.id, false)
    }
  }

  const loadingElements = computed(() => elementsLoaded.value < 2)

  async function submitPayment(returnUrl: string) {
    completingPurchase.value = true
    const secert = clientSecret.value

    if (!secert) {
      return handlePaymentError('No client secret')
    }

    if (!stripe.value) {
      return handlePaymentError('No stripe')
    }

    submittingPayment.value = true
    const { error } = await stripe.value.confirmPayment({
      clientSecret: secert,
      confirmParams: {
        confirmation_token: confirmationToken.value,
        return_url: `${returnUrl}?priceId=${product.value?.prices.find((x) => x.currency_code === currency)?.id}&plan=${interval.value}`,
      },
    })

    if (error) {
      handlePaymentError(error.message ?? 'Unknown error submitting payment')
      return false
    }
    submittingPayment.value = false
    completingPurchase.value = false
    return true
  }

  async function reloadPaymentIntent() {
    console.log('selected:', selectedPaymentMethod.value)
    console.log('token:', confirmationToken.value)
    if (selectedPaymentMethod.value) {
      await refreshPaymentIntent(selectedPaymentMethod.value.id, false)
    } else if (confirmationToken.value) {
      await refreshPaymentIntent(confirmationToken.value, true)
    } else {
      throw new Error('No payment method selected')
    }
  }

  const hasPaymentMethod = computed(() => selectedPaymentMethod.value || confirmationToken.value)

  return {
    initializeStripe: initialize,
    selectPaymentMethod,
    reloadPaymentIntent,
    primaryPaymentMethodId,
    selectedPaymentMethod,
    inputtedPaymentMethod,
    hasPaymentMethod,
    createNewPaymentMethod,
    loadingElements,
    loadingElementsFailed,
    paymentMethodLoading,
    loadStripeElements,
    tax,
    total,
    submitPayment,
    completingPurchase,
  }
=======
	const stripe = ref<StripeJs | null>(null)

	let elements: StripeElements | undefined = undefined
	const elementsLoaded = ref<0 | 1 | 2>(0)
	const loadingElementsFailed = ref<boolean>(false)

	const paymentMethodLoading = ref(false)
	const loadingFailed = ref<string>()
	const paymentIntentId = ref<string>()
	const tax = ref<number>()
	const total = ref<number>()
	const confirmationToken = ref<string>()
	const submittingPayment = ref(false)
	const selectedPaymentMethod = ref<Stripe.PaymentMethod>()
	const inputtedPaymentMethod = ref<Stripe.PaymentMethod>()
	const clientSecret = ref<string>()
	const completingPurchase = ref<boolean>(false)

	async function initialize() {
		stripe.value = await loadStripe(publishableKey)
	}

	function createIntent(body: CreatePaymentIntentRequest): Promise<CreatePaymentIntentResponse> {
		return initiatePayment(body) as Promise<CreatePaymentIntentResponse>
	}

	function updateIntent(body: UpdatePaymentIntentRequest): Promise<UpdatePaymentIntentResponse> {
		return initiatePayment(body) as Promise<UpdatePaymentIntentResponse>
	}

	const planPrices = computed(() => {
		return product.value?.prices.find((x) => x.currency_code === currency)
	})

	const createElements = (options) => {
		const styles = getComputedStyle(document.body)

		if (!stripe.value) {
			throw new Error('Stripe API not yet loaded')
		}

		elements = stripe.value.elements({
			appearance: {
				variables: {
					colorPrimary: styles.getPropertyValue('--color-brand'),
					colorBackground: styles.getPropertyValue('--experimental-color-button-bg'),
					colorText: styles.getPropertyValue('--color-base'),
					colorTextPlaceholder: styles.getPropertyValue('--color-secondary'),
					colorDanger: styles.getPropertyValue('--color-red'),
					fontFamily: styles.getPropertyValue('--font-standard'),
					spacingUnit: '0.25rem',
					borderRadius: '0.75rem',
				},
			},
			loader: 'never',
			...options,
		})

		const paymentElement = elements.create('payment', {
			layout: {
				type: 'tabs',
				defaultCollapsed: false,
			},
		})
		paymentElement.mount('#payment-element')

		const contacts: ContactOption[] = []

		paymentMethods.forEach((method) => {
			const addr = method.billing_details?.address
			if (
				addr &&
				addr.line1 &&
				addr.city &&
				addr.postal_code &&
				addr.country &&
				addr.state &&
				method.billing_details.name
			) {
				contacts.push({
					address: {
						line1: addr.line1,
						line2: addr.line2 ?? undefined,
						city: addr.city,
						state: addr.state,
						postal_code: addr.postal_code,
						country: addr.country,
					},
					name: method.billing_details.name,
				})
			}
		})

		const addressElement = elements.create('address', {
			mode: 'billing',
			contacts: contacts.length > 0 ? contacts : undefined,
		})
		addressElement.mount('#address-element')

		return { elements, paymentElement, addressElement }
	}

	const primaryPaymentMethodId = computed<string | null>(() => {
		if (customer && customer.invoice_settings && customer.invoice_settings.default_payment_method) {
			const method = customer.invoice_settings.default_payment_method
			if (typeof method === 'string') {
				return method
			} else {
				return method.id
			}
		} else if (paymentMethods && paymentMethods[0] && paymentMethods[0].id) {
			return paymentMethods[0].id
		} else {
			return null
		}
	})

	const loadStripeElements = async () => {
		loadingFailed.value = undefined
		try {
			if (!customer && primaryPaymentMethodId.value) {
				paymentMethodLoading.value = true
				await refreshPaymentIntent(primaryPaymentMethodId.value, false)
				paymentMethodLoading.value = false
			}

			if (!selectedPaymentMethod.value) {
				elementsLoaded.value = 0

				const {
					elements: newElements,
					addressElement,
					paymentElement,
				} = createElements({
					mode: 'payment',
					currency: currency.toLowerCase(),
					amount: product.value?.prices.find((x) => x.currency_code === currency)?.prices.intervals[
						interval.value
					],
					paymentMethodCreation: 'manual',
					setupFutureUsage: 'off_session',
				})

				elements = newElements
				paymentElement.on('ready', () => {
					elementsLoaded.value += 1
				})
				addressElement.on('ready', () => {
					elementsLoaded.value += 1
				})
			}
		} catch (err) {
			loadingFailed.value = String(err)
			console.log(err)
		}
	}

	async function refreshPaymentIntent(id: string, confirmation: boolean) {
		try {
			paymentMethodLoading.value = true
			if (!confirmation) {
				selectedPaymentMethod.value = paymentMethods.find((x) => x.id === id)
			}

			const requestType: PaymentRequestType = confirmation
				? {
						type: 'confirmation_token',
						token: id,
					}
				: {
						type: 'payment_method',
						id: id,
					}

			if (!product.value) {
				return handlePaymentError('No product selected')
			}

			const charge: ChargeRequestType = {
				type: 'new',
				product_id: product.value?.id,
				interval: interval.value,
			}

			let result: BasePaymentIntentResponse

			const metadata: CreatePaymentIntentRequest['metadata'] = {
				type: 'pyro',
				server_region: region.value,
				source: project.value
					? {
							project_id: project.value,
						}
					: {},
			}

			if (paymentIntentId.value) {
				result = await updateIntent({
					...requestType,
					charge,
					existing_payment_intent: paymentIntentId.value,
					metadata,
				})
				console.log(`Updated payment intent: ${interval.value} for ${result.total}`)
			} else {
				;({
					payment_intent_id: paymentIntentId.value,
					client_secret: clientSecret.value,
					...result
				} = await createIntent({
					...requestType,
					charge,
					metadata: metadata,
				}))
				console.log(`Created payment intent: ${interval.value} for ${result.total}`)
			}

			tax.value = result.tax
			total.value = result.total

			if (confirmation) {
				confirmationToken.value = id
				if (result.payment_method) {
					inputtedPaymentMethod.value = result.payment_method
				}
			}
		} catch (err) {
			handlePaymentError(err as string)
		}
		paymentMethodLoading.value = false
	}

	async function createConfirmationToken() {
		if (!elements) {
			return handlePaymentError('No elements')
		}
		if (!stripe.value) {
			return handlePaymentError('No stripe')
		}

		const { error, confirmationToken: confirmation } = await stripe.value.createConfirmationToken({
			elements,
		})

		if (error) {
			handlePaymentError(error.message ?? 'Unknown error creating confirmation token')
			return
		}

		return confirmation.id
	}

	function handlePaymentError(err: string | Error) {
		paymentMethodLoading.value = false
		completingPurchase.value = false
		onError(typeof err === 'string' ? new Error(err) : err)
	}

	async function createNewPaymentMethod() {
		paymentMethodLoading.value = true

		if (!elements) {
			return handlePaymentError('No elements')
		}

		const { error: submitError } = await elements.submit()

		if (submitError) {
			return handlePaymentError(submitError.message ?? 'Unknown error creating payment method')
		}

		const token = await createConfirmationToken()
		if (!token) {
			return handlePaymentError('Failed to create confirmation token')
		}
		await refreshPaymentIntent(token, true)

		if (!planPrices.value) {
			return handlePaymentError('No plan prices')
		}
		if (!total.value) {
			return handlePaymentError('No total amount')
		}

		elements.update({
			currency: planPrices.value.currency_code.toLowerCase(),
			amount: total.value,
		})

		elementsLoaded.value = 0
		confirmationToken.value = token
		paymentMethodLoading.value = false

		return token
	}

	async function selectPaymentMethod(paymentMethod: Stripe.PaymentMethod | undefined) {
		selectedPaymentMethod.value = paymentMethod
		if (paymentMethod === undefined) {
			await loadStripeElements()
		} else {
			refreshPaymentIntent(paymentMethod.id, false)
		}
	}

	const loadingElements = computed(() => elementsLoaded.value < 2)

	async function submitPayment(returnUrl: string) {
		completingPurchase.value = true
		const secert = clientSecret.value

		if (!secert) {
			return handlePaymentError('No client secret')
		}

		if (!stripe.value) {
			return handlePaymentError('No stripe')
		}

		submittingPayment.value = true
		const { error } = await stripe.value.confirmPayment({
			clientSecret: secert,
			confirmParams: {
				confirmation_token: confirmationToken.value,
				return_url: `${returnUrl}?priceId=${product.value?.prices.find((x) => x.currency_code === currency)?.id}&plan=${interval.value}`,
			},
		})

		if (error) {
			handlePaymentError(error.message ?? 'Unknown error submitting payment')
			return false
		}
		submittingPayment.value = false
		completingPurchase.value = false
		return true
	}

	async function reloadPaymentIntent() {
		console.log('selected:', selectedPaymentMethod.value)
		console.log('token:', confirmationToken.value)
		if (selectedPaymentMethod.value) {
			await refreshPaymentIntent(selectedPaymentMethod.value.id, false)
		} else if (confirmationToken.value) {
			await refreshPaymentIntent(confirmationToken.value, true)
		} else {
			throw new Error('No payment method selected')
		}
	}

	const hasPaymentMethod = computed(() => selectedPaymentMethod.value || confirmationToken.value)

	return {
		initializeStripe: initialize,
		selectPaymentMethod,
		reloadPaymentIntent,
		primaryPaymentMethodId,
		selectedPaymentMethod,
		inputtedPaymentMethod,
		hasPaymentMethod,
		createNewPaymentMethod,
		loadingElements,
		loadingElementsFailed,
		paymentMethodLoading,
		loadStripeElements,
		tax,
		total,
		submitPayment,
		completingPurchase,
	}
>>>>>>> 2aabcf36
}<|MERGE_RESOLUTION|>--- conflicted
+++ resolved
@@ -38,374 +38,6 @@
 	) => Promise<CreatePaymentIntentResponse | UpdatePaymentIntentResponse>,
 	onError: (err: Error) => void,
 ) => {
-<<<<<<< HEAD
-  const stripe = ref<StripeJs | null>(null)
-
-  let elements: StripeElements | undefined = undefined
-  const elementsLoaded = ref<0 | 1 | 2>(0)
-  const loadingElementsFailed = ref<boolean>(false)
-
-  const paymentMethodLoading = ref(false)
-  const loadingFailed = ref<string>()
-  const paymentIntentId = ref<string>()
-  const tax = ref<number>()
-  const total = ref<number>()
-  const confirmationToken = ref<string>()
-  const submittingPayment = ref(false)
-  const selectedPaymentMethod = ref<Stripe.PaymentMethod>()
-  const inputtedPaymentMethod = ref<Stripe.PaymentMethod>()
-  const clientSecret = ref<string>()
-  const completingPurchase = ref<boolean>(false)
-
-  async function initialize() {
-    stripe.value = await loadStripe(publishableKey)
-  }
-
-  function createIntent(body: CreatePaymentIntentRequest): Promise<CreatePaymentIntentResponse> {
-    return initiatePayment(body) as Promise<CreatePaymentIntentResponse>
-  }
-
-  function updateIntent(body: UpdatePaymentIntentRequest): Promise<UpdatePaymentIntentResponse> {
-    return initiatePayment(body) as Promise<UpdatePaymentIntentResponse>
-  }
-
-  const planPrices = computed(() => {
-    return product.value?.prices.find((x) => x.currency_code === currency)
-  })
-
-  const createElements = (options) => {
-    const styles = getComputedStyle(document.body)
-
-    if (!stripe.value) {
-      throw new Error('Stripe API not yet loaded')
-    }
-
-    elements = stripe.value.elements({
-      appearance: {
-        variables: {
-          colorPrimary: styles.getPropertyValue('--color-brand'),
-          colorBackground: styles.getPropertyValue('--color-button-bg'),
-          colorText: styles.getPropertyValue('--color-base'),
-          colorTextPlaceholder: styles.getPropertyValue('--color-secondary'),
-          colorDanger: styles.getPropertyValue('--color-red'),
-          fontFamily: styles.getPropertyValue('--font-standard'),
-          spacingUnit: '0.25rem',
-          borderRadius: '0.75rem',
-        },
-      },
-      loader: 'never',
-      ...options,
-    })
-
-    const paymentElement = elements.create('payment', {
-      layout: {
-        type: 'tabs',
-        defaultCollapsed: false,
-      },
-    })
-    paymentElement.mount('#payment-element')
-
-    const contacts: ContactOption[] = []
-
-    paymentMethods.forEach((method) => {
-      const addr = method.billing_details?.address
-      if (
-        addr &&
-        addr.line1 &&
-        addr.city &&
-        addr.postal_code &&
-        addr.country &&
-        addr.state &&
-        method.billing_details.name
-      ) {
-        contacts.push({
-          address: {
-            line1: addr.line1,
-            line2: addr.line2 ?? undefined,
-            city: addr.city,
-            state: addr.state,
-            postal_code: addr.postal_code,
-            country: addr.country,
-          },
-          name: method.billing_details.name,
-        })
-      }
-    })
-
-    const addressElement = elements.create('address', {
-      mode: 'billing',
-      contacts: contacts.length > 0 ? contacts : undefined,
-    })
-    addressElement.mount('#address-element')
-
-    return { elements, paymentElement, addressElement }
-  }
-
-  const primaryPaymentMethodId = computed<string | null>(() => {
-    if (customer && customer.invoice_settings && customer.invoice_settings.default_payment_method) {
-      const method = customer.invoice_settings.default_payment_method
-      if (typeof method === 'string') {
-        return method
-      } else {
-        return method.id
-      }
-    } else if (paymentMethods && paymentMethods[0] && paymentMethods[0].id) {
-      return paymentMethods[0].id
-    } else {
-      return null
-    }
-  })
-
-  const loadStripeElements = async () => {
-    loadingFailed.value = undefined
-    try {
-      if (!customer && primaryPaymentMethodId.value) {
-        paymentMethodLoading.value = true
-        await refreshPaymentIntent(primaryPaymentMethodId.value, false)
-        paymentMethodLoading.value = false
-      }
-
-      if (!selectedPaymentMethod.value) {
-        elementsLoaded.value = 0
-
-        const {
-          elements: newElements,
-          addressElement,
-          paymentElement,
-        } = createElements({
-          mode: 'payment',
-          currency: currency.toLowerCase(),
-          amount: product.value?.prices.find((x) => x.currency_code === currency)?.prices.intervals[
-            interval.value
-          ],
-          paymentMethodCreation: 'manual',
-          setupFutureUsage: 'off_session',
-        })
-
-        elements = newElements
-        paymentElement.on('ready', () => {
-          elementsLoaded.value += 1
-        })
-        addressElement.on('ready', () => {
-          elementsLoaded.value += 1
-        })
-      }
-    } catch (err) {
-      loadingFailed.value = String(err)
-      console.log(err)
-    }
-  }
-
-  async function refreshPaymentIntent(id: string, confirmation: boolean) {
-    try {
-      paymentMethodLoading.value = true
-      if (!confirmation) {
-        selectedPaymentMethod.value = paymentMethods.find((x) => x.id === id)
-      }
-
-      const requestType: PaymentRequestType = confirmation
-        ? {
-            type: 'confirmation_token',
-            token: id,
-          }
-        : {
-            type: 'payment_method',
-            id: id,
-          }
-
-      if (!product.value) {
-        return handlePaymentError('No product selected')
-      }
-
-      const charge: ChargeRequestType = {
-        type: 'new',
-        product_id: product.value?.id,
-        interval: interval.value,
-      }
-
-      let result: BasePaymentIntentResponse
-
-      const metadata: CreatePaymentIntentRequest['metadata'] = {
-        type: 'pyro',
-        server_region: region.value,
-        source: project.value
-          ? {
-              project_id: project.value,
-            }
-          : {},
-      }
-
-      if (paymentIntentId.value) {
-        result = await updateIntent({
-          ...requestType,
-          charge,
-          existing_payment_intent: paymentIntentId.value,
-          metadata,
-        })
-        console.log(`Updated payment intent: ${interval.value} for ${result.total}`)
-      } else {
-        ;({
-          payment_intent_id: paymentIntentId.value,
-          client_secret: clientSecret.value,
-          ...result
-        } = await createIntent({
-          ...requestType,
-          charge,
-          metadata: metadata,
-        }))
-        console.log(`Created payment intent: ${interval.value} for ${result.total}`)
-      }
-
-      tax.value = result.tax
-      total.value = result.total
-
-      if (confirmation) {
-        confirmationToken.value = id
-        if (result.payment_method) {
-          inputtedPaymentMethod.value = result.payment_method
-        }
-      }
-    } catch (err) {
-      handlePaymentError(err as string)
-    }
-    paymentMethodLoading.value = false
-  }
-
-  async function createConfirmationToken() {
-    if (!elements) {
-      return handlePaymentError('No elements')
-    }
-    if (!stripe.value) {
-      return handlePaymentError('No stripe')
-    }
-
-    const { error, confirmationToken: confirmation } = await stripe.value.createConfirmationToken({
-      elements,
-    })
-
-    if (error) {
-      handlePaymentError(error.message ?? 'Unknown error creating confirmation token')
-      return
-    }
-
-    return confirmation.id
-  }
-
-  function handlePaymentError(err: string | Error) {
-    paymentMethodLoading.value = false
-    completingPurchase.value = false
-    onError(typeof err === 'string' ? new Error(err) : err)
-  }
-
-  async function createNewPaymentMethod() {
-    paymentMethodLoading.value = true
-
-    if (!elements) {
-      return handlePaymentError('No elements')
-    }
-
-    const { error: submitError } = await elements.submit()
-
-    if (submitError) {
-      return handlePaymentError(submitError.message ?? 'Unknown error creating payment method')
-    }
-
-    const token = await createConfirmationToken()
-    if (!token) {
-      return handlePaymentError('Failed to create confirmation token')
-    }
-    await refreshPaymentIntent(token, true)
-
-    if (!planPrices.value) {
-      return handlePaymentError('No plan prices')
-    }
-    if (!total.value) {
-      return handlePaymentError('No total amount')
-    }
-
-    elements.update({ currency: planPrices.value.currency_code.toLowerCase(), amount: total.value })
-
-    elementsLoaded.value = 0
-    confirmationToken.value = token
-    paymentMethodLoading.value = false
-
-    return token
-  }
-
-  async function selectPaymentMethod(paymentMethod: Stripe.PaymentMethod | undefined) {
-    selectedPaymentMethod.value = paymentMethod
-    if (paymentMethod === undefined) {
-      await loadStripeElements()
-    } else {
-      refreshPaymentIntent(paymentMethod.id, false)
-    }
-  }
-
-  const loadingElements = computed(() => elementsLoaded.value < 2)
-
-  async function submitPayment(returnUrl: string) {
-    completingPurchase.value = true
-    const secert = clientSecret.value
-
-    if (!secert) {
-      return handlePaymentError('No client secret')
-    }
-
-    if (!stripe.value) {
-      return handlePaymentError('No stripe')
-    }
-
-    submittingPayment.value = true
-    const { error } = await stripe.value.confirmPayment({
-      clientSecret: secert,
-      confirmParams: {
-        confirmation_token: confirmationToken.value,
-        return_url: `${returnUrl}?priceId=${product.value?.prices.find((x) => x.currency_code === currency)?.id}&plan=${interval.value}`,
-      },
-    })
-
-    if (error) {
-      handlePaymentError(error.message ?? 'Unknown error submitting payment')
-      return false
-    }
-    submittingPayment.value = false
-    completingPurchase.value = false
-    return true
-  }
-
-  async function reloadPaymentIntent() {
-    console.log('selected:', selectedPaymentMethod.value)
-    console.log('token:', confirmationToken.value)
-    if (selectedPaymentMethod.value) {
-      await refreshPaymentIntent(selectedPaymentMethod.value.id, false)
-    } else if (confirmationToken.value) {
-      await refreshPaymentIntent(confirmationToken.value, true)
-    } else {
-      throw new Error('No payment method selected')
-    }
-  }
-
-  const hasPaymentMethod = computed(() => selectedPaymentMethod.value || confirmationToken.value)
-
-  return {
-    initializeStripe: initialize,
-    selectPaymentMethod,
-    reloadPaymentIntent,
-    primaryPaymentMethodId,
-    selectedPaymentMethod,
-    inputtedPaymentMethod,
-    hasPaymentMethod,
-    createNewPaymentMethod,
-    loadingElements,
-    loadingElementsFailed,
-    paymentMethodLoading,
-    loadStripeElements,
-    tax,
-    total,
-    submitPayment,
-    completingPurchase,
-  }
-=======
 	const stripe = ref<StripeJs | null>(null)
 
 	let elements: StripeElements | undefined = undefined
@@ -451,7 +83,7 @@
 			appearance: {
 				variables: {
 					colorPrimary: styles.getPropertyValue('--color-brand'),
-					colorBackground: styles.getPropertyValue('--experimental-color-button-bg'),
+          colorBackground: styles.getPropertyValue('--color-button-bg'),
 					colorText: styles.getPropertyValue('--color-base'),
 					colorTextPlaceholder: styles.getPropertyValue('--color-secondary'),
 					colorDanger: styles.getPropertyValue('--color-red'),
@@ -775,5 +407,4 @@
 		submitPayment,
 		completingPurchase,
 	}
->>>>>>> 2aabcf36
 }