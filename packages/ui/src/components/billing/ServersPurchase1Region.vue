--- conflicted
+++ resolved
@@ -194,78 +194,6 @@
 </script>
 
 <template>
-<<<<<<< HEAD
-  <ModalLoadingIndicator v-if="loading" class="flex py-40 justify-center">
-    Checking availability...
-  </ModalLoadingIndicator>
-  <template v-else>
-    <h2 class="mt-0 mb-4 text-xl font-bold text-contrast">
-      {{ formatMessage(messages.prompt) }}
-    </h2>
-    <div class="grid grid-cols-1 sm:grid-cols-2 gap-4">
-      <ServersRegionButton
-        v-for="region in sortedRegions"
-        :key="region.shortcode"
-        v-model="selectedRegion"
-        :region="region"
-        :out-of-stock="currentStock[region.shortcode] === 0"
-        :ping="pings.find((p) => p.region === region.shortcode)?.ping"
-        :best-ping="bestPing === region.shortcode"
-      />
-    </div>
-    <div class="mt-3 text-sm">
-      <IntlFormatted :message-id="messages.regionUnsupported">
-        <template #link="{ children }">
-          <a
-            class="text-link"
-            target="_blank"
-            rel="noopener noreferrer"
-            href="https://surveys.modrinth.com/servers-region-waitlist"
-          >
-            <component :is="() => children" />
-          </a>
-        </template>
-      </IntlFormatted>
-    </div>
-    <template v-if="custom">
-      <h2 class="mt-4 mb-2 text-xl font-bold text-contrast">
-        {{ formatMessage(messages.customPrompt) }}
-      </h2>
-      <div>
-        <Slider v-model="selectedRam" :min="minRam" :max="maxRam" :step="2" unit="GB" />
-        <p v-if="selectedPrice" class="mt-2 mb-0">
-          <span class="text-contrast text-lg font-bold"
-            >{{ formatPrice(locale, selectedPrice, currency, true) }} / month</span
-          ><span v-if="interval !== 'monthly'">, billed {{ interval }}</span>
-        </p>
-        <div class="bg-bg rounded-xl p-4 mt-2 text-secondary h-14">
-          <div v-if="checkingCustomStock" class="flex gap-2 items-center">
-            <SpinnerIcon class="size-5 shrink-0 animate-spin" /> Checking availability...
-          </div>
-          <div v-else-if="selectedPlan">
-            <ServersSpecs
-              class="!flex-row justify-between"
-              :ram="selectedPlan.metadata.ram ?? 0"
-              :storage="selectedPlan.metadata.storage ?? 0"
-              :cpus="selectedPlan.metadata.cpu ?? 0"
-            />
-          </div>
-          <div v-else class="flex gap-2 items-center">
-            <XIcon class="size-5 shrink-0 text-red" /> Sorry, we don't have any plans available with
-            {{ selectedRam }} GB RAM in this region.
-          </div>
-        </div>
-        <div class="flex gap-2 mt-2">
-          <InfoIcon class="hidden sm:block shrink-0 mt-1" />
-          <span class="text-sm text-secondary">
-            Storage and shared CPU count are currently not configurable independently, and are based
-            on the amount of RAM you select.
-          </span>
-        </div>
-      </div>
-    </template>
-  </template>
-=======
 	<ModalLoadingIndicator v-if="loading" class="flex py-40 justify-center">
 		Checking availability...
 	</ModalLoadingIndicator>
@@ -309,7 +237,7 @@
 						>{{ formatPrice(locale, selectedPrice, currency, true) }} / month</span
 					><span v-if="interval !== 'monthly'">, billed {{ interval }}</span>
 				</p>
-				<div class="bg-bg rounded-xl p-4 mt-2 text-secondary">
+				<div class="bg-bg rounded-xl p-4 mt-2 text-secondary h-14">
 					<div v-if="checkingCustomStock" class="flex gap-2 items-center">
 						<SpinnerIcon class="size-5 shrink-0 animate-spin" /> Checking availability...
 					</div>
@@ -336,5 +264,4 @@
 			</div>
 		</template>
 	</template>
->>>>>>> 2aabcf36
 </template>