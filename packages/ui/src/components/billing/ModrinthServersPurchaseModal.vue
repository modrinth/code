<script setup lang="ts">
import {
	CheckCircleIcon,
	ChevronRightIcon,
	LeftArrowIcon,
	RightArrowIcon,
	SpinnerIcon,
	XIcon,
} from '@modrinth/assets'
import { defineMessage, type MessageDescriptor, useVIntl } from '@vintl/vintl'
import type Stripe from 'stripe'
import { computed, nextTick, ref, useTemplateRef, watch } from 'vue'

import { useStripe } from '../../composables/stripe'
import { commonMessages } from '../../utils'
import type {
	CreatePaymentIntentRequest,
	CreatePaymentIntentResponse,
	ServerBillingInterval,
	ServerPlan,
	ServerRegion,
	ServerStockRequest,
	UpdatePaymentIntentRequest,
	UpdatePaymentIntentResponse,
} from '../../utils/billing'
import { ButtonStyled } from '../index'
import ModalLoadingIndicator from '../modal/ModalLoadingIndicator.vue'
import NewModal from '../modal/NewModal.vue'
import RegionSelector from './ServersPurchase1Region.vue'
import PlanSelector from './ServersPurchase0Plan.vue'
import PaymentMethodSelector from './ServersPurchase2PaymentMethod.vue'
import ConfirmPurchase from './ServersPurchase3Review.vue'
<<<<<<< HEAD
import { useStripe } from '../../composables/stripe'
import ModalLoadingIndicator from '../modal/ModalLoadingIndicator.vue'
import type { UserSubscription } from '@modrinth/utils'
=======
>>>>>>> 2aabcf36

const { formatMessage } = useVIntl()

export type RegionPing = {
	region: string
	ping: number
}

const props = defineProps<{
<<<<<<< HEAD
  publishableKey: string
  returnUrl: string
  paymentMethods: Stripe.PaymentMethod[]
  customer: Stripe.Customer
  currency: string
  pings: RegionPing[]
  regions: ServerRegion[]
  availableProducts: ServerPlan[]
  planStage?: boolean
  existingPlan?: ServerPlan
  existingSubscription?: UserSubscription
  refreshPaymentMethods: () => Promise<void>
  fetchStock: (region: ServerRegion, request: ServerStockRequest) => Promise<number>
  initiatePayment: (
    body: CreatePaymentIntentRequest | UpdatePaymentIntentRequest,
  ) => Promise<UpdatePaymentIntentResponse | CreatePaymentIntentResponse>
  onError: (err: Error) => void
=======
	publishableKey: string
	returnUrl: string
	paymentMethods: Stripe.PaymentMethod[]
	customer: Stripe.Customer
	currency: string
	pings: RegionPing[]
	regions: ServerRegion[]
	availableProducts: ServerPlan[]
	refreshPaymentMethods: () => Promise<void>
	fetchStock: (region: ServerRegion, request: ServerStockRequest) => Promise<number>
	initiatePayment: (
		body: CreatePaymentIntentRequest | UpdatePaymentIntentRequest,
	) => Promise<UpdatePaymentIntentResponse | CreatePaymentIntentResponse>
	onError: (err: Error) => void
>>>>>>> 2aabcf36
}>()

const modal = useTemplateRef<InstanceType<typeof NewModal>>('modal')
const selectedPlan = ref<ServerPlan>()
const selectedInterval = ref<ServerBillingInterval>('quarterly')
const loading = ref(false)
const selectedRegion = ref<string>()
const projectId = ref<string>()

const {
<<<<<<< HEAD
  initializeStripe,
  selectPaymentMethod,
  primaryPaymentMethodId,
  loadStripeElements,
  selectedPaymentMethod,
  inputtedPaymentMethod,
  createNewPaymentMethod,
  loadingElements,
  loadingElementsFailed,
  tax,
  total,
  paymentMethodLoading,
  reloadPaymentIntent,
  hasPaymentMethod,
  submitPayment,
  completingPurchase,
  noPaymentRequired,
=======
	initializeStripe,
	selectPaymentMethod,
	primaryPaymentMethodId,
	loadStripeElements,
	selectedPaymentMethod,
	inputtedPaymentMethod,
	createNewPaymentMethod,
	loadingElements,
	loadingElementsFailed,
	tax,
	total,
	paymentMethodLoading,
	reloadPaymentIntent,
	hasPaymentMethod,
	submitPayment,
	completingPurchase,
>>>>>>> 2aabcf36
} = useStripe(
	props.publishableKey,
	props.customer,
	props.paymentMethods,
	props.currency,
	selectedPlan,
	selectedInterval,
	selectedRegion,
	projectId,
	props.initiatePayment,
	props.onError,
)

const customServer = ref<boolean>(false)
const acceptedEula = ref<boolean>(false)
const skipPaymentMethods = ref<boolean>(true)

type Step = 'plan' | 'region' | 'payment' | 'review'

const steps: Step[] = props.planStage
  ? (['plan', 'region', 'payment', 'review'] as Step[])
  : (['region', 'payment', 'review'] as Step[])

const titles: Record<Step, MessageDescriptor> = {
<<<<<<< HEAD
  plan: defineMessage({ id: 'servers.purchase.step.plan.title', defaultMessage: 'Plan' }),
  region: defineMessage({ id: 'servers.purchase.step.region.title', defaultMessage: 'Region' }),
  payment: defineMessage({
    id: 'servers.purchase.step.payment.title',
    defaultMessage: 'Payment method',
  }),
  review: defineMessage({ id: 'servers.purchase.step.review.title', defaultMessage: 'Review' }),
=======
	region: defineMessage({ id: 'servers.purchase.step.region.title', defaultMessage: 'Region' }),
	payment: defineMessage({
		id: 'servers.purchase.step.payment.title',
		defaultMessage: 'Payment method',
	}),
	review: defineMessage({ id: 'servers.purchase.step.review.title', defaultMessage: 'Review' }),
>>>>>>> 2aabcf36
}

const currentRegion = computed(() => {
	return props.regions.find((region) => region.shortcode === selectedRegion.value)
})

const currentPing = computed(() => {
	return props.pings.find((ping) => ping.region === currentRegion.value?.shortcode)?.ping
})

const currentStep = ref<Step>()

const currentStepIndex = computed(() => (currentStep.value ? steps.indexOf(currentStep.value) : -1))
const previousStep = computed(() => {
	const step = currentStep.value ? steps[steps.indexOf(currentStep.value) - 1] : undefined
	if (step === 'payment' && skipPaymentMethods.value && primaryPaymentMethodId.value) {
		return 'region'
	}
	return step
})
const nextStep = computed(() =>
	currentStep.value ? steps[steps.indexOf(currentStep.value) + 1] : undefined,
)

const canProceed = computed(() => {
<<<<<<< HEAD
  switch (currentStep.value) {
    case 'plan':
      console.log('Plan step:', {
        customServer: customServer.value,
        selectedPlan: selectedPlan.value,
        existingPlan: props.existingPlan,
      })
      return (
        customServer.value ||
        (!!selectedPlan.value &&
          (!props.existingPlan || selectedPlan.value.id !== props.existingPlan.id))
      )
    case 'region':
      return selectedRegion.value && selectedPlan.value && selectedInterval.value
    case 'payment':
      return selectedPaymentMethod.value || !loadingElements.value
    case 'review':
      return (
        (noPaymentRequired.value || (acceptedEula.value && hasPaymentMethod.value)) &&
        !completingPurchase.value
      )
    default:
      return false
  }
})

async function beforeProceed(step: string) {
  switch (step) {
    case 'plan':
      return true
    case 'region':
      return true
    case 'payment':
      await initializeStripe()

      if (primaryPaymentMethodId.value && skipPaymentMethods.value) {
        const paymentMethod = await props.paymentMethods.find(
          (x) => x.id === primaryPaymentMethodId.value,
        )
        await selectPaymentMethod(paymentMethod)
        await setStep('review', true)
        return false
      }
      return true
    case 'review':
      if (noPaymentRequired.value) {
        return true
      }
      if (selectedPaymentMethod.value) {
        return true
      } else {
        const token = await createNewPaymentMethod()
        return !!token
      }
  }
=======
	switch (currentStep.value) {
		case 'region':
			return selectedRegion.value && selectedPlan.value && selectedInterval.value
		case 'payment':
			return selectedPaymentMethod.value || !loadingElements.value
		case 'review':
			return acceptedEula.value && hasPaymentMethod.value && !completingPurchase.value
		default:
			return false
	}
})

async function beforeProceed(step: string) {
	switch (step) {
		case 'region':
			return true
		case 'payment':
			await initializeStripe()

			if (primaryPaymentMethodId.value && skipPaymentMethods.value) {
				const paymentMethod = await props.paymentMethods.find(
					(x) => x.id === primaryPaymentMethodId.value,
				)
				await selectPaymentMethod(paymentMethod)
				await setStep('review', true)
				return false
			}
			return true
		case 'review':
			if (selectedPaymentMethod.value) {
				return true
			} else {
				const token = await createNewPaymentMethod()
				return !!token
			}
	}
>>>>>>> 2aabcf36
}

async function afterProceed(step: string) {
	switch (step) {
		case 'region':
			break
		case 'payment':
			await loadStripeElements()
			break
		case 'review':
			break
	}
}

async function setStep(step: Step | undefined, skipValidation = false) {
	if (!step) {
		await submitPayment(props.returnUrl)
		return
	}

	if (!skipValidation && !canProceed.value) {
		return
	}

	if (await beforeProceed(step)) {
		currentStep.value = step
		await nextTick()

		await afterProceed(step)
	}
}

watch(selectedPlan, () => {
<<<<<<< HEAD
  if (currentStep.value === 'plan') {
    customServer.value = !selectedPlan.value
  }
})

const defaultPlan = computed<ServerPlan | undefined>(() => {
  return (
    props.availableProducts.find((p) => p?.metadata?.type === 'pyro' && p.metadata.ram === 6144) ??
    props.availableProducts.find((p) => p?.metadata?.type === 'pyro') ??
    props.availableProducts[0]
  )
})

function begin(interval: ServerBillingInterval, plan?: ServerPlan, project?: string) {
  loading.value = false

  if (plan === null) {
    // Explicitly open in custom mode
    selectedPlan.value = undefined
    customServer.value = true
  } else {
    selectedPlan.value = plan ?? defaultPlan.value
    customServer.value = !selectedPlan.value
  }

  selectedInterval.value = interval
  customServer.value = !selectedPlan.value
  selectedPaymentMethod.value = undefined
  currentStep.value = steps[0]
  skipPaymentMethods.value = true
  projectId.value = project
  modal.value?.show()
=======
	console.log(selectedPlan.value)
})

function begin(interval: ServerBillingInterval, plan?: ServerPlan, project?: string) {
	loading.value = false
	selectedPlan.value = plan
	selectedInterval.value = interval
	customServer.value = !selectedPlan.value
	selectedPaymentMethod.value = undefined
	currentStep.value = steps[0]
	skipPaymentMethods.value = true
	projectId.value = project
	modal.value?.show()
>>>>>>> 2aabcf36
}

defineExpose({
	show: begin,
})

defineEmits<{
  (e: 'hide'): void
}>()

function handleChooseCustom() {
  customServer.value = true
  selectedPlan.value = undefined
}
</script>
<template>
<<<<<<< HEAD
  <NewModal ref="modal" @hide="$emit('hide')">
    <template #title>
      <div class="flex items-center gap-1 font-bold text-secondary">
        <template v-for="(title, id, index) in titles" :key="id">
          <button
            v-if="index < currentStepIndex"
            class="bg-transparent active:scale-95 font-bold text-secondary p-0"
            @click="setStep(id, true)"
          >
            {{ formatMessage(title) }}
          </button>
          <span
            v-else
            :class="{
              'text-contrast': index === currentStepIndex,
            }"
          >
            {{ formatMessage(title) }}
          </span>
          <ChevronRightIcon
            v-if="index < steps.length - 1"
            class="h-5 w-5 text-secondary"
            stroke-width="3"
          />
        </template>
      </div>
    </template>
    <div class="w-[40rem] max-w-full">
      <PlanSelector
        v-if="currentStep === 'plan'"
        v-model:plan="selectedPlan"
        v-model:interval="selectedInterval"
        :existing-plan="existingPlan"
        :available-products="availableProducts"
        :currency="currency"
        @choose-custom="handleChooseCustom"
      />
      <RegionSelector
        v-else-if="currentStep === 'region'"
        v-model:region="selectedRegion"
        v-model:plan="selectedPlan"
        :regions="regions"
        :pings="pings"
        :custom="customServer"
        :available-products="availableProducts"
        :currency="currency"
        :interval="selectedInterval"
        :fetch-stock="fetchStock"
      />
      <PaymentMethodSelector
        v-else-if="currentStep === 'payment' && selectedPlan && selectedInterval"
        :payment-methods="paymentMethods"
        :selected="selectedPaymentMethod"
        :loading-elements="loadingElements"
        :loading-elements-failed="loadingElementsFailed"
        @select="selectPaymentMethod"
      />
      <ConfirmPurchase
        v-else-if="
          currentStep === 'review' &&
          (hasPaymentMethod || noPaymentRequired) &&
          currentRegion &&
          selectedInterval &&
          selectedPlan
        "
        v-model:interval="selectedInterval"
        v-model:accepted-eula="acceptedEula"
        :currency="currency"
        :plan="selectedPlan"
        :region="currentRegion"
        :ping="currentPing"
        :loading="paymentMethodLoading"
        :selected-payment-method="selectedPaymentMethod || inputtedPaymentMethod"
        :tax="tax"
        :total="total"
        :no-payment-required="noPaymentRequired"
        :existing-plan="existingPlan"
        :existing-subscription="existingSubscription"
        @change-payment-method="
          () => {
            skipPaymentMethods = false
            setStep('payment', true)
          }
        "
        @reload-payment-intent="reloadPaymentIntent"
      />
      <div v-else>Something went wrong</div>
      <div
        v-show="
          selectedPaymentMethod === undefined &&
          currentStep === 'payment' &&
          selectedPlan &&
          selectedInterval
        "
        class="min-h-[16rem] flex flex-col gap-2 mt-2 p-4 bg-table-alternateRow rounded-xl justify-center items-center"
      >
        <div v-show="loadingElements">
          <ModalLoadingIndicator :error="loadingElementsFailed">
            Loading...
            <template #error> Error loading Stripe payment UI. </template>
          </ModalLoadingIndicator>
        </div>
        <div class="w-full">
          <div id="address-element"></div>
          <div id="payment-element" class="mt-4"></div>
        </div>
      </div>
    </div>
    <div class="flex gap-2 justify-between mt-4">
      <ButtonStyled>
        <button v-if="previousStep" @click="previousStep && setStep(previousStep, true)">
          <LeftArrowIcon /> {{ formatMessage(commonMessages.backButton) }}
        </button>
        <button v-else @click="modal?.hide()">
          <XIcon />
          {{ formatMessage(commonMessages.cancelButton) }}
        </button>
      </ButtonStyled>
      <ButtonStyled color="brand">
        <button
          v-tooltip="
            currentStep === 'review' && !acceptedEula && !noPaymentRequired
              ? 'You must accept the Minecraft EULA to proceed.'
              : undefined
          "
          :disabled="!canProceed"
          @click="noPaymentRequired && currentStep === 'review' ? modal?.hide() : setStep(nextStep)"
        >
          <template v-if="currentStep === 'review'">
            <template v-if="noPaymentRequired"><CheckCircleIcon /> Close</template>
            <template v-else>
              <SpinnerIcon v-if="completingPurchase" class="animate-spin" />
              <CheckCircleIcon v-else />
              Subscribe
            </template>
          </template>
          <template v-else>
            {{ formatMessage(commonMessages.nextButton) }} <RightArrowIcon />
          </template>
        </button>
      </ButtonStyled>
    </div>
  </NewModal>
=======
	<NewModal ref="modal">
		<template #title>
			<div class="flex items-center gap-1 font-bold text-secondary">
				<template v-for="(title, id, index) in titles" :key="id">
					<button
						v-if="index < currentStepIndex"
						class="bg-transparent active:scale-95 font-bold text-secondary p-0"
						@click="setStep(id, true)"
					>
						{{ formatMessage(title) }}
					</button>
					<span
						v-else
						:class="{
							'text-contrast': index === currentStepIndex,
						}"
					>
						{{ formatMessage(title) }}
					</span>
					<ChevronRightIcon
						v-if="index < steps.length - 1"
						class="h-5 w-5 text-secondary"
						stroke-width="3"
					/>
				</template>
			</div>
		</template>
		<div class="w-[40rem] max-w-full">
			<RegionSelector
				v-if="currentStep === 'region'"
				v-model:region="selectedRegion"
				v-model:plan="selectedPlan"
				:regions="regions"
				:pings="pings"
				:custom="customServer"
				:available-products="availableProducts"
				:currency="currency"
				:interval="selectedInterval"
				:fetch-stock="fetchStock"
			/>
			<PaymentMethodSelector
				v-else-if="currentStep === 'payment' && selectedPlan && selectedInterval"
				:payment-methods="paymentMethods"
				:selected="selectedPaymentMethod"
				:loading-elements="loadingElements"
				:loading-elements-failed="loadingElementsFailed"
				@select="selectPaymentMethod"
			/>
			<ConfirmPurchase
				v-else-if="
					currentStep === 'review' &&
					hasPaymentMethod &&
					currentRegion &&
					selectedInterval &&
					selectedPlan
				"
				v-model:interval="selectedInterval"
				v-model:accepted-eula="acceptedEula"
				:currency="currency"
				:plan="selectedPlan"
				:region="currentRegion"
				:ping="currentPing"
				:loading="paymentMethodLoading"
				:selected-payment-method="selectedPaymentMethod || inputtedPaymentMethod"
				:tax="tax"
				:total="total"
				@change-payment-method="
					() => {
						skipPaymentMethods = false
						setStep('payment', true)
					}
				"
				@reload-payment-intent="reloadPaymentIntent"
			/>
			<div v-else>Something went wrong</div>
			<div
				v-show="
					selectedPaymentMethod === undefined &&
					currentStep === 'payment' &&
					selectedPlan &&
					selectedInterval
				"
				class="min-h-[16rem] flex flex-col gap-2 mt-2 p-4 bg-table-alternateRow rounded-xl justify-center items-center"
			>
				<div v-show="loadingElements">
					<ModalLoadingIndicator :error="loadingElementsFailed">
						Loading...
						<template #error> Error loading Stripe payment UI. </template>
					</ModalLoadingIndicator>
				</div>
				<div class="w-full">
					<div id="address-element"></div>
					<div id="payment-element" class="mt-4"></div>
				</div>
			</div>
		</div>
		<div class="flex gap-2 justify-between mt-4">
			<ButtonStyled>
				<button v-if="previousStep" @click="previousStep && setStep(previousStep, true)">
					<LeftArrowIcon /> {{ formatMessage(commonMessages.backButton) }}
				</button>
				<button v-else @click="modal?.hide()">
					<XIcon />
					{{ formatMessage(commonMessages.cancelButton) }}
				</button>
			</ButtonStyled>
			<ButtonStyled color="brand">
				<button
					v-tooltip="
						currentStep === 'review' && !acceptedEula
							? 'You must accept the Minecraft EULA to proceed.'
							: undefined
					"
					:disabled="!canProceed"
					@click="setStep(nextStep)"
				>
					<template v-if="currentStep === 'review'">
						<SpinnerIcon v-if="completingPurchase" class="animate-spin" />
						<CheckCircleIcon v-else />
						Subscribe
					</template>
					<template v-else>
						{{ formatMessage(commonMessages.nextButton) }} <RightArrowIcon />
					</template>
				</button>
			</ButtonStyled>
		</div>
	</NewModal>
>>>>>>> 2aabcf36
</template><|MERGE_RESOLUTION|>--- conflicted
+++ resolved
@@ -7,10 +7,10 @@
 	SpinnerIcon,
 	XIcon,
 } from '@modrinth/assets'
+import type { UserSubscription } from '@modrinth/utils'
 import { defineMessage, type MessageDescriptor, useVIntl } from '@vintl/vintl'
 import type Stripe from 'stripe'
 import { computed, nextTick, ref, useTemplateRef, watch } from 'vue'
-
 import { useStripe } from '../../composables/stripe'
 import { commonMessages } from '../../utils'
 import type {
@@ -26,16 +26,10 @@
 import { ButtonStyled } from '../index'
 import ModalLoadingIndicator from '../modal/ModalLoadingIndicator.vue'
 import NewModal from '../modal/NewModal.vue'
+import PlanSelector from './ServersPurchase0Plan.vue'
 import RegionSelector from './ServersPurchase1Region.vue'
-import PlanSelector from './ServersPurchase0Plan.vue'
 import PaymentMethodSelector from './ServersPurchase2PaymentMethod.vue'
 import ConfirmPurchase from './ServersPurchase3Review.vue'
-<<<<<<< HEAD
-import { useStripe } from '../../composables/stripe'
-import ModalLoadingIndicator from '../modal/ModalLoadingIndicator.vue'
-import type { UserSubscription } from '@modrinth/utils'
-=======
->>>>>>> 2aabcf36
 
 const { formatMessage } = useVIntl()
 
@@ -45,25 +39,6 @@
 }
 
 const props = defineProps<{
-<<<<<<< HEAD
-  publishableKey: string
-  returnUrl: string
-  paymentMethods: Stripe.PaymentMethod[]
-  customer: Stripe.Customer
-  currency: string
-  pings: RegionPing[]
-  regions: ServerRegion[]
-  availableProducts: ServerPlan[]
-  planStage?: boolean
-  existingPlan?: ServerPlan
-  existingSubscription?: UserSubscription
-  refreshPaymentMethods: () => Promise<void>
-  fetchStock: (region: ServerRegion, request: ServerStockRequest) => Promise<number>
-  initiatePayment: (
-    body: CreatePaymentIntentRequest | UpdatePaymentIntentRequest,
-  ) => Promise<UpdatePaymentIntentResponse | CreatePaymentIntentResponse>
-  onError: (err: Error) => void
-=======
 	publishableKey: string
 	returnUrl: string
 	paymentMethods: Stripe.PaymentMethod[]
@@ -72,13 +47,15 @@
 	pings: RegionPing[]
 	regions: ServerRegion[]
 	availableProducts: ServerPlan[]
+	planStage?: boolean
+	existingPlan?: ServerPlan
+	existingSubscription?: UserSubscription
 	refreshPaymentMethods: () => Promise<void>
 	fetchStock: (region: ServerRegion, request: ServerStockRequest) => Promise<number>
 	initiatePayment: (
 		body: CreatePaymentIntentRequest | UpdatePaymentIntentRequest,
 	) => Promise<UpdatePaymentIntentResponse | CreatePaymentIntentResponse>
 	onError: (err: Error) => void
->>>>>>> 2aabcf36
 }>()
 
 const modal = useTemplateRef<InstanceType<typeof NewModal>>('modal')
@@ -89,25 +66,6 @@
 const projectId = ref<string>()
 
 const {
-<<<<<<< HEAD
-  initializeStripe,
-  selectPaymentMethod,
-  primaryPaymentMethodId,
-  loadStripeElements,
-  selectedPaymentMethod,
-  inputtedPaymentMethod,
-  createNewPaymentMethod,
-  loadingElements,
-  loadingElementsFailed,
-  tax,
-  total,
-  paymentMethodLoading,
-  reloadPaymentIntent,
-  hasPaymentMethod,
-  submitPayment,
-  completingPurchase,
-  noPaymentRequired,
-=======
 	initializeStripe,
 	selectPaymentMethod,
 	primaryPaymentMethodId,
@@ -124,7 +82,7 @@
 	hasPaymentMethod,
 	submitPayment,
 	completingPurchase,
->>>>>>> 2aabcf36
+	noPaymentRequired,
 } = useStripe(
 	props.publishableKey,
 	props.customer,
@@ -145,26 +103,17 @@
 type Step = 'plan' | 'region' | 'payment' | 'review'
 
 const steps: Step[] = props.planStage
-  ? (['plan', 'region', 'payment', 'review'] as Step[])
-  : (['region', 'payment', 'review'] as Step[])
+	? (['plan', 'region', 'payment', 'review'] as Step[])
+	: (['region', 'payment', 'review'] as Step[])
 
 const titles: Record<Step, MessageDescriptor> = {
-<<<<<<< HEAD
-  plan: defineMessage({ id: 'servers.purchase.step.plan.title', defaultMessage: 'Plan' }),
-  region: defineMessage({ id: 'servers.purchase.step.region.title', defaultMessage: 'Region' }),
-  payment: defineMessage({
-    id: 'servers.purchase.step.payment.title',
-    defaultMessage: 'Payment method',
-  }),
-  review: defineMessage({ id: 'servers.purchase.step.review.title', defaultMessage: 'Review' }),
-=======
+	plan: defineMessage({ id: 'servers.purchase.step.plan.title', defaultMessage: 'Plan' }),
 	region: defineMessage({ id: 'servers.purchase.step.region.title', defaultMessage: 'Region' }),
 	payment: defineMessage({
 		id: 'servers.purchase.step.payment.title',
 		defaultMessage: 'Payment method',
 	}),
 	review: defineMessage({ id: 'servers.purchase.step.review.title', defaultMessage: 'Review' }),
->>>>>>> 2aabcf36
 }
 
 const currentRegion = computed(() => {
@@ -190,70 +139,27 @@
 )
 
 const canProceed = computed(() => {
-<<<<<<< HEAD
-  switch (currentStep.value) {
-    case 'plan':
-      console.log('Plan step:', {
-        customServer: customServer.value,
-        selectedPlan: selectedPlan.value,
-        existingPlan: props.existingPlan,
-      })
-      return (
-        customServer.value ||
-        (!!selectedPlan.value &&
-          (!props.existingPlan || selectedPlan.value.id !== props.existingPlan.id))
-      )
-    case 'region':
-      return selectedRegion.value && selectedPlan.value && selectedInterval.value
-    case 'payment':
-      return selectedPaymentMethod.value || !loadingElements.value
-    case 'review':
-      return (
-        (noPaymentRequired.value || (acceptedEula.value && hasPaymentMethod.value)) &&
-        !completingPurchase.value
-      )
-    default:
-      return false
-  }
-})
-
-async function beforeProceed(step: string) {
-  switch (step) {
-    case 'plan':
-      return true
-    case 'region':
-      return true
-    case 'payment':
-      await initializeStripe()
-
-      if (primaryPaymentMethodId.value && skipPaymentMethods.value) {
-        const paymentMethod = await props.paymentMethods.find(
-          (x) => x.id === primaryPaymentMethodId.value,
-        )
-        await selectPaymentMethod(paymentMethod)
-        await setStep('review', true)
-        return false
-      }
-      return true
-    case 'review':
-      if (noPaymentRequired.value) {
-        return true
-      }
-      if (selectedPaymentMethod.value) {
-        return true
-      } else {
-        const token = await createNewPaymentMethod()
-        return !!token
-      }
-  }
-=======
 	switch (currentStep.value) {
+		case 'plan':
+			console.log('Plan step:', {
+				customServer: customServer.value,
+				selectedPlan: selectedPlan.value,
+				existingPlan: props.existingPlan,
+			})
+			return (
+				customServer.value ||
+				(!!selectedPlan.value &&
+					(!props.existingPlan || selectedPlan.value.id !== props.existingPlan.id))
+			)
 		case 'region':
 			return selectedRegion.value && selectedPlan.value && selectedInterval.value
 		case 'payment':
 			return selectedPaymentMethod.value || !loadingElements.value
 		case 'review':
-			return acceptedEula.value && hasPaymentMethod.value && !completingPurchase.value
+			return (
+				(noPaymentRequired.value || (acceptedEula.value && hasPaymentMethod.value)) &&
+				!completingPurchase.value
+			)
 		default:
 			return false
 	}
@@ -261,6 +167,8 @@
 
 async function beforeProceed(step: string) {
 	switch (step) {
+		case 'plan':
+			return true
 		case 'region':
 			return true
 		case 'payment':
@@ -276,6 +184,9 @@
 			}
 			return true
 		case 'review':
+			if (noPaymentRequired.value) {
+				return true
+			}
 			if (selectedPaymentMethod.value) {
 				return true
 			} else {
@@ -283,7 +194,6 @@
 				return !!token
 			}
 	}
->>>>>>> 2aabcf36
 }
 
 async function afterProceed(step: string) {
@@ -317,46 +227,31 @@
 }
 
 watch(selectedPlan, () => {
-<<<<<<< HEAD
-  if (currentStep.value === 'plan') {
-    customServer.value = !selectedPlan.value
-  }
+	if (currentStep.value === 'plan') {
+		customServer.value = !selectedPlan.value
+	}
 })
 
 const defaultPlan = computed<ServerPlan | undefined>(() => {
-  return (
-    props.availableProducts.find((p) => p?.metadata?.type === 'pyro' && p.metadata.ram === 6144) ??
-    props.availableProducts.find((p) => p?.metadata?.type === 'pyro') ??
-    props.availableProducts[0]
-  )
-})
-
-function begin(interval: ServerBillingInterval, plan?: ServerPlan, project?: string) {
-  loading.value = false
-
-  if (plan === null) {
-    // Explicitly open in custom mode
-    selectedPlan.value = undefined
-    customServer.value = true
-  } else {
-    selectedPlan.value = plan ?? defaultPlan.value
-    customServer.value = !selectedPlan.value
-  }
-
-  selectedInterval.value = interval
-  customServer.value = !selectedPlan.value
-  selectedPaymentMethod.value = undefined
-  currentStep.value = steps[0]
-  skipPaymentMethods.value = true
-  projectId.value = project
-  modal.value?.show()
-=======
-	console.log(selectedPlan.value)
+	return (
+		props.availableProducts.find((p) => p?.metadata?.type === 'pyro' && p.metadata.ram === 6144) ??
+		props.availableProducts.find((p) => p?.metadata?.type === 'pyro') ??
+		props.availableProducts[0]
+	)
 })
 
 function begin(interval: ServerBillingInterval, plan?: ServerPlan, project?: string) {
 	loading.value = false
-	selectedPlan.value = plan
+
+	if (plan === null) {
+		// Explicitly open in custom mode
+		selectedPlan.value = undefined
+		customServer.value = true
+	} else {
+		selectedPlan.value = plan ?? defaultPlan.value
+		customServer.value = !selectedPlan.value
+	}
+
 	selectedInterval.value = interval
 	customServer.value = !selectedPlan.value
 	selectedPaymentMethod.value = undefined
@@ -364,7 +259,6 @@
 	skipPaymentMethods.value = true
 	projectId.value = project
 	modal.value?.show()
->>>>>>> 2aabcf36
 }
 
 defineExpose({
@@ -372,161 +266,16 @@
 })
 
 defineEmits<{
-  (e: 'hide'): void
+	(e: 'hide'): void
 }>()
 
 function handleChooseCustom() {
-  customServer.value = true
-  selectedPlan.value = undefined
+	customServer.value = true
+	selectedPlan.value = undefined
 }
 </script>
 <template>
-<<<<<<< HEAD
-  <NewModal ref="modal" @hide="$emit('hide')">
-    <template #title>
-      <div class="flex items-center gap-1 font-bold text-secondary">
-        <template v-for="(title, id, index) in titles" :key="id">
-          <button
-            v-if="index < currentStepIndex"
-            class="bg-transparent active:scale-95 font-bold text-secondary p-0"
-            @click="setStep(id, true)"
-          >
-            {{ formatMessage(title) }}
-          </button>
-          <span
-            v-else
-            :class="{
-              'text-contrast': index === currentStepIndex,
-            }"
-          >
-            {{ formatMessage(title) }}
-          </span>
-          <ChevronRightIcon
-            v-if="index < steps.length - 1"
-            class="h-5 w-5 text-secondary"
-            stroke-width="3"
-          />
-        </template>
-      </div>
-    </template>
-    <div class="w-[40rem] max-w-full">
-      <PlanSelector
-        v-if="currentStep === 'plan'"
-        v-model:plan="selectedPlan"
-        v-model:interval="selectedInterval"
-        :existing-plan="existingPlan"
-        :available-products="availableProducts"
-        :currency="currency"
-        @choose-custom="handleChooseCustom"
-      />
-      <RegionSelector
-        v-else-if="currentStep === 'region'"
-        v-model:region="selectedRegion"
-        v-model:plan="selectedPlan"
-        :regions="regions"
-        :pings="pings"
-        :custom="customServer"
-        :available-products="availableProducts"
-        :currency="currency"
-        :interval="selectedInterval"
-        :fetch-stock="fetchStock"
-      />
-      <PaymentMethodSelector
-        v-else-if="currentStep === 'payment' && selectedPlan && selectedInterval"
-        :payment-methods="paymentMethods"
-        :selected="selectedPaymentMethod"
-        :loading-elements="loadingElements"
-        :loading-elements-failed="loadingElementsFailed"
-        @select="selectPaymentMethod"
-      />
-      <ConfirmPurchase
-        v-else-if="
-          currentStep === 'review' &&
-          (hasPaymentMethod || noPaymentRequired) &&
-          currentRegion &&
-          selectedInterval &&
-          selectedPlan
-        "
-        v-model:interval="selectedInterval"
-        v-model:accepted-eula="acceptedEula"
-        :currency="currency"
-        :plan="selectedPlan"
-        :region="currentRegion"
-        :ping="currentPing"
-        :loading="paymentMethodLoading"
-        :selected-payment-method="selectedPaymentMethod || inputtedPaymentMethod"
-        :tax="tax"
-        :total="total"
-        :no-payment-required="noPaymentRequired"
-        :existing-plan="existingPlan"
-        :existing-subscription="existingSubscription"
-        @change-payment-method="
-          () => {
-            skipPaymentMethods = false
-            setStep('payment', true)
-          }
-        "
-        @reload-payment-intent="reloadPaymentIntent"
-      />
-      <div v-else>Something went wrong</div>
-      <div
-        v-show="
-          selectedPaymentMethod === undefined &&
-          currentStep === 'payment' &&
-          selectedPlan &&
-          selectedInterval
-        "
-        class="min-h-[16rem] flex flex-col gap-2 mt-2 p-4 bg-table-alternateRow rounded-xl justify-center items-center"
-      >
-        <div v-show="loadingElements">
-          <ModalLoadingIndicator :error="loadingElementsFailed">
-            Loading...
-            <template #error> Error loading Stripe payment UI. </template>
-          </ModalLoadingIndicator>
-        </div>
-        <div class="w-full">
-          <div id="address-element"></div>
-          <div id="payment-element" class="mt-4"></div>
-        </div>
-      </div>
-    </div>
-    <div class="flex gap-2 justify-between mt-4">
-      <ButtonStyled>
-        <button v-if="previousStep" @click="previousStep && setStep(previousStep, true)">
-          <LeftArrowIcon /> {{ formatMessage(commonMessages.backButton) }}
-        </button>
-        <button v-else @click="modal?.hide()">
-          <XIcon />
-          {{ formatMessage(commonMessages.cancelButton) }}
-        </button>
-      </ButtonStyled>
-      <ButtonStyled color="brand">
-        <button
-          v-tooltip="
-            currentStep === 'review' && !acceptedEula && !noPaymentRequired
-              ? 'You must accept the Minecraft EULA to proceed.'
-              : undefined
-          "
-          :disabled="!canProceed"
-          @click="noPaymentRequired && currentStep === 'review' ? modal?.hide() : setStep(nextStep)"
-        >
-          <template v-if="currentStep === 'review'">
-            <template v-if="noPaymentRequired"><CheckCircleIcon /> Close</template>
-            <template v-else>
-              <SpinnerIcon v-if="completingPurchase" class="animate-spin" />
-              <CheckCircleIcon v-else />
-              Subscribe
-            </template>
-          </template>
-          <template v-else>
-            {{ formatMessage(commonMessages.nextButton) }} <RightArrowIcon />
-          </template>
-        </button>
-      </ButtonStyled>
-    </div>
-  </NewModal>
-=======
-	<NewModal ref="modal">
+	<NewModal ref="modal" @hide="$emit('hide')">
 		<template #title>
 			<div class="flex items-center gap-1 font-bold text-secondary">
 				<template v-for="(title, id, index) in titles" :key="id">
@@ -554,8 +303,17 @@
 			</div>
 		</template>
 		<div class="w-[40rem] max-w-full">
+			<PlanSelector
+				v-if="currentStep === 'plan'"
+				v-model:plan="selectedPlan"
+				v-model:interval="selectedInterval"
+				:existing-plan="existingPlan"
+				:available-products="availableProducts"
+				:currency="currency"
+				@choose-custom="handleChooseCustom"
+			/>
 			<RegionSelector
-				v-if="currentStep === 'region'"
+				v-else-if="currentStep === 'region'"
 				v-model:region="selectedRegion"
 				v-model:plan="selectedPlan"
 				:regions="regions"
@@ -577,7 +335,7 @@
 			<ConfirmPurchase
 				v-else-if="
 					currentStep === 'review' &&
-					hasPaymentMethod &&
+					(hasPaymentMethod || noPaymentRequired) &&
 					currentRegion &&
 					selectedInterval &&
 					selectedPlan
@@ -592,6 +350,9 @@
 				:selected-payment-method="selectedPaymentMethod || inputtedPaymentMethod"
 				:tax="tax"
 				:total="total"
+				:no-payment-required="noPaymentRequired"
+				:existing-plan="existingPlan"
+				:existing-subscription="existingSubscription"
 				@change-payment-method="
 					() => {
 						skipPaymentMethods = false
@@ -635,17 +396,20 @@
 			<ButtonStyled color="brand">
 				<button
 					v-tooltip="
-						currentStep === 'review' && !acceptedEula
+						currentStep === 'review' && !acceptedEula && !noPaymentRequired
 							? 'You must accept the Minecraft EULA to proceed.'
 							: undefined
 					"
 					:disabled="!canProceed"
-					@click="setStep(nextStep)"
+					@click="noPaymentRequired && currentStep === 'review' ? modal?.hide() : setStep(nextStep)"
 				>
 					<template v-if="currentStep === 'review'">
-						<SpinnerIcon v-if="completingPurchase" class="animate-spin" />
-						<CheckCircleIcon v-else />
-						Subscribe
+						<template v-if="noPaymentRequired"><CheckCircleIcon /> Close</template>
+						<template v-else>
+							<SpinnerIcon v-if="completingPurchase" class="animate-spin" />
+							<CheckCircleIcon v-else />
+							Subscribe
+						</template>
 					</template>
 					<template v-else>
 						{{ formatMessage(commonMessages.nextButton) }} <RightArrowIcon />
@@ -654,5 +418,4 @@
 			</ButtonStyled>
 		</div>
 	</NewModal>
->>>>>>> 2aabcf36
 </template>