--- conflicted
+++ resolved
@@ -1,46 +1,23 @@
 <script setup lang="ts">
-<<<<<<< HEAD
-import { computed } from 'vue'
+import { formatPrice, getPingLevel, type UserSubscription } from '@modrinth/utils'
+import { useVIntl } from '@vintl/vintl'
 import dayjs from 'dayjs'
-import {
-  monthsInInterval,
-  type ServerBillingInterval,
-  type ServerPlan,
-  type ServerRegion,
-} from '../../utils/billing'
-import TagItem from '../base/TagItem.vue'
-import ServersSpecs from './ServersSpecs.vue'
-import { formatPrice, getPingLevel, type UserSubscription } from '@modrinth/utils'
-=======
-import {
-	EditIcon,
-	ExternalIcon,
-	RadioButtonCheckedIcon,
-	RadioButtonIcon,
-	RightArrowIcon,
-	SignalIcon,
-	SpinnerIcon,
-	XIcon,
-} from '@modrinth/assets'
-import { formatPrice, getPingLevel } from '@modrinth/utils'
->>>>>>> 2aabcf36
-import { useVIntl } from '@vintl/vintl'
 import type Stripe from 'stripe'
 import { computed } from 'vue'
-
 import {
 	monthsInInterval,
 	type ServerBillingInterval,
 	type ServerPlan,
 	type ServerRegion,
 } from '../../utils/billing'
+import TagItem from '../base/TagItem.vue'
+import ServersSpecs from './ServersSpecs.vue'
+
 import { regionOverrides } from '../../utils/regions'
 import ButtonStyled from '../base/ButtonStyled.vue'
 import Checkbox from '../base/Checkbox.vue'
-import TagItem from '../base/TagItem.vue'
 import ExpandableInvoiceTotal from './ExpandableInvoiceTotal.vue'
 import FormattedPaymentMethod from './FormattedPaymentMethod.vue'
-import ServersSpecs from './ServersSpecs.vue'
 
 const vintl = useVIntl()
 const { locale, formatMessage } = vintl
@@ -50,19 +27,6 @@
 }>()
 
 const props = defineProps<{
-<<<<<<< HEAD
-  plan: ServerPlan
-  region: ServerRegion
-  tax?: number
-  total?: number
-  currency: string
-  ping?: number
-  loading?: boolean
-  selectedPaymentMethod: Stripe.PaymentMethod | undefined
-  noPaymentRequired?: boolean
-  existingPlan?: ServerPlan
-  existingSubscription?: UserSubscription
-=======
 	plan: ServerPlan
 	region: ServerRegion
 	tax?: number
@@ -71,7 +35,9 @@
 	ping?: number
 	loading?: boolean
 	selectedPaymentMethod: Stripe.PaymentMethod | undefined
->>>>>>> 2aabcf36
+	noPaymentRequired?: boolean
+	existingPlan?: ServerPlan
+	existingSubscription?: UserSubscription
 }>()
 
 const interval = defineModel<ServerBillingInterval>('interval', { required: true })
@@ -82,72 +48,72 @@
 })
 
 const selectedPlanPriceForInterval = computed<number | undefined>(() => {
-  return prices.value?.prices?.intervals?.[interval.value as keyof typeof monthsInInterval]
+	return prices.value?.prices?.intervals?.[interval.value as keyof typeof monthsInInterval]
 })
 
 const existingPlanPriceForInterval = computed<number | undefined>(() => {
-  if (!props.existingPlan) return undefined
-  const p = props.existingPlan.prices.find((x) => x.currency_code === props.currency)
-  return p?.prices?.intervals?.[interval.value as keyof typeof monthsInInterval]
+	if (!props.existingPlan) return undefined
+	const p = props.existingPlan.prices.find((x) => x.currency_code === props.currency)
+	return p?.prices?.intervals?.[interval.value as keyof typeof monthsInInterval]
 })
 
 const upgradeDeltaPrice = computed<number | undefined>(() => {
-  if (selectedPlanPriceForInterval.value == null || existingPlanPriceForInterval.value == null)
-    return undefined
-  return selectedPlanPriceForInterval.value - existingPlanPriceForInterval.value
+	if (selectedPlanPriceForInterval.value == null || existingPlanPriceForInterval.value == null)
+		return undefined
+	return selectedPlanPriceForInterval.value - existingPlanPriceForInterval.value
 })
 
 const isUpgrade = computed<boolean>(() => {
-  return (upgradeDeltaPrice.value ?? 0) > 0
+	return (upgradeDeltaPrice.value ?? 0) > 0
 })
 
 const estimatedDaysInInterval = computed<number>(() => {
-  return monthsInInterval[interval.value] * 30
+	return monthsInInterval[interval.value] * 30
 })
 
 const estimatedProrationDays = computed<number | undefined>(() => {
-  if (!isUpgrade.value) return undefined
-  if (props.total == null || props.tax == null) return undefined
-  const subtotal = props.total - props.tax
-  const delta = upgradeDeltaPrice.value ?? 0
-  if (delta <= 0) return undefined
-  const fraction = Math.max(0, Math.min(1, subtotal / delta))
-  return Math.round(fraction * estimatedDaysInInterval.value)
+	if (!isUpgrade.value) return undefined
+	if (props.total == null || props.tax == null) return undefined
+	const subtotal = props.total - props.tax
+	const delta = upgradeDeltaPrice.value ?? 0
+	if (delta <= 0) return undefined
+	const fraction = Math.max(0, Math.min(1, subtotal / delta))
+	return Math.round(fraction * estimatedDaysInInterval.value)
 })
 
 const isProratedCharge = computed<boolean>(() => {
-  return isUpgrade.value && (props.total ?? 0) > 0
+	return isUpgrade.value && (props.total ?? 0) > 0
 })
 
 const exactProrationDays = computed<number | undefined>(() => {
-  if (!props.existingSubscription) return undefined
-  const created = dayjs(props.existingSubscription.created)
-  if (!created.isValid()) return undefined
-  let next = created
-  const now = dayjs()
-  if (props.existingSubscription.interval === 'monthly') {
-    const cycles = now.diff(created, 'month')
-    next = created.add(cycles + 1, 'month')
-  } else if (props.existingSubscription.interval === 'quarterly') {
-    const months = now.diff(created, 'month')
-    const cycles = Math.floor(months / 3)
-    next = created.add((cycles + 1) * 3, 'month')
-  } else if (props.existingSubscription.interval === 'yearly') {
-    const cycles = now.diff(created, 'year')
-    next = created.add(cycles + 1, 'year')
-  } else if (props.existingSubscription.interval === 'five-days') {
-    const days = now.diff(created, 'day')
-    const cycles = Math.floor(days / 5)
-    next = created.add((cycles + 1) * 5, 'day')
-  } else {
-    return undefined
-  }
-  const days = next.diff(now, 'day')
-  return Math.max(0, days)
+	if (!props.existingSubscription) return undefined
+	const created = dayjs(props.existingSubscription.created)
+	if (!created.isValid()) return undefined
+	let next = created
+	const now = dayjs()
+	if (props.existingSubscription.interval === 'monthly') {
+		const cycles = now.diff(created, 'month')
+		next = created.add(cycles + 1, 'month')
+	} else if (props.existingSubscription.interval === 'quarterly') {
+		const months = now.diff(created, 'month')
+		const cycles = Math.floor(months / 3)
+		next = created.add((cycles + 1) * 3, 'month')
+	} else if (props.existingSubscription.interval === 'yearly') {
+		const cycles = now.diff(created, 'year')
+		next = created.add(cycles + 1, 'year')
+	} else if (props.existingSubscription.interval === 'five-days') {
+		const days = now.diff(created, 'day')
+		const cycles = Math.floor(days / 5)
+		next = created.add((cycles + 1) * 5, 'day')
+	} else {
+		return undefined
+	}
+	const days = next.diff(now, 'day')
+	return Math.max(0, days)
 })
 
 const prorationDays = computed<number | undefined>(
-  () => exactProrationDays.value ?? estimatedProrationDays.value,
+	() => exactProrationDays.value ?? estimatedProrationDays.value,
 )
 
 const planName = computed(() => {
@@ -239,152 +205,6 @@
 		</div>
 	</div>
 
-<<<<<<< HEAD
-  <div class="grid grid-cols-2 gap-2 mt-4">
-    <button
-      :class="
-        interval === 'monthly'
-          ? 'bg-button-bg border-transparent'
-          : 'bg-transparent  border-button-border'
-      "
-      class="rounded-2xl active:scale-[0.98] transition-transform duration-100 border-2 border-solid p-4 flex items-center gap-2"
-      @click="setInterval('monthly')"
-    >
-      <RadioButtonCheckedIcon v-if="interval === 'monthly'" class="size-6 text-brand" />
-      <RadioButtonIcon v-else class="size-6 text-secondary" />
-      <div class="flex flex-col items-start gap-1 font-medium text-primary">
-        <span class="flex items-center gap-1" :class="{ 'text-contrast': interval === 'monthly' }"
-          >Pay monthly</span
-        >
-        <span class="text-sm text-secondary flex items-center gap-1"
-          >{{ formatPrice(locale, prices?.prices.intervals['monthly'], currency, true) }} /
-          month</span
-        >
-      </div>
-    </button>
-    <button
-      :class="
-        interval === 'quarterly'
-          ? 'bg-button-bg border-transparent'
-          : 'bg-transparent  border-button-border'
-      "
-      class="rounded-2xl active:scale-[0.98] transition-transform duration-100 border-2 border-solid p-4 flex items-center gap-2"
-      @click="setInterval('quarterly')"
-    >
-      <RadioButtonCheckedIcon v-if="interval === 'quarterly'" class="size-6 text-brand" />
-      <RadioButtonIcon v-else class="size-6 text-secondary" />
-      <div class="flex flex-col items-start gap-1 font-medium text-primary">
-        <span class="flex items-center gap-1" :class="{ 'text-contrast': interval === 'quarterly' }"
-          >Pay quarterly
-          <span class="text-xs font-bold text-brand px-1.5 py-0.5 rounded-full bg-brand-highlight"
-            >{{ interval === 'quarterly' ? 'Saving' : 'Save' }} 16%</span
-          ></span
-        >
-        <span class="text-sm text-secondary flex items-center gap-1"
-          >{{
-            formatPrice(
-              locale,
-              (prices?.prices?.intervals?.['quarterly'] ?? 0) / monthsInInterval['quarterly'],
-              currency,
-              true,
-            )
-          }}
-          / month</span
-        >
-      </div>
-    </button>
-  </div>
-  <div class="mt-2">
-    <template v-if="!noPaymentRequired">
-      <ExpandableInvoiceTotal
-        :period="isProratedCharge ? undefined : period"
-        :currency="currency"
-        :loading="loading"
-        :total="total ?? -1"
-        :billing-items="
-          total !== undefined && tax !== undefined
-            ? [
-                {
-                  title:
-                    isProratedCharge && prorationDays
-                      ? `Modrinth Servers (${planName}) — prorated for ${prorationDays} day${
-                          prorationDays === 1 ? '' : 's'
-                        }`
-                      : `Modrinth Servers (${planName})`,
-                  amount: total - tax,
-                },
-                {
-                  title: 'Tax',
-                  amount: tax,
-                },
-              ]
-            : []
-        "
-      />
-    </template>
-    <div
-      v-else
-      class="p-4 rounded-2xl bg-table-alternateRow text-sm text-secondary leading-relaxed"
-    >
-      No payment needed. The change to your subscription will apply on your next billing date.
-    </div>
-  </div>
-  <div
-    v-if="!noPaymentRequired"
-    class="mt-2 flex items-center pl-4 pr-2 py-3 bg-bg rounded-2xl gap-2 text-secondary"
-  >
-    <template v-if="selectedPaymentMethod">
-      <FormattedPaymentMethod :method="selectedPaymentMethod" />
-    </template>
-    <template v-else>
-      <div class="flex items-center gap-2 text-red">
-        <XIcon />
-        No payment method selected
-      </div>
-    </template>
-    <ButtonStyled size="small" type="transparent">
-      <button class="ml-auto" @click="emit('changePaymentMethod')">
-        <template v-if="selectedPaymentMethod"> <EditIcon /> Change </template>
-        <template v-else> Select payment method <RightArrowIcon /> </template>
-      </button>
-    </ButtonStyled>
-  </div>
-  <p v-if="!noPaymentRequired" class="m-0 mt-4 text-sm text-secondary">
-    <template v-if="isUpgrade && (total ?? 0) > 0">
-      Today, you will be charged a prorated amount for the remainder of your current billing cycle.
-      <br />
-      Your subscription will renew at
-      {{ formatPrice(locale, selectedPlanPriceForInterval, currency) }} / {{ period }} plus
-      applicable taxes at the end of your current billing interval, until you cancel. You can cancel
-      anytime from your settings page.
-    </template>
-    <template v-else>
-      You'll be charged
-      <SpinnerIcon v-if="loading" class="animate-spin relative top-0.5 mx-2" /><template v-else>{{
-        formatPrice(locale, total, currency)
-      }}</template>
-      every {{ period }} plus applicable taxes starting today, until you cancel. You can cancel
-      anytime from your settings page.
-    </template>
-    <br />
-    <span class="font-semibold"
-      >By clicking "Subscribe", you are purchasing a recurring subscription.</span
-    >
-  </p>
-  <div v-if="!noPaymentRequired" class="mt-2 flex items-center gap-1 text-sm">
-    <Checkbox
-      v-model="acceptedEula"
-      label="I acknowledge that I have read and agree to the"
-      description="I acknowledge that I have read and agree to the Minecraft EULA"
-    />
-    <a
-      href="https://www.minecraft.net/en-us/eula"
-      target="_blank"
-      class="text-brand underline hover:brightness-[--hover-brightness]"
-      >Minecraft EULA<ExternalIcon class="size-3 shrink-0 ml-0.5 mb-0.5"
-    /></a>
-  </div>
-=======
 	<div class="grid grid-cols-2 gap-2 mt-4">
 		<button
 			:class="
@@ -440,28 +260,44 @@
 		</button>
 	</div>
 	<div class="mt-2">
-		<ExpandableInvoiceTotal
-			:period="period"
-			:currency="currency"
-			:loading="loading"
-			:total="total ?? -1"
-			:billing-items="
-				total !== undefined && tax !== undefined
-					? [
-							{
-								title: `Modrinth Servers (${planName})`,
-								amount: total - tax,
-							},
-							{
-								title: 'Tax',
-								amount: tax,
-							},
-						]
-					: []
-			"
-		/>
-	</div>
-	<div class="mt-2 flex items-center pl-4 pr-2 py-3 bg-bg rounded-2xl gap-2 text-secondary">
+		<template v-if="!noPaymentRequired">
+			<ExpandableInvoiceTotal
+				:period="isProratedCharge ? undefined : period"
+				:currency="currency"
+				:loading="loading"
+				:total="total ?? -1"
+				:billing-items="
+					total !== undefined && tax !== undefined
+						? [
+								{
+									title:
+										isProratedCharge && prorationDays
+											? `Modrinth Servers (${planName}) — prorated for ${prorationDays} day${
+													prorationDays === 1 ? '' : 's'
+												}`
+											: `Modrinth Servers (${planName})`,
+									amount: total - tax,
+								},
+								{
+									title: 'Tax',
+									amount: tax,
+								},
+							]
+						: []
+				"
+			/>
+		</template>
+		<div
+			v-else
+			class="p-4 rounded-2xl bg-table-alternateRow text-sm text-secondary leading-relaxed"
+		>
+			No payment needed. The change to your subscription will apply on your next billing date.
+		</div>
+	</div>
+	<div
+		v-if="!noPaymentRequired"
+		class="mt-2 flex items-center pl-4 pr-2 py-3 bg-bg rounded-2xl gap-2 text-secondary"
+	>
 		<template v-if="selectedPaymentMethod">
 			<FormattedPaymentMethod :method="selectedPaymentMethod" />
 		</template>
@@ -478,19 +314,29 @@
 			</button>
 		</ButtonStyled>
 	</div>
-	<p class="m-0 mt-4 text-sm text-secondary">
+	<p v-if="!noPaymentRequired" class="m-0 mt-4 text-sm text-secondary">
+		<template v-if="isUpgrade && (total ?? 0) > 0">
+			Today, you will be charged a prorated amount for the remainder of your current billing cycle.
+			<br />
+			Your subscription will renew at
+			{{ formatPrice(locale, selectedPlanPriceForInterval, currency) }} / {{ period }} plus
+			applicable taxes at the end of your current billing interval, until you cancel. You can cancel
+			anytime from your settings page.
+		</template>
+		<template v-else>
+			You'll be charged
+			<SpinnerIcon v-if="loading" class="animate-spin relative top-0.5 mx-2" /><template v-else>{{
+				formatPrice(locale, total, currency)
+			}}</template>
+			every {{ period }} plus applicable taxes starting today, until you cancel. You can cancel
+			anytime from your settings page.
+		</template>
+		<br />
 		<span class="font-semibold"
 			>By clicking "Subscribe", you are purchasing a recurring subscription.</span
 		>
-		<br />
-		You'll be charged
-		<SpinnerIcon v-if="loading" class="animate-spin relative top-0.5 mx-2" /><template v-else>{{
-			formatPrice(locale, total, currency)
-		}}</template>
-		every {{ period }} plus applicable taxes starting today, until you cancel. You can cancel
-		anytime from your settings page.
 	</p>
-	<div class="mt-2 flex items-center gap-1 text-sm">
+	<div v-if="!noPaymentRequired" class="mt-2 flex items-center gap-1 text-sm">
 		<Checkbox
 			v-model="acceptedEula"
 			label="I acknowledge that I have read and agree to the"
@@ -503,5 +349,4 @@
 			>Minecraft EULA<ExternalIcon class="size-3 shrink-0 ml-0.5 mb-0.5"
 		/></a>
 	</div>
->>>>>>> 2aabcf36
 </template>