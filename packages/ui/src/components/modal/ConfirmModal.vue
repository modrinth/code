--- conflicted
+++ resolved
@@ -5,29 +5,6 @@
         <span class="font-extrabold text-contrast text-lg">{{ title }}</span>
       </slot>
     </template>
-<<<<<<< HEAD
-    <div>
-      <div class="max-w-[35rem] mb-4" v-html="renderString(description)" />
-      <label v-if="hasToType" for="confirmation">
-        <span>
-          <strong>To verify, type</strong>
-          <em class="mx-1">{{ confirmationText }}</em>
-          <strong>below:</strong>
-        </span>
-      </label>
-      <div class="mt-2">
-        <input
-          v-if="hasToType"
-          id="confirmation"
-          v-model="confirmation_typed"
-          class="w-80 max-w-full"
-          type="text"
-          placeholder="Type here..."
-          @input="type"
-        />
-      </div>
-      <div class="flex gap-2 mt-6">
-=======
     <div class="flex flex-col gap-4">
       <div
         v-if="description"
@@ -50,7 +27,6 @@
         class="max-w-[20rem]"
       />
       <div class="flex gap-2">
->>>>>>> daf69991
         <ButtonStyled :color="danger ? 'red' : 'brand'">
           <button :disabled="action_disabled" @click="proceed">
             <component :is="proceedIcon" />
