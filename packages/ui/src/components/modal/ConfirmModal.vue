<template>
  <NewModal ref="modal" :noblur="noblur" :danger="danger" :on-hide="onHide">
    <template #title>
      <slot name="title">
        <span class="font-extrabold text-contrast text-lg">{{ title }}</span>
      </slot>
    </template>
<<<<<<< HEAD
    <div>
      <div v-if="markdown" class="markdown-body max-w-[35rem]" v-html="renderString(description)" />
      <p v-else class="max-w-[35rem] m-0">
        {{ description }}
      </p>
      <label v-if="hasToType" for="confirmation" class="confirmation-label">
=======
    <div class="flex flex-col gap-4">
      <div
        v-if="description"
        class="markdown-body max-w-[35rem]"
        v-html="renderString(description)"
      />
      <slot />
      <label v-if="hasToType" for="confirmation">
>>>>>>> 1903980b
        <span>
          To confirm you want to proceed, type
          <span class="italic font-bold">{{ confirmationText }}</span> below:
        </span>
      </label>
      <input
        v-if="hasToType"
        id="confirmation"
        v-model="confirmation_typed"
        type="text"
        placeholder="Type here..."
        class="max-w-[20rem]"
      />
      <div class="flex gap-2">
        <ButtonStyled :color="danger ? 'red' : 'brand'">
          <button :disabled="action_disabled" @click="proceed">
            <component :is="proceedIcon" />
            {{ proceedLabel }}
          </button>
        </ButtonStyled>
        <ButtonStyled>
          <button @click="modal.hide()">
            <XIcon />
            Cancel
          </button>
        </ButtonStyled>
      </div>
    </div>
  </NewModal>
</template>

<script setup>
import { renderString } from '@modrinth/utils'
import { ref } from 'vue'
import { TrashIcon, XIcon } from '@modrinth/assets'
import NewModal from './NewModal.vue'
import ButtonStyled from '../base/ButtonStyled.vue'

const props = defineProps({
  confirmationText: {
    type: String,
    default: '',
  },
  hasToType: {
    type: Boolean,
    default: false,
  },
  title: {
    type: String,
    default: 'No title defined',
    required: true,
  },
  description: {
    type: String,
    default: undefined,
    required: false,
  },
  proceedIcon: {
    type: Object,
    default: TrashIcon,
  },
  proceedLabel: {
    type: String,
    default: 'Proceed',
  },
  noblur: {
    type: Boolean,
    default: false,
  },
  danger: {
    type: Boolean,
    default: true,
  },
  onHide: {
    type: Function,
    default() {
      return () => {}
    },
  },
  markdown: {
    type: Boolean,
    default: true,
  },
})

const emit = defineEmits(['proceed'])
const modal = ref(null)

const confirmation_typed = ref('')

const action_disabled = computed(
  () =>
    props.hasToType &&
    confirmation_typed.value.toLowerCase() !== props.confirmationText.toLowerCase(),
)

function proceed() {
  modal.value.hide()
  confirmation_typed.value = ''
  emit('proceed')
}

function show() {
  modal.value.show()
}

defineExpose({ show })
</script><|MERGE_RESOLUTION|>--- conflicted
+++ resolved
@@ -5,23 +5,19 @@
         <span class="font-extrabold text-contrast text-lg">{{ title }}</span>
       </slot>
     </template>
-<<<<<<< HEAD
-    <div>
-      <div v-if="markdown" class="markdown-body max-w-[35rem]" v-html="renderString(description)" />
-      <p v-else class="max-w-[35rem] m-0">
-        {{ description }}
-      </p>
-      <label v-if="hasToType" for="confirmation" class="confirmation-label">
-=======
     <div class="flex flex-col gap-4">
-      <div
-        v-if="description"
-        class="markdown-body max-w-[35rem]"
-        v-html="renderString(description)"
-      />
+      <template v-if="description">
+        <div
+          v-if="markdown"
+          class="markdown-body max-w-[35rem]"
+          v-html="renderString(description)"
+        />
+        <p v-else class="max-w-[35rem] m-0">
+          {{ description }}
+        </p>
+      </template>
       <slot />
       <label v-if="hasToType" for="confirmation">
->>>>>>> 1903980b
         <span>
           To confirm you want to proceed, type
           <span class="italic font-bold">{{ confirmationText }}</span> below:
