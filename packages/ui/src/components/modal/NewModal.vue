--- conflicted
+++ resolved
@@ -1,5 +1,8 @@
 <template>
-  <div v-if="open" :style="`${mouseX !== -1 ? `--_mouse-x: ${mouseX};` : ''} ${mouseY !== -1 ? `--_mouse-y: ${mouseY};` : ''}`">
+  <div
+    v-if="open"
+    :style="`${mouseX !== -1 ? `--_mouse-x: ${mouseX};` : ''} ${mouseY !== -1 ? `--_mouse-y: ${mouseY};` : ''}`"
+  >
     <div
       :class="{ shown: visible }"
       class="tauri-overlay"
@@ -17,15 +20,11 @@
     />
     <div class="modal-container" :class="{ shown: visible }">
       <div class="modal-body flex flex-col bg-bg-raised rounded-2xl p-6">
-<<<<<<< HEAD
-        <div class="flex items-center pb-6 border-b-[1px] border-button-bg">
-          <div class="flex flex-grow items-center gap-3">
+        <div
+          class="grid grid-cols-[auto_min-content] items-center gap-12 pb-6 border-b-[1px] border-button-bg max-w-full"
+        >
+          <div class="flex text-wrap break-words items-center gap-3 min-w-0">
             <slot name="title" />
-=======
-        <div class="grid grid-cols-[auto_min-content] items-center gap-12 pb-6 border-b-[1px] border-button-bg max-w-full">
-          <div class='flex text-wrap break-words items-center gap-3 min-w-0'>
-            <slot name='title' />
->>>>>>> e0febff4
           </div>
           <ButtonStyled v-if="closable" circular>
             <button @click="hide">
@@ -42,41 +41,40 @@
   <div v-else></div>
 </template>
 
-<script setup lang='ts'>
+<script setup lang="ts">
 import { XIcon } from '@modrinth/assets'
 import { ref } from 'vue'
 import ButtonStyled from '../base/ButtonStyled.vue'
 
 const props = withDefaults(
-    defineProps<{
-      noblur?: boolean,
-      closable?: boolean,
-      danger?: boolean,
-      closeOnEsc?: boolean,
-      warnOnClose?: boolean,
-    }>(),
-    {
-      type: true,
-      closable: true,
-      danger: false,
-      closeOnEsc: true,
-      warnOnClose: false,
-    },
+  defineProps<{
+    noblur?: boolean
+    closable?: boolean
+    danger?: boolean
+    closeOnEsc?: boolean
+    warnOnClose?: boolean
+  }>(),
+  {
+    type: true,
+    closable: true,
+    danger: false,
+    closeOnEsc: true,
+    warnOnClose: false,
+  },
 )
 
 const open = ref(false)
 const visible = ref(false)
 
-
 function show(event?: MouseEvent) {
   open.value = true
-  window.addEventListener('mousedown', updateMousePosition);
-  window.addEventListener('keydown', handleKeyDown);
+  window.addEventListener('mousedown', updateMousePosition)
+  window.addEventListener('keydown', handleKeyDown)
   if (event) {
-    updateMousePosition(event);
+    updateMousePosition(event)
   } else {
-    mouseX.value = window.innerWidth / 2;
-    mouseY.value = window.innerHeight / 2;
+    mouseX.value = window.innerWidth / 2
+    mouseY.value = window.innerHeight / 2
   }
   setTimeout(() => {
     visible.value = true
@@ -85,8 +83,8 @@
 
 function hide() {
   visible.value = false
-  window.removeEventListener('mousedown', updateMousePosition);
-  window.removeEventListener('keydown', handleKeyDown);
+  window.removeEventListener('mousedown', updateMousePosition)
+  window.removeEventListener('keydown', handleKeyDown)
   setTimeout(() => {
     open.value = false
   }, 300)
@@ -97,19 +95,19 @@
   hide,
 })
 
-const mouseX = ref(-1);
-const mouseY = ref(-1);
-
-function updateMousePosition(event: { clientX: number, clientY: number }) {
-  mouseX.value = event.clientX;
-  mouseY.value = event.clientY;
+const mouseX = ref(-1)
+const mouseY = ref(-1)
+
+function updateMousePosition(event: { clientX: number; clientY: number }) {
+  mouseX.value = event.clientX
+  mouseY.value = event.clientY
 }
 
 function handleKeyDown(event: KeyboardEvent) {
   if (props.closeOnEsc && event.key === 'Escape') {
-    hide();
-    mouseX.value = window.innerWidth / 2;
-    mouseY.value = window.innerHeight / 2;
+    hide()
+    mouseX.value = window.innerWidth / 2
+    mouseY.value = window.innerHeight / 2
   }
 }
 </script>
@@ -140,7 +138,8 @@
   transform: translate(
       calc((-50vw + var(--_mouse-x, 50vw) * 1px) / 2),
       calc((-50vh + var(--_mouse-y, 50vh) * 1px) / 2)
-  ) scaleX(0.8) scaleY(0.5);
+    )
+    scaleX(0.8) scaleY(0.5);
   border-radius: 180px;
   filter: blur(5px);
 
@@ -179,17 +178,14 @@
   visibility: hidden;
   pointer-events: none;
   transform: translate(
-      calc((-50vw + var(--_mouse-x, 50vw) * 1px) / 16),
-      calc((-50vh + var(--_mouse-y, 50vh) * 1px) / 16)
+    calc((-50vw + var(--_mouse-x, 50vw) * 1px) / 16),
+    calc((-50vh + var(--_mouse-y, 50vh) * 1px) / 16)
   );
   transition: all 0.2s ease-out;
 
   &.shown {
     visibility: visible;
-<<<<<<< HEAD
-=======
     transform: translate(0, 0);
->>>>>>> e0febff4
 
     .modal-body {
       opacity: 1;
