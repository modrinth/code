<template>
  <div class="scrollable-pane-wrapper">
    <div
      class="wrapper-wrapper"
      :class="{
        'top-fade': !scrollableAtTop && !props.disableScrolling,
        'bottom-fade': !scrollableAtBottom && !props.disableScrolling,
      }"
    >
      <div ref="scrollablePane" class="scrollable-pane" @scroll="onScroll">
        <slot />
      </div>
    </div>
  </div>
</template>

<script setup lang="ts">
import { ref, onMounted, onUnmounted } from 'vue'

const props = withDefaults(
  defineProps<{
    disableScrolling?: boolean
  }>(),
  {
    disableScrolling: false,
  },
)

const scrollableAtTop = ref(true)
const scrollableAtBottom = ref(false)
const scrollablePane = ref(null)
let resizeObserver
onMounted(() => {
  resizeObserver = new ResizeObserver(function () {
    if (scrollablePane.value) {
      updateFade(
        scrollablePane.value.scrollTop,
        scrollablePane.value.offsetHeight,
        scrollablePane.value.scrollHeight,
      )
    }
  })
  resizeObserver.observe(scrollablePane.value)
})
onUnmounted(() => {
  if (resizeObserver) {
    resizeObserver.disconnect()
  }
})
function updateFade(scrollTop, offsetHeight, scrollHeight) {
  scrollableAtBottom.value = Math.ceil(scrollTop + offsetHeight) >= scrollHeight
  scrollableAtTop.value = scrollTop <= 0
}
function onScroll({ target: { scrollTop, offsetHeight, scrollHeight } }) {
  updateFade(scrollTop, offsetHeight, scrollHeight)
}
</script>

<style lang="scss" scoped>
.scrollable-pane-wrapper {
  display: flex;
  flex-direction: column;
  position: relative;
}

.wrapper-wrapper {
  flex-grow: 1;
  display: flex;
  overflow: hidden;
  position: relative;

  --_fade-height: 4rem;

  &.top-fade {
    mask-image: linear-gradient(transparent, rgb(0 0 0 / 100%) var(--_fade-height));
  }

  &.bottom-fade {
    mask-image: linear-gradient(
      rgb(0 0 0 / 100%) calc(100% - var(--_fade-height)),
      transparent 100%
    );
  }

  &.top-fade.bottom-fade {
    mask-image: linear-gradient(
      transparent,
      rgb(0 0 0 / 100%) var(--_fade-height),
      rgb(0 0 0 / 100%) calc(100% - var(--_fade-height)),
      transparent 100%
    );
  }
}
.scrollable-pane {
  display: flex;
  flex-direction: column;
  gap: 0.25rem;
  height: 100%;
  width: 100%;
  overflow-y: auto;
  overflow-x: hidden;
  position: relative;
<<<<<<< HEAD
  max-height: 19rem;

  ::-webkit-scrollbar {
    transition: all;
  }

  &::-webkit-scrollbar {
    width: var(--gap-md);
    border: 3px solid var(--color-bg);
  }

  &::-webkit-scrollbar-track {
    background: var(--color-bg);
    border: 3px solid var(--color-bg);
  }

  &::-webkit-scrollbar-thumb {
    background-color: var(--color-raised-bg);
    border-radius: var(--radius-lg);
    padding: 4px;
    border: 3px solid var(--color-bg);
  }
=======
>>>>>>> a9cfc37a
}
</style><|MERGE_RESOLUTION|>--- conflicted
+++ resolved
@@ -1,10 +1,10 @@
 <template>
-  <div class="scrollable-pane-wrapper">
+  <div class="scrollable-pane-wrapper" :class="{ 'max-height': !props.noMaxHeight }">
     <div
       class="wrapper-wrapper"
       :class="{
-        'top-fade': !scrollableAtTop && !props.disableScrolling,
-        'bottom-fade': !scrollableAtBottom && !props.disableScrolling,
+        'top-fade': !scrollableAtTop && !props.noMaxHeight,
+        'bottom-fade': !scrollableAtBottom && !props.noMaxHeight,
       }"
     >
       <div ref="scrollablePane" class="scrollable-pane" @scroll="onScroll">
@@ -19,10 +19,10 @@
 
 const props = withDefaults(
   defineProps<{
-    disableScrolling?: boolean
+    noMaxHeight?: boolean
   }>(),
   {
-    disableScrolling: false,
+    noMaxHeight: false,
   },
 )
 
@@ -49,7 +49,7 @@
 })
 function updateFade(scrollTop, offsetHeight, scrollHeight) {
   scrollableAtBottom.value = Math.ceil(scrollTop + offsetHeight) >= scrollHeight
-  scrollableAtTop.value = scrollTop <= 0
+  scrollableAtTop.value = scrollTop === 0
 }
 function onScroll({ target: { scrollTop, offsetHeight, scrollHeight } }) {
   updateFade(scrollTop, offsetHeight, scrollHeight)
@@ -63,6 +63,10 @@
   position: relative;
 }
 
+  &.max-height {
+    max-height: 19rem;
+  }
+}
 .wrapper-wrapper {
   flex-grow: 1;
   display: flex;
@@ -70,20 +74,33 @@
   position: relative;
 
   --_fade-height: 4rem;
-
-  &.top-fade {
-    mask-image: linear-gradient(transparent, rgb(0 0 0 / 100%) var(--_fade-height));
+  margin-bottom: var(--gap-sm);
+  &.top-fade::before,
+  &.bottom-fade::after {
+    opacity: 1;
   }
-
-  &.bottom-fade {
-    mask-image: linear-gradient(
-      rgb(0 0 0 / 100%) calc(100% - var(--_fade-height)),
-      transparent 100%
+  &::before,
+  &::after {
+    content: '';
+    left: 0;
+    right: 0;
+    opacity: 0;
+    position: absolute;
+    pointer-events: none;
+    transition: opacity 0.125s ease;
+    height: var(--_fade-height);
+    z-index: 1;
+  }
+  &::before {
+    top: 0;
+    background-image: linear-gradient(
+      var(--scrollable-pane-bg, var(--color-raised-bg)),
+      transparent
     );
   }
-
-  &.top-fade.bottom-fade {
-    mask-image: linear-gradient(
+  &::after {
+    bottom: 0;
+    background-image: linear-gradient(
       transparent,
       rgb(0 0 0 / 100%) var(--_fade-height),
       rgb(0 0 0 / 100%) calc(100% - var(--_fade-height)),
@@ -100,7 +117,6 @@
   overflow-y: auto;
   overflow-x: hidden;
   position: relative;
-<<<<<<< HEAD
   max-height: 19rem;
 
   ::-webkit-scrollbar {
@@ -123,7 +139,5 @@
     padding: 4px;
     border: 3px solid var(--color-bg);
   }
-=======
->>>>>>> a9cfc37a
 }
 </style>