--- conflicted
+++ resolved
@@ -27,7 +27,6 @@
 }
 
 fn build_java_jars() {
-<<<<<<< HEAD
 	let out_dir = dunce::canonicalize(PathBuf::from(env::var_os("OUT_DIR").unwrap())).unwrap();
 
 	println!(
@@ -43,40 +42,6 @@
 	)
 	.unwrap();
 
-	let mut build_dir_str = OsString::from("-Dorg.gradle.project.buildDir=");
-	build_dir_str.push(out_dir.join("java"));
-	let exit_status = Command::new(gradle_path)
-		.arg(build_dir_str)
-		.arg("build")
-		.arg("--no-daemon")
-		.arg("--console=rich")
-		.arg("--info")
-		.current_dir(dunce::canonicalize("java").unwrap())
-		.status()
-		.expect("Failed to wait on Gradle build");
-
-	if !exit_status.success() {
-		println!("cargo::error=Gradle build failed with {exit_status}");
-		exit(exit_status.code().unwrap_or(1));
-	}
-=======
-    let out_dir =
-        dunce::canonicalize(PathBuf::from(env::var_os("OUT_DIR").unwrap()))
-            .unwrap();
-
-    println!(
-        "cargo::rustc-env=JAVA_JARS_DIR={}",
-        out_dir.join("java/libs").display()
-    );
-
-    let gradle_path = fs::canonicalize(
-        #[cfg(target_os = "windows")]
-        "java\\gradlew.bat",
-        #[cfg(not(target_os = "windows"))]
-        "java/gradlew",
-    )
-    .unwrap();
-
     let mut build_dir_str = OsString::from("-Dorg.gradle.project.buildDir=");
     build_dir_str.push(out_dir.join("java"));
     let exit_status = Command::new(gradle_path)
@@ -88,9 +53,8 @@
         .status()
         .expect("Failed to wait on Gradle build");
 
-    if !exit_status.success() {
-        println!("cargo::error=Gradle build failed with {exit_status}");
-        exit(exit_status.code().unwrap_or(1));
-    }
->>>>>>> 0bc65024
+	if !exit_status.success() {
+		println!("cargo::error=Gradle build failed with {exit_status}");
+		exit(exit_status.code().unwrap_or(1));
+	}
 }