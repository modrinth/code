[package]
name = "theseus"
# The actual version is set by the theseus-build workflow on tagging
version = "1.0.0-local"
edition.workspace = true

[dependencies]
ariadne = { workspace = true }
async-compression = { workspace = true, features = ["gzip", "tokio"] }
async-recursion = { workspace = true }
async-tungstenite = { workspace = true, features = [
  "tokio-runtime",
  "tokio-rustls-webpki-roots",
] }
async-walkdir = { workspace = true }
async_zip = { workspace = true, features = [
  "bzip2",
  "chrono",
  "deflate",
  "deflate64",
  "tokio-fs",
  "zstd",
] }
base64 = { workspace = true }
bytemuck = { workspace = true, features = ["extern_crate_alloc"] }
<<<<<<< HEAD
rgb.workspace = true
phf.workspace = true
itertools.workspace = true
derive_more = { workspace = true, features = ["display"] }
shlex.workspace = true

=======
bytes = { workspace = true, features = ["serde"] }
chardetng = { workspace = true }
>>>>>>> 4a9f0b8a
chrono = { workspace = true, features = ["serde"] }
daedalus = { workspace = true }
dashmap = { workspace = true, features = ["serde"] }
data-url = { workspace = true }
derive_more = { workspace = true, features = ["display"] }
dirs = { workspace = true }
discord-rich-presence = { workspace = true }
dunce = { workspace = true }
either = { workspace = true }
encoding_rs = { workspace = true }
enumset = { workspace = true }
flate2 = { workspace = true }
fs4 = { workspace = true, features = ["tokio"] }
futures = { workspace = true, features = ["alloc", "async-await"] }
heck = { workspace = true }
hickory-resolver = { workspace = true }
indicatif = { workspace = true, optional = true }
itertools = { workspace = true }
notify = { workspace = true }
notify-debouncer-mini = { workspace = true }
p256 = { workspace = true, features = ["ecdsa"] }
paste = { workspace = true }
path-util = { workspace = true }
phf = { workspace = true }
png = { workspace = true }
quartz_nbt = { workspace = true, features = ["serde"] }
quick-xml = { workspace = true, features = ["async-tokio"] }
rand = { workspace = true }
regex = { workspace = true }
reqwest = { workspace = true, features = [
  "brotli",
  "charset",
  "deflate",
  "gzip",
  "http2",
  "json",
  "macos-system-configuration",
  "multipart",
  "rustls-tls-webpki-roots",
  "stream",
] }
rgb = { workspace = true }
serde = { workspace = true, features = ["derive"] }
serde_ini = { workspace = true }
serde_json = { workspace = true }
serde_with = { workspace = true }
sha1_smol = { workspace = true }
sha2 = { workspace = true }
sqlx = { workspace = true, features = [
  "json",
  "macros",
  "migrate",
  "runtime-tokio",
  "sqlite",
  "uuid",
] }
sysinfo = { workspace = true, features = ["disk", "system"] }
tauri = { workspace = true, features = ["unstable"], optional = true }
tempfile = { workspace = true }
thiserror = { workspace = true }
tokio = { workspace = true, features = [
  "fs",
  "io-util",
  "macros",
  "net",
  "process",
  "sync",
  "time",
] }
tokio-util = { workspace = true, features = [
  "compat",
  "io",
  "io-util",
  "time",
] }
tracing = { workspace = true }
tracing-error = { workspace = true }
tracing-subscriber = { workspace = true, features = ["chrono", "env-filter"] }
url = { workspace = true, features = ["serde"] }
uuid = { workspace = true, features = ["serde", "v4"] }
whoami = { workspace = true }
zbus = { workspace = true }
zip = { workspace = true }

[build-dependencies]
dotenvy = { workspace = true }
dunce = { workspace = true }

[target.'cfg(target_os = "macos")'.dependencies]
cidre = { workspace = true, features = ["blocks", "nw"] }

[target.'cfg(windows)'.dependencies]
windows = { workspace = true, features = ["Networking_Connectivity"] }
windows-core = { workspace = true }
winreg = { workspace = true }

[features]
cli = ["dep:indicatif"]
tauri = ["dep:tauri"]

[lints]
workspace = true<|MERGE_RESOLUTION|>--- conflicted
+++ resolved
@@ -23,17 +23,8 @@
 ] }
 base64 = { workspace = true }
 bytemuck = { workspace = true, features = ["extern_crate_alloc"] }
-<<<<<<< HEAD
-rgb.workspace = true
-phf.workspace = true
-itertools.workspace = true
-derive_more = { workspace = true, features = ["display"] }
-shlex.workspace = true
-
-=======
 bytes = { workspace = true, features = ["serde"] }
 chardetng = { workspace = true }
->>>>>>> 4a9f0b8a
 chrono = { workspace = true, features = ["serde"] }
 daedalus = { workspace = true }
 dashmap = { workspace = true, features = ["serde"] }
@@ -82,6 +73,7 @@
 serde_with = { workspace = true }
 sha1_smol = { workspace = true }
 sha2 = { workspace = true }
+shlex = { workspace = true }
 sqlx = { workspace = true, features = [
   "json",
   "macros",
