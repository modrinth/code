use crate::util::fetch::REQWEST_CLIENT;
use crate::ErrorKind;
use base64::prelude::{BASE64_STANDARD, BASE64_URL_SAFE_NO_PAD};
use base64::Engine;
use byteorder::BigEndian;
use chrono::{DateTime, Duration, TimeZone, Utc};
use dashmap::DashMap;
use futures::TryStreamExt;
use p256::ecdsa::signature::Signer;
use p256::ecdsa::{Signature, SigningKey, VerifyingKey};
use p256::pkcs8::{DecodePrivateKey, EncodePrivateKey, LineEnding};
use rand::rngs::OsRng;
use rand::Rng;
use reqwest::header::HeaderMap;
use reqwest::Response;
use serde::de::DeserializeOwned;
use serde::{Deserialize, Serialize};
use serde_json::json;
use sha2::Digest;
use std::collections::HashMap;
use std::future::Future;
use uuid::Uuid;

#[derive(Debug, Clone, Copy)]
pub enum MinecraftAuthStep {
    GetDeviceToken,
    SisuAuthenicate,
    GetOAuthToken,
    RefreshOAuthToken,
    SisuAuthorize,
    XstsAuthorize,
    MinecraftToken,
    MinecraftEntitlements,
    MinecraftProfile,
}

#[derive(thiserror::Error, Debug)]
pub enum MinecraftAuthenticationError {
    #[error("Error reading public key during generation")]
    ReadingPublicKey,
    #[error("Failed to serialize private key to PEM: {0}")]
    PEMSerialize(#[from] p256::pkcs8::Error),
    #[error("Failed to serialize body to JSON during step {step:?}: {source}")]
    SerializeBody {
        step: MinecraftAuthStep,
        #[source]
        source: serde_json::Error,
    },
    #[error(
        "Failed to deserialize response to JSON during step {step:?}: {source}. Status Code: {status_code} Body: {raw}"
    )]
    DeserializeResponse {
        step: MinecraftAuthStep,
        raw: String,
        #[source]
        source: serde_json::Error,
        status_code: reqwest::StatusCode,
    },
    #[error("Request failed during step {step:?}: {source}")]
    Request {
        step: MinecraftAuthStep,
        #[source]
        source: reqwest::Error,
    },
    #[error("Error creating signed request buffer {step:?}: {source}")]
    ConstructingSignedRequest {
        step: MinecraftAuthStep,
        #[source]
        source: std::io::Error,
    },
    #[error("Error reading XBOX Session ID header")]
    NoSessionId,
    #[error("Error reading user hash")]
    NoUserHash,
}

#[derive(Serialize, Deserialize, Debug)]
pub struct MinecraftLoginFlow {
    pub verifier: String,
    pub challenge: String,
    pub session_id: String,
    pub redirect_uri: String,
}

#[tracing::instrument]
pub async fn login_begin(
    exec: impl sqlx::Executor<'_, Database = sqlx::Sqlite> + Copy,
) -> crate::Result<MinecraftLoginFlow> {
    let (pair, current_date, valid_date) =
        DeviceTokenPair::refresh_and_get_device_token(Utc::now(), false, exec)
            .await?;

    let verifier = generate_oauth_challenge();
    let mut hasher = sha2::Sha256::new();
    hasher.update(&verifier);
    let result = hasher.finalize();
    let challenge = BASE64_URL_SAFE_NO_PAD.encode(result);

    match sisu_authenticate(
        &pair.token.token,
        &challenge,
        &pair.key,
        current_date,
    )
    .await
    {
        Ok((session_id, redirect_uri)) => Ok(MinecraftLoginFlow {
            verifier,
            challenge,
            session_id,
            redirect_uri: redirect_uri.value.msa_oauth_redirect,
        }),
        Err(err) => {
            if !valid_date {
                let (pair, current_date, _) =
                    DeviceTokenPair::refresh_and_get_device_token(
                        Utc::now(),
                        false,
                        exec,
                    )
                    .await?;

                let verifier = generate_oauth_challenge();
                let mut hasher = sha2::Sha256::new();
                hasher.update(&verifier);
                let result = hasher.finalize();
                let challenge = BASE64_URL_SAFE_NO_PAD.encode(result);

                let (session_id, redirect_uri) = sisu_authenticate(
                    &pair.token.token,
                    &challenge,
                    &pair.key,
                    current_date,
                )
                .await?;

                Ok(MinecraftLoginFlow {
                    verifier,
                    challenge,
                    session_id,
                    redirect_uri: redirect_uri.value.msa_oauth_redirect,
                })
            } else {
                Err(crate::ErrorKind::from(err).into())
            }
        }
    }
}

#[tracing::instrument]
pub async fn login_finish(
    code: &str,
    flow: MinecraftLoginFlow,
    exec: impl sqlx::Executor<'_, Database = sqlx::Sqlite> + Copy,
) -> crate::Result<Credentials> {
    let (pair, _, _) =
        DeviceTokenPair::refresh_and_get_device_token(Utc::now(), false, exec)
            .await?;

    let oauth_token = oauth_token(code, &flow.verifier).await?;
    let sisu_authorize = sisu_authorize(
        Some(&flow.session_id),
        &oauth_token.value.access_token,
        &pair.token.token,
        &pair.key,
        oauth_token.date,
    )
    .await?;

    let xbox_token = xsts_authorize(
        sisu_authorize.value,
        &pair.token.token,
        &pair.key,
        sisu_authorize.date,
    )
    .await?;
    let minecraft_token = minecraft_token(xbox_token.value).await?;

    minecraft_entitlements(&minecraft_token.access_token).await?;

    let profile = minecraft_profile(&minecraft_token.access_token).await?;

    let profile_id = profile.id.unwrap_or_default();

    let credentials = Credentials {
        id: profile_id,
        username: profile.name,
        access_token: minecraft_token.access_token,
        refresh_token: oauth_token.value.refresh_token,
        expires: oauth_token.date
            + Duration::seconds(oauth_token.value.expires_in as i64),
        active: true,
    };

    credentials.upsert(exec).await?;

    Ok(credentials)
}

#[derive(Serialize, Deserialize, Clone, Debug)]
pub struct Credentials {
    pub id: Uuid,
    pub username: String,
    pub access_token: String,
    pub refresh_token: String,
    pub expires: DateTime<Utc>,
    pub active: bool,
}

<<<<<<< HEAD
    pub async fn refresh_token(
=======
impl Credentials {
    async fn refresh(
>>>>>>> f328eec2
        &mut self,
        exec: impl sqlx::Executor<'_, Database = sqlx::Sqlite> + Copy,
    ) -> crate::Result<()> {
        let oauth_token = oauth_refresh(&self.refresh_token).await?;
        let (pair, current_date, _) =
            DeviceTokenPair::refresh_and_get_device_token(
                oauth_token.date,
                false,
                exec,
            )
            .await?;

        let sisu_authorize = sisu_authorize(
            None,
            &oauth_token.value.access_token,
            &pair.token.token,
            &pair.key,
            current_date,
        )
        .await?;

        let xbox_token = xsts_authorize(
            sisu_authorize.value,
            &pair.token.token,
            &pair.key,
            sisu_authorize.date,
        )
        .await?;

        let minecraft_token = minecraft_token(xbox_token.value).await?;

        self.access_token = minecraft_token.access_token;
        self.refresh_token = oauth_token.value.refresh_token;
        self.expires = oauth_token.date
            + Duration::seconds(oauth_token.value.expires_in as i64);

        self.upsert(exec).await?;

        Ok(())
    }

    #[tracing::instrument]
    pub async fn get_default_credential(
        exec: impl sqlx::Executor<'_, Database = sqlx::Sqlite> + Copy,
    ) -> crate::Result<Option<Credentials>> {
        let credentials = Self::get_active(exec).await?;

        if let Some(mut creds) = credentials {
            if creds.expires < Utc::now() {
                let res = creds.refresh(exec).await;

                match res {
                    Ok(_) => Ok(Some(creds)),
                    Err(err) => {
                        if let ErrorKind::MinecraftAuthenticationError(
                            MinecraftAuthenticationError::Request {
                                ref source,
                                ..
                            },
                        ) = *err.raw
                        {
                            if source.is_connect() || source.is_timeout() {
                                return Ok(Some(creds));
                            }
                        }

                        Err(err)
                    }
                }
            } else {
                Ok(Some(creds))
            }
        } else {
            Ok(None)
        }
    }

    pub async fn get_active(
        exec: impl sqlx::Executor<'_, Database = sqlx::Sqlite>,
    ) -> crate::Result<Option<Self>> {
        let res = sqlx::query!(
            "
            SELECT
                uuid, active, username, access_token, refresh_token, expires
            FROM minecraft_users
            WHERE active = TRUE
            "
        )
        .fetch_optional(exec)
        .await?;

        Ok(res.map(|x| Self {
            id: Uuid::parse_str(&x.uuid).unwrap_or_default(),
            username: x.username,
            access_token: x.access_token,
            refresh_token: x.refresh_token,
            expires: Utc
                .timestamp_opt(x.expires, 0)
                .single()
                .unwrap_or_else(Utc::now),
            active: x.active == 1,
        }))
    }

    pub async fn get_all(
        exec: impl sqlx::Executor<'_, Database = sqlx::Sqlite>,
    ) -> crate::Result<DashMap<Uuid, Self>> {
        let res = sqlx::query!(
            "
            SELECT
                uuid, active, username, access_token, refresh_token, expires
            FROM minecraft_users
            "
        )
        .fetch(exec)
        .try_fold(DashMap::new(), |acc, x| {
            let uuid = Uuid::parse_str(&x.uuid).unwrap_or_default();

            acc.insert(
                uuid,
                Self {
                    id: uuid,
                    username: x.username,
                    access_token: x.access_token,
                    refresh_token: x.refresh_token,
                    expires: Utc
                        .timestamp_opt(x.expires, 0)
                        .single()
                        .unwrap_or_else(Utc::now),
                    active: x.active == 1,
                },
            );

            async move { Ok(acc) }
        })
        .await?;

        Ok(res)
    }

    pub async fn upsert(
        &self,
        exec: impl sqlx::Executor<'_, Database = sqlx::Sqlite> + Copy,
    ) -> crate::Result<()> {
        let expires = self.expires.timestamp();
        let uuid = self.id.as_hyphenated().to_string();

        if self.active {
            sqlx::query!(
                "
                UPDATE minecraft_users
                SET active = FALSE
                ",
            )
            .execute(exec)
            .await?;
        }

        sqlx::query!(
            "
            INSERT INTO minecraft_users (uuid, active, username, access_token, refresh_token, expires)
            VALUES ($1, $2, $3, $4, $5, $6)
            ON CONFLICT (uuid) DO UPDATE SET
                active = $2,
                username = $3,
                access_token = $4,
                refresh_token = $5,
                expires = $6
            ",
            uuid,
            self.active,
            self.username,
            self.access_token,
            self.refresh_token,
            expires,
        )
            .execute(exec)
            .await?;

        Ok(())
    }

    pub async fn remove(
        uuid: Uuid,
        exec: impl sqlx::Executor<'_, Database = sqlx::Sqlite>,
    ) -> crate::Result<()> {
        let uuid = uuid.as_hyphenated().to_string();

        sqlx::query!(
            "
            DELETE FROM minecraft_users WHERE uuid = $1
            ",
            uuid,
        )
        .execute(exec)
        .await?;

        Ok(())
    }
}

pub struct DeviceTokenPair {
    pub token: DeviceToken,
    pub key: DeviceTokenKey,
}

impl DeviceTokenPair {
    #[tracing::instrument(skip(exec))]
    async fn refresh_and_get_device_token(
        current_date: DateTime<Utc>,
        force_generate: bool,
        exec: impl sqlx::Executor<'_, Database = sqlx::Sqlite> + Copy,
    ) -> crate::Result<(Self, DateTime<Utc>, bool)> {
        let pair = Self::get(exec).await?;

        if let Some(mut pair) = pair {
            if pair.token.not_after > Utc::now() && !force_generate {
                Ok((pair, current_date, false))
            } else {
                let res = device_token(&pair.key, current_date).await?;

                pair.token = res.value;
                pair.upsert(exec).await?;

                Ok((pair, res.date, true))
            }
        } else {
            let key = generate_key()?;
            let res = device_token(&key, current_date).await?;

            let pair = Self {
                key,
                token: res.value,
            };

            pair.upsert(exec).await?;

            Ok((pair, res.date, true))
        }
    }

    async fn get(
        exec: impl sqlx::Executor<'_, Database = sqlx::Sqlite>,
    ) -> crate::Result<Option<Self>> {
        let res = sqlx::query!(
            r#"
            SELECT
                uuid, private_key, x, y, issue_instant, not_after, token, json(display_claims) as "display_claims!: serde_json::Value"
            FROM minecraft_device_tokens
            "#
        )
            .fetch_optional(exec)
            .await?;

        if let Some(x) = res {
            if let Ok(uuid) = Uuid::parse_str(&x.uuid) {
                if let Ok(private_key) =
                    SigningKey::from_pkcs8_pem(&x.private_key)
                {
                    return Ok(Some(Self {
                        token: DeviceToken {
                            issue_instant: Utc
                                .timestamp_opt(x.issue_instant, 0)
                                .single()
                                .unwrap_or_else(Utc::now),
                            not_after: Utc
                                .timestamp_opt(x.not_after, 0)
                                .single()
                                .unwrap_or_else(Utc::now),
                            token: x.token,
                            display_claims: serde_json::from_value(
                                x.display_claims,
                            )
                            .unwrap_or_default(),
                        },
                        key: DeviceTokenKey {
                            id: uuid,
                            key: private_key,
                            x: x.x,
                            y: x.y,
                        },
                    }));
                }
            }
        }

        Ok(None)
    }

    pub async fn upsert(
        &self,
        exec: impl sqlx::Executor<'_, Database = sqlx::Sqlite>,
    ) -> crate::Result<()> {
        let uuid = self.key.id.as_hyphenated().to_string();
        let issue_instant = self.token.issue_instant.timestamp();
        let not_after = self.token.not_after.timestamp();
        let key = self
            .key
            .key
            .to_pkcs8_pem(LineEnding::default())
            .map_err(MinecraftAuthenticationError::PEMSerialize)?
            .to_string();
        let display_claims = serde_json::to_string(&self.token.display_claims)?;

        sqlx::query!(
            "
            INSERT INTO minecraft_device_tokens (id, uuid, private_key, x, y, issue_instant, not_after, token, display_claims)
            VALUES (0, $1, $2, $3, $4, $5, $6, $7, $8)
            ON CONFLICT (id) DO UPDATE SET
                uuid = $1,
                private_key = $2,
                x = $3,
                y = $4,
                issue_instant = $5,
                not_after = $6,
                token = $7,
                display_claims = jsonb($8)
            ",
            uuid,
            key,
            self.key.x,
            self.key.y,
            issue_instant,
            not_after,
            self.token.token,
            display_claims,
        )
            .execute(exec)
            .await?;

        Ok(())
    }
}

const MICROSOFT_CLIENT_ID: &str = "00000000402b5328";
const REDIRECT_URL: &str = "https://login.live.com/oauth20_desktop.srf";
const REQUESTED_SCOPES: &str = "service::user.auth.xboxlive.com::MBI_SSL";

struct RequestWithDate<T> {
    pub date: DateTime<Utc>,
    pub value: T,
}

// flow steps
#[derive(Serialize, Deserialize, Clone, Debug)]
#[serde(rename_all = "PascalCase")]
pub struct DeviceToken {
    pub issue_instant: DateTime<Utc>,
    pub not_after: DateTime<Utc>,
    pub token: String,
    pub display_claims: HashMap<String, serde_json::Value>,
}

#[tracing::instrument(skip(key))]
pub async fn device_token(
    key: &DeviceTokenKey,
    current_date: DateTime<Utc>,
) -> Result<RequestWithDate<DeviceToken>, MinecraftAuthenticationError> {
    let res = send_signed_request(
        None,
        "https://device.auth.xboxlive.com/device/authenticate",
        "/device/authenticate",
        json!({
            "Properties": {
                "AuthMethod": "ProofOfPossession",
                "Id": format!("{{{}}}", key.id.to_string().to_uppercase()),
                "DeviceType": "Win32",
                "Version": "10.16.0",
                "ProofKey": {
                    "kty": "EC",
                    "x": key.x,
                    "y": key.y,
                    "crv": "P-256",
                    "alg": "ES256",
                    "use": "sig"
                }
            },
            "RelyingParty": "http://auth.xboxlive.com",
            "TokenType": "JWT"

        }),
        key,
        MinecraftAuthStep::GetDeviceToken,
        current_date,
    )
    .await?;

    Ok(RequestWithDate {
        date: res.current_date,
        value: res.body,
    })
}

#[derive(Deserialize)]
#[serde(rename_all = "PascalCase")]
struct RedirectUri {
    pub msa_oauth_redirect: String,
}

#[tracing::instrument(skip(key))]
async fn sisu_authenticate(
    token: &str,
    challenge: &str,
    key: &DeviceTokenKey,
    current_date: DateTime<Utc>,
) -> Result<(String, RequestWithDate<RedirectUri>), MinecraftAuthenticationError>
{
    let res = send_signed_request::<RedirectUri>(
        None,
        "https://sisu.xboxlive.com/authenticate",
        "/authenticate",
        json!({
          "AppId": MICROSOFT_CLIENT_ID,
          "DeviceToken": token,
          "Offers": [
            REQUESTED_SCOPES
          ],
          "Query": {
            "code_challenge": challenge,
            "code_challenge_method": "S256",
            "state": generate_oauth_challenge(),
            "prompt": "select_account"
          },
          "RedirectUri": REDIRECT_URL,
          "Sandbox": "RETAIL",
          "TokenType": "code",
          "TitleId": "1794566092",
        }),
        key,
        MinecraftAuthStep::SisuAuthenicate,
        current_date,
    )
    .await?;

    let session_id = res
        .headers
        .get("X-SessionId")
        .and_then(|x| x.to_str().ok())
        .ok_or_else(|| MinecraftAuthenticationError::NoSessionId)?
        .to_string();

    Ok((
        session_id,
        RequestWithDate {
            date: res.current_date,
            value: res.body,
        },
    ))
}

#[derive(Deserialize)]
struct OAuthToken {
    // pub token_type: String,
    pub expires_in: u64,
    // pub scope: String,
    pub access_token: String,
    pub refresh_token: String,
    // pub user_id: String,
    // pub foci: String,
}

#[tracing::instrument]
async fn oauth_token(
    code: &str,
    verifier: &str,
) -> Result<RequestWithDate<OAuthToken>, MinecraftAuthenticationError> {
    let mut query = HashMap::new();
    query.insert("client_id", "00000000402b5328");
    query.insert("code", code);
    query.insert("code_verifier", verifier);
    query.insert("grant_type", "authorization_code");
    query.insert("redirect_uri", "https://login.live.com/oauth20_desktop.srf");
    query.insert("scope", "service::user.auth.xboxlive.com::MBI_SSL");

    let res = auth_retry(|| {
        REQWEST_CLIENT
            .post("https://login.live.com/oauth20_token.srf")
            .header("Accept", "application/json")
            .form(&query)
            .send()
    })
    .await
    .map_err(|source| MinecraftAuthenticationError::Request {
        source,
        step: MinecraftAuthStep::GetOAuthToken,
    })?;

    let status = res.status();
    let current_date = get_date_header(res.headers());
    let text = res.text().await.map_err(|source| {
        MinecraftAuthenticationError::Request {
            source,
            step: MinecraftAuthStep::GetOAuthToken,
        }
    })?;

    let body = serde_json::from_str(&text).map_err(|source| {
        MinecraftAuthenticationError::DeserializeResponse {
            source,
            raw: text,
            step: MinecraftAuthStep::GetOAuthToken,
            status_code: status,
        }
    })?;

    Ok(RequestWithDate {
        date: current_date,
        value: body,
    })
}

#[tracing::instrument]
async fn oauth_refresh(
    refresh_token: &str,
) -> Result<RequestWithDate<OAuthToken>, MinecraftAuthenticationError> {
    let mut query = HashMap::new();
    query.insert("client_id", "00000000402b5328");
    query.insert("refresh_token", refresh_token);
    query.insert("grant_type", "refresh_token");
    query.insert("redirect_uri", "https://login.live.com/oauth20_desktop.srf");
    query.insert("scope", "service::user.auth.xboxlive.com::MBI_SSL");

    let res = auth_retry(|| {
        REQWEST_CLIENT
            .post("https://login.live.com/oauth20_token.srf")
            .header("Accept", "application/json")
            .form(&query)
            .send()
    })
    .await
    .map_err(|source| MinecraftAuthenticationError::Request {
        source,
        step: MinecraftAuthStep::RefreshOAuthToken,
    })?;

    let status = res.status();
    let current_date = get_date_header(res.headers());
    let text = res.text().await.map_err(|source| {
        MinecraftAuthenticationError::Request {
            source,
            step: MinecraftAuthStep::RefreshOAuthToken,
        }
    })?;

    let body = serde_json::from_str(&text).map_err(|source| {
        MinecraftAuthenticationError::DeserializeResponse {
            source,
            raw: text,
            step: MinecraftAuthStep::RefreshOAuthToken,
            status_code: status,
        }
    })?;

    Ok(RequestWithDate {
        date: current_date,
        value: body,
    })
}

#[derive(Deserialize, Debug)]
#[serde(rename_all = "PascalCase")]
struct SisuAuthorize {
    // pub authorization_token: DeviceToken,
    // pub device_token: String,
    // pub sandbox: String,
    pub title_token: DeviceToken,
    pub user_token: DeviceToken,
    // pub web_page: String,
}

#[tracing::instrument(skip(key))]
async fn sisu_authorize(
    session_id: Option<&str>,
    access_token: &str,
    device_token: &str,
    key: &DeviceTokenKey,
    current_date: DateTime<Utc>,
) -> Result<RequestWithDate<SisuAuthorize>, MinecraftAuthenticationError> {
    let res = send_signed_request(
        None,
        "https://sisu.xboxlive.com/authorize",
        "/authorize",
        json!({
            "AccessToken": format!("t={access_token}"),
            "AppId": "00000000402b5328",
            "DeviceToken": device_token,
            "ProofKey": {
                "kty": "EC",
                "x": key.x,
                "y": key.y,
                "crv": "P-256",
                "alg": "ES256",
                "use": "sig"
            },
            "Sandbox": "RETAIL",
            "SessionId": session_id,
            "SiteName": "user.auth.xboxlive.com",
            "RelyingParty": "http://xboxlive.com",
            "UseModernGamertag": true
        }),
        key,
        MinecraftAuthStep::SisuAuthorize,
        current_date,
    )
    .await?;

    Ok(RequestWithDate {
        date: res.current_date,
        value: res.body,
    })
}

#[tracing::instrument(skip(key))]
async fn xsts_authorize(
    authorize: SisuAuthorize,
    device_token: &str,
    key: &DeviceTokenKey,
    current_date: DateTime<Utc>,
) -> Result<RequestWithDate<DeviceToken>, MinecraftAuthenticationError> {
    let res = send_signed_request(
        None,
        "https://xsts.auth.xboxlive.com/xsts/authorize",
        "/xsts/authorize",
        json!({
            "RelyingParty": "rp://api.minecraftservices.com/",
            "TokenType": "JWT",
            "Properties": {
                "SandboxId": "RETAIL",
                "UserTokens": [authorize.user_token.token],
                "DeviceToken": device_token,
                "TitleToken": authorize.title_token.token,
            },
        }),
        key,
        MinecraftAuthStep::XstsAuthorize,
        current_date,
    )
    .await?;

    Ok(RequestWithDate {
        date: res.current_date,
        value: res.body,
    })
}

#[derive(Deserialize)]
struct MinecraftToken {
    // pub username: String,
    pub access_token: String,
    // pub token_type: String,
    // pub expires_in: u64,
}

#[tracing::instrument]
async fn minecraft_token(
    token: DeviceToken,
) -> Result<MinecraftToken, MinecraftAuthenticationError> {
    let uhs = token
        .display_claims
        .get("xui")
        .and_then(|x| x.get(0))
        .and_then(|x| x.get("uhs"))
        .and_then(|x| x.as_str().map(String::from))
        .ok_or_else(|| MinecraftAuthenticationError::NoUserHash)?;

    let token = token.token;

    let res = auth_retry(|| {
        REQWEST_CLIENT
            .post("https://api.minecraftservices.com/launcher/login")
            .header("Accept", "application/json")
            .json(&json!({
                "platform": "PC_LAUNCHER",
                "xtoken": format!("XBL3.0 x={uhs};{token}"),
            }))
            .send()
    })
    .await
    .map_err(|source| MinecraftAuthenticationError::Request {
        source,
        step: MinecraftAuthStep::MinecraftToken,
    })?;

    let status = res.status();
    let text = res.text().await.map_err(|source| {
        MinecraftAuthenticationError::Request {
            source,
            step: MinecraftAuthStep::MinecraftToken,
        }
    })?;

    serde_json::from_str(&text).map_err(|source| {
        MinecraftAuthenticationError::DeserializeResponse {
            source,
            raw: text,
            step: MinecraftAuthStep::MinecraftToken,
            status_code: status,
        }
    })
}

#[derive(Deserialize)]
struct MinecraftProfile {
    pub id: Option<Uuid>,
    pub name: String,
}

#[tracing::instrument]
async fn minecraft_profile(
    token: &str,
) -> Result<MinecraftProfile, MinecraftAuthenticationError> {
    let res = auth_retry(|| {
        REQWEST_CLIENT
            .get("https://api.minecraftservices.com/minecraft/profile")
            .header("Accept", "application/json")
            .bearer_auth(token)
            .send()
    })
    .await
    .map_err(|source| MinecraftAuthenticationError::Request {
        source,
        step: MinecraftAuthStep::MinecraftProfile,
    })?;

    let status = res.status();
    let text = res.text().await.map_err(|source| {
        MinecraftAuthenticationError::Request {
            source,
            step: MinecraftAuthStep::MinecraftProfile,
        }
    })?;

    serde_json::from_str(&text).map_err(|source| {
        MinecraftAuthenticationError::DeserializeResponse {
            source,
            raw: text,
            step: MinecraftAuthStep::MinecraftProfile,
            status_code: status,
        }
    })
}

#[derive(Deserialize)]
#[serde(rename_all = "camelCase")]
struct MinecraftEntitlements {}

#[tracing::instrument]
async fn minecraft_entitlements(
    token: &str,
) -> Result<MinecraftEntitlements, MinecraftAuthenticationError> {
    let res = auth_retry(|| {
        REQWEST_CLIENT
            .get(format!("https://api.minecraftservices.com/entitlements/license?requestId={}", Uuid::new_v4()))
            .header("Accept", "application/json")
            .bearer_auth(token)
            .send()
    })
        .await.map_err(|source| MinecraftAuthenticationError::Request { source, step: MinecraftAuthStep::MinecraftEntitlements })?;

    let status = res.status();
    let text = res.text().await.map_err(|source| {
        MinecraftAuthenticationError::Request {
            source,
            step: MinecraftAuthStep::MinecraftEntitlements,
        }
    })?;

    serde_json::from_str(&text).map_err(|source| {
        MinecraftAuthenticationError::DeserializeResponse {
            source,
            raw: text,
            step: MinecraftAuthStep::MinecraftEntitlements,
            status_code: status,
        }
    })
}

// auth utils
#[tracing::instrument(skip(reqwest_request))]
async fn auth_retry<F>(
    reqwest_request: impl Fn() -> F,
) -> Result<reqwest::Response, reqwest::Error>
where
    F: Future<Output = Result<Response, reqwest::Error>>,
{
    const RETRY_COUNT: usize = 5; // Does command 9 times
    const RETRY_WAIT: std::time::Duration =
        std::time::Duration::from_millis(250);

    let mut resp = reqwest_request().await;
    for i in 0..RETRY_COUNT {
        match &resp {
            Ok(_) => {
                break;
            }
            Err(err) => {
                if err.is_connect() || err.is_timeout() {
                    if i < RETRY_COUNT - 1 {
                        tracing::debug!(
                            "Request failed with connect error, retrying...",
                        );
                        tokio::time::sleep(RETRY_WAIT).await;
                        resp = reqwest_request().await;
                    } else {
                        break;
                    }
                }
            }
        }
    }

    resp
}

pub struct DeviceTokenKey {
    pub id: Uuid,
    pub key: SigningKey,
    pub x: String,
    pub y: String,
}

#[tracing::instrument]
fn generate_key() -> Result<DeviceTokenKey, MinecraftAuthenticationError> {
    let uuid = Uuid::new_v4();

    let signing_key = SigningKey::random(&mut OsRng);
    let public_key = VerifyingKey::from(&signing_key);

    let encoded_point = public_key.to_encoded_point(false);

    Ok(DeviceTokenKey {
        id: uuid,
        key: signing_key,
        x: BASE64_URL_SAFE_NO_PAD.encode(
            encoded_point.x().ok_or_else(|| {
                MinecraftAuthenticationError::ReadingPublicKey
            })?,
        ),
        y: BASE64_URL_SAFE_NO_PAD.encode(
            encoded_point.y().ok_or_else(|| {
                MinecraftAuthenticationError::ReadingPublicKey
            })?,
        ),
    })
}

struct SignedRequestResponse<T> {
    pub headers: HeaderMap,
    pub current_date: DateTime<Utc>,
    pub body: T,
}

#[tracing::instrument(skip(key))]
async fn send_signed_request<T: DeserializeOwned>(
    authorization: Option<&str>,
    url: &str,
    url_path: &str,
    raw_body: serde_json::Value,
    key: &DeviceTokenKey,
    step: MinecraftAuthStep,
    current_date: DateTime<Utc>,
) -> Result<SignedRequestResponse<T>, MinecraftAuthenticationError> {
    let auth = authorization.map_or(Vec::new(), |v| v.as_bytes().to_vec());

    let body = serde_json::to_vec(&raw_body).map_err(|source| {
        MinecraftAuthenticationError::SerializeBody { source, step }
    })?;
    let time: u128 =
        { ((current_date.timestamp() as u128) + 11644473600) * 10000000 };

    use byteorder::WriteBytesExt;
    let mut buffer = Vec::new();
    buffer.write_u32::<BigEndian>(1).map_err(|source| {
        MinecraftAuthenticationError::ConstructingSignedRequest { source, step }
    })?;
    buffer.write_u8(0).map_err(|source| {
        MinecraftAuthenticationError::ConstructingSignedRequest { source, step }
    })?;
    buffer
        .write_u64::<BigEndian>(time as u64)
        .map_err(|source| {
            MinecraftAuthenticationError::ConstructingSignedRequest {
                source,
                step,
            }
        })?;
    buffer.write_u8(0).map_err(|source| {
        MinecraftAuthenticationError::ConstructingSignedRequest { source, step }
    })?;
    buffer.extend_from_slice("POST".as_bytes());
    buffer.write_u8(0).map_err(|source| {
        MinecraftAuthenticationError::ConstructingSignedRequest { source, step }
    })?;
    buffer.extend_from_slice(url_path.as_bytes());
    buffer.write_u8(0).map_err(|source| {
        MinecraftAuthenticationError::ConstructingSignedRequest { source, step }
    })?;
    buffer.extend_from_slice(&auth);
    buffer.write_u8(0).map_err(|source| {
        MinecraftAuthenticationError::ConstructingSignedRequest { source, step }
    })?;
    buffer.extend_from_slice(&body);
    buffer.write_u8(0).map_err(|source| {
        MinecraftAuthenticationError::ConstructingSignedRequest { source, step }
    })?;

    let ecdsa_sig: Signature = key.key.sign(&buffer);

    let mut sig_buffer = Vec::new();
    sig_buffer.write_i32::<BigEndian>(1).map_err(|source| {
        MinecraftAuthenticationError::ConstructingSignedRequest { source, step }
    })?;
    sig_buffer
        .write_u64::<BigEndian>(time as u64)
        .map_err(|source| {
            MinecraftAuthenticationError::ConstructingSignedRequest {
                source,
                step,
            }
        })?;
    sig_buffer.extend_from_slice(&ecdsa_sig.r().to_bytes());
    sig_buffer.extend_from_slice(&ecdsa_sig.s().to_bytes());

    let signature = BASE64_STANDARD.encode(&sig_buffer);

    let res = auth_retry(|| {
        let mut request = REQWEST_CLIENT
            .post(url)
            .header("Content-Type", "application/json; charset=utf-8")
            .header("Accept", "application/json")
            .header("Signature", &signature);

        if url != "https://sisu.xboxlive.com/authorize" {
            request = request.header("x-xbl-contract-version", "1");
        }

        if let Some(auth) = authorization {
            request = request.header("Authorization", auth);
        }

        request.body(body.clone()).send()
    })
    .await
    .map_err(|source| MinecraftAuthenticationError::Request { source, step })?;

    let status = res.status();
    let headers = res.headers().clone();

    let current_date = get_date_header(&headers);

    let body = res.text().await.map_err(|source| {
        MinecraftAuthenticationError::Request { source, step }
    })?;

    let body = serde_json::from_str(&body).map_err(|source| {
        MinecraftAuthenticationError::DeserializeResponse {
            source,
            raw: body,
            step,
            status_code: status,
        }
    })?;
    Ok(SignedRequestResponse {
        headers,
        current_date,
        body,
    })
}

#[tracing::instrument]
fn get_date_header(headers: &HeaderMap) -> DateTime<Utc> {
    headers
        .get(reqwest::header::DATE)
        .and_then(|x| x.to_str().ok())
        .and_then(|x| DateTime::parse_from_rfc2822(x).ok())
        .map(|x| x.with_timezone(&Utc))
        .unwrap_or(Utc::now())
}

#[tracing::instrument]
#[allow(clippy::format_collect)]
fn generate_oauth_challenge() -> String {
    let mut rng = rand::thread_rng();

    let bytes: Vec<u8> = (0..64).map(|_| rng.gen::<u8>()).collect();
    bytes.iter().map(|byte| format!("{:02x}", byte)).collect()
}<|MERGE_RESOLUTION|>--- conflicted
+++ resolved
@@ -207,12 +207,8 @@
     pub active: bool,
 }
 
-<<<<<<< HEAD
-    pub async fn refresh_token(
-=======
 impl Credentials {
-    async fn refresh(
->>>>>>> f328eec2
+    pub async fn refresh(
         &mut self,
         exec: impl sqlx::Executor<'_, Database = sqlx::Sqlite> + Copy,
     ) -> crate::Result<()> {
