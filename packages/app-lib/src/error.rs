//! Theseus error type
use std::sync::Arc;

use crate::{profile, util};
use data_url::DataUrlError;
use tracing_error::InstrumentError;

#[derive(thiserror::Error, Debug)]
pub enum ErrorKind {
	#[error("Filesystem error: {0}")]
	FSError(String),

	#[error("Serialization error (INI): {0}")]
	INIError(#[from] serde_ini::de::Error),

	#[error("Serialization error (JSON): {0}")]
	JSONError(#[from] serde_json::Error),

	#[error("Serialization error (NBT): {0}")]
	NBTError(#[from] quartz_nbt::io::NbtIoError),

	#[error("NBT data structure error: {0}")]
	NBTReprError(#[from] quartz_nbt::NbtReprError),

	#[error("Serialization error (websocket): {0}")]
	WebsocketSerializationError(#[from] ariadne::networking::serialization::SerializationError),

	#[error("Error parsing UUID: {0}")]
	UUIDError(#[from] uuid::Error),

	#[error("Error parsing URL: {0}")]
	URLError(#[from] url::ParseError),

	#[error("Unable to read {0} from any source")]
	NoValueFor(String),

	#[error("Metadata error: {0}")]
	MetadataError(#[from] daedalus::Error),

	#[error("Minecraft authentication error: {0}")]
	MinecraftAuthenticationError(#[from] crate::state::MinecraftAuthenticationError),

	#[error("I/O error: {0}")]
	IOError(#[from] util::io::IOError),

	#[error("I/O (std) error: {0}")]
	StdIOError(#[from] std::io::Error),

	#[error("Error launching Minecraft: {0}")]
	LauncherError(String),

	#[error("Error fetching URL: {0}")]
	FetchError(#[from] reqwest::Error),

	#[error("Websocket error: {0}")]
	WSError(#[from] async_tungstenite::tungstenite::Error),

	#[error("Websocket closed before {0} could be received!")]
	WSClosedError(String),

	#[error("Incorrect Sha1 hash for download: {0} != {1}")]
	HashError(String, String),

	#[error("Regex error: {0}")]
	RegexError(#[from] regex::Error),

	#[error("Paths stored in the database need to be valid UTF-8: {0}")]
	UTFError(std::path::PathBuf),

	#[error("Invalid input: {0}")]
	InputError(String),

	#[error("Join handle error: {0}")]
	JoinError(#[from] tokio::task::JoinError),

	#[error("Recv error: {0}")]
	RecvError(#[from] tokio::sync::oneshot::error::RecvError),

	#[error("Error acquiring semaphore: {0}")]
	AcquireError(#[from] tokio::sync::AcquireError),

	#[error("Profile {0} is not managed by the app!")]
	UnmanagedProfileError(String),

	#[error("Could not create profile: {0}")]
	ProfileCreationError(#[from] profile::create::ProfileCreationError),

	#[error("User is not logged in, no credentials available!")]
	NoCredentialsError,

	#[error("JRE error: {0}")]
	JREError(#[from] crate::util::jre::JREError),

	#[error("Error parsing date: {0}")]
	ChronoParseError(#[from] chrono::ParseError),

	#[error("Event error: {0}")]
	EventError(#[from] crate::event::EventError),

	#[error("Zip error: {0}")]
	ZipError(#[from] async_zip::error::ZipError),

	#[error("File watching error: {0}")]
	NotifyError(#[from] notify::Error),

	#[error("Error stripping prefix: {0}")]
	StripPrefixError(#[from] std::path::StripPrefixError),

	#[error("Error: {0}")]
	OtherError(String),

	#[cfg(feature = "tauri")]
	#[error("Tauri error: {0}")]
	TauriError(#[from] tauri::Error),

	#[error("Error interacting with database: {0}")]
	Sqlx(#[from] sqlx::Error),

	#[error("Error while applying migrations: {0}")]
	SqlxMigrate(#[from] sqlx::migrate::MigrateError),

	#[error("Move directory error: {0}")]
	DirectoryMoveError(String),

	#[error("Error resolving DNS: {0}")]
	DNSError(#[from] hickory_resolver::ResolveError),

	#[error("An online profile for {user_name} is not available")]
	OnlineMinecraftProfileUnavailable { user_name: String },

	#[error("Invalid data URL: {0}")]
	InvalidDataUrl(#[from] DataUrlError),

	#[error("Invalid data URL: {0}")]
	InvalidDataUrlBase64(#[from] data_url::forgiving_base64::InvalidBase64),

	#[error("Invalid PNG")]
	InvalidPng,

	#[error("Invalid PNG: {0}")]
	PngDecodingError(#[from] png::DecodingError),

	#[error("PNG encoding error: {0}")]
	PngEncodingError(#[from] png::EncodingError),

<<<<<<< HEAD
	#[error("A skin texture must have a dimension of either 64x64 or 64x32 pixels")]
	InvalidSkinTexture,
=======
    #[error(
        "A skin texture must have a dimension of either 64x64 or 64x32 pixels"
    )]
    InvalidSkinTexture,

    #[error("RPC error: {0}")]
    RpcError(String),
>>>>>>> 0bc65024
}

#[derive(Debug)]
pub struct Error {
	pub raw: Arc<ErrorKind>,
	pub source: tracing_error::TracedError<Arc<ErrorKind>>,
}

impl std::error::Error for Error {
	fn source(&self) -> Option<&(dyn std::error::Error + 'static)> {
		self.source.source()
	}
}

impl std::fmt::Display for Error {
	fn fmt(&self, fmt: &mut std::fmt::Formatter<'_>) -> std::fmt::Result {
		write!(fmt, "{}", self.source)
	}
}

impl<E: Into<ErrorKind>> From<E> for Error {
	fn from(source: E) -> Self {
		let error = Into::<ErrorKind>::into(source);
		let boxed_error = Arc::new(error);

		Self {
			raw: boxed_error.clone(),
			source: boxed_error.in_current_span(),
		}
	}
}

impl ErrorKind {
	pub fn as_error(self) -> Error {
		self.into()
	}
}

pub type Result<T> = core::result::Result<T, Error>;<|MERGE_RESOLUTION|>--- conflicted
+++ resolved
@@ -143,10 +143,6 @@
 	#[error("PNG encoding error: {0}")]
 	PngEncodingError(#[from] png::EncodingError),
 
-<<<<<<< HEAD
-	#[error("A skin texture must have a dimension of either 64x64 or 64x32 pixels")]
-	InvalidSkinTexture,
-=======
     #[error(
         "A skin texture must have a dimension of either 64x64 or 64x32 pixels"
     )]
@@ -154,7 +150,6 @@
 
     #[error("RPC error: {0}")]
     RpcError(String),
->>>>>>> 0bc65024
 }
 
 #[derive(Debug)]
