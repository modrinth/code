--- conflicted
+++ resolved
@@ -272,16 +272,11 @@
         return Err(JREError::NoExecutable(java).into());
     };
 
-<<<<<<< HEAD
     let (_temp, file_path) = get_resource_file!(
-        "theseus.jar",
-        tauri_base_dir: "",
-        include_bytes_dir: "../../../../target/theseus-resources/",
+        "JavaInfo.class",
+        tauri_base_dir: "library",
+        include_bytes_dir: "../../library",
     )?;
-=======
-    let (_temp, file_path) =
-        get_resource_file!("../../library" / "JavaInfo.class")?;
->>>>>>> 019adc4d
 
     let output = Command::new(&java)
         .arg("-cp")
