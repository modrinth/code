//! Minecraft CLI argument logic
use crate::launcher::quick_play_version::QuickPlayServerVersion;
use crate::launcher::{QuickPlayVersion, parse_rules};
use crate::profile::QuickPlayType;
use crate::state::Credentials;
use crate::{
	state::{MemorySettings, WindowSize},
	util::{io::IOError, platform::classpath_separator},
};
use daedalus::minecraft::LoggingConfiguration;
use daedalus::{
	get_path_from_artifact,
	minecraft::{Argument, ArgumentValue, Library, VersionType},
	modded::SidedDataEntry,
};
use dunce::canonicalize;
use hashlink::LinkedHashSet;
use std::io::{BufRead, BufReader};
use std::net::SocketAddr;
use std::{collections::HashMap, path::Path};
use uuid::Uuid;

// Replaces the space separator with a newline character, as to not split the arguments
const TEMPORARY_REPLACE_CHAR: &str = "\n";

pub fn get_class_paths(
	libraries_path: &Path,
	libraries: &[Library],
	launcher_class_path: &[&Path],
	java_arch: &str,
	minecraft_updated: bool,
) -> crate::Result<String> {
	let mut cps = libraries
		.iter()
		.filter_map(|library| {
			if let Some(rules) = &library.rules
				&& !parse_rules(rules, java_arch, &QuickPlayType::None, minecraft_updated)
			{
				return None;
			}

			if !library.include_in_classpath {
				return None;
			}

			Some(get_lib_path(libraries_path, &library.name, false))
		})
		.collect::<Result<LinkedHashSet<_>, _>>()?;

	for launcher_path in launcher_class_path {
		cps.insert(
			canonicalize(launcher_path)
				.map_err(|_| {
					crate::ErrorKind::LauncherError(format!(
						"Specified class path {} does not exist",
						launcher_path.to_string_lossy()
					))
					.as_error()
				})?
				.to_string_lossy()
				.to_string(),
		);
	}

	Ok(cps
		.into_iter()
		.collect::<Vec<_>>()
		.join(classpath_separator(java_arch)))
}

pub fn get_class_paths_jar<T: AsRef<str>>(
	libraries_path: &Path,
	libraries: &[T],
	java_arch: &str,
) -> crate::Result<String> {
	let cps = libraries
		.iter()
		.map(|library| get_lib_path(libraries_path, library.as_ref(), false))
		.collect::<Result<Vec<_>, _>>()?;

	Ok(cps.join(classpath_separator(java_arch)))
}

pub fn get_lib_path(
	libraries_path: &Path,
	lib: &str,
	allow_not_exist: bool,
) -> crate::Result<String> {
	let path = libraries_path
		.to_path_buf()
		.join(get_path_from_artifact(lib)?);

	if !path.exists() && allow_not_exist {
		return Ok(path.to_string_lossy().to_string());
	}

	let path = &canonicalize(&path).map_err(|_| {
		crate::ErrorKind::LauncherError(format!(
			"Library file at path {} does not exist",
			path.to_string_lossy()
		))
		.as_error()
	})?;

	Ok(path.to_string_lossy().to_string())
}

#[allow(clippy::too_many_arguments)]
pub fn get_jvm_arguments(
<<<<<<< HEAD
	arguments: Option<&[Argument]>,
	natives_path: &Path,
	libraries_path: &Path,
	log_configs_path: &Path,
	class_paths: &str,
	agent_path: &Path,
	version_name: &str,
	memory: MemorySettings,
	custom_args: Vec<String>,
	java_arch: &str,
	quick_play_type: &QuickPlayType,
	quick_play_version: QuickPlayVersion,
	log_config: Option<&LoggingConfiguration>,
) -> crate::Result<Vec<String>> {
	let mut parsed_arguments = Vec::new();

	if let Some(args) = arguments {
		parse_arguments(
			args,
			&mut parsed_arguments,
			|arg| {
				parse_jvm_argument(
					arg.to_string(),
					natives_path,
					libraries_path,
					class_paths,
					version_name,
					java_arch,
				)
			},
			java_arch,
			quick_play_type,
		)?;
	} else {
		parsed_arguments.push(format!(
			"-Djava.library.path={}",
			canonicalize(natives_path)
				.map_err(|_| crate::ErrorKind::LauncherError(format!(
					"Specified natives path {} does not exist",
					natives_path.to_string_lossy()
				))
				.as_error())?
				.to_string_lossy()
		));
		parsed_arguments.push("-cp".to_string());
		parsed_arguments.push(class_paths.to_string());
	}

	parsed_arguments.push(format!("-Xmx{}M", memory.maximum));

	if let Some(LoggingConfiguration::Log4j2Xml { argument, file }) = log_config {
		let full_path = log_configs_path.join(&file.id);
		let full_path = full_path.to_string_lossy();
		parsed_arguments.push(argument.replace("${path}", &full_path));
	}

	parsed_arguments.push(format!(
		"-javaagent:{}",
		canonicalize(agent_path)
			.map_err(|_| {
				crate::ErrorKind::LauncherError(format!(
					"Specified Java Agent path {} does not exist",
					libraries_path.to_string_lossy()
				))
				.as_error()
			})?
			.to_string_lossy()
	));

	parsed_arguments.push(format!(
		"-Dmodrinth.internal.quickPlay.serverVersion={}",
		serde_json::to_value(quick_play_version.server)?
			.as_str()
			.unwrap()
	));
	if let QuickPlayType::Server(server) = quick_play_type
		&& quick_play_version.server == QuickPlayServerVersion::Injected
	{
		let (host, port) = server.require_resolved()?;
		parsed_arguments.extend_from_slice(&[
			format!("-Dmodrinth.internal.quickPlay.host={host}"),
			format!("-Dmodrinth.internal.quickPlay.port={port}"),
		]);
	}

	for arg in custom_args {
		if !arg.is_empty() {
			parsed_arguments.push(arg);
		}
	}

	Ok(parsed_arguments)
=======
    arguments: Option<&[Argument]>,
    natives_path: &Path,
    libraries_path: &Path,
    log_configs_path: &Path,
    class_paths: &str,
    agent_path: &Path,
    version_name: &str,
    memory: MemorySettings,
    custom_args: Vec<String>,
    java_arch: &str,
    quick_play_type: &QuickPlayType,
    quick_play_version: QuickPlayVersion,
    log_config: Option<&LoggingConfiguration>,
    ipc_addr: SocketAddr,
) -> crate::Result<Vec<String>> {
    let mut parsed_arguments = Vec::new();

    if let Some(args) = arguments {
        parse_arguments(
            args,
            &mut parsed_arguments,
            |arg| {
                parse_jvm_argument(
                    arg.to_string(),
                    natives_path,
                    libraries_path,
                    class_paths,
                    version_name,
                    java_arch,
                )
            },
            java_arch,
            quick_play_type,
        )?;
    } else {
        parsed_arguments.push(format!(
            "-Djava.library.path={}",
            canonicalize(natives_path)
                .map_err(|_| crate::ErrorKind::LauncherError(format!(
                    "Specified natives path {} does not exist",
                    natives_path.to_string_lossy()
                ))
                .as_error())?
                .to_string_lossy()
        ));
        parsed_arguments.push("-cp".to_string());
        parsed_arguments.push(class_paths.to_string());
    }

    parsed_arguments.push(format!("-Xmx{}M", memory.maximum));

    if let Some(LoggingConfiguration::Log4j2Xml { argument, file }) = log_config
    {
        let full_path = log_configs_path.join(&file.id);
        let full_path = full_path.to_string_lossy();
        parsed_arguments.push(argument.replace("${path}", &full_path));
    }

    parsed_arguments.push(format!(
        "-javaagent:{}",
        canonicalize(agent_path)
            .map_err(|_| {
                crate::ErrorKind::LauncherError(format!(
                    "Specified Java Agent path {} does not exist",
                    libraries_path.to_string_lossy()
                ))
                .as_error()
            })?
            .to_string_lossy()
    ));

    parsed_arguments
        .push(format!("-Dmodrinth.internal.ipc.host={}", ipc_addr.ip()));
    parsed_arguments
        .push(format!("-Dmodrinth.internal.ipc.port={}", ipc_addr.port()));

    parsed_arguments.push(format!(
        "-Dmodrinth.internal.quickPlay.serverVersion={}",
        serde_json::to_value(quick_play_version.server)?
            .as_str()
            .unwrap()
    ));
    if let QuickPlayType::Server(server) = quick_play_type
        && quick_play_version.server == QuickPlayServerVersion::Injected
    {
        let (host, port) = server.require_resolved()?;
        parsed_arguments.extend_from_slice(&[
            format!("-Dmodrinth.internal.quickPlay.host={host}"),
            format!("-Dmodrinth.internal.quickPlay.port={port}"),
        ]);
    }

    for arg in custom_args {
        if !arg.is_empty() {
            parsed_arguments.push(arg);
        }
    }

    Ok(parsed_arguments)
>>>>>>> 0bc65024
}

fn parse_jvm_argument(
	mut argument: String,
	natives_path: &Path,
	libraries_path: &Path,
	class_paths: &str,
	version_name: &str,
	java_arch: &str,
) -> crate::Result<String> {
	argument.retain(|c| !c.is_whitespace());
	Ok(argument
		.replace(
			"${natives_directory}",
			&canonicalize(natives_path)
				.map_err(|_| {
					crate::ErrorKind::LauncherError(format!(
						"Specified natives path {} does not exist",
						natives_path.to_string_lossy()
					))
					.as_error()
				})?
				.to_string_lossy(),
		)
		.replace(
			"${library_directory}",
			&canonicalize(libraries_path)
				.map_err(|_| {
					crate::ErrorKind::LauncherError(format!(
						"Specified libraries path {} does not exist",
						libraries_path.to_string_lossy()
					))
					.as_error()
				})?
				.to_string_lossy(),
		)
		.replace("${classpath_separator}", classpath_separator(java_arch))
		.replace("${launcher_name}", "theseus")
		.replace("${launcher_version}", env!("CARGO_PKG_VERSION"))
		.replace("${version_name}", version_name)
		.replace("${classpath}", class_paths))
}

#[allow(clippy::too_many_arguments)]
pub async fn get_minecraft_arguments(
	arguments: Option<&[Argument]>,
	legacy_arguments: Option<&str>,
	credentials: &Credentials,
	version: &str,
	asset_index_name: &str,
	game_directory: &Path,
	assets_directory: &Path,
	version_type: &VersionType,
	resolution: WindowSize,
	java_arch: &str,
	quick_play_type: &QuickPlayType,
	quick_play_version: QuickPlayVersion,
) -> crate::Result<Vec<String>> {
	let access_token = credentials.access_token.clone();
	let profile = credentials.maybe_online_profile().await;
	let mut parsed_arguments = Vec::new();

	if let Some(arguments) = arguments {
		parse_arguments(
			arguments,
			&mut parsed_arguments,
			|arg| {
				parse_minecraft_argument(
					arg,
					&access_token,
					&profile.name,
					profile.id,
					version,
					asset_index_name,
					game_directory,
					assets_directory,
					version_type,
					resolution,
					quick_play_type,
				)
			},
			java_arch,
			quick_play_type,
		)?;
	} else if let Some(legacy_arguments) = legacy_arguments {
		for x in legacy_arguments.split(' ') {
			parsed_arguments.push(parse_minecraft_argument(
				&x.replace(' ', TEMPORARY_REPLACE_CHAR),
				&access_token,
				&profile.name,
				profile.id,
				version,
				asset_index_name,
				game_directory,
				assets_directory,
				version_type,
				resolution,
				quick_play_type,
			)?);
		}
	}

	if let QuickPlayType::Server(server) = quick_play_type
		&& quick_play_version.server == QuickPlayServerVersion::BuiltinLegacy
	{
		let (host, port) = server.require_resolved()?;
		parsed_arguments.extend_from_slice(&[
			"--server".to_string(),
			host.to_string(),
			"--port".to_string(),
			port.to_string(),
		]);
	}

	Ok(parsed_arguments)
}

#[allow(clippy::too_many_arguments)]
fn parse_minecraft_argument(
	argument: &str,
	access_token: &str,
	username: &str,
	uuid: Uuid,
	version: &str,
	asset_index_name: &str,
	game_directory: &Path,
	assets_directory: &Path,
	version_type: &VersionType,
	resolution: WindowSize,
	quick_play_type: &QuickPlayType,
) -> crate::Result<String> {
	Ok(argument
		.replace("${accessToken}", access_token)
		.replace("${auth_access_token}", access_token)
		.replace("${auth_session}", access_token)
		.replace("${auth_player_name}", username)
		// TODO: add auth xuid eventually
		.replace("${auth_xuid}", "0")
		.replace("${auth_uuid}", &uuid.simple().to_string())
		.replace("${uuid}", &uuid.simple().to_string())
		.replace("${clientid}", "c4502edb-87c6-40cb-b595-64a280cf8906")
		.replace("${user_properties}", "{}")
		.replace("${user_type}", "msa")
		.replace("${version_name}", version)
		.replace("${assets_index_name}", asset_index_name)
		.replace(
			"${game_directory}",
			&canonicalize(game_directory)
				.map_err(|_| {
					crate::ErrorKind::LauncherError(format!(
						"Specified game directory {} does not exist",
						game_directory.to_string_lossy()
					))
					.as_error()
				})?
				.to_string_lossy(),
		)
		.replace(
			"${assets_root}",
			&canonicalize(assets_directory)
				.map_err(|_| {
					crate::ErrorKind::LauncherError(format!(
						"Specified assets directory {} does not exist",
						assets_directory.to_string_lossy()
					))
					.as_error()
				})?
				.to_string_lossy(),
		)
		.replace(
			"${game_assets}",
			&canonicalize(assets_directory)
				.map_err(|_| {
					crate::ErrorKind::LauncherError(format!(
						"Specified assets directory {} does not exist",
						assets_directory.to_string_lossy()
					))
					.as_error()
				})?
				.to_string_lossy(),
		)
		.replace("${version_type}", version_type.as_str())
		.replace("${resolution_width}", &resolution.0.to_string())
		.replace("${resolution_height}", &resolution.1.to_string())
		.replace(
			"${quickPlaySingleplayer}",
			match quick_play_type {
				QuickPlayType::Singleplayer(world) => world,
				_ => "",
			},
		)
		.replace(
			"${quickPlayMultiplayer}",
			&match quick_play_type {
				QuickPlayType::Server(address) => address.to_string(),
				_ => "".to_string(),
			},
		))
}

fn parse_arguments<F>(
	arguments: &[Argument],
	parsed_arguments: &mut Vec<String>,
	parse_function: F,
	java_arch: &str,
	quick_play_type: &QuickPlayType,
) -> crate::Result<()>
where
	F: Fn(&str) -> crate::Result<String>,
{
	for argument in arguments {
		match argument {
			Argument::Normal(arg) => {
				let parsed = parse_function(&arg.replace(' ', TEMPORARY_REPLACE_CHAR))?;
				for arg in parsed.split(TEMPORARY_REPLACE_CHAR) {
					parsed_arguments.push(arg.to_string());
				}
			}
			Argument::Ruled { rules, value } => {
				if parse_rules(rules, java_arch, quick_play_type, true) {
					match value {
						ArgumentValue::Single(arg) => {
							parsed_arguments
								.push(parse_function(&arg.replace(' ', TEMPORARY_REPLACE_CHAR))?);
						}
						ArgumentValue::Many(args) => {
							for arg in args {
								parsed_arguments.push(parse_function(
									&arg.replace(' ', TEMPORARY_REPLACE_CHAR),
								)?);
							}
						}
					}
				}
			}
		}
	}

	Ok(())
}

pub fn get_processor_arguments<T: AsRef<str>>(
	libraries_path: &Path,
	arguments: &[T],
	data: &HashMap<String, SidedDataEntry>,
) -> crate::Result<Vec<String>> {
	let mut new_arguments = Vec::new();

	for argument in arguments {
		let trimmed_arg = &argument.as_ref()[1..argument.as_ref().len() - 1];
		if argument.as_ref().starts_with('{') {
			if let Some(entry) = data.get(trimmed_arg) {
				new_arguments.push(if entry.client.starts_with('[') {
					get_lib_path(
						libraries_path,
						&entry.client[1..entry.client.len() - 1],
						true,
					)?
				} else {
					entry.client.clone()
				})
			}
		} else if argument.as_ref().starts_with('[') {
			new_arguments.push(get_lib_path(libraries_path, trimmed_arg, true)?)
		} else {
			new_arguments.push(argument.as_ref().to_string())
		}
	}

	Ok(new_arguments)
}

pub async fn get_processor_main_class(path: String) -> crate::Result<Option<String>> {
	let main_class = tokio::task::spawn_blocking(move || {
		let zipfile = std::fs::File::open(&path).map_err(|e| IOError::with_path(e, &path))?;
		let mut archive = zip::ZipArchive::new(zipfile).map_err(|_| {
			crate::ErrorKind::LauncherError(format!("Cannot read processor at {path}")).as_error()
		})?;

		let file = archive.by_name("META-INF/MANIFEST.MF").map_err(|_| {
			crate::ErrorKind::LauncherError(format!("Cannot read processor manifest at {path}"))
				.as_error()
		})?;

		let reader = BufReader::new(file);

		for line in reader.lines() {
			let mut line = line.map_err(IOError::from)?;
			line.retain(|c| !c.is_whitespace());

			if line.starts_with("Main-Class:")
				&& let Some(class) = line.split(':').nth(1)
			{
				return Ok(Some(class.to_string()));
			}
		}

		Ok::<Option<String>, crate::Error>(None)
	})
	.await??;

	Ok(main_class)
}<|MERGE_RESOLUTION|>--- conflicted
+++ resolved
@@ -107,20 +107,20 @@
 
 #[allow(clippy::too_many_arguments)]
 pub fn get_jvm_arguments(
-<<<<<<< HEAD
-	arguments: Option<&[Argument]>,
-	natives_path: &Path,
-	libraries_path: &Path,
-	log_configs_path: &Path,
-	class_paths: &str,
-	agent_path: &Path,
-	version_name: &str,
-	memory: MemorySettings,
-	custom_args: Vec<String>,
-	java_arch: &str,
-	quick_play_type: &QuickPlayType,
-	quick_play_version: QuickPlayVersion,
-	log_config: Option<&LoggingConfiguration>,
+    arguments: Option<&[Argument]>,
+    natives_path: &Path,
+    libraries_path: &Path,
+    log_configs_path: &Path,
+    class_paths: &str,
+    agent_path: &Path,
+    version_name: &str,
+    memory: MemorySettings,
+    custom_args: Vec<String>,
+    java_arch: &str,
+    quick_play_type: &QuickPlayType,
+    quick_play_version: QuickPlayVersion,
+    log_config: Option<&LoggingConfiguration>,
+    ipc_addr: SocketAddr,
 ) -> crate::Result<Vec<String>> {
 	let mut parsed_arguments = Vec::new();
 
@@ -177,101 +177,6 @@
 			.to_string_lossy()
 	));
 
-	parsed_arguments.push(format!(
-		"-Dmodrinth.internal.quickPlay.serverVersion={}",
-		serde_json::to_value(quick_play_version.server)?
-			.as_str()
-			.unwrap()
-	));
-	if let QuickPlayType::Server(server) = quick_play_type
-		&& quick_play_version.server == QuickPlayServerVersion::Injected
-	{
-		let (host, port) = server.require_resolved()?;
-		parsed_arguments.extend_from_slice(&[
-			format!("-Dmodrinth.internal.quickPlay.host={host}"),
-			format!("-Dmodrinth.internal.quickPlay.port={port}"),
-		]);
-	}
-
-	for arg in custom_args {
-		if !arg.is_empty() {
-			parsed_arguments.push(arg);
-		}
-	}
-
-	Ok(parsed_arguments)
-=======
-    arguments: Option<&[Argument]>,
-    natives_path: &Path,
-    libraries_path: &Path,
-    log_configs_path: &Path,
-    class_paths: &str,
-    agent_path: &Path,
-    version_name: &str,
-    memory: MemorySettings,
-    custom_args: Vec<String>,
-    java_arch: &str,
-    quick_play_type: &QuickPlayType,
-    quick_play_version: QuickPlayVersion,
-    log_config: Option<&LoggingConfiguration>,
-    ipc_addr: SocketAddr,
-) -> crate::Result<Vec<String>> {
-    let mut parsed_arguments = Vec::new();
-
-    if let Some(args) = arguments {
-        parse_arguments(
-            args,
-            &mut parsed_arguments,
-            |arg| {
-                parse_jvm_argument(
-                    arg.to_string(),
-                    natives_path,
-                    libraries_path,
-                    class_paths,
-                    version_name,
-                    java_arch,
-                )
-            },
-            java_arch,
-            quick_play_type,
-        )?;
-    } else {
-        parsed_arguments.push(format!(
-            "-Djava.library.path={}",
-            canonicalize(natives_path)
-                .map_err(|_| crate::ErrorKind::LauncherError(format!(
-                    "Specified natives path {} does not exist",
-                    natives_path.to_string_lossy()
-                ))
-                .as_error())?
-                .to_string_lossy()
-        ));
-        parsed_arguments.push("-cp".to_string());
-        parsed_arguments.push(class_paths.to_string());
-    }
-
-    parsed_arguments.push(format!("-Xmx{}M", memory.maximum));
-
-    if let Some(LoggingConfiguration::Log4j2Xml { argument, file }) = log_config
-    {
-        let full_path = log_configs_path.join(&file.id);
-        let full_path = full_path.to_string_lossy();
-        parsed_arguments.push(argument.replace("${path}", &full_path));
-    }
-
-    parsed_arguments.push(format!(
-        "-javaagent:{}",
-        canonicalize(agent_path)
-            .map_err(|_| {
-                crate::ErrorKind::LauncherError(format!(
-                    "Specified Java Agent path {} does not exist",
-                    libraries_path.to_string_lossy()
-                ))
-                .as_error()
-            })?
-            .to_string_lossy()
-    ));
-
     parsed_arguments
         .push(format!("-Dmodrinth.internal.ipc.host={}", ipc_addr.ip()));
     parsed_arguments
@@ -293,14 +198,13 @@
         ]);
     }
 
-    for arg in custom_args {
-        if !arg.is_empty() {
-            parsed_arguments.push(arg);
-        }
-    }
-
-    Ok(parsed_arguments)
->>>>>>> 0bc65024
+	for arg in custom_args {
+		if !arg.is_empty() {
+			parsed_arguments.push(arg);
+		}
+	}
+
+	Ok(parsed_arguments)
 }
 
 fn parse_jvm_argument(
