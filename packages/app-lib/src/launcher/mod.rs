--- conflicted
+++ resolved
@@ -624,14 +624,11 @@
                 *memory,
                 Vec::from(java_args),
                 &java_version.architecture,
-<<<<<<< HEAD
                 quick_play_type,
-=======
                 version_info
                     .logging
                     .as_ref()
                     .and_then(|x| x.get(&LoggingSide::Client)),
->>>>>>> 99cd96fa
             )?
             .into_iter()
             .collect::<Vec<_>>(),
