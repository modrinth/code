//! Logic for launching Minecraft
use crate::data::ModLoader;
use crate::event::emit::{emit_loading, init_or_edit_loading};
use crate::event::{LoadingBarId, LoadingBarType};
use crate::launcher::download::download_log_config;
use crate::launcher::io::IOError;
use crate::launcher::quick_play_version::{QuickPlayServerVersion, QuickPlayVersion};
use crate::profile::QuickPlayType;
use crate::state::{Credentials, JavaVersion, ProcessMetadata, ProfileInstallStage};
use crate::util::io;
use crate::util::rpc::RpcServerBuilder;
use crate::{State, get_resource_file, process, state as st};
use chrono::Utc;
use daedalus as d;
use daedalus::minecraft::{LoggingSide, RuleAction, VersionInfo};
use daedalus::modded::LoaderVersion;
use regex::Regex;
use serde::Deserialize;
use st::Profile;
use std::fmt::Write;
use std::path::PathBuf;
use tokio::process::Command;

mod args;

pub mod download;
pub mod quick_play_version;

// All nones -> disallowed
// 1+ true -> allowed
// 1+ false -> disallowed
#[tracing::instrument]
pub fn parse_rules(
	rules: &[d::minecraft::Rule],
	java_version: &str,
	quick_play_type: &QuickPlayType,
	minecraft_updated: bool,
) -> bool {
	let mut x = rules
		.iter()
		.map(|x| parse_rule(x, java_version, quick_play_type, minecraft_updated))
		.collect::<Vec<Option<bool>>>();

	if rules
		.iter()
		.all(|x| matches!(x.action, RuleAction::Disallow))
	{
		x.push(Some(true))
	}

	!(x.iter().any(|x| x == &Some(false)) || x.iter().all(|x| x.is_none()))
}

// if anything is disallowed, it should NOT be included
// if anything is not disallowed, it shouldn't factor in final result
// if anything is not allowed, it should NOT be included
// if anything is allowed, it should be included
#[tracing::instrument]
pub fn parse_rule(
	rule: &d::minecraft::Rule,
	java_version: &str,
	quick_play_type: &QuickPlayType,
	minecraft_updated: bool,
) -> Option<bool> {
	use d::minecraft::{Rule, RuleAction};

	let res = match rule {
		Rule { os: Some(os), .. } => {
			crate::util::platform::os_rule(os, java_version, minecraft_updated)
		}
		Rule {
			features: Some(features),
			..
		} => {
			!features.is_demo_user.unwrap_or(true)
				|| features.has_custom_resolution.unwrap_or(false)
				|| !features.has_quick_plays_support.unwrap_or(true)
				|| (features.is_quick_play_singleplayer.unwrap_or(false)
					&& matches!(quick_play_type, QuickPlayType::Singleplayer(_)))
				|| (features.is_quick_play_multiplayer.unwrap_or(false)
					&& matches!(quick_play_type, QuickPlayType::Server(..)))
				|| !features.is_quick_play_realms.unwrap_or(true)
		}
		_ => return Some(true),
	};

	match rule.action {
		RuleAction::Allow => {
			if res {
				Some(true)
			} else {
				Some(false)
			}
		}
		RuleAction::Disallow => {
			if res {
				Some(false)
			} else {
				None
			}
		}
	}
}

macro_rules! processor_rules {
    ($dest:expr; $($name:literal : client => $client:expr, server => $server:expr;)+) => {
        $(std::collections::HashMap::insert(
            $dest,
            String::from($name),
            daedalus::modded::SidedDataEntry {
                client: String::from($client),
                server: String::from($server),
            },
        );)+
    }
}

pub async fn get_java_version_from_profile(
	profile: &Profile,
	version_info: &VersionInfo,
) -> crate::Result<Option<JavaVersion>> {
	if let Some(java) = profile.java_path.as_ref() {
		let java = crate::api::jre::check_jre(std::path::PathBuf::from(java)).await;

		if let Ok(java) = java {
			return Ok(Some(java));
		}
	}

	let key = version_info
		.java_version
		.as_ref()
		.map_or(8, |it| it.major_version);

	let state = State::get().await?;

	let java_version = JavaVersion::get(key, &state.pool).await?;

	Ok(java_version)
}

pub async fn get_loader_version_from_profile(
	game_version: &str,
	loader: ModLoader,
	loader_version: Option<&str>,
) -> crate::Result<Option<LoaderVersion>> {
	if loader == ModLoader::Vanilla {
		return Ok(None);
	}

	let version = loader_version.unwrap_or("latest");

	let filter = |it: &LoaderVersion| match version {
		"latest" => true,
		"stable" => it.stable,
		id => it.id == *id,
	};

	let versions = crate::api::metadata::get_loader_versions(loader.as_meta_str()).await?;

	let loaders = versions.game_versions.into_iter().find(|x| {
		x.id.replace(daedalus::modded::DUMMY_REPLACE_STRING, game_version) == game_version
	});

	if let Some(loaders) = loaders {
		let loader_version =
			loaders
				.loaders
				.iter()
				.find(|x| filter(x))
				.or(if version == "stable" {
					loaders.loaders.first()
				} else {
					None
				});

		Ok(loader_version.cloned())
	} else {
		Ok(None)
	}
}

#[tracing::instrument(skip(profile))]

pub async fn install_minecraft(
	profile: &Profile,
	existing_loading_bar: Option<LoadingBarId>,
	repairing: bool,
) -> crate::Result<()> {
	let loading_bar = init_or_edit_loading(
		existing_loading_bar,
		LoadingBarType::MinecraftDownload {
			// If we are downloading minecraft for a profile, provide its name and uuid
			profile_name: profile.name.clone(),
			profile_path: profile.path.clone(),
		},
		100.0,
		"Downloading Minecraft",
	)
	.await?;

	crate::api::profile::edit(&profile.path, |prof| {
		prof.install_stage = ProfileInstallStage::MinecraftInstalling;

		async { Ok(()) }
	})
	.await?;

	let state = State::get().await?;

	let instance_path = crate::api::profile::get_full_path(&profile.path).await?;
	let minecraft = crate::api::metadata::get_minecraft_versions().await?;

	let version_index = minecraft
		.versions
		.iter()
		.position(|it| it.id == profile.game_version)
		.ok_or(crate::ErrorKind::LauncherError(format!(
			"Invalid game version: {}",
			profile.game_version
		)))?;
	let version = &minecraft.versions[version_index];
	let minecraft_updated = version_index
		<= minecraft
			.versions
			.iter()
			.position(|x| x.id == "22w16a")
			.unwrap_or(0);

	let mut loader_version = get_loader_version_from_profile(
		&profile.game_version,
		profile.loader,
		profile.loader_version.as_deref(),
	)
	.await?;

	// If no loader version is selected, try to select the stable version!
	if profile.loader != ModLoader::Vanilla && loader_version.is_none() {
		loader_version =
			get_loader_version_from_profile(&profile.game_version, profile.loader, Some("stable"))
				.await?;

		let loader_version_id = loader_version.clone();
		crate::api::profile::edit(&profile.path, |prof| {
			prof.loader_version = loader_version_id.clone().map(|x| x.id);

			async { Ok(()) }
		})
		.await?;
	}

	let version_jar = loader_version.as_ref().map_or(version.id.clone(), |it| {
		format!("{}-{}", version.id.clone(), it.id.clone())
	});

	// Download version info (5)
	let mut version_info = download::download_version_info(
		&state,
		version,
		loader_version.as_ref(),
		Some(repairing),
		Some(&loading_bar),
	)
	.await?;

	let key = version_info
		.java_version
		.as_ref()
		.map_or(8, |it| it.major_version);
	let (java_version, set_java) =
		if let Some(java_version) = get_java_version_from_profile(profile, &version_info).await? {
			(std::path::PathBuf::from(java_version.path), false)
		} else {
			let path = crate::api::jre::auto_install_java(key).await?;

			(path, true)
		};

	// Test jre version
	let java_version = crate::api::jre::check_jre(java_version.clone()).await?;

	if set_java {
		java_version.upsert(&state.pool).await?;
	}

	// Download minecraft (5-90)
	download::download_minecraft(
		&state,
		&version_info,
		&loading_bar,
		&java_version.architecture,
		repairing,
		minecraft_updated,
	)
	.await?;

	let client_path = state
		.directories
		.version_dir(&version_jar)
		.join(format!("{version_jar}.jar"));
	if let Some(processors) = &version_info.processors {
		let libraries_dir = state.directories.libraries_dir();

		if let Some(ref mut data) = version_info.data {
			processor_rules! {
				data;
				"SIDE":
					client => "client",
					server => "";
				"MINECRAFT_JAR" :
					client => client_path.to_string_lossy(),
					server => "";
				"MINECRAFT_VERSION":
					client => profile.game_version.clone(),
					server => "";
				"ROOT":
					client => instance_path.to_string_lossy(),
					server => "";
				"LIBRARY_DIR":
					client => libraries_dir.to_string_lossy(),
					server => "";
			}

			emit_loading(&loading_bar, 0.0, Some("Running forge processors"))?;
			let total_length = processors.len();

			// Forge processors (90-100)
			for (index, processor) in processors.iter().enumerate() {
				if let Some(sides) = &processor.sides
					&& !sides.contains(&String::from("client"))
				{
					continue;
				}

				let cp = {
					let mut cp = processor.classpath.clone();
					cp.push(processor.jar.clone());
					cp
				};

				let child = Command::new(&java_version.path)
					.arg("-cp")
					.arg(args::get_class_paths_jar(
						&libraries_dir,
						&cp,
						&java_version.architecture,
					)?)
					.arg(
						args::get_processor_main_class(args::get_lib_path(
							&libraries_dir,
							&processor.jar,
							false,
						)?)
						.await?
						.ok_or_else(|| {
							crate::ErrorKind::LauncherError(format!(
								"Could not find processor main class for {}",
								processor.jar
							))
						})?,
					)
					.args(args::get_processor_arguments(
						&libraries_dir,
						&processor.args,
						data,
					)?)
					.output()
					.await
					.map_err(|e| IOError::with_path(e, &java_version.path))
					.map_err(|err| {
						crate::ErrorKind::LauncherError(format!("Error running processor: {err}",))
					})?;

				if !child.status.success() {
					return Err(crate::ErrorKind::LauncherError(format!(
						"Processor error: {}",
						String::from_utf8_lossy(&child.stderr)
					))
					.as_error());
				}

				emit_loading(
					&loading_bar,
					30.0 / total_length as f64,
					Some(&format!("Running forge processor {index}/{total_length}")),
				)?;
			}
		}
	}

	let protocol_version = read_protocol_version_from_jar(client_path).await?;

	crate::api::profile::edit(&profile.path, |prof| {
		prof.install_stage = ProfileInstallStage::Installed;
		prof.protocol_version = protocol_version;

		async { Ok(()) }
	})
	.await?;
	emit_loading(&loading_bar, 1.0, Some("Finished installing"))?;

	Ok(())
}

pub async fn read_protocol_version_from_jar(path: PathBuf) -> crate::Result<Option<u32>> {
	let zip = async_zip::tokio::read::fs::ZipFileReader::new(path).await?;
	let Some(entry_index) = zip
		.file()
		.entries()
		.iter()
		.position(|x| matches!(x.filename().as_str(), Ok("version.json")))
	else {
		return Ok(None);
	};

	#[derive(Deserialize, Debug)]
	struct VersionData {
		protocol_version: Option<u32>,
	}

	let mut data = vec![];
	zip.reader_with_entry(entry_index)
		.await?
		.read_to_end_checked(&mut data)
		.await?;
	let data: VersionData = serde_json::from_slice(&data)?;

	Ok(data.protocol_version)
}

#[tracing::instrument(skip_all)]
#[allow(clippy::too_many_arguments)]
pub async fn launch_minecraft(
	java_args: &[String],
	env_args: &[(String, String)],
	mc_set_options: &[(String, String)],
	wrapper: &Option<String>,
	memory: &st::MemorySettings,
	resolution: &st::WindowSize,
	credentials: &Credentials,
	post_exit_hook: Option<String>,
	profile: &Profile,
	mut quick_play_type: QuickPlayType,
) -> crate::Result<ProcessMetadata> {
<<<<<<< HEAD
	if profile.install_stage == ProfileInstallStage::PackInstalling
		|| profile.install_stage == ProfileInstallStage::MinecraftInstalling
	{
		return Err(
			crate::ErrorKind::LauncherError("Profile is still installing".to_string()).into(),
		);
	}

	if profile.install_stage != ProfileInstallStage::Installed {
		install_minecraft(profile, None, false).await?;
	}

	let state = State::get().await?;

	let instance_path = crate::api::profile::get_full_path(&profile.path).await?;

	let minecraft = crate::api::metadata::get_minecraft_versions().await?;
	let version_index = minecraft
		.versions
		.iter()
		.position(|it| it.id == profile.game_version)
		.ok_or(crate::ErrorKind::LauncherError(format!(
			"Invalid game version: {}",
			profile.game_version
		)))?;
	let version = &minecraft.versions[version_index];
	let minecraft_updated = version_index
		<= minecraft
			.versions
			.iter()
			.position(|x| x.id == "22w16a")
			.unwrap_or(0);

	let loader_version = get_loader_version_from_profile(
		&profile.game_version,
		profile.loader,
		profile.loader_version.as_deref(),
	)
	.await?;

	if profile.loader != ModLoader::Vanilla && loader_version.is_none() {
		return Err(crate::ErrorKind::LauncherError(format!(
			"No loader version selected for {}",
			profile.loader.as_str()
		))
		.into());
	}

	let version_jar = loader_version.as_ref().map_or(version.id.clone(), |it| {
		format!("{}-{}", version.id.clone(), it.id.clone())
	});

	let mut version_info =
		download::download_version_info(&state, version, loader_version.as_ref(), None, None)
			.await?;
	if version_info.logging.is_none() {
		let requires_logging_info = version_index
			<= minecraft
				.versions
				.iter()
				.position(|x| x.id == "13w39a")
				.unwrap_or(0);
		if requires_logging_info {
			version_info = download::download_version_info(
				&state,
				version,
				loader_version.as_ref(),
				Some(true),
				None,
			)
			.await?;
		}
	}

	download_log_config(&state, &version_info, None, false).await?;

	let java_version = get_java_version_from_profile(profile, &version_info)
		.await?
		.ok_or_else(|| {
			crate::ErrorKind::LauncherError("Missing correct java installation".to_string())
		})?;

	// Test jre version
	let java_version = crate::api::jre::check_jre(java_version.path.clone().into()).await?;

	let client_path = state
		.directories
		.version_dir(&version_jar)
		.join(format!("{version_jar}.jar"));

	let args = version_info.arguments.clone().unwrap_or_default();
	let mut command = match wrapper {
		Some(hook) => {
			let mut command = Command::new(hook);
			command.arg(&java_version.path);
			command
		}
		None => Command::new(&java_version.path),
	};

	let env_args = Vec::from(env_args);

	// Check if profile has a running profile, and reject running the command if it does
	// Done late so a quick double call doesn't launch two instances
	let existing_processes = process::get_by_profile_path(&profile.path).await?;
	if let Some(process) = existing_processes.first() {
		return Err(crate::ErrorKind::LauncherError(format!(
			"Profile {} is already running at path: {}",
			profile.path, process.uuid
		))
		.as_error());
	}

	let natives_dir = state.directories.version_natives_dir(&version_jar);
	if !natives_dir.exists() {
		io::create_dir_all(&natives_dir).await?;
	}

	let quick_play_version = QuickPlayVersion::find_version(version_index, &minecraft.versions);
	tracing::debug!(
		"Found QuickPlayVersion for {}: {quick_play_version:?}",
		profile.game_version
	);
	if let QuickPlayType::Server(address) = &mut quick_play_type
		&& quick_play_version.server >= QuickPlayServerVersion::BuiltinLegacy
	{
		address.resolve().await?;
	}

	let (main_class_keep_alive, main_class_path) =
		get_resource_file!(env "JAVA_JARS_DIR" / "theseus.jar")?;

	command.args(
		args::get_jvm_arguments(
			args.get(&d::minecraft::ArgumentType::Jvm)
				.map(|x| x.as_slice()),
			&natives_dir,
			&state.directories.libraries_dir(),
			&state.directories.log_configs_dir(),
			&args::get_class_paths(
				&state.directories.libraries_dir(),
				version_info.libraries.as_slice(),
				&[&main_class_path, &client_path],
				&java_version.architecture,
				minecraft_updated,
			)?,
			&main_class_path,
			&version_jar,
			*memory,
			Vec::from(java_args),
			&java_version.architecture,
			&quick_play_type,
			quick_play_version,
			version_info
				.logging
				.as_ref()
				.and_then(|x| x.get(&LoggingSide::Client)),
		)?
		.into_iter(),
	);

	// The java launcher requires access to java.lang.reflect in order to force access in to
	// whatever module the main class is in
	if java_version.parsed_version >= 9 {
		command.arg("--add-opens=java.base/java.lang.reflect=ALL-UNNAMED");
	}

	// The java launcher code requires internal JDK code in Java 25+ in order to support JEP 512
	if java_version.parsed_version >= 25 {
		command.arg("--add-opens=jdk.internal/jdk.internal.misc=ALL-UNNAMED");
	}

	command
		.arg("com.modrinth.theseus.MinecraftLaunch")
		.arg(version_info.main_class.clone())
		.args(
			args::get_minecraft_arguments(
				args.get(&d::minecraft::ArgumentType::Game)
					.map(|x| x.as_slice()),
				version_info.minecraft_arguments.as_deref(),
				credentials,
				&version.id,
				&version_info.asset_index.id,
				&instance_path,
				&state.directories.assets_dir(),
				&version.type_,
				*resolution,
				&java_version.architecture,
				&quick_play_type,
				quick_play_version,
			)
			.await?
			.into_iter(),
		)
		.current_dir(instance_path.clone());

	// CARGO-set DYLD_LIBRARY_PATH breaks Minecraft on macOS during testing on playground
	#[cfg(target_os = "macos")]
	if std::env::var("CARGO").is_ok() {
		command.env_remove("DYLD_FALLBACK_LIBRARY_PATH");
	}
	// Java options should be set in instance options (the existence of _JAVA_OPTIONS overwrites them)
	command.env_remove("_JAVA_OPTIONS");

	command.envs(env_args);

	// Overwrites the minecraft options.txt file with the settings from the profile
	// Uses 'a:b' syntax which is not quite yaml
	if !mc_set_options.is_empty() {
		let options_path = instance_path.join("options.txt");

		let (mut options_string, input_encoding) = if options_path.exists() {
			io::read_any_encoding_to_string(&options_path).await?
		} else {
			(String::new(), encoding_rs::UTF_8)
		};

		// UTF-16 encodings may be successfully detected and read, but we cannot encode
		// them back, and it's technically possible that the game client strongly expects
		// such encoding
		if input_encoding != input_encoding.output_encoding() {
			return Err(crate::ErrorKind::LauncherError(format!(
				"The instance options.txt file uses an unsupported encoding: {}. \
                Please either turn off instance options that need to modify this file, \
                or convert the file to an encoding that both the game and this app support, \
                such as UTF-8.",
				input_encoding.name()
			))
			.into());
		}

		for (key, value) in mc_set_options {
			let re = Regex::new(&format!(r"(?m)^{}:.*$", regex::escape(key)))?;
			// check if the regex exists in the file
			if !re.is_match(&options_string) {
				// The key was not found in the file, so append it
				write!(&mut options_string, "\n{key}:{value}").unwrap();
			} else {
				let replaced_string = re
					.replace_all(&options_string, &format!("{key}:{value}"))
					.to_string();
				options_string = replaced_string;
			}
		}

		io::write(&options_path, input_encoding.encode(&options_string).0).await?;
	}

	crate::api::profile::edit(&profile.path, |prof| {
		prof.last_played = Some(Utc::now());

		async { Ok(()) }
	})
	.await?;

	// If in tauri, and the 'minimize on launch' setting is enabled, minimize the window
	#[cfg(feature = "tauri")]
	{
		use crate::EventState;

		let window = EventState::get_main_window().await?;
		if let Some(window) = window {
			let settings = crate::state::Settings::get(&state.pool).await?;
			if settings.hide_on_process_start {
				window.minimize()?;
			}
		}
	}

	let _ = state
		.discord_rpc
		.set_activity(&format!("Playing {}", profile.name), true)
		.await;

	let _ = state
		.friends_socket
		.update_status(Some(profile.name.clone()))
		.await;

	// Create Minecraft child by inserting it into the state
	// This also spawns the process and prepares the subsequent processes
	state
		.process_manager
		.insert_new_process(
			&profile.path,
			command,
			post_exit_hook,
			state.directories.profile_logs_dir(&profile.path),
			version_info.logging.is_some(),
			main_class_keep_alive,
			async |process: &ProcessMetadata, stdin| {
				let process_start_time = process.start_time.to_rfc3339();
				let profile_created_time = profile.created.to_rfc3339();
				let profile_modified_time = profile.modified.to_rfc3339();
				let system_properties = [
					("modrinth.process.startTime", Some(&process_start_time)),
					("modrinth.profile.created", Some(&profile_created_time)),
					("modrinth.profile.icon", profile.icon_path.as_ref()),
					(
						"modrinth.profile.link.project",
						profile.linked_data.as_ref().map(|x| &x.project_id),
					),
					(
						"modrinth.profile.link.version",
						profile.linked_data.as_ref().map(|x| &x.version_id),
					),
					("modrinth.profile.modified", Some(&profile_modified_time)),
					("modrinth.profile.name", Some(&profile.name)),
				];
				for (key, value) in system_properties {
					let Some(value) = value else {
						continue;
					};
					stdin.write_all(b"property\t").await?;
					stdin.write_all(key.as_bytes()).await?;
					stdin.write_u8(b'\t').await?;
					stdin.write_all(value.as_bytes()).await?;
					stdin.write_u8(b'\n').await?;
				}
				stdin.write_all(b"launch\n").await?;
				stdin.flush().await?;
				Ok(())
			},
		)
		.await
=======
    if profile.install_stage == ProfileInstallStage::PackInstalling
        || profile.install_stage == ProfileInstallStage::MinecraftInstalling
    {
        return Err(crate::ErrorKind::LauncherError(
            "Profile is still installing".to_string(),
        )
        .into());
    }

    if profile.install_stage != ProfileInstallStage::Installed {
        install_minecraft(profile, None, false).await?;
    }

    let state = State::get().await?;

    let instance_path =
        crate::api::profile::get_full_path(&profile.path).await?;

    let minecraft = crate::api::metadata::get_minecraft_versions().await?;
    let version_index = minecraft
        .versions
        .iter()
        .position(|it| it.id == profile.game_version)
        .ok_or(crate::ErrorKind::LauncherError(format!(
            "Invalid game version: {}",
            profile.game_version
        )))?;
    let version = &minecraft.versions[version_index];
    let minecraft_updated = version_index
        <= minecraft
            .versions
            .iter()
            .position(|x| x.id == "22w16a")
            .unwrap_or(0);

    let loader_version = get_loader_version_from_profile(
        &profile.game_version,
        profile.loader,
        profile.loader_version.as_deref(),
    )
    .await?;

    if profile.loader != ModLoader::Vanilla && loader_version.is_none() {
        return Err(crate::ErrorKind::LauncherError(format!(
            "No loader version selected for {}",
            profile.loader.as_str()
        ))
        .into());
    }

    let version_jar =
        loader_version.as_ref().map_or(version.id.clone(), |it| {
            format!("{}-{}", version.id.clone(), it.id.clone())
        });

    let mut version_info = download::download_version_info(
        &state,
        version,
        loader_version.as_ref(),
        None,
        None,
    )
    .await?;
    if version_info.logging.is_none() {
        let requires_logging_info = version_index
            <= minecraft
                .versions
                .iter()
                .position(|x| x.id == "13w39a")
                .unwrap_or(0);
        if requires_logging_info {
            version_info = download::download_version_info(
                &state,
                version,
                loader_version.as_ref(),
                Some(true),
                None,
            )
            .await?;
        }
    }

    download_log_config(&state, &version_info, None, false).await?;

    let java_version = get_java_version_from_profile(profile, &version_info)
        .await?
        .ok_or_else(|| {
            crate::ErrorKind::LauncherError(
                "Missing correct java installation".to_string(),
            )
        })?;

    // Test jre version
    let java_version =
        crate::api::jre::check_jre(java_version.path.clone().into()).await?;

    let client_path = state
        .directories
        .version_dir(&version_jar)
        .join(format!("{version_jar}.jar"));

    let args = version_info.arguments.clone().unwrap_or_default();
    let mut command = match wrapper {
        Some(hook) => {
            let mut command = Command::new(hook);
            command.arg(&java_version.path);
            command
        }
        None => Command::new(&java_version.path),
    };

    let env_args = Vec::from(env_args);

    // Check if profile has a running profile, and reject running the command if it does
    // Done late so a quick double call doesn't launch two instances
    let existing_processes =
        process::get_by_profile_path(&profile.path).await?;
    if let Some(process) = existing_processes.first() {
        return Err(crate::ErrorKind::LauncherError(format!(
            "Profile {} is already running at path: {}",
            profile.path, process.uuid
        ))
        .as_error());
    }

    let natives_dir = state.directories.version_natives_dir(&version_jar);
    if !natives_dir.exists() {
        io::create_dir_all(&natives_dir).await?;
    }

    let quick_play_version =
        QuickPlayVersion::find_version(version_index, &minecraft.versions);
    tracing::debug!(
        "Found QuickPlayVersion for {}: {quick_play_version:?}",
        profile.game_version
    );
    if let QuickPlayType::Server(address) = &mut quick_play_type
        && quick_play_version.server >= QuickPlayServerVersion::BuiltinLegacy
    {
        address.resolve().await?;
    }

    let (main_class_keep_alive, main_class_path) =
        get_resource_file!(env "JAVA_JARS_DIR" / "theseus.jar")?;

    let rpc_server = RpcServerBuilder::new().launch().await?;

    command.args(
        args::get_jvm_arguments(
            args.get(&d::minecraft::ArgumentType::Jvm)
                .map(|x| x.as_slice()),
            &natives_dir,
            &state.directories.libraries_dir(),
            &state.directories.log_configs_dir(),
            &args::get_class_paths(
                &state.directories.libraries_dir(),
                version_info.libraries.as_slice(),
                &[&main_class_path, &client_path],
                &java_version.architecture,
                minecraft_updated,
            )?,
            &main_class_path,
            &version_jar,
            *memory,
            Vec::from(java_args),
            &java_version.architecture,
            &quick_play_type,
            quick_play_version,
            version_info
                .logging
                .as_ref()
                .and_then(|x| x.get(&LoggingSide::Client)),
            rpc_server.address(),
        )?
        .into_iter(),
    );

    // The java launcher requires access to java.lang.reflect in order to force access in to
    // whatever module the main class is in
    if java_version.parsed_version >= 9 {
        command.arg("--add-opens=java.base/java.lang.reflect=ALL-UNNAMED");
    }

    // The java launcher code requires internal JDK code in Java 25+ in order to support JEP 512
    if java_version.parsed_version >= 25 {
        command.arg("--add-opens=jdk.internal/jdk.internal.misc=ALL-UNNAMED");
    }

    command
        .arg("com.modrinth.theseus.MinecraftLaunch")
        .arg(version_info.main_class.clone())
        .args(
            args::get_minecraft_arguments(
                args.get(&d::minecraft::ArgumentType::Game)
                    .map(|x| x.as_slice()),
                version_info.minecraft_arguments.as_deref(),
                credentials,
                &version.id,
                &version_info.asset_index.id,
                &instance_path,
                &state.directories.assets_dir(),
                &version.type_,
                *resolution,
                &java_version.architecture,
                &quick_play_type,
                quick_play_version,
            )
            .await?
            .into_iter(),
        )
        .current_dir(instance_path.clone());

    // CARGO-set DYLD_LIBRARY_PATH breaks Minecraft on macOS during testing on playground
    #[cfg(target_os = "macos")]
    if std::env::var("CARGO").is_ok() {
        command.env_remove("DYLD_FALLBACK_LIBRARY_PATH");
    }
    // Java options should be set in instance options (the existence of _JAVA_OPTIONS overwrites them)
    command.env_remove("_JAVA_OPTIONS");

    command.envs(env_args);

    // Overwrites the minecraft options.txt file with the settings from the profile
    // Uses 'a:b' syntax which is not quite yaml
    if !mc_set_options.is_empty() {
        let options_path = instance_path.join("options.txt");

        let (mut options_string, input_encoding) = if options_path.exists() {
            io::read_any_encoding_to_string(&options_path).await?
        } else {
            (String::new(), encoding_rs::UTF_8)
        };

        // UTF-16 encodings may be successfully detected and read, but we cannot encode
        // them back, and it's technically possible that the game client strongly expects
        // such encoding
        if input_encoding != input_encoding.output_encoding() {
            return Err(crate::ErrorKind::LauncherError(format!(
                "The instance options.txt file uses an unsupported encoding: {}. \
                Please either turn off instance options that need to modify this file, \
                or convert the file to an encoding that both the game and this app support, \
                such as UTF-8.",
                input_encoding.name()
            ))
            .into());
        }

        for (key, value) in mc_set_options {
            let re = Regex::new(&format!(r"(?m)^{}:.*$", regex::escape(key)))?;
            // check if the regex exists in the file
            if !re.is_match(&options_string) {
                // The key was not found in the file, so append it
                write!(&mut options_string, "\n{key}:{value}").unwrap();
            } else {
                let replaced_string = re
                    .replace_all(&options_string, &format!("{key}:{value}"))
                    .to_string();
                options_string = replaced_string;
            }
        }

        io::write(&options_path, input_encoding.encode(&options_string).0)
            .await?;
    }

    crate::api::profile::edit(&profile.path, |prof| {
        prof.last_played = Some(Utc::now());

        async { Ok(()) }
    })
    .await?;

    // If in tauri, and the 'minimize on launch' setting is enabled, minimize the window
    #[cfg(feature = "tauri")]
    {
        use crate::EventState;

        let window = EventState::get_main_window().await?;
        if let Some(window) = window {
            let settings = crate::state::Settings::get(&state.pool).await?;
            if settings.hide_on_process_start {
                window.minimize()?;
            }
        }
    }

    let _ = state
        .discord_rpc
        .set_activity(&format!("Playing {}", profile.name), true)
        .await;

    let _ = state
        .friends_socket
        .update_status(Some(profile.name.clone()))
        .await;

    // Create Minecraft child by inserting it into the state
    // This also spawns the process and prepares the subsequent processes
    state
        .process_manager
        .insert_new_process(
            &profile.path,
            command,
            post_exit_hook,
            state.directories.profile_logs_dir(&profile.path),
            version_info.logging.is_some(),
            main_class_keep_alive,
            rpc_server,
            async |process: &ProcessMetadata, rpc_server| {
                let process_start_time = process.start_time.to_rfc3339();
                let profile_created_time = profile.created.to_rfc3339();
                let profile_modified_time = profile.modified.to_rfc3339();
                let system_properties = [
                    ("modrinth.process.startTime", Some(&process_start_time)),
                    ("modrinth.profile.created", Some(&profile_created_time)),
                    ("modrinth.profile.icon", profile.icon_path.as_ref()),
                    (
                        "modrinth.profile.link.project",
                        profile.linked_data.as_ref().map(|x| &x.project_id),
                    ),
                    (
                        "modrinth.profile.link.version",
                        profile.linked_data.as_ref().map(|x| &x.version_id),
                    ),
                    ("modrinth.profile.modified", Some(&profile_modified_time)),
                    ("modrinth.profile.name", Some(&profile.name)),
                ];
                for (key, value) in system_properties {
                    let Some(value) = value else {
                        continue;
                    };
                    rpc_server
                        .call_method_2::<()>("set_system_property", key, value)
                        .await?;
                }
                rpc_server.call_method::<()>("launch").await?;
                Ok(())
            },
        )
        .await
>>>>>>> 0bc65024
}<|MERGE_RESOLUTION|>--- conflicted
+++ resolved
@@ -442,7 +442,6 @@
 	profile: &Profile,
 	mut quick_play_type: QuickPlayType,
 ) -> crate::Result<ProcessMetadata> {
-<<<<<<< HEAD
 	if profile.install_stage == ProfileInstallStage::PackInstalling
 		|| profile.install_stage == ProfileInstallStage::MinecraftInstalling
 	{
@@ -574,345 +573,6 @@
 
 	let (main_class_keep_alive, main_class_path) =
 		get_resource_file!(env "JAVA_JARS_DIR" / "theseus.jar")?;
-
-	command.args(
-		args::get_jvm_arguments(
-			args.get(&d::minecraft::ArgumentType::Jvm)
-				.map(|x| x.as_slice()),
-			&natives_dir,
-			&state.directories.libraries_dir(),
-			&state.directories.log_configs_dir(),
-			&args::get_class_paths(
-				&state.directories.libraries_dir(),
-				version_info.libraries.as_slice(),
-				&[&main_class_path, &client_path],
-				&java_version.architecture,
-				minecraft_updated,
-			)?,
-			&main_class_path,
-			&version_jar,
-			*memory,
-			Vec::from(java_args),
-			&java_version.architecture,
-			&quick_play_type,
-			quick_play_version,
-			version_info
-				.logging
-				.as_ref()
-				.and_then(|x| x.get(&LoggingSide::Client)),
-		)?
-		.into_iter(),
-	);
-
-	// The java launcher requires access to java.lang.reflect in order to force access in to
-	// whatever module the main class is in
-	if java_version.parsed_version >= 9 {
-		command.arg("--add-opens=java.base/java.lang.reflect=ALL-UNNAMED");
-	}
-
-	// The java launcher code requires internal JDK code in Java 25+ in order to support JEP 512
-	if java_version.parsed_version >= 25 {
-		command.arg("--add-opens=jdk.internal/jdk.internal.misc=ALL-UNNAMED");
-	}
-
-	command
-		.arg("com.modrinth.theseus.MinecraftLaunch")
-		.arg(version_info.main_class.clone())
-		.args(
-			args::get_minecraft_arguments(
-				args.get(&d::minecraft::ArgumentType::Game)
-					.map(|x| x.as_slice()),
-				version_info.minecraft_arguments.as_deref(),
-				credentials,
-				&version.id,
-				&version_info.asset_index.id,
-				&instance_path,
-				&state.directories.assets_dir(),
-				&version.type_,
-				*resolution,
-				&java_version.architecture,
-				&quick_play_type,
-				quick_play_version,
-			)
-			.await?
-			.into_iter(),
-		)
-		.current_dir(instance_path.clone());
-
-	// CARGO-set DYLD_LIBRARY_PATH breaks Minecraft on macOS during testing on playground
-	#[cfg(target_os = "macos")]
-	if std::env::var("CARGO").is_ok() {
-		command.env_remove("DYLD_FALLBACK_LIBRARY_PATH");
-	}
-	// Java options should be set in instance options (the existence of _JAVA_OPTIONS overwrites them)
-	command.env_remove("_JAVA_OPTIONS");
-
-	command.envs(env_args);
-
-	// Overwrites the minecraft options.txt file with the settings from the profile
-	// Uses 'a:b' syntax which is not quite yaml
-	if !mc_set_options.is_empty() {
-		let options_path = instance_path.join("options.txt");
-
-		let (mut options_string, input_encoding) = if options_path.exists() {
-			io::read_any_encoding_to_string(&options_path).await?
-		} else {
-			(String::new(), encoding_rs::UTF_8)
-		};
-
-		// UTF-16 encodings may be successfully detected and read, but we cannot encode
-		// them back, and it's technically possible that the game client strongly expects
-		// such encoding
-		if input_encoding != input_encoding.output_encoding() {
-			return Err(crate::ErrorKind::LauncherError(format!(
-				"The instance options.txt file uses an unsupported encoding: {}. \
-                Please either turn off instance options that need to modify this file, \
-                or convert the file to an encoding that both the game and this app support, \
-                such as UTF-8.",
-				input_encoding.name()
-			))
-			.into());
-		}
-
-		for (key, value) in mc_set_options {
-			let re = Regex::new(&format!(r"(?m)^{}:.*$", regex::escape(key)))?;
-			// check if the regex exists in the file
-			if !re.is_match(&options_string) {
-				// The key was not found in the file, so append it
-				write!(&mut options_string, "\n{key}:{value}").unwrap();
-			} else {
-				let replaced_string = re
-					.replace_all(&options_string, &format!("{key}:{value}"))
-					.to_string();
-				options_string = replaced_string;
-			}
-		}
-
-		io::write(&options_path, input_encoding.encode(&options_string).0).await?;
-	}
-
-	crate::api::profile::edit(&profile.path, |prof| {
-		prof.last_played = Some(Utc::now());
-
-		async { Ok(()) }
-	})
-	.await?;
-
-	// If in tauri, and the 'minimize on launch' setting is enabled, minimize the window
-	#[cfg(feature = "tauri")]
-	{
-		use crate::EventState;
-
-		let window = EventState::get_main_window().await?;
-		if let Some(window) = window {
-			let settings = crate::state::Settings::get(&state.pool).await?;
-			if settings.hide_on_process_start {
-				window.minimize()?;
-			}
-		}
-	}
-
-	let _ = state
-		.discord_rpc
-		.set_activity(&format!("Playing {}", profile.name), true)
-		.await;
-
-	let _ = state
-		.friends_socket
-		.update_status(Some(profile.name.clone()))
-		.await;
-
-	// Create Minecraft child by inserting it into the state
-	// This also spawns the process and prepares the subsequent processes
-	state
-		.process_manager
-		.insert_new_process(
-			&profile.path,
-			command,
-			post_exit_hook,
-			state.directories.profile_logs_dir(&profile.path),
-			version_info.logging.is_some(),
-			main_class_keep_alive,
-			async |process: &ProcessMetadata, stdin| {
-				let process_start_time = process.start_time.to_rfc3339();
-				let profile_created_time = profile.created.to_rfc3339();
-				let profile_modified_time = profile.modified.to_rfc3339();
-				let system_properties = [
-					("modrinth.process.startTime", Some(&process_start_time)),
-					("modrinth.profile.created", Some(&profile_created_time)),
-					("modrinth.profile.icon", profile.icon_path.as_ref()),
-					(
-						"modrinth.profile.link.project",
-						profile.linked_data.as_ref().map(|x| &x.project_id),
-					),
-					(
-						"modrinth.profile.link.version",
-						profile.linked_data.as_ref().map(|x| &x.version_id),
-					),
-					("modrinth.profile.modified", Some(&profile_modified_time)),
-					("modrinth.profile.name", Some(&profile.name)),
-				];
-				for (key, value) in system_properties {
-					let Some(value) = value else {
-						continue;
-					};
-					stdin.write_all(b"property\t").await?;
-					stdin.write_all(key.as_bytes()).await?;
-					stdin.write_u8(b'\t').await?;
-					stdin.write_all(value.as_bytes()).await?;
-					stdin.write_u8(b'\n').await?;
-				}
-				stdin.write_all(b"launch\n").await?;
-				stdin.flush().await?;
-				Ok(())
-			},
-		)
-		.await
-=======
-    if profile.install_stage == ProfileInstallStage::PackInstalling
-        || profile.install_stage == ProfileInstallStage::MinecraftInstalling
-    {
-        return Err(crate::ErrorKind::LauncherError(
-            "Profile is still installing".to_string(),
-        )
-        .into());
-    }
-
-    if profile.install_stage != ProfileInstallStage::Installed {
-        install_minecraft(profile, None, false).await?;
-    }
-
-    let state = State::get().await?;
-
-    let instance_path =
-        crate::api::profile::get_full_path(&profile.path).await?;
-
-    let minecraft = crate::api::metadata::get_minecraft_versions().await?;
-    let version_index = minecraft
-        .versions
-        .iter()
-        .position(|it| it.id == profile.game_version)
-        .ok_or(crate::ErrorKind::LauncherError(format!(
-            "Invalid game version: {}",
-            profile.game_version
-        )))?;
-    let version = &minecraft.versions[version_index];
-    let minecraft_updated = version_index
-        <= minecraft
-            .versions
-            .iter()
-            .position(|x| x.id == "22w16a")
-            .unwrap_or(0);
-
-    let loader_version = get_loader_version_from_profile(
-        &profile.game_version,
-        profile.loader,
-        profile.loader_version.as_deref(),
-    )
-    .await?;
-
-    if profile.loader != ModLoader::Vanilla && loader_version.is_none() {
-        return Err(crate::ErrorKind::LauncherError(format!(
-            "No loader version selected for {}",
-            profile.loader.as_str()
-        ))
-        .into());
-    }
-
-    let version_jar =
-        loader_version.as_ref().map_or(version.id.clone(), |it| {
-            format!("{}-{}", version.id.clone(), it.id.clone())
-        });
-
-    let mut version_info = download::download_version_info(
-        &state,
-        version,
-        loader_version.as_ref(),
-        None,
-        None,
-    )
-    .await?;
-    if version_info.logging.is_none() {
-        let requires_logging_info = version_index
-            <= minecraft
-                .versions
-                .iter()
-                .position(|x| x.id == "13w39a")
-                .unwrap_or(0);
-        if requires_logging_info {
-            version_info = download::download_version_info(
-                &state,
-                version,
-                loader_version.as_ref(),
-                Some(true),
-                None,
-            )
-            .await?;
-        }
-    }
-
-    download_log_config(&state, &version_info, None, false).await?;
-
-    let java_version = get_java_version_from_profile(profile, &version_info)
-        .await?
-        .ok_or_else(|| {
-            crate::ErrorKind::LauncherError(
-                "Missing correct java installation".to_string(),
-            )
-        })?;
-
-    // Test jre version
-    let java_version =
-        crate::api::jre::check_jre(java_version.path.clone().into()).await?;
-
-    let client_path = state
-        .directories
-        .version_dir(&version_jar)
-        .join(format!("{version_jar}.jar"));
-
-    let args = version_info.arguments.clone().unwrap_or_default();
-    let mut command = match wrapper {
-        Some(hook) => {
-            let mut command = Command::new(hook);
-            command.arg(&java_version.path);
-            command
-        }
-        None => Command::new(&java_version.path),
-    };
-
-    let env_args = Vec::from(env_args);
-
-    // Check if profile has a running profile, and reject running the command if it does
-    // Done late so a quick double call doesn't launch two instances
-    let existing_processes =
-        process::get_by_profile_path(&profile.path).await?;
-    if let Some(process) = existing_processes.first() {
-        return Err(crate::ErrorKind::LauncherError(format!(
-            "Profile {} is already running at path: {}",
-            profile.path, process.uuid
-        ))
-        .as_error());
-    }
-
-    let natives_dir = state.directories.version_natives_dir(&version_jar);
-    if !natives_dir.exists() {
-        io::create_dir_all(&natives_dir).await?;
-    }
-
-    let quick_play_version =
-        QuickPlayVersion::find_version(version_index, &minecraft.versions);
-    tracing::debug!(
-        "Found QuickPlayVersion for {}: {quick_play_version:?}",
-        profile.game_version
-    );
-    if let QuickPlayType::Server(address) = &mut quick_play_type
-        && quick_play_version.server >= QuickPlayServerVersion::BuiltinLegacy
-    {
-        address.resolve().await?;
-    }
-
-    let (main_class_keep_alive, main_class_path) =
-        get_resource_file!(env "JAVA_JARS_DIR" / "theseus.jar")?;
 
     let rpc_server = RpcServerBuilder::new().launch().await?;
 
@@ -946,124 +606,123 @@
         .into_iter(),
     );
 
-    // The java launcher requires access to java.lang.reflect in order to force access in to
-    // whatever module the main class is in
-    if java_version.parsed_version >= 9 {
-        command.arg("--add-opens=java.base/java.lang.reflect=ALL-UNNAMED");
-    }
-
-    // The java launcher code requires internal JDK code in Java 25+ in order to support JEP 512
-    if java_version.parsed_version >= 25 {
-        command.arg("--add-opens=jdk.internal/jdk.internal.misc=ALL-UNNAMED");
-    }
-
-    command
-        .arg("com.modrinth.theseus.MinecraftLaunch")
-        .arg(version_info.main_class.clone())
-        .args(
-            args::get_minecraft_arguments(
-                args.get(&d::minecraft::ArgumentType::Game)
-                    .map(|x| x.as_slice()),
-                version_info.minecraft_arguments.as_deref(),
-                credentials,
-                &version.id,
-                &version_info.asset_index.id,
-                &instance_path,
-                &state.directories.assets_dir(),
-                &version.type_,
-                *resolution,
-                &java_version.architecture,
-                &quick_play_type,
-                quick_play_version,
-            )
-            .await?
-            .into_iter(),
-        )
-        .current_dir(instance_path.clone());
-
-    // CARGO-set DYLD_LIBRARY_PATH breaks Minecraft on macOS during testing on playground
-    #[cfg(target_os = "macos")]
-    if std::env::var("CARGO").is_ok() {
-        command.env_remove("DYLD_FALLBACK_LIBRARY_PATH");
-    }
-    // Java options should be set in instance options (the existence of _JAVA_OPTIONS overwrites them)
-    command.env_remove("_JAVA_OPTIONS");
-
-    command.envs(env_args);
-
-    // Overwrites the minecraft options.txt file with the settings from the profile
-    // Uses 'a:b' syntax which is not quite yaml
-    if !mc_set_options.is_empty() {
-        let options_path = instance_path.join("options.txt");
-
-        let (mut options_string, input_encoding) = if options_path.exists() {
-            io::read_any_encoding_to_string(&options_path).await?
-        } else {
-            (String::new(), encoding_rs::UTF_8)
-        };
-
-        // UTF-16 encodings may be successfully detected and read, but we cannot encode
-        // them back, and it's technically possible that the game client strongly expects
-        // such encoding
-        if input_encoding != input_encoding.output_encoding() {
-            return Err(crate::ErrorKind::LauncherError(format!(
-                "The instance options.txt file uses an unsupported encoding: {}. \
+	// The java launcher requires access to java.lang.reflect in order to force access in to
+	// whatever module the main class is in
+	if java_version.parsed_version >= 9 {
+		command.arg("--add-opens=java.base/java.lang.reflect=ALL-UNNAMED");
+	}
+
+	// The java launcher code requires internal JDK code in Java 25+ in order to support JEP 512
+	if java_version.parsed_version >= 25 {
+		command.arg("--add-opens=jdk.internal/jdk.internal.misc=ALL-UNNAMED");
+	}
+
+	command
+		.arg("com.modrinth.theseus.MinecraftLaunch")
+		.arg(version_info.main_class.clone())
+		.args(
+			args::get_minecraft_arguments(
+				args.get(&d::minecraft::ArgumentType::Game)
+					.map(|x| x.as_slice()),
+				version_info.minecraft_arguments.as_deref(),
+				credentials,
+				&version.id,
+				&version_info.asset_index.id,
+				&instance_path,
+				&state.directories.assets_dir(),
+				&version.type_,
+				*resolution,
+				&java_version.architecture,
+				&quick_play_type,
+				quick_play_version,
+			)
+			.await?
+			.into_iter(),
+		)
+		.current_dir(instance_path.clone());
+
+	// CARGO-set DYLD_LIBRARY_PATH breaks Minecraft on macOS during testing on playground
+	#[cfg(target_os = "macos")]
+	if std::env::var("CARGO").is_ok() {
+		command.env_remove("DYLD_FALLBACK_LIBRARY_PATH");
+	}
+	// Java options should be set in instance options (the existence of _JAVA_OPTIONS overwrites them)
+	command.env_remove("_JAVA_OPTIONS");
+
+	command.envs(env_args);
+
+	// Overwrites the minecraft options.txt file with the settings from the profile
+	// Uses 'a:b' syntax which is not quite yaml
+	if !mc_set_options.is_empty() {
+		let options_path = instance_path.join("options.txt");
+
+		let (mut options_string, input_encoding) = if options_path.exists() {
+			io::read_any_encoding_to_string(&options_path).await?
+		} else {
+			(String::new(), encoding_rs::UTF_8)
+		};
+
+		// UTF-16 encodings may be successfully detected and read, but we cannot encode
+		// them back, and it's technically possible that the game client strongly expects
+		// such encoding
+		if input_encoding != input_encoding.output_encoding() {
+			return Err(crate::ErrorKind::LauncherError(format!(
+				"The instance options.txt file uses an unsupported encoding: {}. \
                 Please either turn off instance options that need to modify this file, \
                 or convert the file to an encoding that both the game and this app support, \
                 such as UTF-8.",
-                input_encoding.name()
-            ))
-            .into());
-        }
-
-        for (key, value) in mc_set_options {
-            let re = Regex::new(&format!(r"(?m)^{}:.*$", regex::escape(key)))?;
-            // check if the regex exists in the file
-            if !re.is_match(&options_string) {
-                // The key was not found in the file, so append it
-                write!(&mut options_string, "\n{key}:{value}").unwrap();
-            } else {
-                let replaced_string = re
-                    .replace_all(&options_string, &format!("{key}:{value}"))
-                    .to_string();
-                options_string = replaced_string;
-            }
-        }
-
-        io::write(&options_path, input_encoding.encode(&options_string).0)
-            .await?;
-    }
-
-    crate::api::profile::edit(&profile.path, |prof| {
-        prof.last_played = Some(Utc::now());
-
-        async { Ok(()) }
-    })
-    .await?;
-
-    // If in tauri, and the 'minimize on launch' setting is enabled, minimize the window
-    #[cfg(feature = "tauri")]
-    {
-        use crate::EventState;
-
-        let window = EventState::get_main_window().await?;
-        if let Some(window) = window {
-            let settings = crate::state::Settings::get(&state.pool).await?;
-            if settings.hide_on_process_start {
-                window.minimize()?;
-            }
-        }
-    }
-
-    let _ = state
-        .discord_rpc
-        .set_activity(&format!("Playing {}", profile.name), true)
-        .await;
-
-    let _ = state
-        .friends_socket
-        .update_status(Some(profile.name.clone()))
-        .await;
+				input_encoding.name()
+			))
+			.into());
+		}
+
+		for (key, value) in mc_set_options {
+			let re = Regex::new(&format!(r"(?m)^{}:.*$", regex::escape(key)))?;
+			// check if the regex exists in the file
+			if !re.is_match(&options_string) {
+				// The key was not found in the file, so append it
+				write!(&mut options_string, "\n{key}:{value}").unwrap();
+			} else {
+				let replaced_string = re
+					.replace_all(&options_string, &format!("{key}:{value}"))
+					.to_string();
+				options_string = replaced_string;
+			}
+		}
+
+		io::write(&options_path, input_encoding.encode(&options_string).0).await?;
+	}
+
+	crate::api::profile::edit(&profile.path, |prof| {
+		prof.last_played = Some(Utc::now());
+
+		async { Ok(()) }
+	})
+	.await?;
+
+	// If in tauri, and the 'minimize on launch' setting is enabled, minimize the window
+	#[cfg(feature = "tauri")]
+	{
+		use crate::EventState;
+
+		let window = EventState::get_main_window().await?;
+		if let Some(window) = window {
+			let settings = crate::state::Settings::get(&state.pool).await?;
+			if settings.hide_on_process_start {
+				window.minimize()?;
+			}
+		}
+	}
+
+	let _ = state
+		.discord_rpc
+		.set_activity(&format!("Playing {}", profile.name), true)
+		.await;
+
+	let _ = state
+		.friends_socket
+		.update_status(Some(profile.name.clone()))
+		.await;
 
     // Create Minecraft child by inserting it into the state
     // This also spawns the process and prepares the subsequent processes
@@ -1109,5 +768,4 @@
             },
         )
         .await
->>>>>>> 0bc65024
 }