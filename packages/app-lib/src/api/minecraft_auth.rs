//! Authentication flow interface

use crate::state::{Credentials, MinecraftLoginFlow};
use crate::State;

#[tracing::instrument]
pub async fn begin_login() -> crate::Result<MinecraftLoginFlow> {
    let state = State::get().await?;

    crate::state::login_begin(&state.pool).await
}

#[tracing::instrument]
pub async fn finish_login(
    code: &str,
    flow: MinecraftLoginFlow,
) -> crate::Result<Credentials> {
    let state = State::get().await?;

    crate::state::login_finish(code, flow, &state.pool).await
}

#[tracing::instrument]
pub async fn get_default_user() -> crate::Result<Option<uuid::Uuid>> {
    let state = State::get().await?;
    let users = Credentials::get_active(&state.pool).await?;
    Ok(users.map(|x| x.id))
}

#[tracing::instrument]
pub async fn set_default_user(user: uuid::Uuid) -> crate::Result<()> {
    let state = State::get().await?;
    let users = Credentials::get_all(&state.pool).await?;
    let (_, mut user) = users.remove(&user).ok_or_else(|| {
        crate::ErrorKind::OtherError(format!(
            "Tried to get nonexistent user with ID {user}"
        ))
        .as_error()
    })?;

    user.active = true;
    user.upsert(&state.pool).await?;

    Ok(())
}

/// Remove a user account from the database
#[tracing::instrument]
pub async fn remove_user(uuid: uuid::Uuid) -> crate::Result<()> {
    let state = State::get().await?;

    let users = Credentials::get_all(&state.pool).await?;

    if let Some((uuid, user)) = users.remove(&uuid) {
        Credentials::remove(uuid, &state.pool).await?;

        if user.active {
            if let Some((_, mut user)) = users.into_iter().next() {
                user.active = true;
                user.upsert(&state.pool).await?;
            }
        }
    }

    Ok(())
}

/// Get a copy of the list of all user credentials
#[tracing::instrument]
pub async fn users() -> crate::Result<Vec<Credentials>> {
    let state = State::get().await?;
<<<<<<< HEAD
    let users = state.users.read().await;
    Ok(users.users.values().cloned().collect())
}

/// Get a specific user by user ID
/// Prefer to use 'refresh' instead of this function
#[tracing::instrument]
pub async fn get_user(user: uuid::Uuid) -> crate::Result<Credentials> {
    let state = State::get().await?;
    let users = state.users.read().await;
    let user = users
        .users
        .get(&user)
        .ok_or_else(|| {
            crate::ErrorKind::OtherError(format!(
                "Tried to get nonexistent user with ID {user}"
            ))
            .as_error()
        })?
        .clone();
    Ok(user)
}

/// Refreshes a credential
#[tracing::instrument]
pub async fn refresh(user: uuid::Uuid) -> crate::Result<Credentials> {
    let state = State::get().await?;
    let mut users = state.users.write().await;
    let creds = users
        .users
        .get(&user)
        .ok_or_else(|| {
            crate::ErrorKind::OtherError(format!(
                "Tried to get nonexistent user with ID {user}"
            ))
            .as_error()
        })?
        .clone();
    users.refresh_token(&creds).await?.ok_or_else(|| {
        crate::ErrorKind::OtherError(format!(
            "Tried to get nonexistent user with ID {user}"
        ))
        .as_error()
    })
=======
    let users = Credentials::get_all(&state.pool).await?;
    Ok(users.into_iter().map(|x| x.1).collect())
>>>>>>> f328eec2
}<|MERGE_RESOLUTION|>--- conflicted
+++ resolved
@@ -69,28 +69,8 @@
 #[tracing::instrument]
 pub async fn users() -> crate::Result<Vec<Credentials>> {
     let state = State::get().await?;
-<<<<<<< HEAD
-    let users = state.users.read().await;
-    Ok(users.users.values().cloned().collect())
-}
-
-/// Get a specific user by user ID
-/// Prefer to use 'refresh' instead of this function
-#[tracing::instrument]
-pub async fn get_user(user: uuid::Uuid) -> crate::Result<Credentials> {
-    let state = State::get().await?;
-    let users = state.users.read().await;
-    let user = users
-        .users
-        .get(&user)
-        .ok_or_else(|| {
-            crate::ErrorKind::OtherError(format!(
-                "Tried to get nonexistent user with ID {user}"
-            ))
-            .as_error()
-        })?
-        .clone();
-    Ok(user)
+    let users = Credentials::get_all(&state.pool).await?;
+    Ok(users.into_iter().map(|x| x.1).collect())
 }
 
 /// Refreshes a credential
@@ -114,8 +94,4 @@
         ))
         .as_error()
     })
-=======
-    let users = Credentials::get_all(&state.pool).await?;
-    Ok(users.into_iter().map(|x| x.1).collect())
->>>>>>> f328eec2
 }