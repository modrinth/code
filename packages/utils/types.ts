export const BASE62_CHARS = '0123456789ABCDEFGHIJKLMNOPQRSTUVWXYZabcdefghijklmnopqrstuvwxyz'
export type Base62Char = (typeof BASE62_CHARS)[number]

export type ModrinthId = string

export type Environment = 'required' | 'optional' | 'unsupported' | 'unknown'

export type RequestableStatus = 'approved' | 'archived' | 'unlisted' | 'private'
export type ApprovedStatus = RequestableStatus | 'scheduled'
export type UnapprovedStatus = 'draft' | 'processing' | 'rejected' | 'withheld'
export type ProjectStatus = ApprovedStatus | UnapprovedStatus | 'unknown'

export type DonationPlatform =
	| { short: 'patreon'; name: 'Patreon' }
	| { short: 'bmac'; name: 'Buy Me A Coffee' }
	| { short: 'paypal'; name: 'PayPal' }
	| { short: 'github'; name: 'GitHub Sponsors' }
	| { short: 'ko-fi'; name: 'Ko-fi' }
	| { short: 'other'; name: 'Other' }

export type ProjectType =
	| 'mod'
	| 'modpack'
	| 'resourcepack'
	| 'shader'
	| 'plugin'
	| 'datapack'
	| 'project'
export type MonetizationStatus = 'monetized' | 'demonetized' | 'force-demonetized'

export type GameVersion = string
export type Platform = string
export type Category = string
export type CategoryOrPlatform = Category | Platform

export interface DonationLink<T extends DonationPlatform> {
	id: T['short']
	platform: T['name']
	url: string
}

export interface GalleryImage {
	url: string
	featured: boolean
	created: string
	ordering: number

	title?: string
	description?: string
}

export interface ProjectV3 {
	id: ModrinthId
	slug?: string
	project_types: string[]
	games: string[]
	team_id: ModrinthId
	organization?: ModrinthId
	name: string
	summary: string
	description: string

	published: string
	updated: string
	approved?: string
	queued?: string

	status: ProjectStatus
	requested_status?: ProjectStatus

	/** @deprecated moved to threads system */
	moderator_message?: {
		message: string
		body?: string
	}

	license: {
		id: string
		name: string
		url?: string
	}

	downloads: number
	followers: number

	categories: string[]
	additional_categories: string[]
	loaders: string[]

	versions: ModrinthId[]
	icon_url?: string

	link_urls: Record<
		string,
		{
			platform: string
			donation: boolean
			url: string
		}
	>

	gallery: {
		url: string
		raw_url: string
		featured: boolean
		name?: string
		description?: string
		created: string
		ordering: number
	}[]

	color?: number
	thread_id: ModrinthId
	monetization_status: MonetizationStatus
	side_types_migration_review_status: EnvironmentMigrationReviewStatus

	[key: string]: unknown
}

export interface Project {
	id: ModrinthId
	project_type: ProjectType
	slug: string
	title: string
	description: string
	status: ProjectStatus
	requested_status: RequestableStatus
	monetization_status: MonetizationStatus

	body: string
	icon_url?: string
	color?: number

	categories: Category[]
	additional_categories: Category[]

	downloads: number
	followers: number

	client_side: Environment
	server_side: Environment

	team?: ModrinthId
	team_id: ModrinthId
	thread_id: ModrinthId
	organization: ModrinthId

	issues_url: string | null
	source_url: string | null
	wiki_url: string | null
	discord_url: string | null
	donation_urls: DonationLink<DonationPlatform>[]

	published: string
	created?: string
	updated: string
	approved: string
	queued: string

	game_versions: GameVersion[]
	loaders: Platform[]

	versions: ModrinthId[]
	gallery?: GalleryImage[]

	license: {
		id: string
		name: string
		url?: string
	}
}

export type EnvironmentMigrationReviewStatus = 'reviewed' | 'pending'
export type EnvironmentV3 =
	| 'client_and_server'
	| 'client_only'
	| 'client_only_server_optional'
	| 'singleplayer_only'
	| 'server_only'
	| 'server_only_client_optional'
	| 'dedicated_server_only'
	| 'client_or_server'
	| 'client_or_server_prefers_both'
	| 'unknown'

// This is only the fields we care about from v3, since we use v2 for the vast majority of project metadata.
export interface ProjectV3Partial {
	side_types_migration_review_status: EnvironmentMigrationReviewStatus
	environment: EnvironmentV3[]
	project_types: ProjectType[]
}

export interface SearchResult {
	id: ModrinthId
	project_type: ProjectType
	slug: string
	title: string
	description: string
	monetization_status: MonetizationStatus

	icon_url?: string
	color?: number

	categories: CategoryOrPlatform[]
	display_categories: CategoryOrPlatform[]
	versions: GameVersion[]
	latest_version: GameVersion

	downloads: number
	follows: number

	client_side: Environment
	server_side: Environment

	author: string

	date_created: string
	date_modified: string

	gallery: string[]
	featured_gallery?: string[]

	license: string
}

export type Organization = {
	id: ModrinthId
	slug: string
	name: string
	team_id: ModrinthId
	description: string
	icon_url: string
	color: number
	members: OrganizationMember[]
}

export type OrganizationPermissions = number

export type OrganizationMember = {
	team_id: ModrinthId
	user: User
	role: string
	is_owner: boolean
	permissions: TeamMemberPermissions
	organization_permissions: OrganizationPermissions
	accepted: boolean
	payouts_split: number
	ordering: number
}

export type Collection = {
	id: ModrinthId
	user: User
	name: string
	description: string
	icon_url: string
	color: number
	status: CollectionStatus
	created: string
	updated: string
	projects: ModrinthId[]
}

export type CollectionStatus = 'listed' | 'unlisted' | 'private' | 'unknown'

export type DependencyType = 'required' | 'optional' | 'incompatible' | 'embedded'

export interface VersionDependency {
	dependency_type: DependencyType
	file_name?: string
}

export interface ProjectDependency {
	dependency_type: DependencyType
	project_id?: string
}

export interface FileDependency {
	dependency_type: DependencyType
	file_name?: string
}

export type Dependency = VersionDependency | ProjectDependency | FileDependency
export type VersionChannel = 'release' | 'beta' | 'alpha'
export type VersionStatus = 'listed' | 'archived' | 'draft' | 'unlisted' | 'scheduled' | 'unknown'
export type FileType = 'required-resource-pack' | 'optional-resource-pack'

export interface VersionFileHash {
	sha512: string
	sha1: string
}

export interface VersionFile {
	hashes: VersionFileHash[]
	url: string
	filename: string
	primary: boolean
	size: number
	file_type?: FileType
}

export interface Version {
	name: string
	version_number: string
	changelog?: string
	dependencies: Dependency[]
	game_versions: GameVersion[]
	version_type: VersionChannel
	loaders: Platform[]
	featured: boolean
	status: VersionStatus
	id: ModrinthId
	project_id: ModrinthId
	author_id: ModrinthId
	date_published: string
	downloads: number
	files: VersionFile[]
}

export interface PayoutData {
	balance: number
	payout_wallet: 'paypal' | 'venmo'
	payout_wallet_type: 'email' | 'phone' | 'user_handle'
	payout_address: string
}

export type UserRole = 'admin' | 'moderator' | 'pyro' | 'developer'

export enum UserBadge {
	MIDAS = 1 << 0,
	EARLY_MODPACK_ADOPTER = 1 << 1,
	EARLY_RESPACK_ADOPTER = 1 << 2,
	EARLY_PLUGIN_ADOPTER = 1 << 3,
	ALPHA_TESTER = 1 << 4,
	CONTRIBUTOR = 1 << 5,
	TRANSLATOR = 1 << 6,
}

export type UserBadges = number

export interface User {
<<<<<<< HEAD
  username: string
  email?: string
  bio?: string
  payout_data?: PayoutData
  id: ModrinthId
  avatar_url: string
  created: string
  role: UserRole
  badges: UserBadges
  auth_providers?: string[]
  email_verified?: boolean
  has_password?: boolean
  has_totp?: boolean
  has_webauthn?: boolean
=======
	username: string
	email?: string
	bio?: string
	payout_data?: PayoutData
	id: ModrinthId
	avatar_url: string
	created: string
	role: UserRole
	badges: UserBadges
	auth_providers?: string[]
	email_verified?: boolean
	has_password?: boolean
	has_totp?: boolean
>>>>>>> b23d3e67
}

export enum TeamMemberPermission {
	UPLOAD_VERSION = 1 << 0,
	DELETE_VERSION = 1 << 1,
	EDIT_DETAILS = 1 << 2,
	EDIT_BODY = 1 << 3,
	MANAGE_INVITES = 1 << 4,
	REMOVE_MEMBER = 1 << 5,
	EDIT_MEMBER = 1 << 6,
	DELETE_PROJECT = 1 << 7,
	VIEW_ANALYTICS = 1 << 8,
	VIEW_PAYOUTS = 1 << 9,
}

export type TeamMemberPermissions = number

export interface TeamMember {
	team_id: ModrinthId
	user: User
	role: string
	permissions: TeamMemberPermissions
	accepted: boolean
	payouts_split: number
	ordering: number
	is_owner: boolean
}

export type Report = {
	id: ModrinthId
	item_id: ModrinthId
	item_type: 'project' | 'version' | 'user'
	report_type: string
	reporter: ModrinthId
	thread_id: ModrinthId
	closed: boolean
	created: string
	body: string
}

// Threads
export interface Thread {
	id: string
	type: ThreadType
	project_id: string | null
	report_id: string | null
	messages: ThreadMessage[]
	members: User[]
}

export type ThreadType = 'project' | 'report' | 'direct_message'

export interface ThreadMessage {
	id: string | null
	author_id: string | null
	body: MessageBody
	created: string
	hide_identity: boolean
}

export type MessageBody =
	| TextMessageBody
	| StatusChangeMessageBody
	| ThreadClosureMessageBody
	| ThreadReopenMessageBody
	| DeletedMessageBody

export interface TextMessageBody {
	type: 'text'
	body: string
	private: boolean
	replying_to: string | null
	associated_images: string[]
}

export interface StatusChangeMessageBody {
	type: 'status_change'
	new_status: ProjectStatus
	old_status: ProjectStatus
}

export interface ThreadClosureMessageBody {
	type: 'thread_closure'
}

export interface ThreadReopenMessageBody {
	type: 'thread_reopen'
}

export interface DeletedMessageBody {
	type: 'deleted'
	private: boolean
}

// Moderation
export interface ModerationModpackPermissionApprovalType {
	id:
		| 'yes'
		| 'no'
		| 'with-attribution'
		| 'unidentified'
		| 'with-attribution-and-source'
		| 'permanent-no'
	name: string
}

export interface ModerationPermissionType {
	id: 'yes' | 'no'
	name: string
}

export interface ModerationBaseModpackItem {
	sha1: string
	file_name: string
	type: 'unknown' | 'flame' | 'identified'
	status: ModerationModpackPermissionApprovalType['id'] | null
	approved: ModerationPermissionType['id'] | null
}

export interface ModerationUnknownModpackItem extends ModerationBaseModpackItem {
	type: 'unknown'
	proof: string
	url: string
	title: string
}

export interface ModerationFlameModpackItem extends ModerationBaseModpackItem {
	type: 'flame'
	id: string
	title: string
	url: string
}

export interface ModerationIdentifiedModpackItem extends ModerationBaseModpackItem {
	type: 'identified'
	proof?: string
	url?: string
	title?: string
}

export type ModerationModpackItem =
	| ModerationUnknownModpackItem
	| ModerationFlameModpackItem
	| ModerationIdentifiedModpackItem

export interface ModerationModpackResponse {
	identified?: Record<
		string,
		{
			file_name: string
			status: ModerationModpackPermissionApprovalType['id']
		}
	>
	unknown_files?: Record<string, string>
	flame_files?: Record<
		string,
		{
			file_name: string
			id: string
			title?: string
			url?: string
		}
	>
}

export interface ModerationJudgement {
	type: 'flame' | 'unknown' | 'identified'
	status: string | null
	id?: string
	link?: string
	title?: string
	proof?: string
	file_name?: string
}

export interface ModerationJudgements {
	[sha1: string]: ModerationJudgement
}

// Subscriptions
export interface UserSubscription {
	id: string
	user_id: string
	price_id: string
	interval: 'five-days' | 'monthly' | 'quarterly' | 'yearly'
	status: 'provisioned' | 'unprovisioned'
	created: string // ISO date string
	metadata?: SubscriptionMetadata
}

export interface Charge {
	id: string
	user_id: string
	price_id: string
	amount: number
	currency_code: string
	status: 'open' | 'processing' | 'succeeded' | 'failed' | 'cancelled' | 'expiring'
	due: string // ISO date string
	last_attempt?: string // ISO date string
	type: 'one-time' | 'subscription' | 'proration' | 'refund'
	subscription_id?: string
	subscription_interval?: 'five-days' | 'monthly' | 'quarterly' | 'yearly'
	platform: 'stripe' | 'none'
	parent_charge_id?: string
	net?: number
}

export type SubscriptionMetadata =
	| { type: 'pyro'; id: string; region?: string }
	| { type: 'medal'; id: string }

// Delphi
export interface DelphiReport {
	id: string
	project: Project
	version: Version
	priority_score: number
	detected_at: string
	trace_type:
		| 'reflection_indirection'
		| 'xor_obfuscation'
		| 'included_libraries'
		| 'suspicious_binaries'
		| 'corrupt_classes'
		| 'suspicious_classes'
		| 'url_usage'
		| 'classloader_usage'
		| 'processbuilder_usage'
		| 'runtime_exec_usage'
		| 'jni_usage'
		| 'main_method'
		| 'native_loading'
		| 'malformed_jar'
		| 'nested_jar_too_deep'
		| 'failed_decompilation'
		| 'analysis_failure'
		| 'malware_easyforme'
		| 'malware_simplyloader'
	file_path: string
	// pending = not reviewed yet.
	// approved = approved as malicious, removed from modrinth
	// rejected = not approved as malicious, remains on modrinth?
	status: 'pending' | 'approved' | 'rejected'
	content?: string
}<|MERGE_RESOLUTION|>--- conflicted
+++ resolved
@@ -339,22 +339,6 @@
 export type UserBadges = number
 
 export interface User {
-<<<<<<< HEAD
-  username: string
-  email?: string
-  bio?: string
-  payout_data?: PayoutData
-  id: ModrinthId
-  avatar_url: string
-  created: string
-  role: UserRole
-  badges: UserBadges
-  auth_providers?: string[]
-  email_verified?: boolean
-  has_password?: boolean
-  has_totp?: boolean
-  has_webauthn?: boolean
-=======
 	username: string
 	email?: string
 	bio?: string
@@ -368,7 +352,7 @@
 	email_verified?: boolean
 	has_password?: boolean
 	has_totp?: boolean
->>>>>>> b23d3e67
+  has_webauthn?: boolean
 }
 
 export enum TeamMemberPermission {
