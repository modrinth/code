--- conflicted
+++ resolved
@@ -599,7 +599,6 @@
 	content?: string
 }
 
-<<<<<<< HEAD
 export type PayoutId = string
 export type UserId = string
 export type PayoutStatus =
@@ -673,12 +672,12 @@
 	image_url: string | null
 	interval: PayoutInterval
 	fee: PayoutMethodFee
-=======
+}
+
 export type AffiliateLink = {
 	id: string
 	created_at: string
 	created_by: string
 	affiliate: string
 	source_name: string
->>>>>>> 17f395ee
 }