--- conflicted
+++ resolved
@@ -92,29 +92,11 @@
 export const createStripeElements = (stripe, paymentMethods, options) => {
 	const styles = getComputedStyle(document.body)
 
-<<<<<<< HEAD
-  const elements = stripe.elements({
-    appearance: {
-      variables: {
-        colorPrimary: styles.getPropertyValue('--color-brand'),
-        colorBackground: styles.getPropertyValue('--color-button-bg'),
-        colorText: styles.getPropertyValue('--color-base'),
-        colorTextPlaceholder: styles.getPropertyValue('--color-secondary'),
-        colorDanger: styles.getPropertyValue('--color-red'),
-        fontFamily: styles.getPropertyValue('--font-standard'),
-        spacingUnit: '0.25rem',
-        borderRadius: '0.75rem',
-      },
-    },
-    loader: 'never',
-    ...options,
-  })
-=======
 	const elements = stripe.elements({
 		appearance: {
 			variables: {
 				colorPrimary: styles.getPropertyValue('--color-brand'),
-				colorBackground: styles.getPropertyValue('--experimental-color-button-bg'),
+        colorBackground: styles.getPropertyValue('--color-button-bg'),
 				colorText: styles.getPropertyValue('--color-base'),
 				colorTextPlaceholder: styles.getPropertyValue('--color-secondary'),
 				colorDanger: styles.getPropertyValue('--color-red'),
@@ -126,7 +108,6 @@
 		loader: 'never',
 		...options,
 	})
->>>>>>> 2aabcf36
 
 	const paymentElement = elements.create('payment')
 	paymentElement.mount('#payment-element')
