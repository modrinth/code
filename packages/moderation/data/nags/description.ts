--- conflicted
+++ resolved
@@ -108,11 +108,7 @@
         defineMessage({
           id: 'nags.description-too-short.description',
           defaultMessage:
-<<<<<<< HEAD
-            'Your description is {length} characters. At least {minChars} characters is recommended to create a clear and informative Description.',
-=======
-            "Your description is {length} readable characters. It's recommended to have at least {minChars} readable characters to provide users with enough information about your project.",
->>>>>>> ad1fed91
+            'Your description is {length} readable characters. At least {minChars} characters is recommended to create a clear and informative Description.',
         }),
         {
           length: readableLength,
