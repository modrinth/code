--- conflicted
+++ resolved
@@ -1,142 +1,16 @@
 .light-properties {
-<<<<<<< HEAD
   --color-bg: #ebebeb;
-  --color-raised-bg: #ffffff;
-  --color-super-raised-bg: #e9e9e9;
+	--color-raised-bg: #ffffff;
+	--color-super-raised-bg: #e9e9e9;
   --color-button-bg: #f5f5f5;
-  --color-button-border: rgba(161, 161, 161, 0.35);
-  --color-scrollbar: #96a2b0;
-
-  --color-divider: #babfc5;
-  --color-divider-dark: #c8cdd3;
+	--color-button-border: rgba(161, 161, 161, 0.35);
+	--color-scrollbar: #96a2b0;
+
+	--color-divider: #babfc5;
+	--color-divider-dark: #c8cdd3;
 
   --color-base: #2c2e31;
   --color-secondary: #484d54;
-  --color-contrast: #1a202c;
-  --color-accent-contrast: #ffffff;
-
-  --color-red: #cb2245;
-  --color-orange: #e08325;
-  --color-green: #00af5c;
-  --color-blue: #1f68c0;
-  --color-purple: #8e32f3;
-  --color-gray: #595b61;
-
-  --color-red-highlight: rgba(203, 34, 69, 0.25);
-  --color-orange-highlight: rgba(224, 131, 37, 0.25);
-  --color-green-highlight: rgba(0, 175, 92, 0.25);
-  --color-blue-highlight: rgba(31, 104, 192, 0.25);
-  --color-purple-highlight: rgba(142, 50, 243, 0.25);
-  --color-gray-highlight: rgba(89, 91, 97, 0.25);
-
-  --color-red-bg: rgba(203, 34, 69, 0.1);
-  --color-orange-bg: rgba(224, 131, 37, 0.1);
-  --color-green-bg: rgba(0, 175, 92, 0.1);
-  --color-blue-bg: rgba(31, 104, 192, 0.1);
-  --color-purple-bg: rgba(142, 50, 243, 0.1);
-
-  --color-brand: var(--color-green);
-  --color-brand-highlight: var(--color-green-highlight);
-  --color-brand-shadow: rgba(0, 175, 92, 0.7);
-
-  --shadow-inset-lg: inset 0px -2px 2px hsla(221, 39%, 91%, 0.1);
-  --shadow-inset: inset 0px -2px 2px hsla(221, 39%, 91%, 0.05);
-  --shadow-inset-sm: inset 0px -1px 2px hsla(221, 39%, 91%, 0.15);
-
-  --shadow-raised-lg: 0px 2px 4px hsla(221, 39%, 11%, 0.2);
-  --shadow-raised: 0.3px 0.5px 0.6px hsl(var(--shadow-color) / 0.15),
-    1px 2px 2.2px -1.7px hsl(var(--shadow-color) / 0.12),
-    4.4px 8.8px 9.7px -3.4px hsl(var(--shadow-color) / 0.09);
-  --shadow-floating: hsla(0, 0%, 0%, 0) 0px 0px 0px 0px, hsla(0, 0%, 0%, 0) 0px 0px 0px 0px,
-    hsla(0, 0%, 0%, 0.1) 0px 4px 6px -1px, hsla(0, 0%, 0%, 0.1) 0px 2px 4px -1px;
-
-  --shadow-card: rgba(50, 50, 100, 0.1) 0px 2px 4px 0px;
-
-  --brand-gradient-bg: linear-gradient(
-    0deg,
-    rgba(68, 182, 138, 0.175) 0%,
-    rgba(58, 250, 112, 0.125) 100%
-  );
-  --brand-gradient-strong-bg: linear-gradient(
-    270deg,
-    rgba(68, 182, 138, 0.175) 0%,
-    rgba(36, 225, 91, 0.12) 100%
-  );
-  --brand-gradient-button: rgba(255, 255, 255, 0.5);
-  --brand-gradient-border: rgba(32, 64, 32, 0.15);
-  --brand-gradient-fade-out-color: linear-gradient(to bottom, rgba(213, 235, 224, 0), #d0ece0 70%);
-
-  --color-button-bg-selected: var(--color-brand);
-  --color-button-text-selected: var(--color-accent-contrast);
-
-  --color-gradient-button-bg: linear-gradient(180deg, #f8f9fa 0%, #dce0e6 100%);
-
-  --loading-bar-gradient: linear-gradient(to right, var(--color-brand) 0%, #00af5c 100%);
-
-  --color-platform-fabric: #8a7b71;
-  --color-platform-quilt: #8b61b4;
-  --color-platform-forge: #5b6197;
-  --color-platform-neoforge: #dc895c;
-  --color-platform-liteloader: #4c90de;
-  --color-platform-bukkit: #e78362;
-  --color-platform-bungeecord: #c69e39;
-  --color-platform-folia: #6aa54f;
-  --color-platform-paper: #e67e7e;
-  --color-platform-purpur: #7763a3;
-  --color-platform-spigot: #cd7a21;
-  --color-platform-velocity: #4b98b0;
-  --color-platform-waterfall: #5f83cb;
-  --color-platform-sponge: #c49528;
-  --color-platform-ornithe: #6097ca;
-  --color-platform-bta-babric: #5ba938;
-  --color-platform-legacy-fabric: #6879f6;
-  --color-platform-nilloader: #dd5088;
-
-  --hover-brightness: 0.9;
-}
-
-html {
-  @extend .light-properties;
-  --dark-color-base: #b0bac5;
-  --dark-color-contrast: #ecf9fb;
-
-  --gap-xs: 0.25rem;
-  --gap-sm: 0.5rem;
-  --gap-md: 0.75rem;
-  --gap-lg: 1rem;
-  --gap-xl: 1.5rem;
-
-  --radius-xs: 0.25rem;
-  --radius-sm: 0.5rem;
-  --radius-md: 0.75rem;
-  --radius-lg: 1rem;
-  --radius-xl: 1.25rem;
-  --radius-max: 999999999px;
-
-  --color-tooltip-text: var(--dark-color-contrast);
-  --color-tooltip-bg: #000;
-
-  --color-ad: rgba(125, 75, 162, 0.2);
-  --color-ad-raised: rgba(190, 140, 243, 0.5);
-  --color-ad-contrast: black;
-  --color-ad-highlight: var(--color-purple);
-
-  --color-link: var(--color-blue) !important;
-  --color-link-hover: var(--color-blue) !important; // DEPRECATED, use filters in future
-  --color-link-active: var(--color-blue) !important; // DEPRECATED, use filters in future
-=======
-	--color-bg: #e5e7eb;
-	--color-raised-bg: #ffffff;
-	--color-super-raised-bg: #e9e9e9;
-	--color-button-bg: hsl(220, 13%, 91%);
-	--color-button-border: rgba(161, 161, 161, 0.35);
-	--color-scrollbar: #96a2b0;
-
-	--color-divider: #babfc5;
-	--color-divider-dark: #c8cdd3;
-
-	--color-base: hsl(221, 39%, 11%);
-	--color-secondary: #6b7280;
 	--color-contrast: #1a202c;
 	--color-accent-contrast: #ffffff;
 
@@ -245,7 +119,10 @@
 	--color-ad-raised: rgba(190, 140, 243, 0.5);
 	--color-ad-contrast: black;
 	--color-ad-highlight: var(--color-purple);
->>>>>>> 2aabcf36
+
+  --color-link: var(--color-blue) !important;
+  --color-link-hover: var(--color-blue) !important; // DEPRECATED, use filters in future
+  --color-link-active: var(--color-blue) !important; // DEPRECATED, use filters in future
 }
 
 .light-mode,
@@ -256,95 +133,10 @@
 .dark-mode,
 .dark,
 :root[data-theme='dark'] {
-<<<<<<< HEAD
-  --color-bg: #16181c;
-  --color-raised-bg: #26292f;
-  --color-super-raised-bg: #40434a;
-  --color-button-bg: #33363d;
-  --color-button-border: rgba(193, 190, 209, 0.12);
-  --color-scrollbar: var(--color-button-bg);
-
-  --color-divider: var(--color-button-bg);
-  --color-divider-dark: #646c75;
-
-  --color-base: var(--dark-color-base);
-  --color-secondary: #96a2b0;
-  --color-contrast: var(--dark-color-contrast);
-  --color-accent-contrast: #000000;
-
-  --color-red: #ff496e;
-  --color-orange: #ffa347;
-  --color-green: #1bd96a;
-  --color-blue: #4f9cff;
-  --color-purple: #c78aff;
-  --color-gray: #9fa4b3;
-
-  --color-red-highlight: rgba(255, 73, 110, 0.25);
-  --color-orange-highlight: rgba(255, 163, 71, 0.25);
-  --color-green-highlight: rgba(27, 217, 106, 0.25);
-  --color-blue-highlight: rgba(79, 156, 255, 0.25);
-  --color-purple-highlight: rgba(199, 138, 255, 0.25);
-  --color-gray-highlight: rgba(159, 164, 179, 0.25);
-
-  --color-red-bg: rgba(255, 73, 110, 0.2);
-  --color-orange-bg: rgba(255, 163, 71, 0.2);
-  --color-green-bg: rgba(27, 217, 106, 0.2);
-  --color-blue-bg: rgba(79, 156, 255, 0.2);
-  --color-purple-bg: rgba(199, 138, 255, 0.2);
-
-  --color-brand: var(--color-green);
-  --color-brand-highlight: rgba(27, 217, 106, 0.25);
-  --color-brand-shadow: rgba(27, 217, 106, 0.7);
-
-  --shadow-inset-lg: inset 0px -2px 2px hsla(221, 39%, 11%, 0.1);
-  --shadow-inset: inset 0px -2px 2px hsla(221, 39%, 11%, 0.05);
-  --shadow-inset-sm: inset 0px -1px 1px hsla(221, 39%, 11%, 0.25);
-
-  --shadow-raised-lg: 0px 2px 4px hsla(221, 39%, 11%, 0.2);
-  --shadow-raised: 0px -2px 4px hsla(221, 39%, 11%, 0.1);
-  --shadow-floating: hsla(0, 0%, 0%, 0) 0px 0px 0px 0px, hsla(0, 0%, 0%, 0) 0px 0px 0px 0px,
-    hsla(0, 0%, 0%, 0.1) 0px 4px 6px -1px, rgba(0, 0, 0, 0.06) 0px 2px 4px -1px;
-
-  --shadow-card: rgba(0, 0, 0, 0.25) 0px 2px 4px 0px;
-
-  --brand-gradient-bg: linear-gradient(0deg, rgba(14, 35, 19, 0.2) 0%, rgba(55, 137, 73, 0.1) 100%);
-  --brand-gradient-strong-bg: linear-gradient(270deg, #09110d 10%, #131f17 100%);
-  --brand-gradient-button: rgba(255, 255, 255, 0.08);
-  --brand-gradient-border: rgba(155, 255, 160, 0.08);
-  --brand-gradient-fade-out-color: linear-gradient(to bottom, rgba(24, 30, 31, 0), #171d1e 80%);
-
-  --color-button-bg-selected: var(--color-brand-highlight);
-  --color-button-text-selected: var(--color-brand);
-
-  --color-gradient-button-bg: linear-gradient(180deg, #3a3d47 0%, #33363d 100%);
-
-  --loading-bar-gradient: linear-gradient(to right, var(--color-brand) 0%, #1ffa9a 100%);
-
-  --color-platform-fabric: #dbb69b;
-  --color-platform-quilt: #c796f9;
-  --color-platform-forge: #959eef;
-  --color-platform-neoforge: #f99e6b;
-  --color-platform-liteloader: #7ab0ee;
-  --color-platform-bukkit: #f6af7b;
-  --color-platform-bungeecord: #d2c080;
-  --color-platform-folia: #a5e388;
-  --color-platform-paper: #eeaaaa;
-  --color-platform-purpur: #c3abf7;
-  --color-platform-spigot: #f1cc84;
-  --color-platform-velocity: #83d5ef;
-  --color-platform-waterfall: #78a4fb;
-  --color-platform-sponge: #f9e580;
-  --color-platform-ornithe: #87c7ff;
-  --color-platform-bta-babric: #72cc4a;
-  --color-platform-legacy-fabric: #6879f6;
-  --color-platform-nilloader: #f45e9a;
-
-  --hover-brightness: 1.25;
-=======
 	--color-bg: #16181c;
 	--color-raised-bg: #26292f;
 	--color-super-raised-bg: #40434a;
-	--color-button-bg: hsl(222, 13%, 30%);
+  --color-button-bg: #33363d;
 	--color-button-border: rgba(193, 190, 209, 0.12);
 	--color-scrollbar: var(--color-button-bg);
 
@@ -424,9 +216,6 @@
 	--color-platform-nilloader: #f45e9a;
 
 	--hover-brightness: 1.25;
-
-	--experimental-color-button-bg: #33363d;
->>>>>>> 2aabcf36
 }
 
 .oled-mode {
@@ -452,58 +241,5 @@
 }
 
 .retro-mode {
-<<<<<<< HEAD
-  --brand-gradient-strong-bg: #3a3b38;
-=======
 	--brand-gradient-strong-bg: #3a3b38;
-}
-
-.experimental-styles-within {
-	--color-link: var(--color-blue) !important;
-	--color-link-hover: var(--color-blue) !important; // DEPRECATED, use filters in future
-	--color-link-active: var(--color-blue) !important; // DEPRECATED, use filters in future
-}
-
-.light-experiments {
-	--color-bg: #ebebeb;
-	--color-raised-bg: #ffffff;
-	--color-button-bg: #f5f5f5;
-	--color-base: #2c2e31;
-	--color-secondary: #484d54;
-	--color-accent-contrast: #ffffff;
-}
-
-.light-mode,
-.light {
-	.experimental-styles-within,
-	&.experimental-styles-within {
-		@extend .light-experiments;
-	}
-}
-
-.experimental-styles-within {
-	.light-mode,
-	.light {
-		@extend .light-experiments;
-	}
-}
-
-.dark-experiments {
-	--color-button-bg: var(--experimental-color-button-bg);
-}
-
-.dark-mode:not(.oled-mode),
-.dark:not(.oled-mode) {
-	.experimental-styles-within,
-	&.experimental-styles-within {
-		@extend .dark-experiments;
-	}
-}
-
-.experimental-styles-within {
-	.dark-mode:not(.oled-mode),
-	.dark:not(.oled-mode) {
-		@extend .dark-experiments;
-	}
->>>>>>> 2aabcf36
 }