--- conflicted
+++ resolved
@@ -1,17 +1,9 @@
 .light-properties {
-<<<<<<< HEAD
-	--surface-l1: #ebebeb;
-	--surface-l2: #f5f5f5;
-	--surface-l3: #f8f8f8;
-	--surface-l4: #ffffff;
-	--surface-l5: #e6e6e6;
-=======
 	--surface-1: #ebebeb;
 	--surface-2: #f5f5f5;
 	--surface-3: #f8f8f8;
 	--surface-4: #ffffff;
 	--surface-5: #e6e6e6;
->>>>>>> 1a72d55e
 
 	--color-red-50: #fef2f2;
 	--color-red-100: #fee5e7;
@@ -97,17 +89,6 @@
 
 	// ===
 
-<<<<<<< HEAD
-	--color-bg: var(--surface-l1);
-	--color-raised-bg: var(--surface-l3);
-	--color-super-raised-bg: var(--surface-l4);
-
-	--color-button-bg: var(--surface-l4);
-	--color-button-border: rgba(161, 161, 161, 0.35);
-	--color-scrollbar: #96a2b0;
-
-	--color-divider: var(--surface-l2);
-=======
 	--color-bg: var(--surface-1);
 	--color-raised-bg: var(--surface-3);
 	--color-super-raised-bg: var(--surface-4);
@@ -117,7 +98,6 @@
 	--color-scrollbar: #96a2b0;
 
 	--color-divider: var(--surface-2);
->>>>>>> 1a72d55e
 	--color-divider-dark: #c8cdd3;
 
 	--color-base: var(--color-text-default);
@@ -237,19 +217,11 @@
 .dark-mode,
 .dark,
 :root[data-theme='dark'] {
-<<<<<<< HEAD
-	--surface-l1: #16181c;
-	--surface-l2: #1d1f23;
-	--surface-l3: #27292e;
-	--surface-l4: #34363c;
-	--surface-l5: #42444a;
-=======
 	--surface-1: #16181c;
 	--surface-2: #1d1f23;
 	--surface-3: #27292e;
 	--surface-4: #34363c;
 	--surface-5: #42444a;
->>>>>>> 1a72d55e
 
 	--color-red-50: #fff0f1;
 	--color-red-100: #ffe2e6;
@@ -335,19 +307,11 @@
 
 	// ===
 
-<<<<<<< HEAD
-	--color-bg: var(--surface-l1);
-	--color-raised-bg: var(--surface-l3);
-	--color-super-raised-bg: var(--surface-l4);
-
-	--color-button-bg: var(--surface-l4);
-=======
 	--color-bg: var(--surface-1);
 	--color-raised-bg: var(--surface-3);
 	--color-super-raised-bg: var(--surface-4);
 
 	--color-button-bg: var(--surface-4);
->>>>>>> 1a72d55e
 	--color-button-border: rgba(193, 190, 209, 0.12);
 	--color-scrollbar: var(--color-button-bg);
 
@@ -424,19 +388,11 @@
 
 .oled-mode {
 	@extend .dark-mode;
-<<<<<<< HEAD
-	--surface-l1: #000000;
-	--surface-l2: #101013;
-	--surface-l3: #1b1b20;
-	--surface-l4: #25262b;
-	--surface-l5: #2e2f34;
-=======
 	--surface-1: #000000;
 	--surface-2: #101013;
 	--surface-3: #1b1b20;
 	--surface-4: #25262b;
 	--surface-5: #2e2f34;
->>>>>>> 1a72d55e
 
 	--color-ad: #0d1828;
 
