// AUTO-GENERATED FILE - DO NOT EDIT
<<<<<<< HEAD
import { article as windows_borderless_malware_disclosure } from "./windows_borderless_malware_disclosure";
import { article as whats_modrinth } from "./whats_modrinth";
=======
import { article as a_new_chapter_for_modrinth_servers } from "./a_new_chapter_for_modrinth_servers";
import { article as accelerating_development } from "./accelerating_development";
import { article as becoming_sustainable } from "./becoming_sustainable";
import { article as capital_return } from "./capital_return";
import { article as carbon_ads } from "./carbon_ads";
import { article as creator_monetization } from "./creator_monetization";
import { article as creator_update } from "./creator_update";
import { article as creator_updates_july_2025 } from "./creator_updates_july_2025";
import { article as design_refresh } from "./design_refresh";
import { article as download_adjustment } from "./download_adjustment";
import { article as free_server_medal } from "./free_server_medal";
import { article as knossos_v2_1_0 } from "./knossos_v2_1_0";
import { article as licensing_guide } from "./licensing_guide";
import { article as modpack_changes } from "./modpack_changes";
import { article as modpacks_alpha } from "./modpacks_alpha";
import { article as modrinth_app_beta } from "./modrinth_app_beta";
import { article as modrinth_beta } from "./modrinth_beta";
import { article as modrinth_servers_asia } from "./modrinth_servers_asia";
import { article as modrinth_servers_beta } from "./modrinth_servers_beta";
import { article as new_environments } from "./new_environments";
import { article as new_site_beta } from "./new_site_beta";
import { article as plugins_resource_packs } from "./plugins_resource_packs";
import { article as pride_campaign_2025 } from "./pride_campaign_2025";
import { article as redesign } from "./redesign";
import { article as skins_now_in_modrinth_app } from "./skins_now_in_modrinth_app";
>>>>>>> 71d63fbe
import { article as two_years_of_modrinth } from "./two_years_of_modrinth";
import { article as two_years_of_modrinth_history } from "./two_years_of_modrinth_history";
import { article as skins_now_in_modrinth_app } from "./skins_now_in_modrinth_app";
import { article as redesign } from "./redesign";
import { article as pride_campaign_2025 } from "./pride_campaign_2025";
import { article as plugins_resource_packs } from "./plugins_resource_packs";
import { article as new_site_beta } from "./new_site_beta";
import { article as modrinth_servers_beta } from "./modrinth_servers_beta";
import { article as modrinth_beta } from "./modrinth_beta";
import { article as modrinth_app_beta } from "./modrinth_app_beta";
import { article as modpacks_alpha } from "./modpacks_alpha";
import { article as modpack_changes } from "./modpack_changes";
import { article as licensing_guide } from "./licensing_guide";
import { article as knossos_v2_1_0 } from "./knossos_v2_1_0";
import { article as free_server_medal } from "./free_server_medal";
import { article as download_adjustment } from "./download_adjustment";
import { article as design_refresh } from "./design_refresh";
import { article as creator_updates_july_2025 } from "./creator_updates_july_2025";
import { article as creator_update } from "./creator_update";
import { article as creator_monetization } from "./creator_monetization";
import { article as carbon_ads } from "./carbon_ads";
import { article as capital_return } from "./capital_return";
import { article as becoming_sustainable } from "./becoming_sustainable";
import { article as accelerating_development } from "./accelerating_development";
import { article as a_new_chapter_for_modrinth_servers } from "./a_new_chapter_for_modrinth_servers";

export const articles = [
  windows_borderless_malware_disclosure,
  whats_modrinth,
  two_years_of_modrinth,
  two_years_of_modrinth_history,
  skins_now_in_modrinth_app,
  redesign,
  pride_campaign_2025,
  plugins_resource_packs,
  new_site_beta,
  new_environments,
  modrinth_servers_beta,
  modrinth_servers_asia,
  modrinth_beta,
  modrinth_app_beta,
  modpacks_alpha,
  modpack_changes,
  licensing_guide,
  knossos_v2_1_0,
  free_server_medal,
  download_adjustment,
  design_refresh,
  creator_updates_july_2025,
  creator_update,
  creator_monetization,
  carbon_ads,
  capital_return,
  becoming_sustainable,
  accelerating_development,
  a_new_chapter_for_modrinth_servers
];<|MERGE_RESOLUTION|>--- conflicted
+++ resolved
@@ -1,8 +1,4 @@
 // AUTO-GENERATED FILE - DO NOT EDIT
-<<<<<<< HEAD
-import { article as windows_borderless_malware_disclosure } from "./windows_borderless_malware_disclosure";
-import { article as whats_modrinth } from "./whats_modrinth";
-=======
 import { article as a_new_chapter_for_modrinth_servers } from "./a_new_chapter_for_modrinth_servers";
 import { article as accelerating_development } from "./accelerating_development";
 import { article as becoming_sustainable } from "./becoming_sustainable";
@@ -28,32 +24,10 @@
 import { article as pride_campaign_2025 } from "./pride_campaign_2025";
 import { article as redesign } from "./redesign";
 import { article as skins_now_in_modrinth_app } from "./skins_now_in_modrinth_app";
->>>>>>> 71d63fbe
 import { article as two_years_of_modrinth } from "./two_years_of_modrinth";
 import { article as two_years_of_modrinth_history } from "./two_years_of_modrinth_history";
-import { article as skins_now_in_modrinth_app } from "./skins_now_in_modrinth_app";
-import { article as redesign } from "./redesign";
-import { article as pride_campaign_2025 } from "./pride_campaign_2025";
-import { article as plugins_resource_packs } from "./plugins_resource_packs";
-import { article as new_site_beta } from "./new_site_beta";
-import { article as modrinth_servers_beta } from "./modrinth_servers_beta";
-import { article as modrinth_beta } from "./modrinth_beta";
-import { article as modrinth_app_beta } from "./modrinth_app_beta";
-import { article as modpacks_alpha } from "./modpacks_alpha";
-import { article as modpack_changes } from "./modpack_changes";
-import { article as licensing_guide } from "./licensing_guide";
-import { article as knossos_v2_1_0 } from "./knossos_v2_1_0";
-import { article as free_server_medal } from "./free_server_medal";
-import { article as download_adjustment } from "./download_adjustment";
-import { article as design_refresh } from "./design_refresh";
-import { article as creator_updates_july_2025 } from "./creator_updates_july_2025";
-import { article as creator_update } from "./creator_update";
-import { article as creator_monetization } from "./creator_monetization";
-import { article as carbon_ads } from "./carbon_ads";
-import { article as capital_return } from "./capital_return";
-import { article as becoming_sustainable } from "./becoming_sustainable";
-import { article as accelerating_development } from "./accelerating_development";
-import { article as a_new_chapter_for_modrinth_servers } from "./a_new_chapter_for_modrinth_servers";
+import { article as whats_modrinth } from "./whats_modrinth";
+import { article as windows_borderless_malware_disclosure } from "./windows_borderless_malware_disclosure";
 
 export const articles = [
   windows_borderless_malware_disclosure,
