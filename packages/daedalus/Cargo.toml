[package]
name = "daedalus"
version = "0.2.3"
edition.workspace = true
description = "Utilities for querying and parsing Minecraft metadata"
<<<<<<< HEAD
repository = "https://github.com/modrinth/daedalus/"
include = ["Cargo.toml", "LICENSE", "README.md", "src/**/*.rs"]
keywords = ["launcher", "minecraft"]
categories = ["api-bindings", "game-development"]
=======
>>>>>>> b23d3e67
readme = "README.md"
repository = "https://github.com/modrinth/daedalus/"
license = "MIT"
keywords = ["launcher", "minecraft"]
categories = ["api-bindings", "game-development"]
include = ["Cargo.toml", "LICENSE", "README.md", "src/**/*.rs"]

[dependencies]
chrono = { workspace = true, features = ["serde"] }
<<<<<<< HEAD
serde = { workspace = true }
=======
serde = { workspace = true, features = ["derive"] }
>>>>>>> b23d3e67
serde_json = { workspace = true }
thiserror = { workspace = true }

[lints]
workspace = true<|MERGE_RESOLUTION|>--- conflicted
+++ resolved
@@ -3,13 +3,6 @@
 version = "0.2.3"
 edition.workspace = true
 description = "Utilities for querying and parsing Minecraft metadata"
-<<<<<<< HEAD
-repository = "https://github.com/modrinth/daedalus/"
-include = ["Cargo.toml", "LICENSE", "README.md", "src/**/*.rs"]
-keywords = ["launcher", "minecraft"]
-categories = ["api-bindings", "game-development"]
-=======
->>>>>>> b23d3e67
 readme = "README.md"
 repository = "https://github.com/modrinth/daedalus/"
 license = "MIT"
@@ -19,11 +12,7 @@
 
 [dependencies]
 chrono = { workspace = true, features = ["serde"] }
-<<<<<<< HEAD
 serde = { workspace = true }
-=======
-serde = { workspace = true, features = ["derive"] }
->>>>>>> b23d3e67
 serde_json = { workspace = true }
 thiserror = { workspace = true }
 
