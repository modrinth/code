--- conflicted
+++ resolved
@@ -26,22 +26,19 @@
  * TODO: Better way? Probably not
  */
 export const MODULE_REGISTRY = {
-	archon_backups_v0: ArchonBackupsV0Module,
-	archon_backups_v1: ArchonBackupsV1Module,
-	archon_servers_v0: ArchonServersV0Module,
-	archon_servers_v1: ArchonServersV1Module,
-	iso3166_data: ISO3166Module,
-	kyros_files_v0: KyrosFilesV0Module,
-	labrinth_billing_internal: LabrinthBillingInternalModule,
-	labrinth_collections: LabrinthCollectionsModule,
-	labrinth_projects_v2: LabrinthProjectsV2Module,
-	labrinth_projects_v3: LabrinthProjectsV3Module,
-	labrinth_state: LabrinthStateModule,
-<<<<<<< HEAD
-	labrinth_tech_review_internal: LabrinthTechReviewInternalModule,
-=======
-	labrinth_versions_v3: LabrinthVersionsV3Module,
->>>>>>> 7f4ee166
+  archon_backups_v0: ArchonBackupsV0Module,
+  archon_backups_v1: ArchonBackupsV1Module,
+  archon_servers_v0: ArchonServersV0Module,
+  archon_servers_v1: ArchonServersV1Module,
+  iso3166_data: ISO3166Module,
+  kyros_files_v0: KyrosFilesV0Module,
+  labrinth_billing_internal: LabrinthBillingInternalModule,
+  labrinth_collections: LabrinthCollectionsModule,
+  labrinth_projects_v2: LabrinthProjectsV2Module,
+  labrinth_projects_v3: LabrinthProjectsV3Module,
+  labrinth_state: LabrinthStateModule,
+  labrinth_tech_review_internal: LabrinthTechReviewInternalModule,
+  labrinth_versions_v3: LabrinthVersionsV3Module,
 } as const satisfies Record<string, ModuleConstructor>
 
 export type ModuleID = keyof typeof MODULE_REGISTRY
@@ -54,15 +51,15 @@
  * @throws Error if module ID doesn't match expected format
  */
 export function parseModuleID(id: string): [string, string] {
-	const parts = id.split('_')
-	if (parts.length < 2) {
-		throw new Error(
-			`Invalid module ID "${id}". Expected format: <api>_<module> (e.g., "labrinth_projects_v2")`,
-		)
-	}
-	const api = parts[0]
-	const moduleName = parts.slice(1).join('_')
-	return [api, moduleName]
+  const parts = id.split('_')
+  if (parts.length < 2) {
+    throw new Error(
+      `Invalid module ID "${id}". Expected format: <api>_<module> (e.g., "labrinth_projects_v2")`,
+    )
+  }
+  const api = parts[0]
+  const moduleName = parts.slice(1).join('_')
+  return [api, moduleName]
 }
 
 /**
@@ -79,35 +76,41 @@
  *
  * @returns Nested structure organized by API namespace
  */
-export function buildModuleStructure(): Record<string, Record<string, ModuleConstructor>> {
-	const structure: Record<string, Record<string, ModuleConstructor>> = {}
+export function buildModuleStructure(): Record<
+  string,
+  Record<string, ModuleConstructor>
+> {
+  const structure: Record<string, Record<string, ModuleConstructor>> = {}
 
-	for (const [id, constructor] of Object.entries(MODULE_REGISTRY)) {
-		const [api, moduleName] = parseModuleID(id)
+  for (const [id, constructor] of Object.entries(MODULE_REGISTRY)) {
+    const [api, moduleName] = parseModuleID(id)
 
-		if (!structure[api]) {
-			structure[api] = {}
-		}
+    if (!structure[api]) {
+      structure[api] = {}
+    }
 
-		structure[api][moduleName] = constructor
-	}
+    structure[api][moduleName] = constructor
+  }
 
-	return structure
+  return structure
 }
 
 /**
  * Extract API name from module ID
  * @example ParseAPI<'labrinth_projects_v2'> = 'labrinth'
  */
-type ParseAPI<T extends string> = T extends `${infer API}_${string}` ? API : never
+type ParseAPI<T extends string> = T extends `${infer API}_${string}`
+  ? API
+  : never
 
 /**
  * Extract module name for a given API
  * @example ParseModule<'labrinth_projects_v2', 'labrinth'> = 'projects_v2'
  */
-type ParseModule<T extends string, API extends string> = T extends `${API}_${infer Module}`
-	? Module
-	: never
+type ParseModule<
+  T extends string,
+  API extends string,
+> = T extends `${API}_${infer Module}` ? Module : never
 
 /**
  * Group registry modules by API namespace
@@ -118,11 +121,11 @@
  * ```
  */
 type GroupByAPI<Registry extends Record<string, ModuleConstructor>> = {
-	[API in ParseAPI<keyof Registry & string>]: {
-		[Module in ParseModule<keyof Registry & string, API>]: InstanceType<
-			Registry[`${API}_${Module}`]
-		>
-	}
+  [API in ParseAPI<keyof Registry & string>]: {
+    [Module in ParseModule<keyof Registry & string, API>]: InstanceType<
+      Registry[`${API}_${Module}`]
+    >
+  }
 }
 
 /**
