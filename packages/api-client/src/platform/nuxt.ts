import { FetchError } from 'ofetch'

import { ModrinthApiError } from '../core/errors'
import type { CircuitBreakerState, CircuitBreakerStorage } from '../features/circuit-breaker'
import type { ClientConfig } from '../types/client'
import type { RequestOptions } from '../types/request'
import type { UploadHandle, UploadRequestOptions } from '../types/upload'
import { GenericWebSocketClient } from './websocket-generic'
import { XHRUploadClient } from './xhr-upload-client'

/**
 * Circuit breaker storage using Nuxt's useState
 *
 * This provides cross-request persistence in SSR while also working in client-side.
 * State is shared between requests in the same Nuxt context.
 */
export class NuxtCircuitBreakerStorage implements CircuitBreakerStorage {
	private getState(): Map<string, CircuitBreakerState> {
		// @ts-expect-error - useState is provided by Nuxt runtime
		const state = useState<Map<string, CircuitBreakerState>>(
			'circuit-breaker-state',
			() => new Map(),
		)
		return state.value
	}

	get(key: string): CircuitBreakerState | undefined {
		return this.getState().get(key)
	}

	set(key: string, state: CircuitBreakerState): void {
		this.getState().set(key, state)
	}

	clear(key: string): void {
		this.getState().delete(key)
	}
}

/**
 * Nuxt-specific configuration
 */
export interface NuxtClientConfig extends ClientConfig {
	// TODO: do we want to provide this for tauri+base as well? its not used on app
	/**
	 * Rate limit key for server-side requests
	 * This is injected as x-ratelimit-key header on server-side
	 */
	rateLimitKey?: string
}

/**
 * Nuxt platform client using Nuxt's $fetch
 *
 * This client is optimized for Nuxt applications and handles SSR/CSR automatically.
 *
 * Note: upload() is only available in browser context (CSR). It will throw during SSR.
 *
 * @example
 * ```typescript
 * // In a Nuxt composable
 * const config = useRuntimeConfig()
 * const auth = await useAuth()
 *
 * const client = new NuxtModrinthClient({
 *   userAgent: 'my-nuxt-app/1.0.0',
 *   rateLimitKey: import.meta.server ? config.rateLimitKey : undefined,
 *   features: [
 *     new AuthFeature({ token: () => auth.value.token })
 *   ]
 * })
 *
 * const project = await client.request('/project/sodium', { api: 'labrinth', version: 2 })
 * ```
 */
<<<<<<< HEAD
export class NuxtModrinthClient extends XHRUploadClient {
	protected declare config: NuxtClientConfig
=======
export class NuxtModrinthClient extends AbstractModrinthClient {
	declare protected config: NuxtClientConfig
>>>>>>> ad3edf54

	constructor(config: NuxtClientConfig) {
		super(config)

		Object.defineProperty(this.archon, 'sockets', {
			value: new GenericWebSocketClient(this),
			writable: false,
			enumerable: true,
			configurable: false,
		})
	}

	/**
	 * Upload a file with progress tracking
	 *
	 * Note: This method is only available in browser context (CSR).
	 * Calling during SSR will throw an error.
	 */
	upload<T = void>(path: string, options: UploadRequestOptions): UploadHandle<T> {
		// @ts-expect-error - import.meta is provided by Nuxt
		if (import.meta.server) {
			throw new ModrinthApiError('upload() is not supported during SSR')
		}
		return super.upload(path, options)
	}

	protected async executeRequest<T>(url: string, options: RequestOptions): Promise<T> {
		try {
			// @ts-expect-error - $fetch is provided by Nuxt runtime
			const response = await $fetch<T>(url, {
				method: options.method ?? 'GET',
				headers: options.headers,
				body: options.body,
				params: options.params,
				timeout: options.timeout,
				signal: options.signal,
			})

			return response
		} catch (error) {
			throw this.normalizeError(error)
		}
	}

	protected normalizeError(error: unknown): ModrinthApiError {
		if (error instanceof FetchError) {
			return this.createNormalizedError(error, error.response?.status, error.data)
		}

		return super.normalizeError(error)
	}

	protected buildDefaultHeaders(): Record<string, string> {
		const headers: Record<string, string> = {
			...super.buildDefaultHeaders(),
		}

		// @ts-expect-error - import.meta is provided by Nuxt
		if (import.meta.server && this.config.rateLimitKey) {
			headers['x-ratelimit-key'] = this.config.rateLimitKey
		}

		return headers
	}
}<|MERGE_RESOLUTION|>--- conflicted
+++ resolved
@@ -73,13 +73,8 @@
  * const project = await client.request('/project/sodium', { api: 'labrinth', version: 2 })
  * ```
  */
-<<<<<<< HEAD
 export class NuxtModrinthClient extends XHRUploadClient {
-	protected declare config: NuxtClientConfig
-=======
-export class NuxtModrinthClient extends AbstractModrinthClient {
 	declare protected config: NuxtClientConfig
->>>>>>> ad3edf54
 
 	constructor(config: NuxtClientConfig) {
 		super(config)
