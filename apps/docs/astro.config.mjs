--- conflicted
+++ resolved
@@ -43,20 +43,16 @@
       sidebar: [
         { slug: 'overview' },
         // Add the generated sidebar group to the sidebar.
-        ...openAPISidebarGroups,
         {
           label: 'Contributing to Modrinth',
           autogenerate: { directory: 'contributing' },
         },
-<<<<<<< HEAD
-=======
         {
           label: 'Guides',
           autogenerate: { directory: 'guide' },
         },
         // Add the generated sidebar group to the sidebar.
         ...openAPISidebarGroups,
->>>>>>> 6cdc0740
       ],
     }),
   ],
