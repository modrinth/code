<<<<<<< HEAD
import { defineConfig } from 'astro/config'
import starlight from '@astrojs/starlight'
=======
import starlight from '@astrojs/starlight'
import { defineConfig } from 'astro/config'
>>>>>>> ad38749f
import starlightOpenAPI, { openAPISidebarGroups } from 'starlight-openapi'

// https://astro.build/config
export default defineConfig({
  site: 'https://docs.modrinth.com',
  favicon: 'favicon.ico',
  integrations: [
    starlight({
      title: 'Modrinth Documentation',
      favicon: '/favicon.ico',
      editLink: {
        baseUrl: 'https://github.com/modrinth/code/edit/main/apps/docs/',
      },
      social: {
        github: 'https://github.com/modrinth/code',
        discord: 'https://discord.modrinth.com',
        'x.com': 'https://x.com/modrinth',
        mastodon: 'https://floss.social/@modrinth',
        threads: 'https://threads.net/@modrinth',
      },
      favicon: '/favicon.ico',
      logo: {
        light: './src/assets/light-logo.svg',
        dark: './src/assets/dark-logo.svg',
        replacesTitle: true,
      },
      customCss: [
        '@modrinth/assets/styles/variables.scss',
        '@modrinth/assets/styles/inter.scss',
        './src/styles/modrinth.css',
      ],
      plugins: [
        // Generate the OpenAPI documentation pages.
        starlightOpenAPI([
          {
            base: 'api',
            label: 'Modrinth API',
            schema: './public/openapi.yaml',
          },
        ]),
      ],
      sidebar: [
        {
          label: 'Contributing to Modrinth',
          autogenerate: { directory: 'contributing' },
        },
        // Add the generated sidebar group to the sidebar.
        ...openAPISidebarGroups,
      ],
    }),
  ],
})<|MERGE_RESOLUTION|>--- conflicted
+++ resolved
@@ -1,10 +1,5 @@
-<<<<<<< HEAD
-import { defineConfig } from 'astro/config'
-import starlight from '@astrojs/starlight'
-=======
 import starlight from '@astrojs/starlight'
 import { defineConfig } from 'astro/config'
->>>>>>> ad38749f
 import starlightOpenAPI, { openAPISidebarGroups } from 'starlight-openapi'
 
 // https://astro.build/config
