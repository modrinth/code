---
title: Labrinth (API)
description: Guide for contributing to Modrinth's backend
---

<<<<<<< HEAD
=======
This project is part of our [monorepo](https://github.com/modrinth/code). You can find it in the `apps/labrinth` directory.

>>>>>>> 6ec1dcf0
[labrinth] is the Rust-based backend serving Modrinth's API with the help of the [Actix](https://actix.rs) framework. To get started with a labrinth instance, install docker, docker-compose (which comes with Docker), and [Rust]. The initial startup can be done simply with the command `docker-compose up`, or with `docker compose up` (Compose V2 and later). That will deploy a PostgreSQL database on port 5432 and a MeiliSearch instance on port 7700. To run the API itself, you'll need to use the `cargo run` command, this will deploy the API on port 8000.

Now, you'll have to install the sqlx CLI, which can be done with cargo:

```bash
cargo install --git https://github.com/launchbadge/sqlx sqlx-cli --no-default-features --features postgres,rustls
```

From there, you can create the database and perform all database migrations with one simple command:

```bash
sqlx database setup
```

Finally, if on Linux, you will need the OpenSSL library. On Debian-based systems, this involves the `pkg-config` and `libssl-dev` packages.

To enable labrinth to create a project, you need to add two things.

1. An entry in the `loaders` table.
2. An entry in the `loaders_project_types` table.

A minimal setup can be done from the command line with [psql](https://www.postgresql.org/docs/current/app-psql.html):

```bash
psql --host=localhost --port=5432 -U <username, default is labrinth> -W
```

The default password for the database is `labrinth`. Once you've connected, run

```sql
INSERT INTO loaders VALUES (0, 'placeholder_loader');
INSERT INTO loaders_project_types VALUES (0, 1); -- modloader id, supported type id
INSERT INTO categories VALUES (0, 'placeholder_category', 1); -- category id, category, project type id
```

This will initialize your database with a modloader called 'placeholder_loader', with id 0, and marked as supporting mods only. It will also create a category called 'placeholder_category' that is marked as supporting mods only
If you would like 'placeholder_loader' to be marked as supporting modpacks too, run

```sql
INSERT INTO loaders_project_types VALUES (0, 2); -- modloader id, supported type id
```

If you would like 'placeholder_category' to be marked as supporting modpacks too, run

```sql
INSERT INTO categories VALUES (0, 'placeholder_category', 2); -- modloader id, supported type id
```

The majority of configuration is done at runtime using [dotenvy](https://crates.io/crates/dotenvy) and the `.env` file. Each of the variables and what they do can be found in the dropdown below. Additionally, there are three command line options that can be used to specify to MeiliSearch what you want to do.

<details>
<summary>.env variables & command line options</summary>

#### Basic configuration

`DEBUG`: Whether debugging tools should be enabled  
`RUST_LOG`: Specifies what information to log, from rust's [`env-logger`](https://github.com/env-logger-rs/env_logger); a reasonable default is `info,sqlx::query=warn`  
`SITE_URL`: The main URL to be used for CORS  
`CDN_URL`: The publicly accessible base URL for files uploaded to the CDN  
`MODERATION_DISCORD_WEBHOOK`: The URL for a Discord webhook where projects pending approval will be sent  
`CLOUDFLARE_INTEGRATION`: Whether labrinth should integrate with Cloudflare's spam protection  
`DATABASE_URL`: The URL for the PostgreSQL database  
`DATABASE_MIN_CONNECTIONS`: The minimum number of concurrent connections allowed to the database at the same time  
`DATABASE_MAX_CONNECTIONS`: The maximum number of concurrent connections allowed to the database at the same time  
`MEILISEARCH_ADDR`: The URL for the MeiliSearch instance used for search  
`MEILISEARCH_KEY`: The name that MeiliSearch is given  
`BIND_ADDR`: The bind address for the server. Supports both IPv4 and IPv6  
`MOCK_FILE_PATH`: The path used to store uploaded files; this has no default value and will panic if unspecified

#### CDN options

`STORAGE_BACKEND`: Controls what storage backend is used. This can be either `local`, `backblaze`, or `s3`, but defaults to `local`

The Backblaze and S3 configuration options are fairly self-explanatory in name, so here's simply their names:  
`BACKBLAZE_KEY_ID`, `BACKBLAZE_KEY`, `BACKBLAZE_BUCKET_ID`  
`S3_ACCESS_TOKEN`, `S3_SECRET`, `S3_URL`, `S3_REGION`, `S3_BUCKET_NAME`

#### Search, OAuth, and miscellaneous options

`LOCAL_INDEX_INTERVAL`: The interval, in seconds, at which the local database is reindexed for searching. Defaults to `3600` seconds (1 hour).  
`VERSION_INDEX_INTERVAL`: The interval, in seconds, at which versions are reindexed for searching. Defaults to `1800` seconds (30 minutes).

The OAuth configuration options are fairly self-explanatory. For help setting up authentication, please contact us on [Discord].

`RATE_LIMIT_IGNORE_IPS`: An array of IPs that should have a lower rate limit factor. This can be useful for allowing the front-end to have a lower rate limit to prevent accidental timeouts.

#### Command line options

`--skip-first-index`: Skips indexing the local database on startup. This is useful to prevent doing unnecessary work when frequently restarting.  
`--reconfigure-indices`: Resets the MeiliSearch settings for the search indices and exits.  
`--reset-indices`: Resets the MeiliSearch indices and exits; this clears all previously indexed mods.

</details>

#### Ready to open a PR?

If you're prepared to contribute by submitting a pull request, ensure you have met the following criteria:

- `cargo fmt` has been run.
- `cargo clippy` has been run.
- `cargo check` has been run.
- `cargo sqlx prepare` has been run.

> Note: If you encounter issues with `sqlx` saying 'no queries found' after running `cargo sqlx prepare`, you may need to ensure the installed version of `sqlx-cli` matches the current version of `sqlx` used [in labrinth](https://github.com/modrinth/labrinth/blob/master/Cargo.toml).

[Discord]: https://discord.modrinth.com
[GitHub]: https://github.com/modrinth
[labrinth]: https://github.com/modrinth/labrinth
[Rust]: https://www.rust-lang.org/tools/install<|MERGE_RESOLUTION|>--- conflicted
+++ resolved
@@ -3,11 +3,8 @@
 description: Guide for contributing to Modrinth's backend
 ---
 
-<<<<<<< HEAD
-=======
 This project is part of our [monorepo](https://github.com/modrinth/code). You can find it in the `apps/labrinth` directory.
 
->>>>>>> 6ec1dcf0
 [labrinth] is the Rust-based backend serving Modrinth's API with the help of the [Actix](https://actix.rs) framework. To get started with a labrinth instance, install docker, docker-compose (which comes with Docker), and [Rust]. The initial startup can be done simply with the command `docker-compose up`, or with `docker compose up` (Compose V2 and later). That will deploy a PostgreSQL database on port 5432 and a MeiliSearch instance on port 7700. To run the API itself, you'll need to use the `cargo run` command, this will deploy the API on port 8000.
 
 Now, you'll have to install the sqlx CLI, which can be done with cargo:
