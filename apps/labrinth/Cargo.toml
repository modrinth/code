--- conflicted
+++ resolved
@@ -71,11 +71,7 @@
 lettre = { workspace = true }
 meilisearch-sdk = { workspace = true, features = ["reqwest"] }
 modrinth-maxmind = { workspace = true }
-<<<<<<< HEAD
-modrinth-util = { workspace = true }
-=======
 modrinth-util = { workspace = true, features = ["decimal", "utoipa"] }
->>>>>>> 799a2a92
 muralpay = { workspace = true, features = ["mock", "utoipa"] }
 murmur2 = { workspace = true }
 paste = { workspace = true }
