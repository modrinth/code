[package]
name = "labrinth"
version = "2.7.0"
authors = ["geometrically <jai@modrinth.com>"]
edition = "2018"
license = "AGPL-3.0"

# This seems redundant, but it's necessary for Docker to work
[[bin]]
name = "labrinth"
path = "src/main.rs"

[dependencies]
actix-web = "4.4.1"
actix-rt = "2.9.0"
actix-multipart = "0.6.1"
actix-cors = "0.7.0"
actix-ws = "0.3.0"
actix-files = "0.6.5"
actix-web-prom = { version = "0.8.0", features = ["process"] }
governor = "0.6.3"

tokio = { version = "1.35.1", features = ["sync"] }
tokio-stream = "0.1.14"

futures = "0.3.30"
futures-timer = "3.0.2"
futures-util = "0.3.30"
async-trait = "0.1.70"
dashmap = "5.4.0"
lazy_static = "1.4.0"

meilisearch-sdk = "0.27.1"
rust-s3 = "0.33.0"
reqwest = { version = "0.11.18", features = ["json", "multipart"] }
hyper = { version = "0.14", features = ["full"] }
hyper-tls = "0.5.0"

serde = { version = "1.0", features = ["derive"] }
serde_bytes = "0.11"
serde_json = "1.0"
serde_cbor = "0.11"
serde_with = "3.0.0"
chrono = { version = "0.4.26", features = ["serde"] }
yaserde = "0.12.0"
yaserde_derive = "0.12.0"
xml-rs = "0.8.15"

rand = "0.8.5"
rand_chacha = "0.3.1"
bytes = "1.4.0"
base64 = "0.21.7"
sha1 = { version = "0.6.1", features = ["std"] }
sha2 = "0.9.9"
hmac = "0.11.0"
argon2 = { version = "0.5.0", features = ["std"] }
murmur2 = "0.1.0"
bitflags = "2.4.0"
hex = "0.4.3"
zxcvbn = "2.2.2"
totp-rs = { version = "5.0.2", features = ["gen_secret"] }

url = "2.4.0"
urlencoding = "2.1.2"

zip = "0.6.6"

itertools = "0.12.0"

validator = { version = "0.16.1", features = ["derive", "phone"] }
regex = "1.10.2"
censor = "0.3.0"
spdx = { version = "0.10.3", features = ["text"] }

dotenvy = "0.15.7"
log = "0.4.20"
env_logger = "0.10.1"
thiserror = "1.0.56"
either = "1.13"

sqlx = { version = "0.8.2", features = [
    "runtime-tokio-rustls",
    "postgres",
    "chrono",
    "macros",
    "migrate",
    "rust_decimal",
    "json",
] }
rust_decimal = { version = "1.33.1", features = [
    "serde-with-float",
    "serde-with-str",
] }
redis = { version = "0.27.5", features = ["tokio-comp", "ahash", "r2d2"] }
deadpool-redis = "0.18.0"
clickhouse = { version = "0.11.2", features = ["uuid", "time"] }
uuid = { version = "1.2.2", features = ["v4", "fast-rng", "serde"] }

maxminddb = "0.24.0"
flate2 = "1.0.25"
tar = "0.4.38"

sentry = { version = "0.34.0", default-features = false, features = [
    "backtrace",
    "contexts",
    "debug-images",
    "panic",
    "rustls",
    "reqwest",
] }
sentry-actix = "0.34.0"

image = "0.24.6"
color-thief = "0.2.2"
webp = "0.3.0"

woothee = "0.13.0"

lettre = "0.11.3"

derive-new = "0.6.0"
rust_iso3166 = "0.1.11"

jemallocator = { version = "0.5.4", optional = true }

async-stripe = { version = "0.39.1", features = ["runtime-tokio-hyper-rustls"] }
rusty-money = "0.4.1"
json-patch = "*"

<<<<<<< HEAD
clap = { version = "4.5", features = ["derive"] }
=======
ariadne = { path = "../../packages/ariadne" }
>>>>>>> e2de39ad

[dev-dependencies]
actix-http = "3.4.0"

[features]
jemalloc = ["jemallocator"]<|MERGE_RESOLUTION|>--- conflicted
+++ resolved
@@ -127,11 +127,9 @@
 rusty-money = "0.4.1"
 json-patch = "*"
 
-<<<<<<< HEAD
+ariadne = { path = "../../packages/ariadne" }
+
 clap = { version = "4.5", features = ["derive"] }
-=======
-ariadne = { path = "../../packages/ariadne" }
->>>>>>> e2de39ad
 
 [dev-dependencies]
 actix-http = "3.4.0"
