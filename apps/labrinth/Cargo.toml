--- conflicted
+++ resolved
@@ -36,6 +36,7 @@
 color-eyre = { workspace = true }
 color-thief = { workspace = true }
 console-subscriber = { workspace = true }
+const_format = { workspace = true }
 dashmap = { workspace = true }
 deadpool-redis.workspace = true
 dotenvy = { workspace = true }
@@ -94,43 +95,10 @@
 sentry = { workspace = true }
 sentry-actix = { workspace = true }
 serde = { workspace = true, features = ["derive"] }
-<<<<<<< HEAD
 serde_json = { workspace = true }
 serde_with = { workspace = true }
 sha1 = { workspace = true }
 sha2 = { workspace = true }
-=======
-serde_json.workspace = true
-serde_with.workspace = true
-chrono = { workspace = true, features = ["serde"] }
-yaserde = { workspace = true, features = ["derive"] }
-
-rand.workspace = true
-rand_chacha.workspace = true
-bytes.workspace = true
-base64.workspace = true
-sha1.workspace = true
-sha2.workspace = true
-hmac.workspace = true
-argon2.workspace = true
-murmur2.workspace = true
-bitflags.workspace = true
-hex.workspace = true
-zxcvbn.workspace = true
-totp-rs = { workspace = true, features = ["gen_secret"] }
-const_format.workspace = true
-
-url.workspace = true
-urlencoding.workspace = true
-
-zip.workspace = true
-
-itertools.workspace = true
-
-validator = { workspace = true, features = ["derive"] }
-regex.workspace = true
-censor.workspace = true
->>>>>>> e66b131a
 spdx = { workspace = true, features = ["text"] }
 sqlx = { workspace = true, features = [
   "chrono",
