--- conflicted
+++ resolved
@@ -20,10 +20,10 @@
 argon2 = { workspace = true }
 ariadne = { workspace = true }
 async-stripe = { workspace = true, features = [
-  "billing",
-  "checkout",
-  "connect",
-  "webhook-events",
+	"billing",
+	"checkout",
+	"connect",
+	"webhook-events",
 ] }
 async-trait = { workspace = true }
 base64 = { workspace = true }
@@ -31,29 +31,18 @@
 bytes = { workspace = true }
 censor = { workspace = true }
 chrono = { workspace = true, features = ["serde"] }
-<<<<<<< HEAD
 clap = { workspace = true }
-clickhouse = { workspace = true, features = ["time", "uuid"] }
-color-thief = { workspace = true }
-console-subscriber = { workspace = true }
-dashmap = { workspace = true }
-deadpool-redis = { workspace = true }
-derive_more = { workspace = true }
-dotenvy = { workspace = true }
-either = { workspace = true }
-=======
-clap = { workspace = true, features = ["derive"] }
 clickhouse = { workspace = true, features = ["time", "uuid"] }
 color-eyre = { workspace = true }
 color-thief = { workspace = true }
 console-subscriber = { workspace = true }
 const_format = { workspace = true }
 dashmap = { workspace = true }
-deadpool-redis.workspace = true
+deadpool-redis = { workspace = true }
+derive_more = { workspace = true }
 dotenvy = { workspace = true }
 either = { workspace = true }
 eyre = { workspace = true }
->>>>>>> b23d3e67
 flate2 = { workspace = true }
 futures = { workspace = true }
 futures-util = { workspace = true }
@@ -62,21 +51,21 @@
 hyper-rustls = { workspace = true }
 hyper-util = { workspace = true }
 image = { workspace = true, features = [
-  "avif",
-  "bmp",
-  "dds",
-  "exr",
-  "ff",
-  "gif",
-  "hdr",
-  "ico",
-  "jpeg",
-  "png",
-  "pnm",
-  "qoi",
-  "tga",
-  "tiff",
-  "webp",
+	"avif",
+	"bmp",
+	"dds",
+	"exr",
+	"ff",
+	"gif",
+	"hdr",
+	"ico",
+	"jpeg",
+	"png",
+	"pnm",
+	"qoi",
+	"tga",
+	"tiff",
+	"webp",
 ] }
 itertools = { workspace = true }
 json-patch = { workspace = true }
@@ -85,28 +74,25 @@
 meilisearch-sdk = { workspace = true, features = ["reqwest"] }
 murmur2 = { workspace = true }
 paste = { workspace = true }
-<<<<<<< HEAD
-=======
 path-util = { workspace = true }
->>>>>>> b23d3e67
 prometheus = { workspace = true }
 rand = { workspace = true }
 rand_chacha = { workspace = true }
 redis = { workspace = true, features = ["ahash", "r2d2", "tokio-comp"] }
 regex = { workspace = true }
 reqwest = { workspace = true, features = [
-  "http2",
-  "json",
-  "multipart",
-  "rustls-tls-webpki-roots",
+	"http2",
+	"json",
+	"multipart",
+	"rustls-tls-webpki-roots",
 ] }
 rust_decimal = { workspace = true, features = [
-  "serde-with-float",
-  "serde-with-str",
+	"serde-with-float",
+	"serde-with-str",
 ] }
 rust_iso3166 = { workspace = true }
 rust-s3 = { workspace = true }
-<<<<<<< HEAD
+rustls.workspace = true
 rusty-money = { workspace = true }
 sentry = { workspace = true }
 sentry-actix = { workspace = true }
@@ -114,31 +100,18 @@
 serde_json = { workspace = true }
 serde_with = { workspace = true }
 serde-xml-rs = { workspace = true }
-=======
-rustls.workspace = true
-rusty-money = { workspace = true }
-sentry = { workspace = true }
-sentry-actix = { workspace = true }
-serde = { workspace = true, features = ["derive"] }
-serde_json = { workspace = true }
-serde_with = { workspace = true }
->>>>>>> b23d3e67
 sha1 = { workspace = true }
 sha2 = { workspace = true }
 spdx = { workspace = true, features = ["text"] }
 sqlx = { workspace = true, features = [
-  "chrono",
-  "json",
-  "macros",
-  "migrate",
-  "postgres",
-  "runtime-tokio",
-  "rust_decimal",
-<<<<<<< HEAD
-  "tls-rustls-ring",
-=======
-  "tls-rustls-aws-lc-rs",
->>>>>>> b23d3e67
+	"chrono",
+	"json",
+	"macros",
+	"migrate",
+	"postgres",
+	"runtime-tokio",
+	"rust_decimal",
+	"tls-rustls-aws-lc-rs",
 ] }
 tar = { workspace = true }
 thiserror = { workspace = true }
@@ -147,21 +120,14 @@
 totp-rs = { workspace = true, features = ["gen_secret"] }
 tracing = { workspace = true }
 tracing-actix-web = { workspace = true }
-<<<<<<< HEAD
-=======
 tracing-ecs = { workspace = true }
 tracing-subscriber = { workspace = true }
->>>>>>> b23d3e67
 url = { workspace = true }
 urlencoding = { workspace = true }
 uuid = { workspace = true, features = ["fast-rng", "serde", "v4"] }
 validator = { workspace = true, features = ["derive"] }
 webp = { workspace = true }
 woothee = { workspace = true }
-<<<<<<< HEAD
-=======
-yaserde = { workspace = true, features = ["derive"] }
->>>>>>> b23d3e67
 zip = { workspace = true }
 zxcvbn = { workspace = true }
 
@@ -177,8 +143,8 @@
 jemalloc_pprof = { workspace = true, features = ["flamegraph"] }
 tikv-jemalloc-ctl = { workspace = true, features = ["stats"] }
 tikv-jemallocator = { workspace = true, features = [
-  "profiling",
-  "unprefixed_malloc_on_supported_platforms",
+	"profiling",
+	"unprefixed_malloc_on_supported_platforms",
 ] }
 
 [lints]
