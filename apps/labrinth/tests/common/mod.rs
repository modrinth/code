--- conflicted
+++ resolved
@@ -1,8 +1,5 @@
-<<<<<<< HEAD
 use labrinth::util::anrok;
-=======
 use labrinth::queue::email::EmailQueue;
->>>>>>> 902d7492
 use labrinth::{LabrinthConfig, file_hosting, queue};
 use labrinth::{check_env_vars, clickhouse};
 use std::sync::Arc;
@@ -44,12 +41,9 @@
     let stripe_client =
         stripe::Client::new(dotenvy::var("STRIPE_API_KEY").unwrap());
 
-<<<<<<< HEAD
     let anrok_client = anrok::Client::from_env().unwrap();
-=======
     let email_queue =
         EmailQueue::init(pool.clone(), redis_pool.clone()).unwrap();
->>>>>>> 902d7492
 
     labrinth::app_setup(
         pool.clone(),
@@ -60,11 +54,8 @@
         file_host.clone(),
         maxmind_reader,
         stripe_client,
-<<<<<<< HEAD
         anrok_client,
-=======
         email_queue,
->>>>>>> 902d7492
         false,
     )
 }
