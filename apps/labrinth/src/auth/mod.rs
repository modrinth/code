--- conflicted
+++ resolved
@@ -2,12 +2,8 @@
 pub mod oauth;
 pub mod templates;
 pub mod validate;
-<<<<<<< HEAD
 pub mod webauthn;
 
-pub use crate::auth::email::send_email;
-=======
->>>>>>> b23d3e67
 pub use checks::{
     filter_enlisted_projects_ids, filter_enlisted_version_ids,
     filter_visible_collections, filter_visible_project_ids,
