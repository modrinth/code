--- conflicted
+++ resolved
@@ -194,12 +194,9 @@
                 ApiError::Io(..) => "io_error",
                 ApiError::RateLimitError(..) => "ratelimit_error",
                 ApiError::Stripe(..) => "stripe_error",
-<<<<<<< HEAD
-                ApiError::WebauthnRegistration => "webauthn_registration_error",
-=======
                 ApiError::TaxProcessor(..) => "tax_processor_error",
                 ApiError::Slack(..) => "slack_error",
->>>>>>> b23d3e67
+                ApiError::WebauthnRegistration => "webauthn_registration_error",
             },
             description: self.to_string(),
         }
@@ -240,12 +237,9 @@
             ApiError::Io(..) => StatusCode::BAD_REQUEST,
             ApiError::RateLimitError(..) => StatusCode::TOO_MANY_REQUESTS,
             ApiError::Stripe(..) => StatusCode::FAILED_DEPENDENCY,
-<<<<<<< HEAD
-            ApiError::WebauthnRegistration => StatusCode::BAD_REQUEST,
-=======
             ApiError::TaxProcessor(..) => StatusCode::INTERNAL_SERVER_ERROR,
             ApiError::Slack(..) => StatusCode::INTERNAL_SERVER_ERROR,
->>>>>>> b23d3e67
+            ApiError::WebauthnRegistration => StatusCode::BAD_REQUEST,
         }
     }
 
