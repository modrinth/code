--- conflicted
+++ resolved
@@ -44,118 +44,6 @@
     cfg.route("project", web::post().to(project_create));
 }
 
-<<<<<<< HEAD
-=======
-#[derive(Error, Debug)]
-pub enum CreateError {
-    #[error("Environment Error")]
-    EnvError(#[from] dotenvy::Error),
-    #[error("An unknown database error occurred")]
-    SqlxDatabaseError(#[from] sqlx::Error),
-    #[error("Database Error: {0}")]
-    DatabaseError(#[from] models::DatabaseError),
-    #[error("Indexing Error: {0}")]
-    IndexingError(#[from] IndexingError),
-    #[error("Error while parsing multipart payload: {0}")]
-    MultipartError(#[from] actix_multipart::MultipartError),
-    #[error("Error while parsing JSON: {0}")]
-    SerDeError(#[from] serde_json::Error),
-    #[error("Error while validating input: {0}")]
-    ValidationError(String),
-    #[error("Error while uploading file: {0}")]
-    FileHostingError(#[from] FileHostingError),
-    #[error("Error while validating uploaded file: {0}")]
-    FileValidationError(#[from] crate::validate::ValidationError),
-    #[error("{}", .0)]
-    MissingValueError(String),
-    #[error("Invalid format for image: {0}")]
-    InvalidIconFormat(String),
-    #[error("Error with multipart data: {0}")]
-    InvalidInput(String),
-    #[error("Invalid game version: {0}")]
-    InvalidGameVersion(String),
-    #[error("Invalid loader: {0}")]
-    InvalidLoader(String),
-    #[error("Invalid category: {0}")]
-    InvalidCategory(String),
-    #[error("Invalid file type for version file: {0}")]
-    InvalidFileType(String),
-    #[error("Slug is already taken!")]
-    SlugCollision,
-    #[error("Authentication Error: {0}")]
-    Unauthorized(#[from] AuthenticationError),
-    #[error("Authentication Error: {0}")]
-    CustomAuthenticationError(String),
-    #[error("Image Parsing Error: {0}")]
-    ImageError(#[from] ImageError),
-    #[error("Project limit reached")]
-    LimitReached,
-}
-
-impl actix_web::ResponseError for CreateError {
-    fn status_code(&self) -> StatusCode {
-        match self {
-            CreateError::EnvError(..) => StatusCode::INTERNAL_SERVER_ERROR,
-            CreateError::SqlxDatabaseError(..) => {
-                StatusCode::INTERNAL_SERVER_ERROR
-            }
-            CreateError::DatabaseError(..) => StatusCode::INTERNAL_SERVER_ERROR,
-            CreateError::IndexingError(..) => StatusCode::INTERNAL_SERVER_ERROR,
-            CreateError::FileHostingError(..) => {
-                StatusCode::INTERNAL_SERVER_ERROR
-            }
-            CreateError::SerDeError(..) => StatusCode::BAD_REQUEST,
-            CreateError::MultipartError(..) => StatusCode::BAD_REQUEST,
-            CreateError::MissingValueError(..) => StatusCode::BAD_REQUEST,
-            CreateError::InvalidIconFormat(..) => StatusCode::BAD_REQUEST,
-            CreateError::InvalidInput(..) => StatusCode::BAD_REQUEST,
-            CreateError::InvalidGameVersion(..) => StatusCode::BAD_REQUEST,
-            CreateError::InvalidLoader(..) => StatusCode::BAD_REQUEST,
-            CreateError::InvalidCategory(..) => StatusCode::BAD_REQUEST,
-            CreateError::InvalidFileType(..) => StatusCode::BAD_REQUEST,
-            CreateError::Unauthorized(..) => StatusCode::UNAUTHORIZED,
-            CreateError::CustomAuthenticationError(..) => {
-                StatusCode::UNAUTHORIZED
-            }
-            CreateError::SlugCollision => StatusCode::BAD_REQUEST,
-            CreateError::ValidationError(..) => StatusCode::BAD_REQUEST,
-            CreateError::FileValidationError(..) => StatusCode::BAD_REQUEST,
-            CreateError::ImageError(..) => StatusCode::BAD_REQUEST,
-            CreateError::LimitReached => StatusCode::BAD_REQUEST,
-        }
-    }
-
-    fn error_response(&self) -> HttpResponse {
-        HttpResponse::build(self.status_code()).json(ApiError {
-            error: match self {
-                CreateError::EnvError(..) => "environment_error",
-                CreateError::SqlxDatabaseError(..) => "database_error",
-                CreateError::DatabaseError(..) => "database_error",
-                CreateError::IndexingError(..) => "indexing_error",
-                CreateError::FileHostingError(..) => "file_hosting_error",
-                CreateError::SerDeError(..) => "invalid_input",
-                CreateError::MultipartError(..) => "invalid_input",
-                CreateError::MissingValueError(..) => "invalid_input",
-                CreateError::InvalidIconFormat(..) => "invalid_input",
-                CreateError::InvalidInput(..) => "invalid_input",
-                CreateError::InvalidGameVersion(..) => "invalid_input",
-                CreateError::InvalidLoader(..) => "invalid_input",
-                CreateError::InvalidCategory(..) => "invalid_input",
-                CreateError::InvalidFileType(..) => "invalid_input",
-                CreateError::Unauthorized(..) => "unauthorized",
-                CreateError::CustomAuthenticationError(..) => "unauthorized",
-                CreateError::SlugCollision => "invalid_input",
-                CreateError::ValidationError(..) => "invalid_input",
-                CreateError::FileValidationError(..) => "invalid_input",
-                CreateError::ImageError(..) => "invalid_image",
-                CreateError::LimitReached => "limit_reached",
-            },
-            description: self.to_string(),
-        })
-    }
-}
-
->>>>>>> 6fe42353
 pub fn default_project_type() -> String {
     "mod".to_string()
 }
