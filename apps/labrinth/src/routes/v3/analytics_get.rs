--- conflicted
+++ resolved
@@ -414,29 +414,9 @@
     };
 }
 
-<<<<<<< HEAD
-/// Get country data for a set of projects or versions
-/// Data is returned as a hashmap of project/version ids to a hashmap of coutnry to downloads.
-/// Unknown countries are labeled "".
-/// This is usable to see significant performing countries per project
-/// eg:
-/// {
-///     "4N1tEhnO": {
-///         "CAN":  22
-///    }
-///}
-/// Either a list of project_ids or version_ids can be used, but not both. Unauthorized projects/versions will be filtered out.
-/// For this endpoint, provided dates are a range to aggregate over, not specific days to fetch
-pub async fn countries_downloads_get(
-    req: HttpRequest,
-    clickhouse: web::Data<clickhouse::Client>,
-    data: web::Query<GetData>,
-    session_queue: web::Data<AuthQueue>,
-=======
 pub async fn get(
     http_req: HttpRequest,
     req: web::Json<GetRequest>,
->>>>>>> e66b131a
     pool: web::Data<PgPool>,
     redis: web::Data<RedisPool>,
     session_queue: web::Data<AuthQueue>,
@@ -504,40 +484,8 @@
     let project_ids =
         DBUser::get_projects(user.id.into(), &**pool, &redis).await?;
 
-<<<<<<< HEAD
-/// Get country data for a set of projects or versions
-/// Data is returned as a hashmap of project/version ids to a hashmap of coutnry to views.
-/// Unknown countries are labeled "".
-/// This is usable to see significant performing countries per project
-/// eg:
-/// {
-///     "4N1tEhnO": {
-///         "CAN":  56165
-///    }
-///}
-/// Either a list of project_ids or version_ids can be used, but not both. Unauthorized projects/versions will be filtered out.
-/// For this endpoint, provided dates are a range to aggregate over, not specific days to fetch
-pub async fn countries_views_get(
-    req: HttpRequest,
-    clickhouse: web::Data<clickhouse::Client>,
-    data: web::Query<GetData>,
-    session_queue: web::Data<AuthQueue>,
-    pool: web::Data<PgPool>,
-    redis: web::Data<RedisPool>,
-) -> Result<HttpResponse, ApiError> {
-    let user = get_user_from_headers(
-        &req,
-        &**pool,
-        &redis,
-        &session_queue,
-        Scopes::ANALYTICS,
-    )
-    .await
-    .map(|x| x.1)?;
-=======
     let project_ids =
         filter_allowed_project_ids(&project_ids, &user, &pool, &redis).await?;
->>>>>>> e66b131a
 
     let mut query_clickhouse_cx = QueryClickhouseContext {
         clickhouse: &clickhouse,
