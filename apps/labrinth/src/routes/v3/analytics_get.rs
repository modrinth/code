<<<<<<< HEAD
use crate::database;
use crate::database::redis::RedisPool;
use crate::models::teams::ProjectPermissions;
use crate::routes::error::ApiError;
=======
//! # Design rationale
//!
//! - different metrics require different scopes
//!   - views, downloads, playtime requires `Scopes::ANALYTICS`
//!   - revenue requires `Scopes::PAYOUTS_READ`
//! - each request returns an array of N elements; if you have to make multiple
//!   requests, you have to zip together M arrays of N elements
//!   - this makes it inconvenient to have separate endpoints

use std::num::NonZeroU64;

use actix_web::{HttpRequest, web};
use chrono::{DateTime, TimeDelta, Utc};
use futures::StreamExt;
use rust_decimal::Decimal;
use serde::{Deserialize, Serialize};
use sqlx::PgPool;

>>>>>>> b23d3e67
use crate::{
    auth::{AuthenticationError, get_user_from_headers},
    database::{
        self, DBProject,
        models::{DBProjectId, DBUser, DBUserId, DBVersionId},
        redis::RedisPool,
    },
    models::{
        ids::{ProjectId, VersionId},
        pats::Scopes,
        teams::ProjectPermissions,
    },
    queue::session::AuthQueue,
    routes::ApiError,
};

// TODO: this service `analytics` is shadowed by `analytics_get_old`'s
// see the TODO in `analytics_get_old.rs`
pub fn config(cfg: &mut web::ServiceConfig) {
    cfg.service(web::scope("analytics").route("", web::post().to(get)));
}

// request

/// Requests analytics data, aggregating over all possible analytics sources
/// like projects and affiliate codes, returning the data in a list of time
/// slices.
#[derive(Debug, Serialize, Deserialize)]
pub struct GetRequest {
    /// What time range to return statistics for.
    pub time_range: TimeRange,
    /// What analytics metrics to return data for.
    pub return_metrics: ReturnMetrics,
}

/// Time range for fetching analytics.
#[derive(Debug, Serialize, Deserialize)]
pub struct TimeRange {
    /// When to start including data.
    pub start: DateTime<Utc>,
    /// When to stop including data.
    pub end: DateTime<Utc>,
    /// Determines how many time slices between the start and end will be
    /// included, and how fine-grained those time slices will be.
    ///
    /// This must fall within the bounds of [`MIN_RESOLUTION`] and
    /// [`MAX_TIME_SLICES`].
    pub resolution: TimeRangeResolution,
}

/// Determines how many time slices between the start and end will be
/// included, and how fine-grained those time slices will be.
#[derive(Debug, Serialize, Deserialize)]
#[serde(rename_all = "snake_case")]
pub enum TimeRangeResolution {
    /// Use a set number of time slices, with the resolution being determined
    /// automatically.
    Slices(NonZeroU64),
    /// Each time slice will be a set number of minutes long, and the number of
    /// slices is determined automatically.
    Minutes(NonZeroU64),
}

/// What metrics the caller would like to receive from this analytics get
/// request.
#[derive(Debug, Default, Serialize, Deserialize)]
pub struct ReturnMetrics {
    /// How many times a project page has been viewed.
    pub project_views: Option<Metrics<ProjectViewsField>>,
    /// How many times a project has been downloaded.
    pub project_downloads: Option<Metrics<ProjectDownloadsField>>,
    /// How long users have been playing a project.
    pub project_playtime: Option<Metrics<ProjectPlaytimeField>>,
    /// How much payout revenue a project has generated.
    pub project_revenue: Option<Metrics<()>>,
}

/// See [`ReturnMetrics`].
#[derive(Debug, Serialize, Deserialize)]
pub struct Metrics<F> {
    /// When collecting metrics, what fields do we want to group the results by?
    ///
    /// For example, if we have two views entries:
    /// - `{ "project_id": "abcdefgh", "domain": "youtube.com", "count": 5 }`
    /// - `{ "project_id": "abcdefgh", "domain": "discord.com", "count": 3 }`
    ///
    /// If we bucket by `domain`, then we will get two results:
    /// - `{ "project_id": "abcdefgh", "domain": "youtube.com", "count": 5 }`
    /// - `{ "project_id": "abcdefgh", "domain": "discord.com", "count": 3 }`
    ///
    /// If we do not bucket by `domain`, we will only get one, which is an
    /// aggregate of the two rows:
    /// - `{ "project_id": "abcdefgh", "count": 8 }`
    #[serde(default = "Vec::default")]
    pub bucket_by: Vec<F>,
}

/// Fields for [`ReturnMetrics::project_views`].
#[derive(Debug, Clone, Copy, PartialEq, Eq, Serialize, Deserialize)]
#[serde(rename_all = "snake_case")]
pub enum ProjectViewsField {
    /// Project ID.
    ProjectId,
    /// Referrer domain which linked to this project.
    Domain,
    /// Modrinth site path which was visited, e.g. `/mod/foo`.
    SitePath,
    /// Whether these views were monetized or not.
    Monetized,
    /// What country these views came from.
    ///
    /// To anonymize the data, the country may be reported as `XX`.
    Country,
}

/// Fields for [`ReturnMetrics::project_downloads`].
#[derive(Debug, Clone, Copy, PartialEq, Eq, Serialize, Deserialize)]
#[serde(rename_all = "snake_case")]
pub enum ProjectDownloadsField {
    /// Project ID.
    ProjectId,
    /// Version ID of this project.
    VersionId,
    /// Referrer domain which linked to this project.
    Domain,
    /// Modrinth site path which was visited, e.g. `/mod/foo`.
    SitePath,
    /// What country these views came from.
    ///
    /// To anonymize the data, the country may be reported as `XX`.
    Country,
}

/// Fields for [`ReturnMetrics::project_playtime`].
#[derive(Debug, Clone, Copy, PartialEq, Eq, Serialize, Deserialize)]
#[serde(rename_all = "snake_case")]
pub enum ProjectPlaytimeField {
    /// Project ID.
    ProjectId,
    /// Version ID of this project.
    VersionId,
    /// Game mod loader which was used to count this playtime, e.g. Fabric.
    Loader,
    /// Game version which this project was played on.
    GameVersion,
}

/// Minimum width of a [`TimeSlice`], controlled by [`TimeRange::resolution`].
pub const MIN_RESOLUTION: TimeDelta = TimeDelta::minutes(60);

/// Maximum number of [`TimeSlice`]s in a [`GetResponse`], controlled by
/// [`TimeRange::resolution`].
pub const MAX_TIME_SLICES: usize = 1024;

// response

/// Response for a [`GetRequest`].
///
/// This is a list of N [`TimeSlice`]s, where each slice represents an equal
/// time interval of metrics collection. The number of slices is determined
/// by [`GetRequest::time_range`].
#[derive(Debug, Default, Serialize, Deserialize)]
pub struct GetResponse(pub Vec<TimeSlice>);

/// Single time interval of metrics collection.
#[derive(Debug, Clone, Default, Serialize, Deserialize)]
pub struct TimeSlice(pub Vec<AnalyticsData>);

/// Metrics collected in a single [`TimeSlice`].
#[derive(Debug, Clone, Serialize, Deserialize)]
#[serde(untagged)] // the presence of `source_project`, `source_affiliate_code` determines the kind
pub enum AnalyticsData {
    /// Project metrics.
    Project(ProjectAnalytics),
    // AffiliateCode(AffiliateCodeAnalytics),
}

/// Project metrics.
#[derive(Debug, Clone, Serialize, Deserialize)]
pub struct ProjectAnalytics {
    /// What project these metrics are for.
    source_project: ProjectId,
    /// Metrics collected.
    #[serde(flatten)]
    metrics: ProjectMetrics,
}

impl ProjectAnalytics {
    /// Get the project ID for these analytics.
    pub fn project_id(&self) -> &ProjectId {
        &self.source_project
    }
}

/// Project metrics of a specific kind.
///
/// If a field is not included in [`Metrics::bucket_by`], it will be [`None`].
#[derive(Debug, Clone, Serialize, Deserialize)]
#[serde(rename_all = "snake_case", tag = "metric_kind")]
pub enum ProjectMetrics {
    /// [`ReturnMetrics::project_views`].
    Views(ProjectViews),
    /// [`ReturnMetrics::project_downloads`].
    Downloads(ProjectDownloads),
    /// [`ReturnMetrics::project_playtime`].
    Playtime(ProjectPlaytime),
    /// [`ReturnMetrics::project_revenue`].
    Revenue(ProjectRevenue),
}

/// [`ReturnMetrics::project_views`].
#[derive(Debug, Clone, Default, Serialize, Deserialize)]
pub struct ProjectViews {
    /// [`ProjectViewsField::Domain`].
    #[serde(skip_serializing_if = "Option::is_none")]
    pub domain: Option<String>,
    /// [`ProjectViewsField::SitePath`].
    #[serde(skip_serializing_if = "Option::is_none")]
    pub site_path: Option<String>,
    /// [`ProjectViewsField::Monetized`].
    #[serde(skip_serializing_if = "Option::is_none")]
    pub monetized: Option<bool>,
    /// [`ProjectViewsField::Country`].
    #[serde(skip_serializing_if = "Option::is_none")]
    pub country: Option<String>,
    /// Total number of views for this bucket.
    pub views: u64,
}

/// [`ReturnMetrics::project_downloads`].
#[derive(Debug, Clone, Default, Serialize, Deserialize)]
pub struct ProjectDownloads {
    /// [`ProjectDownloadsField::Domain`].
    #[serde(skip_serializing_if = "Option::is_none")]
    domain: Option<String>,
    /// [`ProjectDownloadsField::SitePath`].
    #[serde(skip_serializing_if = "Option::is_none")]
    site_path: Option<String>,
    /// [`ProjectDownloadsField::VersionId`].
    #[serde(skip_serializing_if = "Option::is_none")]
    version_id: Option<VersionId>,
    /// [`ProjectDownloadsField::Country`].
    #[serde(skip_serializing_if = "Option::is_none")]
    country: Option<String>,
    /// Total number of downloads for this bucket.
    downloads: u64,
}

/// [`ReturnMetrics::project_playtime`].
#[derive(Debug, Clone, Default, Serialize, Deserialize)]
pub struct ProjectPlaytime {
    /// [`ProjectPlaytimeField::VersionId`].
    #[serde(skip_serializing_if = "Option::is_none")]
    version_id: Option<VersionId>,
    /// [`ProjectPlaytimeField::Loader`].
    #[serde(skip_serializing_if = "Option::is_none")]
    loader: Option<String>,
    /// [`ProjectPlaytimeField::GameVersion`].
    #[serde(skip_serializing_if = "Option::is_none")]
    game_version: Option<String>,
    /// Total number of seconds of playtime for this bucket.
    seconds: u64,
}

/// [`ReturnMetrics::project_revenue`].
#[derive(Debug, Clone, Default, Serialize, Deserialize)]
pub struct ProjectRevenue {
    /// Total revenue for this bucket.
    revenue: Decimal,
}

// logic

/// Clickhouse queries - separate from [`sqlx`] queries.
mod query {
    use crate::database::models::{DBProjectId, DBVersionId};
    use const_format::formatcp;

    const TIME_RANGE_START: &str = "{time_range_start: UInt64}";
    const TIME_RANGE_END: &str = "{time_range_end: UInt64}";
    const TIME_SLICES: &str = "{time_slices: UInt64}";
    const PROJECT_IDS: &str = "{project_ids: Array(UInt64)}";

    #[derive(Debug, clickhouse::Row, serde::Deserialize)]
    pub struct ViewRow {
        pub bucket: u64,
        pub project_id: DBProjectId,
        pub domain: String,
        pub site_path: String,
        pub monetized: i8,
        pub country: String,
        pub views: u64,
    }

    pub const VIEWS: &str = {
        const USE_PROJECT_ID: &str = "{use_project_id: Bool}";
        const USE_DOMAIN: &str = "{use_domain: Bool}";
        const USE_SITE_PATH: &str = "{use_site_path: Bool}";
        const USE_MONETIZED: &str = "{use_monetized: Bool}";
        const USE_COUNTRY: &str = "{use_country: Bool}";

        formatcp!(
            "SELECT
                widthBucket(toUnixTimestamp(recorded), {TIME_RANGE_START}, {TIME_RANGE_END}, {TIME_SLICES}) AS bucket,
                if({USE_PROJECT_ID}, project_id, 0) AS project_id,
                if({USE_DOMAIN}, domain, '') AS domain,
                if({USE_SITE_PATH}, site_path, '') AS site_path,
                if({USE_MONETIZED}, CAST(monetized AS Int8), -1) AS monetized,
                if({USE_COUNTRY}, country, '') AS country,
                COUNT(*) AS views
            FROM views
            WHERE
                recorded BETWEEN {TIME_RANGE_START} AND {TIME_RANGE_END}
                -- make sure that the REAL project id is included,
                -- not the possibly-zero one,
                -- by using `views.project_id` instead of `project_id`
                AND views.project_id IN {PROJECT_IDS}
            GROUP BY
                bucket, project_id, domain, site_path, monetized, country"
        )
    };

    #[derive(Debug, clickhouse::Row, serde::Deserialize)]
    pub struct DownloadRow {
        pub bucket: u64,
        pub project_id: DBProjectId,
        pub domain: String,
        pub site_path: String,
        pub version_id: DBVersionId,
        pub country: String,
        pub downloads: u64,
    }

    pub const DOWNLOADS: &str = {
        const USE_PROJECT_ID: &str = "{use_project_id: Bool}";
        const USE_DOMAIN: &str = "{use_domain: Bool}";
        const USE_SITE_PATH: &str = "{use_site_path: Bool}";
        const USE_VERSION_ID: &str = "{use_version_id: Bool}";
        const USE_COUNTRY: &str = "{use_country: Bool}";

        formatcp!(
            "SELECT
                widthBucket(toUnixTimestamp(recorded), {TIME_RANGE_START}, {TIME_RANGE_END}, {TIME_SLICES}) AS bucket,
                if({USE_PROJECT_ID}, project_id, 0) AS project_id,
                if({USE_DOMAIN}, domain, '') AS domain,
                if({USE_SITE_PATH}, site_path, '') AS site_path,
                if({USE_VERSION_ID}, version_id, 0) AS version_id,
                if({USE_COUNTRY}, country, '') AS country,
                COUNT(*) AS downloads
            FROM downloads
            WHERE
                recorded BETWEEN {TIME_RANGE_START} AND {TIME_RANGE_END}
                -- make sure that the REAL project id is included,
                -- not the possibly-zero one,
                -- by using `downloads.project_id` instead of `project_id`
                AND downloads.project_id IN {PROJECT_IDS}
            GROUP BY
                bucket, project_id, domain, site_path, version_id, country"
        )
    };

    #[derive(Debug, clickhouse::Row, serde::Deserialize)]
    pub struct PlaytimeRow {
        pub bucket: u64,
        pub project_id: DBProjectId,
        pub version_id: DBVersionId,
        pub loader: String,
        pub game_version: String,
        pub seconds: u64,
    }

    pub const PLAYTIME: &str = {
        const USE_PROJECT_ID: &str = "{use_project_id: Bool}";
        const USE_VERSION_ID: &str = "{use_version_id: Bool}";
        const USE_LOADER: &str = "{use_loader: Bool}";
        const USE_GAME_VERSION: &str = "{use_game_version: Bool}";

        formatcp!(
            "SELECT
                widthBucket(toUnixTimestamp(recorded), {TIME_RANGE_START}, {TIME_RANGE_END}, {TIME_SLICES}) AS bucket,
                if({USE_PROJECT_ID}, project_id, 0) AS project_id,
                if({USE_VERSION_ID}, version_id, 0) AS version_id,
                if({USE_LOADER}, loader, '') AS loader,
                if({USE_GAME_VERSION}, game_version, '') AS game_version,
                SUM(seconds) AS seconds
            FROM playtime
            WHERE
                recorded BETWEEN {TIME_RANGE_START} AND {TIME_RANGE_END}
                -- make sure that the REAL project id is included,
                -- not the possibly-zero one,
                -- by using `playtime.project_id` instead of `project_id`
                AND playtime.project_id IN {PROJECT_IDS}
            GROUP BY
                bucket, project_id, version_id, loader, game_version"
        )
    };
}

pub async fn get(
    http_req: HttpRequest,
    req: web::Json<GetRequest>,
    pool: web::Data<PgPool>,
    redis: web::Data<RedisPool>,
    session_queue: web::Data<AuthQueue>,
    clickhouse: web::Data<clickhouse::Client>,
) -> Result<web::Json<GetResponse>, ApiError> {
    let (scopes, user) = get_user_from_headers(
        &http_req,
        &**pool,
        &redis,
        &session_queue,
        Scopes::ANALYTICS,
    )
    .await?;

    let full_time_range = req.time_range.end - req.time_range.start;
    if full_time_range < TimeDelta::zero() {
        return Err(ApiError::InvalidInput(
            "End date must be after start date".into(),
        ));
    }

    let (num_time_slices, resolution) = match req.time_range.resolution {
        TimeRangeResolution::Slices(slices) => {
            let slices = i32::try_from(slices.get()).map_err(|_| {
                ApiError::InvalidInput(
                    "Number of slices must fit into an `i32`".into(),
                )
            })?;
            let resolution = full_time_range / slices;
            (slices as usize, resolution)
        }
        TimeRangeResolution::Minutes(resolution_minutes) => {
            let resolution_minutes = i64::try_from(resolution_minutes.get())
                .map_err(|_| {
                    ApiError::InvalidInput(
                        "Resolution must fit into a `i64`".into(),
                    )
                })?;
            let resolution = TimeDelta::try_minutes(resolution_minutes)
                .ok_or_else(|| {
                    ApiError::InvalidInput("Resolution overflow".into())
                })?;

            let num_slices =
                full_time_range.as_seconds_f64() / resolution.as_seconds_f64();

            (num_slices as usize, resolution)
        }
    };

    if num_time_slices > MAX_TIME_SLICES {
        return Err(ApiError::InvalidInput(format!(
            "Resolution is too fine or range is too large - maximum of {MAX_TIME_SLICES} time slices, was {num_time_slices}"
        )));
    }
    if resolution < MIN_RESOLUTION {
        return Err(ApiError::InvalidInput(format!(
            "Resolution must be at least {MIN_RESOLUTION}, was {resolution}",
        )));
    }

    let mut time_slices = vec![TimeSlice::default(); num_time_slices];

    // TODO fetch from req
    let project_ids =
        DBUser::get_projects(user.id.into(), &**pool, &redis).await?;

    let project_ids =
        filter_allowed_project_ids(&project_ids, &user, &pool, &redis).await?;

    let mut query_clickhouse_cx = QueryClickhouseContext {
        clickhouse: &clickhouse,
        req: &req,
        time_slices: &mut time_slices,
        project_ids: &project_ids,
    };

    if let Some(metrics) = &req.return_metrics.project_views {
        use ProjectViewsField as F;
        let uses = |field| metrics.bucket_by.contains(&field);

        query_clickhouse::<query::ViewRow>(
            &mut query_clickhouse_cx,
            query::VIEWS,
            &[
                ("use_project_id", uses(F::ProjectId)),
                ("use_domain", uses(F::Domain)),
                ("use_site_path", uses(F::SitePath)),
                ("use_monetized", uses(F::Monetized)),
                ("use_country", uses(F::Country)),
            ],
            |row| row.bucket,
            |row| {
                let country = if uses(F::Country) {
                    Some(condense_country(row.country, row.views))
                } else {
                    None
                };
                AnalyticsData::Project(ProjectAnalytics {
                    source_project: row.project_id.into(),
                    metrics: ProjectMetrics::Views(ProjectViews {
                        domain: none_if_empty(row.domain),
                        site_path: none_if_empty(row.site_path),
                        monetized: match row.monetized {
                            0 => Some(false),
                            1 => Some(true),
                            _ => None,
                        },
                        country,
                        views: row.views,
                    }),
                })
            },
        )
        .await?;
    }

    if let Some(metrics) = &req.return_metrics.project_downloads {
        use ProjectDownloadsField as F;
        let uses = |field| metrics.bucket_by.contains(&field);

        query_clickhouse::<query::DownloadRow>(
            &mut query_clickhouse_cx,
            query::DOWNLOADS,
            &[
                ("use_project_id", uses(F::ProjectId)),
                ("use_domain", uses(F::Domain)),
                ("use_site_path", uses(F::SitePath)),
                ("use_version_id", uses(F::VersionId)),
                ("use_country", uses(F::Country)),
            ],
            |row| row.bucket,
            |row| {
                let country = if uses(F::Country) {
                    Some(condense_country(row.country, row.downloads))
                } else {
                    None
                };
                AnalyticsData::Project(ProjectAnalytics {
                    source_project: row.project_id.into(),
                    metrics: ProjectMetrics::Downloads(ProjectDownloads {
                        domain: none_if_empty(row.domain),
                        site_path: none_if_empty(row.site_path),
                        version_id: none_if_zero_version_id(row.version_id),
                        country,
                        downloads: row.downloads,
                    }),
                })
            },
        )
        .await?;
    }

    if let Some(metrics) = &req.return_metrics.project_playtime {
        use ProjectPlaytimeField as F;
        let uses = |field| metrics.bucket_by.contains(&field);

        query_clickhouse::<query::PlaytimeRow>(
            &mut query_clickhouse_cx,
            query::PLAYTIME,
            &[
                ("use_project_id", uses(F::ProjectId)),
                ("use_version_id", uses(F::VersionId)),
                ("use_loader", uses(F::Loader)),
                ("use_game_version", uses(F::GameVersion)),
            ],
            |row| row.bucket,
            |row| {
                AnalyticsData::Project(ProjectAnalytics {
                    source_project: row.project_id.into(),
                    metrics: ProjectMetrics::Playtime(ProjectPlaytime {
                        version_id: none_if_zero_version_id(row.version_id),
                        loader: none_if_empty(row.loader),
                        game_version: none_if_empty(row.game_version),
                        seconds: row.seconds,
                    }),
                })
            },
        )
        .await?;
    }

    if req.return_metrics.project_revenue.is_some() {
        if !scopes.contains(Scopes::PAYOUTS_READ) {
            return Err(AuthenticationError::InvalidCredentials.into());
        }

        let mut rows = sqlx::query!(
            "SELECT
                WIDTH_BUCKET(
                    EXTRACT(EPOCH FROM created)::bigint,
                    EXTRACT(EPOCH FROM $1::timestamp with time zone AT TIME ZONE 'UTC')::bigint,
                    EXTRACT(EPOCH FROM $2::timestamp with time zone AT TIME ZONE 'UTC')::bigint,
                    $3::integer
                ) AS bucket,
                COALESCE(mod_id, 0) AS mod_id,
                SUM(amount) amount_sum
            FROM payouts_values
            WHERE
                user_id = $4
                AND created BETWEEN $1 AND $2
            GROUP BY bucket, mod_id",
            req.time_range.start,
            req.time_range.end,
            num_time_slices as i64,
            DBUserId::from(user.id) as DBUserId,
        )
        .fetch(&**pool);
        while let Some(row) = rows.next().await.transpose()? {
            let bucket = row.bucket.ok_or_else(|| {
                ApiError::InvalidInput(
                    "bucket should be non-null - query bug!".into(),
                )
            })?;
            let bucket = usize::try_from(bucket).map_err(|_| {
                ApiError::InvalidInput(
                    "bucket value {bucket} does not fit into `usize` - query bug!".into(),
                )
            })?;

            if let Some(source_project) =
                row.mod_id.map(DBProjectId).map(ProjectId::from)
                && let Some(revenue) = row.amount_sum
            {
                add_to_time_slice(
                    &mut time_slices,
                    bucket,
                    AnalyticsData::Project(ProjectAnalytics {
                        source_project,
                        metrics: ProjectMetrics::Revenue(ProjectRevenue {
                            revenue,
                        }),
                    }),
                )?;
            }
        }
    }

    Ok(web::Json(GetResponse(time_slices)))
}

fn none_if_empty(s: String) -> Option<String> {
    if s.is_empty() { None } else { Some(s) }
}

fn none_if_zero_version_id(v: DBVersionId) -> Option<VersionId> {
    if v.0 == 0 { None } else { Some(v.into()) }
}

fn condense_country(country: String, count: u64) -> String {
    // Every country under '50' (view or downloads) should be condensed into 'XX'
    if count < 50 {
        "XX".to_string()
    } else {
        country
    }
}

struct QueryClickhouseContext<'a> {
    clickhouse: &'a clickhouse::Client,
    req: &'a GetRequest,
    time_slices: &'a mut [TimeSlice],
    project_ids: &'a [DBProjectId],
}

async fn query_clickhouse<Row>(
    cx: &mut QueryClickhouseContext<'_>,
    query: &str,
    use_columns: &[(&str, bool)],
    // I hate using the hidden type Row::Value here, but it's what next() returns, so I see no other option
    row_get_bucket: impl Fn(&Row::Value<'_>) -> u64,
    row_to_analytics: impl Fn(Row::Value<'_>) -> AnalyticsData,
) -> Result<(), ApiError>
where
    Row: clickhouse::RowRead + serde::de::DeserializeOwned + std::fmt::Debug,
{
    let mut query = cx
        .clickhouse
        .query(query)
        .param("time_range_start", cx.req.time_range.start.timestamp())
        .param("time_range_end", cx.req.time_range.end.timestamp())
        .param("time_slices", cx.time_slices.len())
        .param("project_ids", cx.project_ids);
    for (param_name, used) in use_columns {
        query = query.param(param_name, used)
    }
    let mut cursor = query.fetch::<Row>()?;

    while let Some(row) = cursor.next().await? {
        let bucket = row_get_bucket(&row) as usize;
        add_to_time_slice(cx.time_slices, bucket, row_to_analytics(row))?;
    }

    Ok(())
}

fn add_to_time_slice(
    time_slices: &mut [TimeSlice],
    bucket: usize,
    data: AnalyticsData,
) -> Result<(), ApiError> {
    // row.recorded <  time_range_start => bucket = 0
    // row.recorded >= time_range_end   => bucket = num_time_slices
    //   (note: this is out of range of `time_slices`!)
    let Some(bucket) = bucket.checked_sub(1) else {
        return Ok(());
    };

    let num_time_slices = time_slices.len();
    let slice = time_slices.get_mut(bucket).ok_or_else(|| {
        ApiError::InvalidInput(
            format!("bucket {bucket} returned by query out of range for {num_time_slices} - query bug!")
        )
    })?;

    slice.0.push(data);
    Ok(())
}

async fn filter_allowed_project_ids(
    project_ids: &[DBProjectId],
    user: &crate::models::users::User,
    pool: &PgPool,
    redis: &RedisPool,
) -> Result<Vec<DBProjectId>, ApiError> {
    let projects = DBProject::get_many_ids(project_ids, pool, redis).await?;

    let team_ids = projects
        .iter()
        .map(|x| x.inner.team_id)
        .collect::<Vec<database::models::DBTeamId>>();
    let team_members = database::models::DBTeamMember::get_from_team_full_many(
        &team_ids, pool, redis,
    )
    .await?;

    let organization_ids = projects
        .iter()
        .filter_map(|x| x.inner.organization_id)
        .collect::<Vec<database::models::DBOrganizationId>>();
    let organizations = database::models::DBOrganization::get_many_ids(
        &organization_ids,
        pool,
        redis,
    )
    .await?;

    let organization_team_ids = organizations
        .iter()
        .map(|x| x.team_id)
        .collect::<Vec<database::models::DBTeamId>>();
    let organization_team_members =
        database::models::DBTeamMember::get_from_team_full_many(
            &organization_team_ids,
            pool,
            redis,
        )
        .await?;

    Ok(projects
        .into_iter()
        .filter(|project| {
            let team_member = team_members.iter().find(|x| {
                x.team_id == project.inner.team_id
                    && x.user_id == user.id.into()
            });

            let organization = project
                .inner
                .organization_id
                .and_then(|oid| organizations.iter().find(|x| x.id == oid));

            let organization_team_member =
                if let Some(organization) = organization {
                    organization_team_members.iter().find(|x| {
                        x.team_id == organization.team_id
                            && x.user_id == user.id.into()
                    })
                } else {
                    None
                };

            let permissions = ProjectPermissions::get_permissions_by_role(
                &user.role,
                &team_member.cloned(),
                &organization_team_member.cloned(),
            )
            .unwrap_or_default();

            permissions.contains(ProjectPermissions::VIEW_ANALYTICS)
        })
        .map(|project| project.inner.id)
        .collect::<Vec<_>>())
}

#[cfg(test)]
mod tests {
    use serde_json::json;

    use super::*;

    #[test]
    fn response_format() {
        let test_project_1 = ProjectId(123);
        let test_project_2 = ProjectId(456);
        let test_project_3 = ProjectId(789);

        let src = GetResponse(vec![
            TimeSlice(vec![
                AnalyticsData::Project(ProjectAnalytics {
                    source_project: test_project_1,
                    metrics: ProjectMetrics::Views(ProjectViews {
                        domain: Some("youtube.com".into()),
                        views: 100,
                        ..Default::default()
                    }),
                }),
                AnalyticsData::Project(ProjectAnalytics {
                    source_project: test_project_2,
                    metrics: ProjectMetrics::Downloads(ProjectDownloads {
                        domain: Some("discord.com".into()),
                        downloads: 150,
                        ..Default::default()
                    }),
                }),
            ]),
            TimeSlice(vec![AnalyticsData::Project(ProjectAnalytics {
                source_project: test_project_3,
                metrics: ProjectMetrics::Revenue(ProjectRevenue {
                    revenue: Decimal::new(20000, 2),
                }),
            })]),
        ]);
        let target = json!([
            [
                {
                    "source_project": test_project_1.to_string(),
                    "metric_kind": "views",
                    "domain": "youtube.com",
                    "views": 100,
                },
                {
                    "source_project": test_project_2.to_string(),
                    "metric_kind": "downloads",
                    "domain": "discord.com",
                    "downloads": 150,
                }
            ],
            [
                {
                    "source_project": test_project_3.to_string(),
                    "metric_kind": "revenue",
                    "revenue": "200.00",
                }
            ]
        ]);

        assert_eq!(serde_json::to_value(src).unwrap(), target);
    }
}<|MERGE_RESOLUTION|>--- conflicted
+++ resolved
@@ -1,9 +1,3 @@
-<<<<<<< HEAD
-use crate::database;
-use crate::database::redis::RedisPool;
-use crate::models::teams::ProjectPermissions;
-use crate::routes::error::ApiError;
-=======
 //! # Design rationale
 //!
 //! - different metrics require different scopes
@@ -22,7 +16,6 @@
 use serde::{Deserialize, Serialize};
 use sqlx::PgPool;
 
->>>>>>> b23d3e67
 use crate::{
     auth::{AuthenticationError, get_user_from_headers},
     database::{
@@ -36,7 +29,7 @@
         teams::ProjectPermissions,
     },
     queue::session::AuthQueue,
-    routes::ApiError,
+    routes::error::ApiError,
 };
 
 // TODO: this service `analytics` is shadowed by `analytics_get_old`'s
