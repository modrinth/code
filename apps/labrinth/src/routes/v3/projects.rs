use std::collections::HashMap;
use std::sync::Arc;

use crate::auth::checks::{filter_visible_versions, is_visible_project};
use crate::auth::{filter_visible_projects, get_user_from_headers};
use crate::database::models::notification_item::NotificationBuilder;
use crate::database::models::project_item::{DBGalleryItem, DBModCategory};
use crate::database::models::thread_item::ThreadMessageBuilder;
use crate::database::models::{DBTeamMember, ids as db_ids, image_item};
use crate::database::redis::RedisPool;
use crate::database::{self, models as db_models};
use crate::file_hosting::{FileHost, FileHostPublicity};
use crate::models;
use crate::models::ids::ProjectId;
use crate::models::images::ImageContext;
use crate::models::notifications::NotificationBody;
use crate::models::pats::Scopes;
use crate::models::projects::{
    MonetizationStatus, Project, ProjectStatus, SearchRequest,
    SideTypesMigrationReviewStatus,
};
use crate::models::teams::ProjectPermissions;
use crate::models::threads::MessageBody;
use crate::queue::moderation::AutomatedModerationQueue;
use crate::queue::session::AuthQueue;
use crate::routes::ApiError;
use crate::search::indexing::remove_documents;
use crate::search::{SearchConfig, SearchError, search_for_project};
use crate::util::img;
use crate::util::img::{delete_old_images, upload_image_optimized};
use crate::util::routes::read_limited_from_payload;
use crate::util::validate::validation_errors_to_string;
use actix_web::{HttpRequest, HttpResponse, web};
use ariadne::ids::base62_impl::parse_base62;
use chrono::Utc;
use futures::TryStreamExt;
use itertools::Itertools;
use serde::{Deserialize, Serialize};
use serde_json::json;
use sqlx::PgPool;
use validator::Validate;

pub fn config(cfg: &mut web::ServiceConfig) {
    cfg.route("search", web::get().to(project_search));
    cfg.route("projects", web::get().to(projects_get));
    cfg.route("projects", web::patch().to(projects_edit));
    cfg.route("projects_random", web::get().to(random_projects_get));

    cfg.service(
        web::scope("project")
            .route("{id}", web::get().to(project_get))
            .route("{id}/check", web::get().to(project_get_check))
            .route("{id}", web::delete().to(project_delete))
            .route("{id}", web::patch().to(project_edit))
            .route("{id}/icon", web::patch().to(project_icon_edit))
            .route("{id}/icon", web::delete().to(delete_project_icon))
            .route("{id}/gallery", web::post().to(add_gallery_item))
            .route("{id}/gallery", web::patch().to(edit_gallery_item))
            .route("{id}/gallery", web::delete().to(delete_gallery_item))
            .route("{id}/follow", web::post().to(project_follow))
            .route("{id}/follow", web::delete().to(project_unfollow))
            .route("{id}/organization", web::get().to(project_get_organization))
            .service(
                web::scope("{project_id}")
                    .route(
                        "members",
                        web::get().to(super::teams::team_members_get_project),
                    )
                    .route(
                        "version",
                        web::get().to(super::versions::version_list),
                    )
                    .route(
                        "version/{slug}",
                        web::get().to(super::versions::version_project_get),
                    )
                    .route("dependencies", web::get().to(dependency_list))
                    .route("dependents", web::get().to(dependents_list)),
            ),
    );
}

#[derive(Deserialize, Validate)]
pub struct RandomProjects {
    #[validate(range(min = 1, max = 100))]
    pub count: u32,
}

pub async fn random_projects_get(
    web::Query(count): web::Query<RandomProjects>,
    pool: web::Data<PgPool>,
    redis: web::Data<RedisPool>,
) -> Result<HttpResponse, ApiError> {
    count.validate().map_err(|err| {
        ApiError::Validation(validation_errors_to_string(err, None))
    })?;

    let project_ids = sqlx::query!(
        // IDs are randomly generated (see the `generate_ids` macro), so fetching a
        // number of mods nearest to a random point in the ID space is equivalent to
        // random sampling
        "WITH random_id_point AS (
            SELECT POINT(RANDOM() * ((SELECT MAX(id) FROM mods) - (SELECT MIN(id) FROM mods) + 1) + (SELECT MIN(id) FROM mods), 0) AS point
        )
        SELECT id FROM mods
        WHERE status = ANY($1)
        ORDER BY POINT(id, 0) <-> (SELECT point FROM random_id_point)
        LIMIT $2",
        &*crate::models::projects::ProjectStatus::iterator()
            .filter(|x| x.is_searchable())
            .map(|x| x.to_string())
            .collect::<Vec<String>>(),
        count.count as i32,
    )
    .fetch(&**pool)
    .map_ok(|m| db_ids::DBProjectId(m.id))
    .try_collect::<Vec<_>>()
    .await?;

    let projects_data =
        db_models::DBProject::get_many_ids(&project_ids, &**pool, &redis)
            .await?
            .into_iter()
            .map(Project::from)
            .collect::<Vec<_>>();

    Ok(HttpResponse::Ok().json(projects_data))
}

#[derive(Serialize, Deserialize)]
pub struct ProjectIds {
    pub ids: String,
}

pub async fn projects_get(
    req: HttpRequest,
    web::Query(ids): web::Query<ProjectIds>,
    pool: web::Data<PgPool>,
    redis: web::Data<RedisPool>,
    session_queue: web::Data<AuthQueue>,
) -> Result<HttpResponse, ApiError> {
    let ids = serde_json::from_str::<Vec<&str>>(&ids.ids)?;
    let projects_data =
        db_models::DBProject::get_many(&ids, &**pool, &redis).await?;

    let user_option = get_user_from_headers(
        &req,
        &**pool,
        &redis,
        &session_queue,
        Scopes::PROJECT_READ,
    )
    .await
    .map(|x| x.1)
    .ok();

    let projects =
        filter_visible_projects(projects_data, &user_option, &pool, false)
            .await?;

    Ok(HttpResponse::Ok().json(projects))
}

pub async fn project_get(
    req: HttpRequest,
    info: web::Path<(String,)>,
    pool: web::Data<PgPool>,
    redis: web::Data<RedisPool>,
    session_queue: web::Data<AuthQueue>,
) -> Result<HttpResponse, ApiError> {
    let string = info.into_inner().0;

    let project_data =
        db_models::DBProject::get(&string, &**pool, &redis).await?;
    let user_option = get_user_from_headers(
        &req,
        &**pool,
        &redis,
        &session_queue,
        Scopes::PROJECT_READ,
    )
    .await
    .map(|x| x.1)
    .ok();

    if let Some(data) = project_data {
        if is_visible_project(&data.inner, &user_option, &pool, false).await? {
            return Ok(HttpResponse::Ok().json(Project::from(data)));
        }
    }
    Err(ApiError::NotFound)
}

#[derive(Serialize, Deserialize, Validate)]
pub struct EditProject {
    #[validate(
        length(min = 3, max = 64),
        custom(function = "crate::util::validate::validate_name")
    )]
    pub name: Option<String>,
    #[validate(length(min = 3, max = 256))]
    pub summary: Option<String>,
    #[validate(length(max = 65536))]
    pub description: Option<String>,
    #[validate(length(max = 3))]
    pub categories: Option<Vec<String>>,
    #[validate(length(max = 256))]
    pub additional_categories: Option<Vec<String>>,
    #[serde(
        default,
        skip_serializing_if = "Option::is_none",
        with = "::serde_with::rust::double_option"
    )]
    #[validate(
        custom(function = "crate::util::validate::validate_url"),
        length(max = 2048)
    )]
    pub license_url: Option<Option<String>>,
    #[validate(custom(
        function = "crate::util::validate::validate_url_hashmap_optional_values"
    ))]
    // <name, url> (leave url empty to delete)
    pub link_urls: Option<HashMap<String, Option<String>>>,
    pub license_id: Option<String>,
    #[validate(
        length(min = 3, max = 64),
        regex(path = *crate::util::validate::RE_URL_SAFE)
    )]
    pub slug: Option<String>,
    pub status: Option<ProjectStatus>,
    #[serde(
        default,
        skip_serializing_if = "Option::is_none",
        with = "::serde_with::rust::double_option"
    )]
    pub requested_status: Option<Option<ProjectStatus>>,
    #[serde(
        default,
        skip_serializing_if = "Option::is_none",
        with = "::serde_with::rust::double_option"
    )]
    #[validate(length(max = 2000))]
    pub moderation_message: Option<Option<String>>,
    #[serde(
        default,
        skip_serializing_if = "Option::is_none",
        with = "::serde_with::rust::double_option"
    )]
    #[validate(length(max = 65536))]
    pub moderation_message_body: Option<Option<String>>,
    pub monetization_status: Option<MonetizationStatus>,
    pub side_types_migration_review_status:
        Option<SideTypesMigrationReviewStatus>,
}

#[allow(clippy::too_many_arguments)]
pub async fn project_edit(
    req: HttpRequest,
    info: web::Path<(String,)>,
    pool: web::Data<PgPool>,
    search_config: web::Data<SearchConfig>,
    new_project: web::Json<EditProject>,
    redis: web::Data<RedisPool>,
    session_queue: web::Data<AuthQueue>,
    moderation_queue: web::Data<AutomatedModerationQueue>,
) -> Result<HttpResponse, ApiError> {
    let user = get_user_from_headers(
        &req,
        &**pool,
        &redis,
        &session_queue,
        Scopes::PROJECT_WRITE,
    )
    .await?
    .1;

    new_project.validate().map_err(|err| {
        ApiError::Validation(validation_errors_to_string(err, None))
    })?;

    let Some(project_item) =
        db_models::DBProject::get(&info.into_inner().0, &**pool, &redis)
            .await?
    else {
        return Err(ApiError::NotFound);
    };

    let id = project_item.inner.id;

    let (team_member, organization_team_member) =
        db_models::DBTeamMember::get_for_project_permissions(
            &project_item.inner,
            user.id.into(),
            &**pool,
        )
        .await?;

    let Some(perms) = ProjectPermissions::get_permissions_by_role(
        &user.role,
        &team_member,
        &organization_team_member,
    ) else {
        return Err(ApiError::CustomAuthentication(
            "You do not have permission to edit this project!".to_string(),
        ));
    };

    let mut transaction = pool.begin().await?;

    if let Some(name) = &new_project.name {
        if !perms.contains(ProjectPermissions::EDIT_DETAILS) {
            return Err(ApiError::CustomAuthentication(
                "You do not have the permissions to edit the name of this project!"
                    .to_string(),
            ));
        }

        sqlx::query!(
            "
            UPDATE mods
            SET name = $1
            WHERE (id = $2)
            ",
            name.trim(),
            id as db_ids::DBProjectId,
        )
        .execute(&mut *transaction)
        .await?;
    }

    if let Some(summary) = &new_project.summary {
        if !perms.contains(ProjectPermissions::EDIT_DETAILS) {
            return Err(ApiError::CustomAuthentication(
                "You do not have the permissions to edit the summary of this project!"
                    .to_string(),
            ));
        }

        sqlx::query!(
            "
            UPDATE mods
            SET summary = $1
            WHERE (id = $2)
            ",
            summary,
            id as db_ids::DBProjectId,
        )
        .execute(&mut *transaction)
        .await?;
    }

    if let Some(status) = &new_project.status {
        if !perms.contains(ProjectPermissions::EDIT_DETAILS) {
            return Err(ApiError::CustomAuthentication(
                "You do not have the permissions to edit the status of this project!"
                    .to_string(),
            ));
        }

        if !(user.role.is_mod()
            || !project_item.inner.status.is_approved()
                && status == &ProjectStatus::Processing
            || project_item.inner.status.is_approved()
                && status.can_be_requested())
        {
            return Err(ApiError::CustomAuthentication(
                "You don't have permission to set this status!".to_string(),
            ));
        }

        if status == &ProjectStatus::Processing {
            if project_item.versions.is_empty() {
                return Err(ApiError::InvalidInput(String::from(
                    "Project submitted for review with no initial versions",
                )));
            }

            sqlx::query!(
                "
                UPDATE mods
                SET moderation_message = NULL, moderation_message_body = NULL, queued = NOW()
                WHERE (id = $1)
                ",
                id as db_ids::DBProjectId,
            )
            .execute(&mut *transaction)
            .await?;

            moderation_queue
                .projects
                .insert(project_item.inner.id.into());
        }

        if status.is_approved() && !project_item.inner.status.is_approved() {
            sqlx::query!(
                "
                UPDATE mods
                SET approved = NOW()
                WHERE id = $1 AND approved IS NULL
                ",
                id as db_ids::DBProjectId,
            )
            .execute(&mut *transaction)
            .await?;
        }

        if status.is_searchable() && !project_item.inner.webhook_sent {
            if let Ok(webhook_url) = dotenvy::var("PUBLIC_DISCORD_WEBHOOK") {
                crate::util::webhook::send_discord_webhook(
                    project_item.inner.id.into(),
                    &pool,
                    &redis,
                    webhook_url,
                    None,
                )
                .await
                .ok();

                sqlx::query!(
                    "
                    UPDATE mods
                    SET webhook_sent = TRUE
                    WHERE id = $1
                    ",
                    id as db_ids::DBProjectId,
                )
                .execute(&mut *transaction)
                .await?;
            }
        }

        if user.role.is_mod() {
            if let Ok(webhook_url) = dotenvy::var("MODERATION_SLACK_WEBHOOK") {
                crate::util::webhook::send_slack_webhook(
                    project_item.inner.id.into(),
                    &pool,
                    &redis,
                    webhook_url,
                    Some(
                        format!(
                            "*<{}/user/{}|{}>* changed project status from *{}* to *{}*",
                            dotenvy::var("SITE_URL")?,
                            user.username,
                            user.username,
                            &project_item.inner.status.as_friendly_str(),
                            status.as_friendly_str(),
                        )
                        .to_string(),
                    ),
                )
                .await
                .ok();
            }
        }

        if team_member.is_none_or(|x| !x.accepted) {
            let notified_members = sqlx::query!(
                "
                SELECT tm.user_id id
                FROM team_members tm
                WHERE tm.team_id = $1 AND tm.accepted
                ",
                project_item.inner.team_id as db_ids::DBTeamId
            )
            .fetch(&mut *transaction)
            .map_ok(|c| db_models::DBUserId(c.id))
            .try_collect::<Vec<_>>()
            .await?;

            NotificationBuilder {
                body: NotificationBody::StatusChange {
                    project_id: project_item.inner.id.into(),
                    old_status: project_item.inner.status,
                    new_status: *status,
                },
            }
            .insert_many(notified_members, &mut transaction, &redis)
            .await?;
        }

        ThreadMessageBuilder {
            author_id: Some(user.id.into()),
            body: MessageBody::StatusChange {
                new_status: *status,
                old_status: project_item.inner.status,
            },
            thread_id: project_item.thread_id,
            hide_identity: user.role.is_mod(),
        }
        .insert(&mut transaction)
        .await?;

        sqlx::query!(
            "
            UPDATE mods
            SET status = $1
            WHERE (id = $2)
            ",
            status.as_str(),
            id as db_ids::DBProjectId,
        )
        .execute(&mut *transaction)
        .await?;
    }

    if let Some(requested_status) = &new_project.requested_status {
        if !perms.contains(ProjectPermissions::EDIT_DETAILS) {
            return Err(ApiError::CustomAuthentication(
                "You do not have the permissions to edit the requested status of this project!"
                    .to_string(),
            ));
        }

        if !requested_status
            .map(|x| x.can_be_requested())
            .unwrap_or(true)
        {
            return Err(ApiError::InvalidInput(String::from(
                "Specified status cannot be requested!",
            )));
        }

        sqlx::query!(
            "
            UPDATE mods
            SET requested_status = $1
            WHERE (id = $2)
            ",
            requested_status.map(|x| x.as_str()),
            id as db_ids::DBProjectId,
        )
        .execute(&mut *transaction)
        .await?;
    }

    if perms.contains(ProjectPermissions::EDIT_DETAILS) {
        if new_project.categories.is_some() {
            sqlx::query!(
                "
                DELETE FROM mods_categories
                WHERE joining_mod_id = $1 AND is_additional = FALSE
                ",
                id as db_ids::DBProjectId,
            )
            .execute(&mut *transaction)
            .await?;
        }

        if new_project.additional_categories.is_some() {
            sqlx::query!(
                "
                DELETE FROM mods_categories
                WHERE joining_mod_id = $1 AND is_additional = TRUE
                ",
                id as db_ids::DBProjectId,
            )
            .execute(&mut *transaction)
            .await?;
        }
    }

    if let Some(categories) = &new_project.categories {
        edit_project_categories(
            categories,
            &perms,
            id as db_ids::DBProjectId,
            false,
            &mut transaction,
        )
        .await?;
    }

    if let Some(categories) = &new_project.additional_categories {
        edit_project_categories(
            categories,
            &perms,
            id as db_ids::DBProjectId,
            true,
            &mut transaction,
        )
        .await?;
    }

    if let Some(license_url) = &new_project.license_url {
        if !perms.contains(ProjectPermissions::EDIT_DETAILS) {
            return Err(ApiError::CustomAuthentication(
                "You do not have the permissions to edit the license URL of this project!"
                    .to_string(),
            ));
        }

        sqlx::query!(
            "
            UPDATE mods
            SET license_url = $1
            WHERE (id = $2)
            ",
            license_url.as_deref(),
            id as db_ids::DBProjectId,
        )
        .execute(&mut *transaction)
        .await?;
    }

    if let Some(slug) = &new_project.slug {
        if !perms.contains(ProjectPermissions::EDIT_DETAILS) {
            return Err(ApiError::CustomAuthentication(
                "You do not have the permissions to edit the slug of this project!"
                    .to_string(),
            ));
        }

        let slug_project_id_option: Option<u64> = parse_base62(slug).ok();
        if let Some(slug_project_id) = slug_project_id_option {
            let results = sqlx::query!(
                "
                SELECT EXISTS(SELECT 1 FROM mods WHERE id=$1)
                ",
                slug_project_id as i64
            )
            .fetch_one(&mut *transaction)
            .await?;

            if results.exists.unwrap_or(true) {
                return Err(ApiError::InvalidInput(
                    "Slug collides with other project's id!".to_string(),
                ));
            }
        }

        // Make sure the new slug is different from the old one
        // We are able to unwrap here because the slug is always set
        if !slug.eq(&project_item.inner.slug.clone().unwrap_or_default()) {
            let results = sqlx::query!(
                "
                SELECT EXISTS(SELECT 1 FROM mods WHERE slug = LOWER($1))
                ",
                slug
            )
            .fetch_one(&mut *transaction)
            .await?;

            if results.exists.unwrap_or(true) {
                return Err(ApiError::InvalidInput(
                    "Slug collides with other project's id!".to_string(),
                ));
            }
        }

        sqlx::query!(
            "
            UPDATE mods
            SET slug = LOWER($1)
            WHERE (id = $2)
            ",
            Some(slug),
            id as db_ids::DBProjectId,
        )
        .execute(&mut *transaction)
        .await?;
    }

    if let Some(license) = &new_project.license_id {
        if !perms.contains(ProjectPermissions::EDIT_DETAILS) {
            return Err(ApiError::CustomAuthentication(
                "You do not have the permissions to edit the license of this project!"
                    .to_string(),
            ));
        }

        let mut license = license.clone();

        if license.to_lowercase() == "arr" {
            license = models::projects::DEFAULT_LICENSE_ID.to_string();
        }

        spdx::Expression::parse(&license).map_err(|err| {
            ApiError::InvalidInput(format!(
                "Invalid SPDX license identifier: {err}"
            ))
        })?;

        sqlx::query!(
            "
            UPDATE mods
            SET license = $1
            WHERE (id = $2)
            ",
            license,
            id as db_ids::DBProjectId,
        )
        .execute(&mut *transaction)
        .await?;
    }

    if let Some(links) = &new_project.link_urls {
        if !links.is_empty() {
            if !perms.contains(ProjectPermissions::EDIT_DETAILS) {
                return Err(ApiError::CustomAuthentication(
                    "You do not have the permissions to edit the links of this project!"
                        .to_string(),
                ));
            }

            let ids_to_delete = links.keys().cloned().collect::<Vec<String>>();
            // Deletes all links from hashmap- either will be deleted or be replaced
            sqlx::query!(
                "
                DELETE FROM mods_links
                WHERE joining_mod_id = $1 AND joining_platform_id IN (
                    SELECT id FROM link_platforms WHERE name = ANY($2)
                )
                ",
                id as db_ids::DBProjectId,
                &ids_to_delete
            )
            .execute(&mut *transaction)
            .await?;

            for (platform, url) in links {
                if let Some(url) = url {
                    let platform_id =
                        db_models::categories::LinkPlatform::get_id(
                            platform,
                            &mut *transaction,
                        )
                        .await?
                        .ok_or_else(|| {
                            ApiError::InvalidInput(format!(
                                "Platform {} does not exist.",
                                platform.clone()
                            ))
                        })?;
                    sqlx::query!(
                        "
                        INSERT INTO mods_links (joining_mod_id, joining_platform_id, url)
                        VALUES ($1, $2, $3)
                        ",
                        id as db_ids::DBProjectId,
                        platform_id as db_ids::LinkPlatformId,
                        url
                    )
                    .execute(&mut *transaction)
                    .await?;
                }
            }
        }
    }
    if let Some(moderation_message) = &new_project.moderation_message {
        if !user.role.is_mod()
            && (!project_item.inner.status.is_approved()
                || moderation_message.is_some())
        {
            return Err(ApiError::CustomAuthentication(
                "You do not have the permissions to edit the moderation message of this project!"
                    .to_string(),
            ));
        }

        sqlx::query!(
            "
            UPDATE mods
            SET moderation_message = $1
            WHERE (id = $2)
            ",
            moderation_message.as_deref(),
            id as db_ids::DBProjectId,
        )
        .execute(&mut *transaction)
        .await?;
    }

    if let Some(moderation_message_body) = &new_project.moderation_message_body
    {
        if !user.role.is_mod()
            && (!project_item.inner.status.is_approved()
                || moderation_message_body.is_some())
        {
            return Err(ApiError::CustomAuthentication(
                "You do not have the permissions to edit the moderation message body of this project!"
                    .to_string(),
            ));
        }

        sqlx::query!(
            "
            UPDATE mods
            SET moderation_message_body = $1
            WHERE (id = $2)
            ",
            moderation_message_body.as_deref(),
            id as db_ids::DBProjectId,
        )
        .execute(&mut *transaction)
        .await?;
    }

    if let Some(description) = &new_project.description {
        if !perms.contains(ProjectPermissions::EDIT_BODY) {
            return Err(ApiError::CustomAuthentication(
                "You do not have the permissions to edit the description (body) of this project!"
                    .to_string(),
            ));
        }

        sqlx::query!(
            "
            UPDATE mods
            SET description = $1
            WHERE (id = $2)
            ",
            description,
            id as db_ids::DBProjectId,
        )
        .execute(&mut *transaction)
        .await?;
    }

    if let Some(monetization_status) = &new_project.monetization_status {
        if !perms.contains(ProjectPermissions::EDIT_DETAILS) {
            return Err(ApiError::CustomAuthentication(
                "You do not have the permissions to edit the monetization status of this project!"
                    .to_string(),
            ));
        }

        if (*monetization_status == MonetizationStatus::ForceDemonetized
            || project_item.inner.monetization_status
                == MonetizationStatus::ForceDemonetized)
            && !user.role.is_mod()
        {
            return Err(ApiError::CustomAuthentication(
                "You do not have the permissions to edit the monetization status of this project!"
                    .to_string(),
            ));
        }

        sqlx::query!(
            "
            UPDATE mods
            SET monetization_status = $1
            WHERE (id = $2)
            ",
            monetization_status.as_str(),
            id as db_ids::DBProjectId,
        )
        .execute(&mut *transaction)
        .await?;
    }

    if let Some(side_types_migration_review_status) =
        &new_project.side_types_migration_review_status
    {
        if !perms.contains(ProjectPermissions::EDIT_DETAILS) {
            return Err(ApiError::CustomAuthentication(
                "You do not have the permissions to edit the side types migration review status of this project!"
                    .to_string(),
            ));
        }

        sqlx::query!(
            "
            UPDATE mods
            SET side_types_migration_review_status = $1
            WHERE id = $2
            ",
            side_types_migration_review_status.as_str(),
            id as db_ids::DBProjectId,
        )
        .execute(&mut *transaction)
        .await?;
    }

    // check new description and body for links to associated images
    // if they no longer exist in the description or body, delete them
    let checkable_strings: Vec<&str> =
        vec![&new_project.description, &new_project.summary]
            .into_iter()
            .filter_map(|x| x.as_ref().map(|y| y.as_str()))
            .collect();

<<<<<<< HEAD
            transaction.commit().await?;
            db_models::DBProject::clear_cache(
                project_item.inner.id,
                project_item.inner.slug,
                None,
                None,
                &redis,
            )
            .await?;
=======
    let context = ImageContext::Project {
        project_id: Some(id.into()),
    };
>>>>>>> 2cc6bc8c

    img::delete_unused_images(
        context,
        checkable_strings,
        &mut transaction,
        &redis,
    )
    .await?;

    transaction.commit().await?;

    db_models::DBProject::clear_cache(
        project_item.inner.id,
        project_item.inner.slug,
        None,
        &redis,
    )
    .await?;

    // Remove no longer searchable projects from search index
    if let (true, Some(false)) = (
        project_item.inner.status.is_searchable(),
        new_project.status.map(|status| status.is_searchable()),
    ) {
        remove_documents(
            &project_item
                .versions
                .into_iter()
                .map(|x| x.into())
                .collect::<Vec<_>>(),
            &search_config,
        )
        .await?;
    }

    Ok(HttpResponse::NoContent().body(""))
}

pub async fn edit_project_categories(
    categories: &Vec<String>,
    perms: &ProjectPermissions,
    project_id: db_ids::DBProjectId,
    is_additional: bool,
    transaction: &mut sqlx::Transaction<'_, sqlx::Postgres>,
) -> Result<(), ApiError> {
    if !perms.contains(ProjectPermissions::EDIT_DETAILS) {
        let additional_str = if is_additional { "additional " } else { "" };
        return Err(ApiError::CustomAuthentication(format!(
            "You do not have the permissions to edit the {additional_str}categories of this project!"
        )));
    }

    let mut mod_categories = Vec::new();
    for category in categories {
        let category_ids = db_models::categories::Category::get_ids(
            category,
            &mut **transaction,
        )
        .await?;
        // TODO: We should filter out categories that don't match the project type of any of the versions
        // ie: if mod and modpack both share a name this should only have modpack if it only has a modpack as a version

        let mcategories = category_ids
            .values()
            .map(|&category_id| DBModCategory {
                project_id,
                category_id,
                is_additional,
            })
            .collect::<Vec<_>>();
        mod_categories.extend(mcategories);
    }
    DBModCategory::insert_many(mod_categories, &mut *transaction).await?;

    Ok(())
}

// TODO: Re-add this if we want to match v3 Projects structure to v3 Search Result structure, otherwise, delete
// #[derive(Serialize, Deserialize)]
// pub struct ReturnSearchResults {
//     pub hits: Vec<Project>,
//     pub page: usize,
//     pub hits_per_page: usize,
//     pub total_hits: usize,
// }

pub async fn project_search(
    web::Query(info): web::Query<SearchRequest>,
    config: web::Data<SearchConfig>,
) -> Result<HttpResponse, SearchError> {
    let results = search_for_project(&info, &config).await?;

    // TODO: add this back
    // let results = ReturnSearchResults {
    //     hits: results
    //         .hits
    //         .into_iter()
    //         .filter_map(Project::from_search)
    //         .collect::<Vec<_>>(),
    //     page: results.page,
    //     hits_per_page: results.hits_per_page,
    //     total_hits: results.total_hits,
    // };

    Ok(HttpResponse::Ok().json(results))
}

//checks the validity of a project id or slug
pub async fn project_get_check(
    info: web::Path<(String,)>,
    pool: web::Data<PgPool>,
    redis: web::Data<RedisPool>,
) -> Result<HttpResponse, ApiError> {
    let slug = info.into_inner().0;

    let project_data =
        db_models::DBProject::get(&slug, &**pool, &redis).await?;

    if let Some(project) = project_data {
        Ok(HttpResponse::Ok().json(json! ({
            "id": models::ids::ProjectId::from(project.inner.id)
        })))
    } else {
        Err(ApiError::NotFound)
    }
}

#[derive(Serialize, Deserialize)]
pub struct DependencyInfo {
    pub projects: Vec<Project>,
    pub versions: Vec<models::projects::Version>,
}

pub async fn dependency_list(
    req: HttpRequest,
    info: web::Path<(String,)>,
    pool: web::Data<PgPool>,
    redis: web::Data<RedisPool>,
    session_queue: web::Data<AuthQueue>,
) -> Result<HttpResponse, ApiError> {
    let string = info.into_inner().0;

    let result = db_models::DBProject::get(&string, &**pool, &redis).await?;

    let user_option = get_user_from_headers(
        &req,
        &**pool,
        &redis,
        &session_queue,
        Scopes::PROJECT_READ,
    )
    .await
    .map(|x| x.1)
    .ok();

    if let Some(project) = result {
        if !is_visible_project(&project.inner, &user_option, &pool, false)
            .await?
        {
            return Err(ApiError::NotFound);
        }

        let dependencies = database::DBProject::get_dependencies(
            project.inner.id,
            &**pool,
            &redis,
        )
        .await?;
        let project_ids = dependencies
            .iter()
            .filter_map(|x| {
                if x.0.is_none() {
                    if let Some(mod_dependency_id) = x.2 {
                        Some(mod_dependency_id)
                    } else {
                        x.1
                    }
                } else {
                    x.1
                }
            })
            .unique()
            .collect::<Vec<_>>();

        let dep_version_ids = dependencies
            .iter()
            .filter_map(|x| x.0)
            .unique()
            .collect::<Vec<db_models::DBVersionId>>();
        let (projects_result, versions_result) = futures::future::try_join(
            database::DBProject::get_many_ids(&project_ids, &**pool, &redis),
            database::DBVersion::get_many(&dep_version_ids, &**pool, &redis),
        )
        .await?;

        let mut projects = filter_visible_projects(
            projects_result,
            &user_option,
            &pool,
            false,
        )
        .await?;
        let mut versions = filter_visible_versions(
            versions_result,
            &user_option,
            &pool,
            &redis,
        )
        .await?;

        projects.sort_by(|a, b| b.published.cmp(&a.published));
        projects.dedup_by(|a, b| a.id == b.id);

        versions.sort_by(|a, b| b.date_published.cmp(&a.date_published));
        versions.dedup_by(|a, b| a.id == b.id);

        Ok(HttpResponse::Ok().json(DependencyInfo { projects, versions }))
    } else {
        Err(ApiError::NotFound)
    }
}

pub async fn dependents_list(
    req: HttpRequest,
    info: web::Path<(String,)>,
    pool: web::Data<PgPool>,
    redis: web::Data<RedisPool>,
    session_queue: web::Data<AuthQueue>,
) -> Result<HttpResponse, ApiError> {
    let string = info.into_inner().0;

    let result = db_models::DBProject::get(&string, &**pool, &redis).await?;

    let user_option = get_user_from_headers(
        &req,
        &**pool,
        &redis,
        &session_queue,
        Scopes::PROJECT_READ,
    )
    .await
    .map(|x| x.1)
    .ok();

    if let Some(project) = result {
        if !is_visible_project(&project.inner, &user_option, &pool, false)
            .await?
        {
            return Err(ApiError::NotFound);
        }

        let dependents = database::DBProject::get_dependents(
            project.inner.id,
            &**pool,
            &redis,
        )
        .await?;
        let project_ids =
            dependents.iter().map(|x| x.1).unique().collect::<Vec<_>>();

        let dep_version_ids = dependents
            .iter()
            .map(|x| x.0)
            .unique()
            .collect::<Vec<db_models::DBVersionId>>();
        let (projects_result, versions_result) = futures::future::try_join(
            database::DBProject::get_many_ids(&project_ids, &**pool, &redis),
            database::DBVersion::get_many(&dep_version_ids, &**pool, &redis),
        )
        .await?;

        let mut projects = filter_visible_projects(
            projects_result,
            &user_option,
            &pool,
            false,
        )
        .await?;
        let mut versions = filter_visible_versions(
            versions_result,
            &user_option,
            &pool,
            &redis,
        )
        .await?;

        projects.sort_by(|a, b| b.published.cmp(&a.published));
        projects.dedup_by(|a, b| a.id == b.id);

        versions.sort_by(|a, b| b.date_published.cmp(&a.date_published));
        versions.dedup_by(|a, b| a.id == b.id);

        Ok(HttpResponse::Ok().json(DependencyInfo { projects, versions }))
    } else {
        Err(ApiError::NotFound)
    }
}

pub struct CategoryChanges<'a> {
    pub categories: &'a Option<Vec<String>>,
    pub add_categories: &'a Option<Vec<String>>,
    pub remove_categories: &'a Option<Vec<String>>,
}

#[derive(Deserialize, Validate)]
pub struct BulkEditProject {
    #[validate(length(max = 3))]
    pub categories: Option<Vec<String>>,
    #[validate(length(max = 3))]
    pub add_categories: Option<Vec<String>>,
    pub remove_categories: Option<Vec<String>>,

    #[validate(length(max = 256))]
    pub additional_categories: Option<Vec<String>>,
    #[validate(length(max = 3))]
    pub add_additional_categories: Option<Vec<String>>,
    pub remove_additional_categories: Option<Vec<String>>,

    #[validate(custom(
        function = " crate::util::validate::validate_url_hashmap_optional_values"
    ))]
    pub link_urls: Option<HashMap<String, Option<String>>>,
}

pub async fn projects_edit(
    req: HttpRequest,
    web::Query(ids): web::Query<ProjectIds>,
    pool: web::Data<PgPool>,
    bulk_edit_project: web::Json<BulkEditProject>,
    redis: web::Data<RedisPool>,
    session_queue: web::Data<AuthQueue>,
) -> Result<HttpResponse, ApiError> {
    let user = get_user_from_headers(
        &req,
        &**pool,
        &redis,
        &session_queue,
        Scopes::PROJECT_WRITE,
    )
    .await?
    .1;

    bulk_edit_project.validate().map_err(|err| {
        ApiError::Validation(validation_errors_to_string(err, None))
    })?;

    let project_ids: Vec<db_ids::DBProjectId> =
        serde_json::from_str::<Vec<ProjectId>>(&ids.ids)?
            .into_iter()
            .map(|x| x.into())
            .collect();

    let projects_data =
        db_models::DBProject::get_many_ids(&project_ids, &**pool, &redis)
            .await?;

    if let Some(id) = project_ids
        .iter()
        .find(|x| !projects_data.iter().any(|y| x == &&y.inner.id))
    {
        return Err(ApiError::InvalidInput(format!(
            "Project {} not found",
            ProjectId(id.0 as u64)
        )));
    }

    let team_ids = projects_data
        .iter()
        .map(|x| x.inner.team_id)
        .collect::<Vec<db_models::DBTeamId>>();
    let team_members = db_models::DBTeamMember::get_from_team_full_many(
        &team_ids, &**pool, &redis,
    )
    .await?;

    let organization_ids = projects_data
        .iter()
        .filter_map(|x| x.inner.organization_id)
        .collect::<Vec<db_models::DBOrganizationId>>();
    let organizations = db_models::DBOrganization::get_many_ids(
        &organization_ids,
        &**pool,
        &redis,
    )
    .await?;

    let organization_team_ids = organizations
        .iter()
        .map(|x| x.team_id)
        .collect::<Vec<db_models::DBTeamId>>();
    let organization_team_members =
        db_models::DBTeamMember::get_from_team_full_many(
            &organization_team_ids,
            &**pool,
            &redis,
        )
        .await?;

    let categories =
        db_models::categories::Category::list(&**pool, &redis).await?;
    let link_platforms =
        db_models::categories::LinkPlatform::list(&**pool, &redis).await?;

    let mut transaction = pool.begin().await?;

    for project in projects_data {
        if !user.role.is_mod() {
            let team_member = team_members.iter().find(|x| {
                x.team_id == project.inner.team_id
                    && x.user_id == user.id.into()
            });

            let organization = project
                .inner
                .organization_id
                .and_then(|oid| organizations.iter().find(|x| x.id == oid));

            let organization_team_member =
                if let Some(organization) = organization {
                    organization_team_members.iter().find(|x| {
                        x.team_id == organization.team_id
                            && x.user_id == user.id.into()
                    })
                } else {
                    None
                };

            let permissions = ProjectPermissions::get_permissions_by_role(
                &user.role,
                &team_member.cloned(),
                &organization_team_member.cloned(),
            )
            .unwrap_or_default();

            if team_member.is_some() {
                if !permissions.contains(ProjectPermissions::EDIT_DETAILS) {
                    return Err(ApiError::CustomAuthentication(format!(
                        "You do not have the permissions to bulk edit project {}!",
                        project.inner.name
                    )));
                }
            } else if project.inner.status.is_hidden() {
                return Err(ApiError::InvalidInput(format!(
                    "Project {} not found",
                    ProjectId(project.inner.id.0 as u64)
                )));
            } else {
                return Err(ApiError::CustomAuthentication(format!(
                    "You are not a member of project {}!",
                    project.inner.name
                )));
            };
        }

        bulk_edit_project_categories(
            &categories,
            &project.categories,
            project.inner.id as db_ids::DBProjectId,
            CategoryChanges {
                categories: &bulk_edit_project.categories,
                add_categories: &bulk_edit_project.add_categories,
                remove_categories: &bulk_edit_project.remove_categories,
            },
            3,
            false,
            &mut transaction,
        )
        .await?;

        bulk_edit_project_categories(
            &categories,
            &project.additional_categories,
            project.inner.id as db_ids::DBProjectId,
            CategoryChanges {
                categories: &bulk_edit_project.additional_categories,
                add_categories: &bulk_edit_project.add_additional_categories,
                remove_categories: &bulk_edit_project
                    .remove_additional_categories,
            },
            256,
            true,
            &mut transaction,
        )
        .await?;

        if let Some(links) = &bulk_edit_project.link_urls {
            let ids_to_delete = links.keys().cloned().collect::<Vec<String>>();
            // Deletes all links from hashmap- either will be deleted or be replaced
            sqlx::query!(
                "
                DELETE FROM mods_links
                WHERE joining_mod_id = $1 AND joining_platform_id IN (
                    SELECT id FROM link_platforms WHERE name = ANY($2)
                )
                ",
                project.inner.id as db_ids::DBProjectId,
                &ids_to_delete
            )
            .execute(&mut *transaction)
            .await?;

            for (platform, url) in links {
                if let Some(url) = url {
                    let platform_id = link_platforms
                        .iter()
                        .find(|x| &x.name == platform)
                        .ok_or_else(|| {
                            ApiError::InvalidInput(format!(
                                "Platform {} does not exist.",
                                platform.clone()
                            ))
                        })?
                        .id;
                    sqlx::query!(
                        "
                        INSERT INTO mods_links (joining_mod_id, joining_platform_id, url)
                        VALUES ($1, $2, $3)
                        ",
                        project.inner.id as db_ids::DBProjectId,
                        platform_id as db_ids::LinkPlatformId,
                        url
                    )
                    .execute(&mut *transaction)
                    .await?;
                }
            }
        }

        db_models::DBProject::clear_cache(
            project.inner.id,
            project.inner.slug,
            None,
            None,
            &redis,
        )
        .await?;
    }

    transaction.commit().await?;

    Ok(HttpResponse::NoContent().body(""))
}

pub async fn bulk_edit_project_categories(
    all_db_categories: &[db_models::categories::Category],
    project_categories: &Vec<String>,
    project_id: db_ids::DBProjectId,
    bulk_changes: CategoryChanges<'_>,
    max_num_categories: usize,
    is_additional: bool,
    transaction: &mut sqlx::Transaction<'_, sqlx::Postgres>,
) -> Result<(), ApiError> {
    let mut set_categories =
        if let Some(categories) = bulk_changes.categories.clone() {
            categories
        } else {
            project_categories.clone()
        };

    if let Some(delete_categories) = &bulk_changes.remove_categories {
        for category in delete_categories {
            if let Some(pos) = set_categories.iter().position(|x| x == category)
            {
                set_categories.remove(pos);
            }
        }
    }

    if let Some(add_categories) = &bulk_changes.add_categories {
        for category in add_categories {
            if set_categories.len() < max_num_categories {
                set_categories.push(category.clone());
            } else {
                break;
            }
        }
    }

    if &set_categories != project_categories {
        sqlx::query!(
            "
            DELETE FROM mods_categories
            WHERE joining_mod_id = $1 AND is_additional = $2
            ",
            project_id as db_ids::DBProjectId,
            is_additional
        )
        .execute(&mut **transaction)
        .await?;

        let mut mod_categories = Vec::new();
        for category in set_categories {
            let category_id = all_db_categories
                .iter()
                .find(|x| x.category == category)
                .ok_or_else(|| {
                    ApiError::InvalidInput(format!(
                        "Category {} does not exist.",
                        category.clone()
                    ))
                })?
                .id;
            mod_categories.push(DBModCategory {
                project_id,
                category_id,
                is_additional,
            });
        }
        DBModCategory::insert_many(mod_categories, &mut *transaction).await?;
    }

    Ok(())
}

#[derive(Serialize, Deserialize)]
pub struct Extension {
    pub ext: String,
}

#[allow(clippy::too_many_arguments)]
pub async fn project_icon_edit(
    web::Query(ext): web::Query<Extension>,
    req: HttpRequest,
    info: web::Path<(String,)>,
    pool: web::Data<PgPool>,
    redis: web::Data<RedisPool>,
    file_host: web::Data<Arc<dyn FileHost + Send + Sync>>,
    mut payload: web::Payload,
    session_queue: web::Data<AuthQueue>,
) -> Result<HttpResponse, ApiError> {
    let user = get_user_from_headers(
        &req,
        &**pool,
        &redis,
        &session_queue,
        Scopes::PROJECT_WRITE,
    )
    .await?
    .1;
    let string = info.into_inner().0;

    let project_item = db_models::DBProject::get(&string, &**pool, &redis)
        .await?
        .ok_or_else(|| {
            ApiError::InvalidInput(
                "The specified project does not exist!".to_string(),
            )
        })?;

    if !user.role.is_mod() {
        let (team_member, organization_team_member) =
            db_models::DBTeamMember::get_for_project_permissions(
                &project_item.inner,
                user.id.into(),
                &**pool,
            )
            .await?;

        // Hide the project
        if team_member.is_none() && organization_team_member.is_none() {
            return Err(ApiError::CustomAuthentication(
                "The specified project does not exist!".to_string(),
            ));
        }

        let permissions = ProjectPermissions::get_permissions_by_role(
            &user.role,
            &team_member,
            &organization_team_member,
        )
        .unwrap_or_default();

        if !permissions.contains(ProjectPermissions::EDIT_DETAILS) {
            return Err(ApiError::CustomAuthentication(
                "You don't have permission to edit this project's icon."
                    .to_string(),
            ));
        }
    }

    delete_old_images(
        project_item.inner.icon_url,
        project_item.inner.raw_icon_url,
        FileHostPublicity::Public,
        &***file_host,
    )
    .await?;

    let bytes = read_limited_from_payload(
        &mut payload,
        262144,
        "Icons must be smaller than 256KiB",
    )
    .await?;

    let project_id: ProjectId = project_item.inner.id.into();
    let upload_result = upload_image_optimized(
        &format!("data/{project_id}"),
        FileHostPublicity::Public,
        bytes.freeze(),
        &ext.ext,
        Some(96),
        Some(1.0),
        &***file_host,
    )
    .await?;

    let mut transaction = pool.begin().await?;

    sqlx::query!(
        "
            UPDATE mods
            SET icon_url = $1, raw_icon_url = $2, color = $3
            WHERE (id = $4)
            ",
        upload_result.url,
        upload_result.raw_url,
        upload_result.color.map(|x| x as i32),
        project_item.inner.id as db_ids::DBProjectId,
    )
    .execute(&mut *transaction)
    .await?;

    transaction.commit().await?;
    db_models::DBProject::clear_cache(
        project_item.inner.id,
        project_item.inner.slug,
        None,
        None,
        &redis,
    )
    .await?;

    Ok(HttpResponse::NoContent().body(""))
}

pub async fn delete_project_icon(
    req: HttpRequest,
    info: web::Path<(String,)>,
    pool: web::Data<PgPool>,
    redis: web::Data<RedisPool>,
    file_host: web::Data<Arc<dyn FileHost + Send + Sync>>,
    session_queue: web::Data<AuthQueue>,
) -> Result<HttpResponse, ApiError> {
    let user = get_user_from_headers(
        &req,
        &**pool,
        &redis,
        &session_queue,
        Scopes::PROJECT_WRITE,
    )
    .await?
    .1;
    let string = info.into_inner().0;

    let project_item = db_models::DBProject::get(&string, &**pool, &redis)
        .await?
        .ok_or_else(|| {
            ApiError::InvalidInput(
                "The specified project does not exist!".to_string(),
            )
        })?;

    if !user.role.is_mod() {
        let (team_member, organization_team_member) =
            db_models::DBTeamMember::get_for_project_permissions(
                &project_item.inner,
                user.id.into(),
                &**pool,
            )
            .await?;

        // Hide the project
        if team_member.is_none() && organization_team_member.is_none() {
            return Err(ApiError::CustomAuthentication(
                "The specified project does not exist!".to_string(),
            ));
        }
        let permissions = ProjectPermissions::get_permissions_by_role(
            &user.role,
            &team_member,
            &organization_team_member,
        )
        .unwrap_or_default();

        if !permissions.contains(ProjectPermissions::EDIT_DETAILS) {
            return Err(ApiError::CustomAuthentication(
                "You don't have permission to edit this project's icon."
                    .to_string(),
            ));
        }
    }

    delete_old_images(
        project_item.inner.icon_url,
        project_item.inner.raw_icon_url,
        FileHostPublicity::Public,
        &***file_host,
    )
    .await?;

    let mut transaction = pool.begin().await?;

    sqlx::query!(
        "
        UPDATE mods
        SET icon_url = NULL, raw_icon_url = NULL, color = NULL
        WHERE (id = $1)
        ",
        project_item.inner.id as db_ids::DBProjectId,
    )
    .execute(&mut *transaction)
    .await?;

    transaction.commit().await?;
    db_models::DBProject::clear_cache(
        project_item.inner.id,
        project_item.inner.slug,
        None,
        None,
        &redis,
    )
    .await?;

    Ok(HttpResponse::NoContent().body(""))
}

#[derive(Serialize, Deserialize, Validate)]
pub struct GalleryCreateQuery {
    pub featured: bool,
    #[validate(length(min = 1, max = 255))]
    pub name: Option<String>,
    #[validate(length(min = 1, max = 2048))]
    pub description: Option<String>,
    pub ordering: Option<i64>,
}

#[allow(clippy::too_many_arguments)]
pub async fn add_gallery_item(
    web::Query(ext): web::Query<Extension>,
    req: HttpRequest,
    web::Query(item): web::Query<GalleryCreateQuery>,
    info: web::Path<(String,)>,
    pool: web::Data<PgPool>,
    redis: web::Data<RedisPool>,
    file_host: web::Data<Arc<dyn FileHost + Send + Sync>>,
    mut payload: web::Payload,
    session_queue: web::Data<AuthQueue>,
) -> Result<HttpResponse, ApiError> {
    item.validate().map_err(|err| {
        ApiError::Validation(validation_errors_to_string(err, None))
    })?;

    let user = get_user_from_headers(
        &req,
        &**pool,
        &redis,
        &session_queue,
        Scopes::PROJECT_WRITE,
    )
    .await?
    .1;
    let string = info.into_inner().0;

    let project_item = db_models::DBProject::get(&string, &**pool, &redis)
        .await?
        .ok_or_else(|| {
            ApiError::InvalidInput(
                "The specified project does not exist!".to_string(),
            )
        })?;

    if project_item.gallery_items.len() > 64 {
        return Err(ApiError::CustomAuthentication(
            "You have reached the maximum of gallery images to upload."
                .to_string(),
        ));
    }

    if !user.role.is_admin() {
        let (team_member, organization_team_member) =
            db_models::DBTeamMember::get_for_project_permissions(
                &project_item.inner,
                user.id.into(),
                &**pool,
            )
            .await?;

        // Hide the project
        if team_member.is_none() && organization_team_member.is_none() {
            return Err(ApiError::CustomAuthentication(
                "The specified project does not exist!".to_string(),
            ));
        }

        let permissions = ProjectPermissions::get_permissions_by_role(
            &user.role,
            &team_member,
            &organization_team_member,
        )
        .unwrap_or_default();

        if !permissions.contains(ProjectPermissions::EDIT_DETAILS) {
            return Err(ApiError::CustomAuthentication(
                "You don't have permission to edit this project's gallery."
                    .to_string(),
            ));
        }
    }

    let bytes = read_limited_from_payload(
        &mut payload,
        2 * (1 << 20),
        "Gallery image exceeds the maximum of 2MiB.",
    )
    .await?;

    let id: ProjectId = project_item.inner.id.into();
    let upload_result = upload_image_optimized(
        &format!("data/{id}/images"),
        FileHostPublicity::Public,
        bytes.freeze(),
        &ext.ext,
        Some(350),
        Some(1.0),
        &***file_host,
    )
    .await?;

    if project_item
        .gallery_items
        .iter()
        .any(|x| x.image_url == upload_result.url)
    {
        return Err(ApiError::InvalidInput(
            "You may not upload duplicate gallery images!".to_string(),
        ));
    }

    let mut transaction = pool.begin().await?;

    if item.featured {
        sqlx::query!(
            "
                UPDATE mods_gallery
                SET featured = $2
                WHERE mod_id = $1
                ",
            project_item.inner.id as db_ids::DBProjectId,
            false,
        )
        .execute(&mut *transaction)
        .await?;
    }

    let gallery_item = vec![db_models::project_item::DBGalleryItem {
        image_url: upload_result.url,
        raw_image_url: upload_result.raw_url,
        featured: item.featured,
        name: item.name,
        description: item.description,
        created: Utc::now(),
        ordering: item.ordering.unwrap_or(0),
    }];
    DBGalleryItem::insert_many(
        gallery_item,
        project_item.inner.id,
        &mut transaction,
    )
    .await?;

    transaction.commit().await?;
    db_models::DBProject::clear_cache(
        project_item.inner.id,
        project_item.inner.slug,
        None,
        None,
        &redis,
    )
    .await?;

    Ok(HttpResponse::NoContent().body(""))
}

#[derive(Serialize, Deserialize, Validate)]
pub struct GalleryEditQuery {
    /// The url of the gallery item to edit
    pub url: String,
    pub featured: Option<bool>,
    #[serde(
        default,
        skip_serializing_if = "Option::is_none",
        with = "::serde_with::rust::double_option"
    )]
    #[validate(length(min = 1, max = 255))]
    pub name: Option<Option<String>>,
    #[serde(
        default,
        skip_serializing_if = "Option::is_none",
        with = "::serde_with::rust::double_option"
    )]
    #[validate(length(min = 1, max = 2048))]
    pub description: Option<Option<String>>,
    pub ordering: Option<i64>,
}

pub async fn edit_gallery_item(
    req: HttpRequest,
    web::Query(item): web::Query<GalleryEditQuery>,
    pool: web::Data<PgPool>,
    redis: web::Data<RedisPool>,
    session_queue: web::Data<AuthQueue>,
) -> Result<HttpResponse, ApiError> {
    let user = get_user_from_headers(
        &req,
        &**pool,
        &redis,
        &session_queue,
        Scopes::PROJECT_WRITE,
    )
    .await?
    .1;

    item.validate().map_err(|err| {
        ApiError::Validation(validation_errors_to_string(err, None))
    })?;

    let result = sqlx::query!(
        "
        SELECT id, mod_id FROM mods_gallery
        WHERE image_url = $1
        ",
        item.url
    )
    .fetch_optional(&**pool)
    .await?
    .ok_or_else(|| {
        ApiError::InvalidInput(format!(
            "Gallery item at URL {} is not part of the project's gallery.",
            item.url
        ))
    })?;

    let project_item = db_models::DBProject::get_id(
        database::models::DBProjectId(result.mod_id),
        &**pool,
        &redis,
    )
    .await?
    .ok_or_else(|| {
        ApiError::InvalidInput(
            "The specified project does not exist!".to_string(),
        )
    })?;

    if !user.role.is_mod() {
        let (team_member, organization_team_member) =
            db_models::DBTeamMember::get_for_project_permissions(
                &project_item.inner,
                user.id.into(),
                &**pool,
            )
            .await?;

        // Hide the project
        if team_member.is_none() && organization_team_member.is_none() {
            return Err(ApiError::CustomAuthentication(
                "The specified project does not exist!".to_string(),
            ));
        }
        let permissions = ProjectPermissions::get_permissions_by_role(
            &user.role,
            &team_member,
            &organization_team_member,
        )
        .unwrap_or_default();

        if !permissions.contains(ProjectPermissions::EDIT_DETAILS) {
            return Err(ApiError::CustomAuthentication(
                "You don't have permission to edit this project's gallery."
                    .to_string(),
            ));
        }
    }

    let mut transaction = pool.begin().await?;

    if let Some(featured) = item.featured {
        if featured {
            sqlx::query!(
                "
                UPDATE mods_gallery
                SET featured = $2
                WHERE mod_id = $1
                ",
                project_item.inner.id as db_ids::DBProjectId,
                false,
            )
            .execute(&mut *transaction)
            .await?;
        }

        sqlx::query!(
            "
            UPDATE mods_gallery
            SET featured = $2
            WHERE id = $1
            ",
            result.id,
            featured
        )
        .execute(&mut *transaction)
        .await?;
    }
    if let Some(name) = item.name {
        sqlx::query!(
            "
            UPDATE mods_gallery
            SET name = $2
            WHERE id = $1
            ",
            result.id,
            name
        )
        .execute(&mut *transaction)
        .await?;
    }
    if let Some(description) = item.description {
        sqlx::query!(
            "
            UPDATE mods_gallery
            SET description = $2
            WHERE id = $1
            ",
            result.id,
            description
        )
        .execute(&mut *transaction)
        .await?;
    }
    if let Some(ordering) = item.ordering {
        sqlx::query!(
            "
            UPDATE mods_gallery
            SET ordering = $2
            WHERE id = $1
            ",
            result.id,
            ordering
        )
        .execute(&mut *transaction)
        .await?;
    }

    transaction.commit().await?;

    db_models::DBProject::clear_cache(
        project_item.inner.id,
        project_item.inner.slug,
        None,
        None,
        &redis,
    )
    .await?;

    Ok(HttpResponse::NoContent().body(""))
}

#[derive(Serialize, Deserialize)]
pub struct GalleryDeleteQuery {
    pub url: String,
}

pub async fn delete_gallery_item(
    req: HttpRequest,
    web::Query(item): web::Query<GalleryDeleteQuery>,
    pool: web::Data<PgPool>,
    redis: web::Data<RedisPool>,
    file_host: web::Data<Arc<dyn FileHost + Send + Sync>>,
    session_queue: web::Data<AuthQueue>,
) -> Result<HttpResponse, ApiError> {
    let user = get_user_from_headers(
        &req,
        &**pool,
        &redis,
        &session_queue,
        Scopes::PROJECT_WRITE,
    )
    .await?
    .1;

    let item = sqlx::query!(
        "
        SELECT id, image_url, raw_image_url, mod_id FROM mods_gallery
        WHERE image_url = $1
        ",
        item.url
    )
    .fetch_optional(&**pool)
    .await?
    .ok_or_else(|| {
        ApiError::InvalidInput(format!(
            "Gallery item at URL {} is not part of the project's gallery.",
            item.url
        ))
    })?;

    let project_item = db_models::DBProject::get_id(
        database::models::DBProjectId(item.mod_id),
        &**pool,
        &redis,
    )
    .await?
    .ok_or_else(|| {
        ApiError::InvalidInput(
            "The specified project does not exist!".to_string(),
        )
    })?;

    if !user.role.is_mod() {
        let (team_member, organization_team_member) =
            db_models::DBTeamMember::get_for_project_permissions(
                &project_item.inner,
                user.id.into(),
                &**pool,
            )
            .await?;

        // Hide the project
        if team_member.is_none() && organization_team_member.is_none() {
            return Err(ApiError::CustomAuthentication(
                "The specified project does not exist!".to_string(),
            ));
        }

        let permissions = ProjectPermissions::get_permissions_by_role(
            &user.role,
            &team_member,
            &organization_team_member,
        )
        .unwrap_or_default();

        if !permissions.contains(ProjectPermissions::EDIT_DETAILS) {
            return Err(ApiError::CustomAuthentication(
                "You don't have permission to edit this project's gallery."
                    .to_string(),
            ));
        }
    }

    delete_old_images(
        Some(item.image_url),
        Some(item.raw_image_url),
        FileHostPublicity::Public,
        &***file_host,
    )
    .await?;

    let mut transaction = pool.begin().await?;

    sqlx::query!(
        "
        DELETE FROM mods_gallery
        WHERE id = $1
        ",
        item.id
    )
    .execute(&mut *transaction)
    .await?;

    transaction.commit().await?;

    db_models::DBProject::clear_cache(
        project_item.inner.id,
        project_item.inner.slug,
        None,
        None,
        &redis,
    )
    .await?;

    Ok(HttpResponse::NoContent().body(""))
}

pub async fn project_delete(
    req: HttpRequest,
    info: web::Path<(String,)>,
    pool: web::Data<PgPool>,
    redis: web::Data<RedisPool>,
    search_config: web::Data<SearchConfig>,
    session_queue: web::Data<AuthQueue>,
) -> Result<HttpResponse, ApiError> {
    let user = get_user_from_headers(
        &req,
        &**pool,
        &redis,
        &session_queue,
        Scopes::PROJECT_DELETE,
    )
    .await?
    .1;
    let string = info.into_inner().0;

    let project = db_models::DBProject::get(&string, &**pool, &redis)
        .await?
        .ok_or_else(|| {
            ApiError::InvalidInput(
                "The specified project does not exist!".to_string(),
            )
        })?;

    if !user.role.is_admin() {
        let (team_member, organization_team_member) =
            db_models::DBTeamMember::get_for_project_permissions(
                &project.inner,
                user.id.into(),
                &**pool,
            )
            .await?;

        // Hide the project
        if team_member.is_none() && organization_team_member.is_none() {
            return Err(ApiError::CustomAuthentication(
                "The specified project does not exist!".to_string(),
            ));
        }

        let permissions = ProjectPermissions::get_permissions_by_role(
            &user.role,
            &team_member,
            &organization_team_member,
        )
        .unwrap_or_default();

        if !permissions.contains(ProjectPermissions::DELETE_PROJECT) {
            return Err(ApiError::CustomAuthentication(
                "You don't have permission to delete this project!".to_string(),
            ));
        }
    }

    let mut transaction = pool.begin().await?;
    let context = ImageContext::Project {
        project_id: Some(project.inner.id.into()),
    };
    let uploaded_images =
        db_models::DBImage::get_many_contexted(context, &mut transaction)
            .await?;
    for image in uploaded_images {
        image_item::DBImage::remove(image.id, &mut transaction, &redis).await?;
    }

    sqlx::query!(
        "
        DELETE FROM collections_mods
        WHERE mod_id = $1
        ",
        project.inner.id as db_ids::DBProjectId,
    )
    .execute(&mut *transaction)
    .await?;

    let result = db_models::DBProject::remove(
        project.inner.id,
        &mut transaction,
        &redis,
    )
    .await?;

    transaction.commit().await?;

    remove_documents(
        &project
            .versions
            .into_iter()
            .map(|x| x.into())
            .collect::<Vec<_>>(),
        &search_config,
    )
    .await?;

    if result.is_some() {
        Ok(HttpResponse::NoContent().body(""))
    } else {
        Err(ApiError::NotFound)
    }
}

pub async fn project_follow(
    req: HttpRequest,
    info: web::Path<(String,)>,
    pool: web::Data<PgPool>,
    redis: web::Data<RedisPool>,
    session_queue: web::Data<AuthQueue>,
) -> Result<HttpResponse, ApiError> {
    let user = get_user_from_headers(
        &req,
        &**pool,
        &redis,
        &session_queue,
        Scopes::USER_WRITE,
    )
    .await?
    .1;
    let string = info.into_inner().0;

    let result = db_models::DBProject::get(&string, &**pool, &redis)
        .await?
        .ok_or_else(|| {
            ApiError::InvalidInput(
                "The specified project does not exist!".to_string(),
            )
        })?;

    let user_id: db_ids::DBUserId = user.id.into();
    let project_id: db_ids::DBProjectId = result.inner.id;

    if !is_visible_project(&result.inner, &Some(user), &pool, false).await? {
        return Err(ApiError::NotFound);
    }

    let following = sqlx::query!(
        "
        SELECT EXISTS(SELECT 1 FROM mod_follows mf WHERE mf.follower_id = $1 AND mf.mod_id = $2)
        ",
        user_id as db_ids::DBUserId,
        project_id as db_ids::DBProjectId
    )
    .fetch_one(&**pool)
    .await?
    .exists
    .unwrap_or(false);

    if !following {
        let mut transaction = pool.begin().await?;

        sqlx::query!(
            "
            UPDATE mods
            SET follows = follows + 1
            WHERE id = $1
            ",
            project_id as db_ids::DBProjectId,
        )
        .execute(&mut *transaction)
        .await?;

        sqlx::query!(
            "
            INSERT INTO mod_follows (follower_id, mod_id)
            VALUES ($1, $2)
            ",
            user_id as db_ids::DBUserId,
            project_id as db_ids::DBProjectId
        )
        .execute(&mut *transaction)
        .await?;

        transaction.commit().await?;

        Ok(HttpResponse::NoContent().body(""))
    } else {
        Err(ApiError::InvalidInput(
            "You are already following this project!".to_string(),
        ))
    }
}

pub async fn project_unfollow(
    req: HttpRequest,
    info: web::Path<(String,)>,
    pool: web::Data<PgPool>,
    redis: web::Data<RedisPool>,
    session_queue: web::Data<AuthQueue>,
) -> Result<HttpResponse, ApiError> {
    let user = get_user_from_headers(
        &req,
        &**pool,
        &redis,
        &session_queue,
        Scopes::USER_WRITE,
    )
    .await?
    .1;
    let string = info.into_inner().0;

    let result = db_models::DBProject::get(&string, &**pool, &redis)
        .await?
        .ok_or_else(|| {
            ApiError::InvalidInput(
                "The specified project does not exist!".to_string(),
            )
        })?;

    let user_id: db_ids::DBUserId = user.id.into();
    let project_id = result.inner.id;

    let following = sqlx::query!(
        "
        SELECT EXISTS(SELECT 1 FROM mod_follows mf WHERE mf.follower_id = $1 AND mf.mod_id = $2)
        ",
        user_id as db_ids::DBUserId,
        project_id as db_ids::DBProjectId
    )
    .fetch_one(&**pool)
    .await?
    .exists
    .unwrap_or(false);

    if following {
        let mut transaction = pool.begin().await?;

        sqlx::query!(
            "
            UPDATE mods
            SET follows = follows - 1
            WHERE id = $1
            ",
            project_id as db_ids::DBProjectId,
        )
        .execute(&mut *transaction)
        .await?;

        sqlx::query!(
            "
            DELETE FROM mod_follows
            WHERE follower_id = $1 AND mod_id = $2
            ",
            user_id as db_ids::DBUserId,
            project_id as db_ids::DBProjectId
        )
        .execute(&mut *transaction)
        .await?;

        transaction.commit().await?;

        Ok(HttpResponse::NoContent().body(""))
    } else {
        Err(ApiError::InvalidInput(
            "You are not following this project!".to_string(),
        ))
    }
}

pub async fn project_get_organization(
    req: HttpRequest,
    info: web::Path<(String,)>,
    pool: web::Data<PgPool>,
    redis: web::Data<RedisPool>,
    session_queue: web::Data<AuthQueue>,
) -> Result<HttpResponse, ApiError> {
    let current_user = get_user_from_headers(
        &req,
        &**pool,
        &redis,
        &session_queue,
        Scopes::PROJECT_READ | Scopes::ORGANIZATION_READ,
    )
    .await
    .map(|x| x.1)
    .ok();
    let user_id = current_user.as_ref().map(|x| x.id.into());

    let string = info.into_inner().0;
    let result = db_models::DBProject::get(&string, &**pool, &redis)
        .await?
        .ok_or_else(|| {
            ApiError::InvalidInput(
                "The specified project does not exist!".to_string(),
            )
        })?;

    if !is_visible_project(&result.inner, &current_user, &pool, false).await? {
        Err(ApiError::InvalidInput(
            "The specified project does not exist!".to_string(),
        ))
    } else if let Some(organization_id) = result.inner.organization_id {
        let organization =
            db_models::DBOrganization::get_id(organization_id, &**pool, &redis)
                .await?
                .ok_or_else(|| {
                    ApiError::InvalidInput(
                        "The attached organization does not exist!".to_string(),
                    )
                })?;

        let members_data = DBTeamMember::get_from_team_full(
            organization.team_id,
            &**pool,
            &redis,
        )
        .await?;

        let users = crate::database::models::DBUser::get_many_ids(
            &members_data.iter().map(|x| x.user_id).collect::<Vec<_>>(),
            &**pool,
            &redis,
        )
        .await?;
        let logged_in = current_user
            .as_ref()
            .and_then(|user| {
                members_data
                    .iter()
                    .find(|x| x.user_id == user.id.into() && x.accepted)
            })
            .is_some();
        let team_members: Vec<_> = members_data
            .into_iter()
            .filter(|x| {
                logged_in
                    || x.accepted
                    || user_id.is_some_and(
                        |y: crate::database::models::DBUserId| y == x.user_id,
                    )
            })
            .filter_map(|data| {
                users.iter().find(|x| x.id == data.user_id).map(|user| {
                    crate::models::teams::TeamMember::from(
                        data,
                        user.clone(),
                        !logged_in,
                    )
                })
            })
            .collect();

        let organization = models::organizations::Organization::from(
            organization,
            team_members,
        );
        return Ok(HttpResponse::Ok().json(organization));
    } else {
        Err(ApiError::NotFound)
    }
}<|MERGE_RESOLUTION|>--- conflicted
+++ resolved
@@ -879,21 +879,9 @@
             .filter_map(|x| x.as_ref().map(|y| y.as_str()))
             .collect();
 
-<<<<<<< HEAD
-            transaction.commit().await?;
-            db_models::DBProject::clear_cache(
-                project_item.inner.id,
-                project_item.inner.slug,
-                None,
-                None,
-                &redis,
-            )
-            .await?;
-=======
     let context = ImageContext::Project {
         project_id: Some(id.into()),
     };
->>>>>>> 2cc6bc8c
 
     img::delete_unused_images(
         context,
@@ -909,9 +897,10 @@
         project_item.inner.id,
         project_item.inner.slug,
         None,
-        &redis,
-    )
-    .await?;
+        None,
+                &redis,
+            )
+            .await?;
 
     // Remove no longer searchable projects from search index
     if let (true, Some(false)) = (
