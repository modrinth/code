--- conflicted
+++ resolved
@@ -40,11 +40,9 @@
 /// Temporary store for version project types provided during creation.
 pub static VERSION_PROJECT_TYPES: LazyLock<DashMap<VersionId, String>> =
     LazyLock::new(|| DashMap::new());
-<<<<<<< HEAD
+
 /// Redis namespace for storing version project types
 pub const VERSION_PROJECT_TYPE_NAMESPACE: &str = "version_project_type";
-=======
->>>>>>> b78282d6
 
 pub fn config(cfg: &mut web::ServiceConfig) {
     cfg.route(
@@ -122,7 +120,6 @@
                 .await?
             {
                 let mut version = models::projects::Version::from(version);
-<<<<<<< HEAD
                 let mut project_type = VERSION_PROJECT_TYPES
                     .get(&version.id)
                     .map(|v| v.clone());
@@ -140,10 +137,6 @@
                 }
                 if let Some(pt) = project_type {
                     version.project_types = vec![pt];
-=======
-                if let Some(pt) = VERSION_PROJECT_TYPES.get(&version.id) {
-                    version.project_types = vec![pt.clone()];
->>>>>>> b78282d6
                 }
                 return Ok(HttpResponse::Ok().json(version));
             }
@@ -190,7 +183,6 @@
             .await?;
 
     for version in &mut versions {
-<<<<<<< HEAD
         let mut project_type = VERSION_PROJECT_TYPES
             .get(&version.id)
             .map(|v| v.clone());
@@ -208,10 +200,6 @@
         }
         if let Some(pt) = project_type {
             version.project_types = vec![pt];
-=======
-        if let Some(pt) = VERSION_PROJECT_TYPES.get(&version.id) {
-            version.project_types = vec![pt.clone()];
->>>>>>> b78282d6
         }
     }
 
@@ -253,7 +241,6 @@
     if let Some(data) = version_data {
         if is_visible_version(&data.inner, &user_option, &pool, &redis).await? {
             let mut version = models::projects::Version::from(data);
-<<<<<<< HEAD
             let mut project_type = VERSION_PROJECT_TYPES
                 .get(&version.id)
                 .map(|v| v.clone());
@@ -271,10 +258,6 @@
             }
             if let Some(pt) = project_type {
                 version.project_types = vec![pt];
-=======
-            if let Some(pt) = VERSION_PROJECT_TYPES.get(&version.id) {
-                version.project_types = vec![pt.clone()];
->>>>>>> b78282d6
             }
             return Ok(HttpResponse::Ok().json(version));
         }
@@ -944,7 +927,6 @@
                 .await?;
 
         for version in &mut response {
-<<<<<<< HEAD
             let mut project_type = VERSION_PROJECT_TYPES
                 .get(&version.id)
                 .map(|v| v.clone());
@@ -960,12 +942,8 @@
                     VERSION_PROJECT_TYPES.insert(version.id, pt.clone());
                 }
             }
-            if let Some(pt) = project_type {
-                version.project_types = vec![pt];
-=======
             if let Some(pt) = VERSION_PROJECT_TYPES.get(&version.id) {
                 version.project_types = vec![pt.clone()];
->>>>>>> b78282d6
             }
         }
 
