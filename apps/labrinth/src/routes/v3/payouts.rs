--- conflicted
+++ resolved
@@ -424,11 +424,7 @@
     redis: web::Data<RedisPool>,
     session_queue: web::Data<AuthQueue>,
 ) -> Result<web::Json<Vec<crate::models::payouts::Payout>>, ApiError> {
-<<<<<<< HEAD
-    let user = get_user_from_headers(
-=======
     let (_, user) = get_user_from_headers(
->>>>>>> 4cd8ccd3
         &req,
         &**pool,
         &redis,
@@ -437,14 +433,6 @@
     )
     .await?;
 
-<<<<<<< HEAD
-    Ok(web::Json(
-        payouts
-            .into_iter()
-            .map(crate::models::payouts::Payout::from)
-            .collect::<Vec<_>>(),
-    ))
-=======
     let items = transaction_history(req, pool, redis, session_queue)
         .await?
         .0
@@ -473,7 +461,6 @@
         })
         .collect::<Vec<_>>();
     Ok(web::Json(items))
->>>>>>> 4cd8ccd3
 }
 
 #[derive(Debug, Serialize, Deserialize)]
