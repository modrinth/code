--- conflicted
+++ resolved
@@ -83,13 +83,8 @@
     pool: web::Data<PgPool>,
     redis: web::Data<RedisPool>,
     session_queue: web::Data<AuthQueue>,
-<<<<<<< HEAD
-    body: Json<CodeCreateRequest>,
-) -> Result<Json<CodeCreateResponse>, ApiError> {
-=======
-    body: web::Json<AdminCreateRequest>,
+    body: Json<AdminCreateRequest>,
 ) -> Result<Json<AdminCreateResponse>, ApiError> {
->>>>>>> 6fe42353
     let (_, creator) = get_user_from_headers(
         &req,
         &**pool,
@@ -226,10 +221,7 @@
     .await?;
 
     if !user.badges.contains(Badges::AFFILIATE) {
-        return Err(ApiError::CustomAuthentication(
-            "You do not have permission to view your affiliate codes!"
-                .to_string(),
-        ));
+        return Err(ApiError::SpecificAuthentication(SpecificAuthenticationError::ReadOwnAffiliateCodes));
     }
 
     let codes =
@@ -255,7 +247,7 @@
     pool: web::Data<PgPool>,
     redis: web::Data<RedisPool>,
     session_queue: web::Data<AuthQueue>,
-    body: web::Json<SelfPatchRequest>,
+    body: Json<SelfPatchRequest>,
 ) -> Result<HttpResponse, ApiError> {
     let (_, user) = get_user_from_headers(
         &req,
@@ -267,10 +259,7 @@
     .await?;
 
     if !user.badges.contains(Badges::AFFILIATE) {
-        return Err(ApiError::CustomAuthentication(
-            "You do not have permission to update your affiliate codes!"
-                .to_string(),
-        ));
+        return Err(ApiError::SpecificAuthentication(SpecificAuthenticationError::UpdateOwnAffiliateCode));
     }
 
     let affiliate_code_id = DBAffiliateCodeId::from(body.id);
@@ -310,10 +299,7 @@
     .await?;
 
     if !user.badges.contains(Badges::AFFILIATE) {
-        return Err(ApiError::CustomAuthentication(
-            "You do not have permission to delete your affiliate codes!"
-                .to_string(),
-        ));
+        return Err(ApiError::SpecificAuthentication(SpecificAuthenticationError::DeleteOwnAffiliateCode));
     }
 
     let (affiliate_code_id,) = path.into_inner();
