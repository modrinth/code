--- conflicted
+++ resolved
@@ -203,14 +203,8 @@
 
             #[cfg(debug_assertions)]
             if !message.is_binary() {
-<<<<<<< HEAD
-                log::info!("Received message from {socket_id}: {message:?}");
-=======
                 tracing::info!(
-                    "Received message from {socket_id}: {:?}",
-                    message
-                );
->>>>>>> d6c8af7e
+                    "Received message from {socket_id}: {message:?}");
             }
 
             match message {
