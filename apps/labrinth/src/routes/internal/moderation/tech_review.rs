use std::{collections::HashMap, fmt};

use actix_web::{HttpRequest, get, post, web};
use chrono::{DateTime, Utc};
use eyre::eyre;
use serde::{Deserialize, Serialize};
use serde::{Deserialize, Serialize};
use sqlx::PgPool;
use tokio_stream::StreamExt;

use super::ownership::get_projects_ownership;
use crate::{
    auth::check_is_moderator_from_headers,
    database::{
        DBProject,
        models::{
            DBProjectId, DBThread, DBThreadId, DBUser, DelphiReportId,
            DelphiReportIssueId, ProjectTypeId,
            delphi_report_item::{
                DelphiReportIssueStatus, DelphiSeverity, DelphiVerdict,
                ReportIssueDetail,
            },
            thread_item::ThreadMessageBuilder,
        },
        redis::RedisPool,
    },
    models::{
        ids::{FileId, ProjectId, ThreadId, VersionId},
        pats::Scopes,
        projects::{Project, ProjectStatus},
        threads::{MessageBody, Thread},
    },
    queue::session::AuthQueue,
    routes::{ApiError, internal::moderation::Ownership},
    util::error::Context,
};

pub fn config(cfg: &mut utoipa_actix_web::service_config::ServiceConfig) {
    cfg.service(search_projects)
        .service(get_report)
        .service(get_issue)
        .service(submit_report)
        .service(update_issue);
}

/// Arguments for searching project technical reviews.
#[derive(Debug, Clone, Serialize, Deserialize, utoipa::ToSchema)]
pub struct SearchProjects {
    #[serde(default = "default_limit")]
    #[schema(default = 20)]
    pub limit: u64,
    #[serde(default)]
    #[schema(default = 0)]
    pub page: u64,
    #[serde(default)]
    pub filter: SearchProjectsFilter,
    #[serde(default = "default_sort_by")]
    pub sort_by: SearchProjectsSort,
}

fn default_limit() -> u64 {
    20
}

fn default_sort_by() -> SearchProjectsSort {
    SearchProjectsSort::CreatedAsc
}

#[derive(Debug, Clone, Default, Serialize, Deserialize, utoipa::ToSchema)]
pub struct SearchProjectsFilter {
    pub project_type: Vec<ProjectTypeId>,
}

#[derive(
    Debug,
    Clone,
    Copy,
    PartialEq,
    Eq,
    Hash,
    Serialize,
    Deserialize,
    utoipa::ToSchema,
)]
#[serde(rename_all = "snake_case")]
pub enum SearchProjectsSort {
    CreatedAsc,
    CreatedDesc,
    SeverityAsc,
    SeverityDesc,
}

impl fmt::Display for SearchProjectsSort {
    fn fmt(&self, f: &mut fmt::Formatter<'_>) -> fmt::Result {
        let s = serde_json::to_value(*self).unwrap();
        let s = s.as_str().unwrap();
        write!(f, "{s}")
    }
}

#[derive(Debug, Serialize, Deserialize, utoipa::ToSchema)]
pub struct FileReport {
    /// ID of this report.
    pub id: DelphiReportId,
    /// ID of the file that was scanned.
    pub file_id: FileId,
    /// ID of the project version this report is for.
    pub version_id: VersionId,
    /// ID of the project this report is for.
    pub project_id: ProjectId,
    /// When the report for this file was created.
    pub created: DateTime<Utc>,
    /// Why this project was flagged.
    pub flag_reason: FlagReason,
    /// According to this report, how likely is the project malicious?
    pub severity: DelphiSeverity,
    /// Name of the flagged file.
    pub file_name: String,
    /// Size of the flagged file, in bytes.
    pub file_size: i32,
    /// URL to download the flagged file.
    pub download_url: String,
    /// What issues appeared in the file.
    pub issues: Vec<FileIssue>,
}

/// Issue raised by Delphi in a flagged file.
///
/// The issue is scoped to the JAR, not any specific class, but issues can be
/// raised because they appeared in a class - see [`FileIssueDetails`].
#[derive(Debug, Serialize, Deserialize, utoipa::ToSchema)]
pub struct FileIssue {
    /// ID of the issue.
    pub id: DelphiReportIssueId,
    /// ID of the report this issue is a part of.
    pub report_id: DelphiReportId,
    /// Delphi-determined kind of issue that this is, e.g. `OBFUSCATED_NAMES`.
    ///
    /// Labrinth does not know the full set of kinds of issues, so this is kept
    /// as a string.
    pub issue_type: String,
    /// Is this issue valid (malicious) or a false positive (safe)?
    pub status: DelphiReportIssueStatus,
    /// Details of why this issue might have been raised, such as what file it
    /// was found in.
    pub details: Vec<ReportIssueDetail>,
}

/// Why a project was flagged for technical review.
#[derive(
    Debug,
    Clone,
    Copy,
    PartialEq,
    Eq,
    Hash,
    Serialize,
    Deserialize,
    utoipa::ToSchema,
)]
#[serde(rename_all = "snake_case")]
pub enum FlagReason {
    /// Delphi anti-malware scanner flagged a file in the project.
    Delphi,
}

/// Get info on an issue in a Delphi report.
#[utoipa::path(
    security(("bearer_auth" = [])),
    responses((status = OK, body = inline(FileIssue)))
)]
#[get("/issue/{issue_id}")]
async fn get_issue(
    req: HttpRequest,
    pool: web::Data<PgPool>,
    redis: web::Data<RedisPool>,
    session_queue: web::Data<AuthQueue>,
    path: web::Path<(DelphiReportIssueId,)>,
) -> Result<web::Json<FileIssue>, ApiError> {
    check_is_moderator_from_headers(
        &req,
        &**pool,
        &redis,
        &session_queue,
        Scopes::PROJECT_READ,
    )
    .await?;

    let (issue_id,) = path.into_inner();
    let row = sqlx::query!(
        r#"
        SELECT
            to_jsonb(dri)
            || jsonb_build_object(
                -- TODO: replace with `json_array` in Postgres 16
                'details', (
                    SELECT json_agg(to_jsonb(drid))
                    FROM delphi_report_issue_details drid
                    WHERE drid.issue_id = dri.id
                )
            ) AS "data!: sqlx::types::Json<FileIssue>"
        FROM delphi_report_issues dri
        WHERE dri.id = $1
        "#,
        issue_id as DelphiReportIssueId,
    )
    .fetch_optional(&**pool)
    .await
    .wrap_internal_err("failed to fetch issue from database")?
    .ok_or(ApiError::NotFound)?;

    Ok(web::Json(row.data.0))
}

/// Get info on a specific report for a project.
#[utoipa::path(
    security(("bearer_auth" = [])),
    responses((status = OK, body = inline(FileReport)))
)]
#[get("/report/{id}")]
async fn get_report(
    req: HttpRequest,
    pool: web::Data<PgPool>,
    redis: web::Data<RedisPool>,
    session_queue: web::Data<AuthQueue>,
    path: web::Path<(DelphiReportId,)>,
) -> Result<web::Json<FileReport>, ApiError> {
    check_is_moderator_from_headers(
        &req,
        &**pool,
        &redis,
        &session_queue,
        Scopes::PROJECT_READ,
    )
    .await?;

    let (report_id,) = path.into_inner();

    let row = sqlx::query!(
        r#"
        SELECT DISTINCT ON (dr.id)
            to_jsonb(dr)
            || jsonb_build_object(
                'file_id', to_base62(f.id),
                'version_id', to_base62(v.id),
                'project_id', to_base62(v.mod_id),
                'file_name', f.filename,
                'file_size', f.size,
                'flag_reason', 'delphi',
                'download_url', f.url,
                -- TODO: replace with `json_array` in Postgres 16
                'issues', (
                    SELECT json_agg(
                        to_jsonb(dri)
                        || jsonb_build_object(
                            -- TODO: replace with `json_array` in Postgres 16
                            'details', (
                                SELECT json_agg(to_jsonb(drid))
                                FROM delphi_report_issue_details drid
                                WHERE drid.issue_id = dri.id
                            )
                        )
                    )
                    FROM delphi_report_issues dri
                    WHERE dri.report_id = dr.id
                )
            ) AS "data!: sqlx::types::Json<FileReport>"
        FROM delphi_reports dr
        INNER JOIN files f ON f.id = dr.file_id
        INNER JOIN versions v ON v.id = f.version_id
        WHERE dr.id = $1
        "#,
        report_id as DelphiReportId,
    )
    .fetch_optional(&**pool)
    .await
    .wrap_internal_err("failed to fetch report from database")?
    .ok_or(ApiError::NotFound)?;

    Ok(web::Json(row.data.0))
}

/// See [`search_projects`].
#[derive(Debug, Serialize, Deserialize, utoipa::ToSchema)]
pub struct SearchResponse {
    /// List of reports returned.
    pub reports: Vec<FileReport>,
    /// Fetched project information for projects in the returned reports.
    pub projects: HashMap<ProjectId, ProjectModerationInfo>,
    /// Fetched moderation threads for projects in the returned reports.
    pub threads: HashMap<ThreadId, Thread>,
    /// Fetched owner information for projects.
    pub ownership: HashMap<ProjectId, Ownership>,
}

/// Limited set of project information returned by [`search_projects`].
#[derive(Debug, Serialize, Deserialize, utoipa::ToSchema)]
pub struct ProjectModerationInfo {
    /// Project ID.
    pub id: ProjectId,
    /// Project moderation thread ID.
    pub thread_id: ThreadId,
    /// Project name.
    pub name: String,
    /// The aggregated project typos of the versions of this project
    pub project_types: Vec<String>,
    /// The URL of the icon of the project
    pub icon_url: Option<String>,
}

/// Searches all projects which are awaiting technical review.
#[utoipa::path(
    security(("bearer_auth" = [])),
    responses((status = OK, body = inline(Vec<SearchResponse>)))
)]
#[post("/search")]
async fn search_projects(
    req: HttpRequest,
    pool: web::Data<PgPool>,
    redis: web::Data<RedisPool>,
    session_queue: web::Data<AuthQueue>,
    search_req: web::Json<SearchProjects>,
) -> Result<web::Json<SearchResponse>, ApiError> {
    let user = check_is_moderator_from_headers(
        &req,
        &**pool,
        &redis,
        &session_queue,
        Scopes::PROJECT_READ,
    )
    .await?;

    let sort_by = search_req.sort_by.to_string();
    let limit = search_req.limit.max(50);
    let offset = limit.saturating_mul(search_req.page);

    let limit =
        i64::try_from(limit).wrap_request_err("limit cannot fit into `i64`")?;
    let offset = i64::try_from(offset)
        .wrap_request_err("offset cannot fit into `i64`")?;

    let mut reports = Vec::<FileReport>::new();
    let mut project_ids = Vec::<DBProjectId>::new();
    let mut thread_ids = Vec::<DBThreadId>::new();
    let mut rows = sqlx::query!(
        r#"
        SELECT
            project_id AS "project_id: DBProjectId",
            project_thread_id AS "project_thread_id: DBThreadId",
            report AS "report!: sqlx::types::Json<FileReport>"
        FROM (
            SELECT DISTINCT ON (dr.id)
                dr.id       AS report_id,
                dr.created  AS report_created,
                dr.severity AS report_severity,
                m.id        AS project_id,
                t.id        AS project_thread_id,

                to_jsonb(dr)
                || jsonb_build_object(
                    'file_id', to_base62(f.id),
                    'version_id', to_base62(v.id),
                    'project_id', to_base62(v.mod_id),
                    'file_name', f.filename,
                    'file_size', f.size,
                    'flag_reason', 'delphi',
                    'download_url', f.url,
                    -- TODO: replace with `json_array` in Postgres 16
                    'issues', (
                        SELECT json_agg(
                            to_jsonb(dri)
                            || jsonb_build_object(
                                -- TODO: replace with `json_array` in Postgres 16
                                'details', (
                                    SELECT json_agg(
                                        jsonb_build_object(
                                            'id', drid.id,
                                            'issue_id', drid.issue_id,
                                            'key', drid.key,
                                            'file_path', drid.file_path,
                                            -- ignore `decompiled_source`
                                            'data', drid.data,
                                            'severity', drid.severity
                                        )
                                    )
                                    FROM delphi_report_issue_details drid
                                    WHERE drid.issue_id = dri.id
                                )
                            )
                        )
                        FROM delphi_report_issues dri
                        WHERE dri.report_id = dr.id
                        -- AND NOT EXISTS (
                        --     -- exclude issues with types that have been marked as safe for this project
                        --     SELECT 1
                        --     FROM delphi_report_issues dri_safe
                        --     INNER JOIN delphi_reports dr_safe ON dr_safe.id = dri_safe.report_id
                        --     INNER JOIN files f_safe ON f_safe.id = dr_safe.file_id
                        --     INNER JOIN versions v_safe ON v_safe.id = f_safe.version_id
                        --     WHERE dri_safe.issue_type = dri.issue_type
                        --     AND dri_safe.status = 'safe'
                        --     AND v_safe.mod_id = m.id
                        -- )
                    )
                ) AS report
            FROM delphi_reports dr
            INNER JOIN files f ON f.id = dr.file_id
            INNER JOIN versions v ON v.id = f.version_id
            INNER JOIN mods m ON m.id = v.mod_id
            INNER JOIN threads t ON t.mod_id = m.id

            -- filtering
            LEFT JOIN mods_categories mc ON mc.joining_mod_id = m.id
            LEFT JOIN categories c ON c.id = mc.joining_category_id
            WHERE
                -- project type
                (cardinality($4::int[]) = 0 OR c.project_type = ANY($4::int[]))
<<<<<<< HEAD
                AND dr.status = $5
                AND NOT m.status = 'draft'
=======
                AND m.status NOT IN ('draft', 'rejected', 'withheld')
                AND dr.status = 'pending'
>>>>>>> c962bf40
        ) t

        -- sorting
        ORDER BY
            CASE WHEN $3 = 'created_asc' THEN t.report_created ELSE TO_TIMESTAMP(0) END ASC,
            CASE WHEN $3 = 'created_desc' THEN t.report_created ELSE TO_TIMESTAMP(0) END DESC,
            CASE WHEN $3 = 'severity_asc' THEN t.report_severity ELSE 'low'::delphi_severity END ASC,
            CASE WHEN $3 = 'severity_desc' THEN t.report_severity ELSE 'low'::delphi_severity END DESC

        -- pagination
        LIMIT $1
        OFFSET $2
        "#,
        limit,
        offset,
        &sort_by,
        &search_req
            .filter
            .project_type
            .iter()
            .map(|ty| ty.0)
            .collect::<Vec<_>>(),
        DelphiReportIssueStatus::Pending as _,
    )
    .fetch(&**pool);

    while let Some(row) = rows
        .next()
        .await
        .transpose()
        .wrap_internal_err("failed to fetch reports")?
    {
        reports.push(row.report.0);
        project_ids.push(row.project_id);
        thread_ids.push(row.project_thread_id);
    }

    let projects = DBProject::get_many_ids(&project_ids, &**pool, &redis)
        .await
        .wrap_internal_err("failed to fetch projects")?
        .into_iter()
        .map(|project| {
            (ProjectId::from(project.inner.id), Project::from(project))
        })
        .collect::<HashMap<_, _>>();
    let db_threads = DBThread::get_many(&thread_ids, &**pool)
        .await
        .wrap_internal_err("failed to fetch threads")?;
    let thread_author_ids = db_threads
        .iter()
        .flat_map(|thread| thread.members.clone())
        .collect::<Vec<_>>();
    let thread_authors =
        DBUser::get_many_ids(&thread_author_ids, &**pool, &redis)
            .await
            .wrap_internal_err("failed to fetch thread authors")?
            .into_iter()
            .map(From::from)
            .collect::<Vec<_>>();
    let threads = db_threads
        .into_iter()
        .map(|thread| {
            let thread = Thread::from(thread, thread_authors.clone(), &user);
            (thread.id, thread)
        })
        .collect::<HashMap<_, _>>();

    let project_list: Vec<Project> = projects.values().cloned().collect();

    let ownerships = get_projects_ownership(&project_list, &pool, &redis)
        .await
        .wrap_internal_err("failed to fetch project ownerships")?;
    let ownership = projects
        .keys()
        .copied()
        .zip(ownerships)
        .collect::<HashMap<_, _>>();

    Ok(web::Json(SearchResponse {
        reports,
        projects: projects
            .into_iter()
            .map(|(id, project)| {
                (
                    id,
                    ProjectModerationInfo {
                        id,
                        thread_id: project.thread_id,
                        name: project.name,
                        project_types: project.project_types,
                        icon_url: project.icon_url,
                    },
                )
            })
            .collect(),
        threads,
        ownership,
    }))
}

// async fn maybe_reject_project(
//     report_id: DelphiReportId,
//     txn: &mut PgTransaction<'_>,
//     update_req: &UpdateStatus,
//     user: &User,
//     pool: &PgPool,
//     redis: &RedisPool,
// ) -> Result<(), ApiError> {
//     if update_req.status != DelphiVerdict::Unsafe {
//         return Ok(());
//     };

//     let record = sqlx::query!(
//         r#"
//         UPDATE mods
//         SET status = $1
//         FROM delphi_reports dr
//         INNER JOIN files f ON f.id = dr.file_id
//         INNER JOIN versions v ON v.id = f.version_id
//         INNER JOIN mods m ON v.mod_id = m.id
//         INNER JOIN threads t ON t.mod_id = m.id
//         WHERE dr.id = $2
//         RETURNING
//             m.id AS "project_id: DBProjectId",
//             t.id AS "thread_id: DBThreadId",
//             (SELECT status FROM mods WHERE id = m.id) AS "old_status!"
//         "#,
//         ProjectStatus::Rejected.as_str(),
//         report_id as DelphiReportId,
//     )
//     .fetch_one(&mut **txn)
//     .await
//     .wrap_internal_err("failed to mark project as rejected")?;

//     if let Some(body) = &update_req.message {
//         thread_send_message_internal(
//             user,
//             record.thread_id.into(),
//             pool,
//             NewThreadMessage {
//                 body: MessageBody::Text {
//                     body: body.clone(),
//                     private: true,
//                     replying_to: None,
//                     associated_images: Vec::new(),
//                 },
//             },
//             redis,
//         )
//         .await
//         .wrap_internal_err("failed to add moderation thread message")?;
//     }

//     // DBProject::clear_cache(record.project_id, None, None, redis)
//     //     .await
//     //     .wrap_internal_err("failed to clear project cache")?;

//     Ok(())
// }

/// See [`submit_report`].
#[derive(Debug, Clone, Serialize, Deserialize, utoipa::ToSchema)]
pub struct SubmitReport {
    /// Moderator message to send to the thread when rejecting the project.
    pub message: Option<String>,
}

/// Submits a verdict for a technical report of a project.
///
/// Before this is called, all issues for this project must have been marked as
/// either safe or unsafe. Otherwise, this will error with
/// [`ApiError::TechReviewIssuesWithNoVerdict`], providing the issue IDs which
/// are still unmarked.
///
/// If at least one issue is [`DelphiReportIssueStatus::Unsafe`], the report
/// will be marked as unsafe and the project will be rejected. Otherwise, the
/// report will be marked as safe.
#[utoipa::path(
    security(("bearer_auth" = [])),
    responses((status = NO_CONTENT))
)]
#[post("/report/{id}")]
async fn submit_report(
    req: HttpRequest,
    pool: web::Data<PgPool>,
    redis: web::Data<RedisPool>,
    session_queue: web::Data<AuthQueue>,
    submit_report: web::Json<SubmitReport>,
    path: web::Path<(DelphiReportId,)>,
) -> Result<(), ApiError> {
    let user = check_is_moderator_from_headers(
        &req,
        &**pool,
        &redis,
        &session_queue,
        Scopes::PROJECT_WRITE,
    )
    .await?;
    let (report_id,) = path.into_inner();

    let mut txn = pool
        .begin()
        .await
        .wrap_internal_err("failed to begin transaction")?;

    let pending_issues = sqlx::query!(
        "
        SELECT
            dri.id AS issue_id
        FROM delphi_report_issues dri
        INNER JOIN delphi_reports dr ON dr.id = dri.report_id
        WHERE
            dr.id = $1
            AND dri.status = 'pending'
        ",
        report_id as _,
    )
    .fetch_all(&mut *txn)
    .await
    .wrap_internal_err("failed to fetch pending issues")?;

    if !pending_issues.is_empty() {
        return Err(ApiError::TechReviewIssuesWithNoVerdict {
            issues: pending_issues
                .into_iter()
                .map(|record| DelphiReportIssueId(record.issue_id))
                .collect(),
        });
    }

    let has_unsafe_issues = sqlx::query!(
        r#"
        SELECT EXISTS(
            SELECT 1 FROM delphi_report_issues dri
            WHERE
                dri.report_id = $1
                AND dri.status = 'unsafe'
            LIMIT 1
        ) AS "has_unsafe_issues!"
        "#,
        report_id as _,
    )
    .fetch_one(&mut *txn)
    .await
    .wrap_internal_err("failed to fetch unsafe issues")?
    .has_unsafe_issues;

    let (verdict, status) = if has_unsafe_issues {
        (DelphiVerdict::Unsafe, DelphiReportIssueStatus::Unsafe)
    } else {
        (DelphiVerdict::Safe, DelphiReportIssueStatus::Safe)
    };
    let record = sqlx::query!(
        r#"
        UPDATE delphi_reports
        SET status = $1
        FROM delphi_reports dr
        INNER JOIN files f ON f.id = dr.file_id
        INNER JOIN versions v ON v.id = f.version_id
        INNER JOIN mods m ON v.mod_id = m.id
        INNER JOIN threads t ON t.mod_id = m.id
        WHERE dr.id = $2
        RETURNING
            m.id AS "project_id: DBProjectId",
            t.id AS "thread_id: DBThreadId",
            (SELECT status FROM mods WHERE id = m.id) AS "old_status!"
        "#,
        status as _,
        report_id as _,
    )
    .fetch_one(&mut *txn)
    .await
    .wrap_internal_err("failed to update report")?;

    if let Some(body) = submit_report.0.message {
        ThreadMessageBuilder {
            author_id: Some(user.id.into()),
            body: MessageBody::Text {
                body,
                private: true,
                replying_to: None,
                associated_images: Vec::new(),
            },
            thread_id: record.thread_id,
            hide_identity: user.role.is_mod(),
        }
        .insert(&mut txn)
        .await
        .wrap_internal_err("failed to add moderator message")?;
    }

    ThreadMessageBuilder {
        author_id: Some(user.id.into()),
        body: MessageBody::TechReview { verdict },
        thread_id: record.thread_id,
        hide_identity: user.role.is_mod(),
    }
    .insert(&mut txn)
    .await
    .wrap_internal_err("failed to add tech review message")?;

    if verdict == DelphiVerdict::Unsafe {
        let record = sqlx::query!(
            r#"
            UPDATE mods
            SET status = $1
            FROM delphi_reports dr
            INNER JOIN files f ON f.id = dr.file_id
            INNER JOIN versions v ON v.id = f.version_id
            INNER JOIN mods m ON v.mod_id = m.id
            INNER JOIN threads t ON t.mod_id = m.id
            WHERE dr.id = $2
            RETURNING
                m.id AS "project_id: DBProjectId",
                t.id AS "thread_id: DBThreadId",
                (SELECT status FROM mods WHERE id = m.id) AS "old_status!"
            "#,
            ProjectStatus::Rejected.as_str(),
            report_id as DelphiReportId,
        )
        .fetch_one(&mut *txn)
        .await
        .wrap_internal_err("failed to mark project as rejected")?;

        ThreadMessageBuilder {
            author_id: Some(user.id.into()),
            body: MessageBody::StatusChange {
                new_status: ProjectStatus::Rejected,
                old_status: ProjectStatus::from_string(&record.old_status),
            },
            thread_id: record.thread_id,
            hide_identity: user.role.is_mod(),
        }
        .insert(&mut txn)
        .await
        .wrap_internal_err("failed to add tech review message")?;

        DBProject::clear_cache(record.project_id, None, None, &redis)
            .await
            .wrap_internal_err("failed to clear project cache")?;
    }

    txn.commit()
        .await
        .wrap_internal_err("failed to commit transaction")?;

    Ok(())
}

/// See [`update_issue`].
#[derive(Debug, Clone, Serialize, Deserialize, utoipa::ToSchema)]
pub struct UpdateIssue {
    /// What the moderator has decided the outcome of this issue is.
    pub verdict: DelphiVerdict,
}

/// Updates the state of a technical review issue.
///
/// This will not automatically reject the project for malware, but just flag
/// this issue with a verdict.
#[utoipa::path(
    security(("bearer_auth" = [])),
    responses((status = NO_CONTENT))
)]
#[post("/issue/{id}")]
async fn update_issue(
    req: HttpRequest,
    pool: web::Data<PgPool>,
    redis: web::Data<RedisPool>,
    session_queue: web::Data<AuthQueue>,
    update_req: web::Json<UpdateIssue>,
    path: web::Path<(DelphiReportIssueId,)>,
) -> Result<(), ApiError> {
    let _user = check_is_moderator_from_headers(
        &req,
        &**pool,
        &redis,
        &session_queue,
        Scopes::PROJECT_WRITE,
    )
    .await?;
    let (issue_id,) = path.into_inner();

    let mut txn = pool
        .begin()
        .await
        .wrap_internal_err("failed to start transaction")?;

    let status = match update_req.verdict {
        DelphiVerdict::Safe => DelphiReportIssueStatus::Safe,
        DelphiVerdict::Unsafe => DelphiReportIssueStatus::Unsafe,
    };
    let _record = sqlx::query!(
        r#"
        UPDATE delphi_report_issues dri
        SET status = $1
        FROM delphi_reports dr
        WHERE dri.id = $2 AND dr.id = dri.report_id
        RETURNING dr.id AS "report_id: DelphiReportId"
        "#,
        status as _,
        issue_id as _,
    )
    .fetch_one(&mut *txn)
    .await
    .wrap_internal_err("failed to update issue")?;

    txn.commit()
        .await
        .wrap_internal_err("failed to commit transaction")?;

    Ok(())
}<|MERGE_RESOLUTION|>--- conflicted
+++ resolved
@@ -415,13 +415,8 @@
             WHERE
                 -- project type
                 (cardinality($4::int[]) = 0 OR c.project_type = ANY($4::int[]))
-<<<<<<< HEAD
-                AND dr.status = $5
-                AND NOT m.status = 'draft'
-=======
                 AND m.status NOT IN ('draft', 'rejected', 'withheld')
                 AND dr.status = 'pending'
->>>>>>> c962bf40
         ) t
 
         -- sorting
