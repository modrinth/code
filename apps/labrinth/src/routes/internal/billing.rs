use crate::auth::{get_user_from_headers, send_email};
use crate::database::models::charge_item::DBCharge;
use crate::database::models::user_item::DBUser;
use crate::database::models::user_subscription_item::DBUserSubscription;
use crate::database::models::users_redeemals::{self, UserRedeemal};
use crate::database::models::{
    generate_charge_id, generate_user_subscription_id, product_item,
    user_subscription_item,
};
use crate::database::redis::RedisPool;
use crate::models::billing::{
    Charge, ChargeStatus, ChargeType, PaymentPlatform, Price, PriceDuration,
    Product, ProductMetadata, ProductPrice, SubscriptionMetadata,
    SubscriptionStatus, UserSubscription,
};
use crate::models::pats::Scopes;
use crate::models::users::Badges;
use crate::queue::session::AuthQueue;
use crate::routes::ApiError;
use crate::util::archon::{ArchonClient, CreateServerRequest, Specs};
use actix_web::{HttpRequest, HttpResponse, delete, get, patch, post, web};
use ariadne::ids::base62_impl::{parse_base62, to_base62};
use chrono::{Duration, Utc};
use rust_decimal::Decimal;
use rust_decimal::prelude::ToPrimitive;
use serde::Serialize;
use serde_with::serde_derive::Deserialize;
use sqlx::{PgPool, Postgres, Transaction};
use std::collections::{HashMap, HashSet};
use std::str::FromStr;
use stripe::{
    CreateCustomer, CreatePaymentIntent, CreateRefund, CreateSetupIntent,
    CreateSetupIntentAutomaticPaymentMethods,
    CreateSetupIntentAutomaticPaymentMethodsAllowRedirects, Currency,
    CustomerId, CustomerInvoiceSettings, CustomerPaymentMethodRetrieval,
    EventObject, EventType, PaymentIntentId, PaymentIntentOffSession,
    PaymentIntentSetupFutureUsage, PaymentMethodId, SetupIntent,
    UpdateCustomer, Webhook,
};
use tracing::{info, warn};

pub fn config(cfg: &mut web::ServiceConfig) {
    cfg.service(
        web::scope("billing")
            .service(products)
            .service(subscriptions)
            .service(user_customer)
            .service(edit_subscription)
            .service(payment_methods)
            .service(add_payment_method_flow)
            .service(edit_payment_method)
            .service(remove_payment_method)
            .service(charges)
            .service(active_servers)
            .service(initiate_payment)
            .service(stripe_webhook)
            .service(refund_charge),
    );
}

#[get("products")]
pub async fn products(
    pool: web::Data<PgPool>,
    redis: web::Data<RedisPool>,
) -> Result<HttpResponse, ApiError> {
    let products = product_item::QueryProductWithPrices::list_purchaseable(
        &**pool, &redis,
    )
    .await?;

    let products = products
        .into_iter()
        .map(|x| Product {
            id: x.id.into(),
            metadata: x.metadata,
            prices: x
                .prices
                .into_iter()
                .map(|x| ProductPrice {
                    id: x.id.into(),
                    product_id: x.product_id.into(),
                    currency_code: x.currency_code,
                    prices: x.prices,
                })
                .collect(),
            unitary: x.unitary,
        })
        .collect::<Vec<_>>();

    Ok(HttpResponse::Ok().json(products))
}

#[derive(Deserialize)]
struct SubscriptionsQuery {
    pub user_id: Option<ariadne::ids::UserId>,
}

#[get("subscriptions")]
pub async fn subscriptions(
    req: HttpRequest,
    pool: web::Data<PgPool>,
    redis: web::Data<RedisPool>,
    session_queue: web::Data<AuthQueue>,
    query: web::Query<SubscriptionsQuery>,
) -> Result<HttpResponse, ApiError> {
    let user = get_user_from_headers(
        &req,
        &**pool,
        &redis,
        &session_queue,
        Scopes::SESSION_ACCESS,
    )
    .await?
    .1;

    let subscriptions =
        user_subscription_item::DBUserSubscription::get_all_user(
            if let Some(user_id) = query.user_id {
                if user.role.is_admin() {
                    user_id.into()
                } else {
                    return Err(ApiError::InvalidInput(
                        "You cannot see the subscriptions of other users!"
                            .to_string(),
                    ));
                }
            } else {
                user.id.into()
            },
            &**pool,
        )
        .await?
        .into_iter()
        .map(UserSubscription::from)
        .collect::<Vec<_>>();

    Ok(HttpResponse::Ok().json(subscriptions))
}

#[derive(Deserialize)]
#[serde(tag = "type", rename_all = "snake_case")]
pub enum ChargeRefundAmount {
    Full,
    Partial { amount: u64 },
    None,
}

#[derive(Deserialize)]
pub struct ChargeRefund {
    #[serde(flatten)]
    pub amount: ChargeRefundAmount,
    pub unprovision: Option<bool>,
}

#[post("charge/{id}/refund")]
pub async fn refund_charge(
    req: HttpRequest,
    pool: web::Data<PgPool>,
    redis: web::Data<RedisPool>,
    session_queue: web::Data<AuthQueue>,
    info: web::Path<(crate::models::ids::ChargeId,)>,
    body: web::Json<ChargeRefund>,
    stripe_client: web::Data<stripe::Client>,
) -> Result<HttpResponse, ApiError> {
    let user = get_user_from_headers(
        &req,
        &**pool,
        &redis,
        &session_queue,
        Scopes::SESSION_ACCESS,
    )
    .await?
    .1;

    let (id,) = info.into_inner();

    if !user.role.is_admin() {
        return Err(ApiError::CustomAuthentication(
            "You do not have permission to refund a subscription!".to_string(),
        ));
    }

    if let Some(charge) = DBCharge::get(id.into(), &**pool).await? {
        let refunds = DBCharge::get_children(id.into(), &**pool).await?;
        let refunds = -refunds
            .into_iter()
            .filter_map(|x| match x.status {
                ChargeStatus::Open
                | ChargeStatus::Processing
                | ChargeStatus::Succeeded => Some(x.amount),
                ChargeStatus::Failed
                | ChargeStatus::Cancelled
                | ChargeStatus::Expiring => None,
            })
            .sum::<i64>();

        let refundable = charge.amount - refunds;

        let refund_amount = match body.0.amount {
            ChargeRefundAmount::Full => refundable,
            ChargeRefundAmount::Partial { amount } => amount as i64,
            ChargeRefundAmount::None => 0,
        };

        if charge.status != ChargeStatus::Succeeded {
            return Err(ApiError::InvalidInput(
                "This charge cannot be refunded!".to_string(),
            ));
        }

        if (refundable - refund_amount) < 0 {
            return Err(ApiError::InvalidInput(
                "You cannot refund more than the amount of the charge!"
                    .to_string(),
            ));
        }

        let (id, net) = if refund_amount == 0 {
            (None, None)
        } else {
            match charge.payment_platform {
                PaymentPlatform::Stripe => {
                    if let Some(payment_platform_id) =
                        charge.payment_platform_id.and_then(|x| {
                            stripe::PaymentIntentId::from_str(&x).ok()
                        })
                    {
                        let mut metadata = HashMap::new();

                        metadata.insert(
                            "modrinth_user_id".to_string(),
                            to_base62(user.id.0),
                        );
                        metadata.insert(
                            "modrinth_charge_id".to_string(),
                            to_base62(charge.id.0 as u64),
                        );

                        let refund = stripe::Refund::create(
                            &stripe_client,
                            CreateRefund {
                                amount: Some(refund_amount),
                                metadata: Some(metadata),
                                payment_intent: Some(payment_platform_id),

                                expand: &["balance_transaction"],

                                ..Default::default()
                            },
                        )
                        .await?;

                        (
                            Some(refund.id.to_string()),
                            refund
                                .balance_transaction
                                .and_then(|x| x.into_object())
                                .map(|x| x.net),
                        )
                    } else {
                        return Err(ApiError::InvalidInput(
                            "Charge does not have attached payment id!"
                                .to_string(),
                        ));
                    }
                }
                PaymentPlatform::None => {
                    return Err(ApiError::InvalidInput(
                        "This charge was not processed via a payment platform."
                            .to_owned(),
                    ));
                }
            }
        };

        let mut transaction = pool.begin().await?;

        let charge_id = generate_charge_id(&mut transaction).await?;
        DBCharge {
            id: charge_id,
            user_id: charge.user_id,
            price_id: charge.price_id,
            amount: -refund_amount,
            currency_code: charge.currency_code,
            status: ChargeStatus::Succeeded,
            due: Utc::now(),
            last_attempt: None,
            type_: ChargeType::Refund,
            subscription_id: charge.subscription_id,
            subscription_interval: charge.subscription_interval,
            payment_platform: charge.payment_platform,
            payment_platform_id: id,
            parent_charge_id: if refund_amount != 0 {
                Some(charge.id)
            } else {
                None
            },
            net,
        }
        .upsert(&mut transaction)
        .await?;

        if body.0.unprovision.unwrap_or(false)
            && let Some(subscription_id) = charge.subscription_id
        {
            let open_charge =
                DBCharge::get_open_subscription(subscription_id, &**pool)
                    .await?;
            if let Some(mut open_charge) = open_charge {
                open_charge.status = ChargeStatus::Cancelled;
                open_charge.due = Utc::now();

                open_charge.upsert(&mut transaction).await?;
            }
        }

        transaction.commit().await?;
    }

    Ok(HttpResponse::NoContent().body(""))
}

#[derive(Deserialize)]
pub struct SubscriptionEdit {
    pub interval: Option<PriceDuration>,
    pub payment_method: Option<String>,
    pub cancelled: Option<bool>,
    pub product: Option<crate::models::ids::ProductId>,
}

#[patch("subscription/{id}")]
pub async fn edit_subscription(
    req: HttpRequest,
    info: web::Path<(crate::models::ids::UserSubscriptionId,)>,
    pool: web::Data<PgPool>,
    redis: web::Data<RedisPool>,
    session_queue: web::Data<AuthQueue>,
    edit_subscription: web::Json<SubscriptionEdit>,
    stripe_client: web::Data<stripe::Client>,
) -> Result<HttpResponse, ApiError> {
    let user = get_user_from_headers(
        &req,
        &**pool,
        &redis,
        &session_queue,
        Scopes::SESSION_ACCESS,
    )
    .await?
    .1;

    let (id,) = info.into_inner();

    if let Some(subscription) =
        user_subscription_item::DBUserSubscription::get(id.into(), &**pool)
            .await?
    {
        if subscription.user_id != user.id.into() && !user.role.is_admin() {
            return Err(ApiError::NotFound);
        }

        let mut transaction = pool.begin().await?;

        let mut open_charge =
            crate::database::models::charge_item::DBCharge::get_open_subscription(
                subscription.id,
                &mut *transaction,
            )
            .await?
            .ok_or_else(|| {
                ApiError::InvalidInput(
                    "Could not find open charge for this subscription".to_string(),
                )
            })?;

        let current_price = product_item::DBProductPrice::get(
            subscription.price_id,
            &mut *transaction,
        )
        .await?
        .ok_or_else(|| {
            ApiError::InvalidInput(
                "Could not find current product price".to_string(),
            )
        })?;

        if let Some(cancelled) = &edit_subscription.cancelled {
            // Notably, cannot cancel/uncancel expiring charges.
            if !matches!(
                open_charge.status,
                ChargeStatus::Open
                    | ChargeStatus::Cancelled
                    | ChargeStatus::Failed
            ) {
                return Err(ApiError::InvalidInput(
                    "You may not change the status of this subscription!"
                        .to_string(),
                ));
            }

            if *cancelled {
                open_charge.status = ChargeStatus::Cancelled;
            } else if open_charge.status == ChargeStatus::Failed {
                // Force another resubscription attempt
                open_charge.last_attempt = Some(Utc::now() - Duration::days(2));
            } else {
                open_charge.status = ChargeStatus::Open;
            }
        }

<<<<<<< HEAD
        if let Some(interval) = &edit_subscription.interval {
            if let Price::Recurring { intervals } = &current_price.prices {
                // For expiring charges, the interval is handled in the Product branch.
                if open_charge.status != ChargeStatus::Expiring {
                    if let Some(price) = intervals.get(interval) {
                        open_charge.subscription_interval = Some(*interval);
                        open_charge.amount = *price as i64;
                    } else {
                        return Err(ApiError::InvalidInput(
                            "Interval is not valid for this subscription!"
                                .to_string(),
                        ));
                    }
                }
=======
        if let Some(interval) = &edit_subscription.interval
            && let Price::Recurring { intervals } = &current_price.prices
        {
            if let Some(price) = intervals.get(interval) {
                open_charge.subscription_interval = Some(*interval);
                open_charge.amount = *price as i64;
            } else {
                return Err(ApiError::InvalidInput(
                    "Interval is not valid for this subscription!".to_string(),
                ));
>>>>>>> c02b8096
            }
        }

        let intent = if let Some(product_id) = &edit_subscription.product {
            let product_price =
                product_item::DBProductPrice::get_all_product_prices(
                    (*product_id).into(),
                    &mut *transaction,
                )
                .await?
                .into_iter()
                .find(|x| x.currency_code == current_price.currency_code)
                .ok_or_else(|| {
                    ApiError::InvalidInput(
                        "Could not find a valid price for your currency code!"
                            .to_string(),
                    )
                })?;

            if product_price.id == current_price.id {
                return Err(ApiError::InvalidInput(
                    "You may not change the price of this subscription!"
                        .to_string(),
                ));
            }

            // If the charge is an expiring charge, we need to create a payment
            // intent as if the user was subscribing to the product, as opposed
            // to a proration.
            if open_charge.status == ChargeStatus::Expiring {
                // We need a new interval when promoting the charge.
                let interval = edit_subscription.interval
                    .ok_or_else(|| ApiError::InvalidInput("You need to specify an interval when promoting an expiring charge.".to_owned()))?;

                let charge_id = generate_charge_id(&mut transaction).await?;

                let customer_id = get_or_create_customer(
                    user.id,
                    user.stripe_customer_id.as_deref(),
                    user.email.as_deref(),
                    &stripe_client,
                    &pool,
                    &redis,
                )
                .await?;

                let new_price_value = match product_price.prices {
                    Price::OneTime { ref price } => *price,
                    Price::Recurring { ref intervals } => {
                        *intervals
                            .get(&interval)
                            .ok_or_else(|| ApiError::InvalidInput("Could not find a valid price for the specified duration".to_owned()))?
                    }
                };

                let currency = Currency::from_str(
                    &current_price.currency_code.to_lowercase(),
                )
                .map_err(|_| {
                    ApiError::InvalidInput("Invalid currency code".to_string())
                })?;

                let mut intent =
                    CreatePaymentIntent::new(new_price_value as i64, currency);

                let mut metadata = HashMap::new();
                metadata.insert(
                    "modrinth_user_id".to_string(),
                    to_base62(user.id.0),
                );
                metadata.insert(
                    "modrinth_charge_id".to_string(),
                    to_base62(charge_id.0 as u64),
                );
                metadata.insert(
                    "modrinth_subscription_id".to_string(),
                    to_base62(subscription.id.0 as u64),
                );
                metadata.insert(
                    "modrinth_price_id".to_string(),
                    to_base62(product_price.id.0 as u64),
                );
                metadata.insert(
                    "modrinth_subscription_interval".to_string(),
                    interval.as_str().to_string(),
                );
                metadata.insert(
                    "modrinth_charge_type".to_string(),
                    ChargeType::Subscription.as_str().to_string(),
                );

                intent.customer = Some(customer_id);
                intent.metadata = Some(metadata);
                intent.receipt_email = user.email.as_deref();
                intent.setup_future_usage =
                    Some(PaymentIntentSetupFutureUsage::OffSession);

                if let Some(payment_method) = &edit_subscription.payment_method
                {
                    let Ok(payment_method_id) =
                        PaymentMethodId::from_str(payment_method)
                    else {
                        return Err(ApiError::InvalidInput(
                            "Invalid payment method id".to_string(),
                        ));
                    };
                    intent.payment_method = Some(payment_method_id);
                }

                let intent =
                    stripe::PaymentIntent::create(&stripe_client, intent)
                        .await?;

                // We do NOT update the open charge here. It will be patched to be the next
                // charge of the subscription in the stripe webhook.
                //
                // We also shouldn't delete it, because if the payment fails, the expiring
                // charge will be gone and the preview subscription will never be unprovisioned.

                Some((new_price_value, 0, intent))
            } else {
                // The charge is not an expiring charge, need to prorate.

                let interval = open_charge.due - Utc::now();
                let duration = PriceDuration::Monthly;

                let current_amount = match &current_price.prices {
                    Price::OneTime { price } => *price,
                    Price::Recurring { intervals } => *intervals.get(&duration).ok_or_else(|| {
                        ApiError::InvalidInput(
                            "Could not find a valid price for the user's duration".to_string(),
                        )
                    })?,
                };

                let amount = match &product_price.prices {
                    Price::OneTime { price } => *price,
                    Price::Recurring { intervals } => *intervals.get(&duration).ok_or_else(|| {
                        ApiError::InvalidInput(
                            "Could not find a valid price for the user's duration".to_string(),
                        )
                    })?,
                };

                let complete = Decimal::from(interval.num_seconds())
                    / Decimal::from(duration.duration().num_seconds());
                let proration = (Decimal::from(amount - current_amount)
                    * complete)
                    .floor()
                    .to_i32()
                    .ok_or_else(|| {
                        ApiError::InvalidInput(
                            "Could not convert proration to i32".to_string(),
                        )
                    })?;

                // First condition: Plan downgrade, update future charge
                // Second condition: For small transactions (under 30 cents), we make a loss on the
                //  proration due to fees. In these situations, just give it to them for free, because
                //  their next charge will be in a day or two anyway.
                if current_amount > amount || proration < 30 {
                    open_charge.price_id = product_price.id;
                    open_charge.amount = amount as i64;

                    None
                } else {
                    let charge_id =
                        generate_charge_id(&mut transaction).await?;

                    let customer_id = get_or_create_customer(
                        user.id,
                        user.stripe_customer_id.as_deref(),
                        user.email.as_deref(),
                        &stripe_client,
                        &pool,
                        &redis,
                    )
                    .await?;

                    let currency = Currency::from_str(
                        &current_price.currency_code.to_lowercase(),
                    )
                    .map_err(|_| {
                        ApiError::InvalidInput(
                            "Invalid currency code".to_string(),
                        )
                    })?;

                    let mut intent =
                        CreatePaymentIntent::new(proration as i64, currency);

                    let mut metadata = HashMap::new();
                    metadata.insert(
                        "modrinth_user_id".to_string(),
                        to_base62(user.id.0),
                    );
                    metadata.insert(
                        "modrinth_charge_id".to_string(),
                        to_base62(charge_id.0 as u64),
                    );
                    metadata.insert(
                        "modrinth_subscription_id".to_string(),
                        to_base62(subscription.id.0 as u64),
                    );
                    metadata.insert(
                        "modrinth_price_id".to_string(),
                        to_base62(product_price.id.0 as u64),
                    );
                    metadata.insert(
                        "modrinth_subscription_interval".to_string(),
                        open_charge
                            .subscription_interval
                            .unwrap_or(PriceDuration::Monthly)
                            .as_str()
                            .to_string(),
                    );
                    metadata.insert(
                        "modrinth_charge_type".to_string(),
                        ChargeType::Proration.as_str().to_string(),
                    );

                    intent.customer = Some(customer_id);
                    intent.metadata = Some(metadata);
                    intent.receipt_email = user.email.as_deref();
                    intent.setup_future_usage =
                        Some(PaymentIntentSetupFutureUsage::OffSession);

                    if let Some(payment_method) =
                        &edit_subscription.payment_method
                    {
                        let Ok(payment_method_id) =
                            PaymentMethodId::from_str(payment_method)
                        else {
                            return Err(ApiError::InvalidInput(
                                "Invalid payment method id".to_string(),
                            ));
                        };
                        intent.payment_method = Some(payment_method_id);
                    }

                    let intent =
                        stripe::PaymentIntent::create(&stripe_client, intent)
                            .await?;

                    Some((proration, 0, intent))
                }
            }
        } else {
            None
        };

        open_charge.upsert(&mut transaction).await?;

        transaction.commit().await?;

        if let Some((amount, tax, payment_intent)) = intent {
            Ok(HttpResponse::Ok().json(serde_json::json!({
                "payment_intent_id": payment_intent.id,
                "client_secret": payment_intent.client_secret,
                "tax": tax,
                "total": amount
            })))
        } else {
            Ok(HttpResponse::NoContent().body(""))
        }
    } else {
        Err(ApiError::NotFound)
    }
}

#[get("customer")]
pub async fn user_customer(
    req: HttpRequest,
    pool: web::Data<PgPool>,
    redis: web::Data<RedisPool>,
    session_queue: web::Data<AuthQueue>,
    stripe_client: web::Data<stripe::Client>,
) -> Result<HttpResponse, ApiError> {
    let user = get_user_from_headers(
        &req,
        &**pool,
        &redis,
        &session_queue,
        Scopes::SESSION_ACCESS,
    )
    .await?
    .1;

    let customer_id = get_or_create_customer(
        user.id,
        user.stripe_customer_id.as_deref(),
        user.email.as_deref(),
        &stripe_client,
        &pool,
        &redis,
    )
    .await?;
    let customer =
        stripe::Customer::retrieve(&stripe_client, &customer_id, &[]).await?;

    Ok(HttpResponse::Ok().json(customer))
}

#[derive(Deserialize)]
pub struct ChargesQuery {
    pub user_id: Option<ariadne::ids::UserId>,
}

#[get("payments")]
pub async fn charges(
    req: HttpRequest,
    pool: web::Data<PgPool>,
    redis: web::Data<RedisPool>,
    session_queue: web::Data<AuthQueue>,
    query: web::Query<ChargesQuery>,
) -> Result<HttpResponse, ApiError> {
    let user = get_user_from_headers(
        &req,
        &**pool,
        &redis,
        &session_queue,
        Scopes::SESSION_ACCESS,
    )
    .await?
    .1;

    let charges =
        crate::database::models::charge_item::DBCharge::get_from_user(
            if let Some(user_id) = query.user_id {
                if user.role.is_admin() {
                    user_id.into()
                } else {
                    return Err(ApiError::InvalidInput(
                        "You cannot see the subscriptions of other users!"
                            .to_string(),
                    ));
                }
            } else {
                user.id.into()
            },
            &**pool,
        )
        .await?;

    Ok(HttpResponse::Ok().json(
        charges
            .into_iter()
            .map(|x| Charge {
                id: x.id.into(),
                user_id: x.user_id.into(),
                price_id: x.price_id.into(),
                amount: x.amount,
                currency_code: x.currency_code,
                status: x.status,
                due: x.due,
                last_attempt: x.last_attempt,
                type_: x.type_,
                subscription_id: x.subscription_id.map(|x| x.into()),
                subscription_interval: x.subscription_interval,
                platform: x.payment_platform,
                parent_charge_id: x.parent_charge_id.map(|x| x.into()),
                net: if user.role.is_admin() { x.net } else { None },
            })
            .collect::<Vec<_>>(),
    ))
}

#[post("payment_method")]
pub async fn add_payment_method_flow(
    req: HttpRequest,
    pool: web::Data<PgPool>,
    redis: web::Data<RedisPool>,
    session_queue: web::Data<AuthQueue>,
    stripe_client: web::Data<stripe::Client>,
) -> Result<HttpResponse, ApiError> {
    let user = get_user_from_headers(
        &req,
        &**pool,
        &redis,
        &session_queue,
        Scopes::SESSION_ACCESS,
    )
    .await?
    .1;

    let customer = get_or_create_customer(
        user.id,
        user.stripe_customer_id.as_deref(),
        user.email.as_deref(),
        &stripe_client,
        &pool,
        &redis,
    )
    .await?;

    let intent = SetupIntent::create(
        &stripe_client,
        CreateSetupIntent {
            customer: Some(customer),
            automatic_payment_methods: Some(CreateSetupIntentAutomaticPaymentMethods {
                allow_redirects: Some(
                    CreateSetupIntentAutomaticPaymentMethodsAllowRedirects::Never,
                ),
                enabled: true,
            }),
            ..Default::default()
        },
    )
    .await?;

    Ok(HttpResponse::Ok().json(serde_json::json!({
        "client_secret": intent.client_secret
    })))
}

#[derive(Deserialize)]
pub struct EditPaymentMethod {
    pub primary: bool,
}

#[patch("payment_method/{id}")]
pub async fn edit_payment_method(
    req: HttpRequest,
    info: web::Path<(String,)>,
    pool: web::Data<PgPool>,
    redis: web::Data<RedisPool>,
    session_queue: web::Data<AuthQueue>,
    stripe_client: web::Data<stripe::Client>,
) -> Result<HttpResponse, ApiError> {
    let user = get_user_from_headers(
        &req,
        &**pool,
        &redis,
        &session_queue,
        Scopes::SESSION_ACCESS,
    )
    .await?
    .1;

    let (id,) = info.into_inner();

    let Ok(payment_method_id) = PaymentMethodId::from_str(&id) else {
        return Err(ApiError::NotFound);
    };

    let customer = get_or_create_customer(
        user.id,
        user.stripe_customer_id.as_deref(),
        user.email.as_deref(),
        &stripe_client,
        &pool,
        &redis,
    )
    .await?;

    let payment_method = stripe::PaymentMethod::retrieve(
        &stripe_client,
        &payment_method_id,
        &[],
    )
    .await?;

    if payment_method.customer.is_some_and(|x| x.id() == customer)
        || user.role.is_admin()
    {
        stripe::Customer::update(
            &stripe_client,
            &customer,
            UpdateCustomer {
                invoice_settings: Some(CustomerInvoiceSettings {
                    default_payment_method: Some(payment_method.id.to_string()),
                    ..Default::default()
                }),
                ..Default::default()
            },
        )
        .await?;

        Ok(HttpResponse::NoContent().finish())
    } else {
        Err(ApiError::NotFound)
    }
}

#[delete("payment_method/{id}")]
pub async fn remove_payment_method(
    req: HttpRequest,
    info: web::Path<(String,)>,
    pool: web::Data<PgPool>,
    redis: web::Data<RedisPool>,
    session_queue: web::Data<AuthQueue>,
    stripe_client: web::Data<stripe::Client>,
) -> Result<HttpResponse, ApiError> {
    let user = get_user_from_headers(
        &req,
        &**pool,
        &redis,
        &session_queue,
        Scopes::SESSION_ACCESS,
    )
    .await?
    .1;

    let (id,) = info.into_inner();

    let Ok(payment_method_id) = PaymentMethodId::from_str(&id) else {
        return Err(ApiError::NotFound);
    };

    let customer = get_or_create_customer(
        user.id,
        user.stripe_customer_id.as_deref(),
        user.email.as_deref(),
        &stripe_client,
        &pool,
        &redis,
    )
    .await?;

    let payment_method = stripe::PaymentMethod::retrieve(
        &stripe_client,
        &payment_method_id,
        &[],
    )
    .await?;

    let user_subscriptions =
        user_subscription_item::DBUserSubscription::get_all_user(
            user.id.into(),
            &**pool,
        )
        .await?;

    if user_subscriptions
        .iter()
        .any(|x| x.status != SubscriptionStatus::Unprovisioned)
    {
        let customer =
            stripe::Customer::retrieve(&stripe_client, &customer, &[]).await?;

        if customer
            .invoice_settings
            .and_then(|x| {
                x.default_payment_method
                    .map(|x| x.id() == payment_method_id)
            })
            .unwrap_or(false)
        {
            return Err(ApiError::InvalidInput(
                "You may not remove the default payment method if you have active subscriptions!"
                    .to_string(),
            ));
        }
    }

    if payment_method.customer.is_some_and(|x| x.id() == customer)
        || user.role.is_admin()
    {
        stripe::PaymentMethod::detach(&stripe_client, &payment_method_id)
            .await?;

        Ok(HttpResponse::NoContent().finish())
    } else {
        Err(ApiError::NotFound)
    }
}

#[get("payment_methods")]
pub async fn payment_methods(
    req: HttpRequest,
    pool: web::Data<PgPool>,
    redis: web::Data<RedisPool>,
    session_queue: web::Data<AuthQueue>,
    stripe_client: web::Data<stripe::Client>,
) -> Result<HttpResponse, ApiError> {
    let user = get_user_from_headers(
        &req,
        &**pool,
        &redis,
        &session_queue,
        Scopes::SESSION_ACCESS,
    )
    .await?
    .1;

    if let Some(customer_id) = user
        .stripe_customer_id
        .as_ref()
        .and_then(|x| stripe::CustomerId::from_str(x).ok())
    {
        let methods = stripe::Customer::retrieve_payment_methods(
            &stripe_client,
            &customer_id,
            CustomerPaymentMethodRetrieval {
                limit: Some(100),
                ..Default::default()
            },
        )
        .await?;

        Ok(HttpResponse::Ok().json(methods.data))
    } else {
        Ok(HttpResponse::NoContent().finish())
    }
}

#[derive(Deserialize)]
pub struct ActiveServersQuery {
    pub subscription_status: Option<SubscriptionStatus>,
}

#[get("active_servers")]
pub async fn active_servers(
    req: HttpRequest,
    pool: web::Data<PgPool>,
    query: web::Query<ActiveServersQuery>,
) -> Result<HttpResponse, ApiError> {
    let master_key = dotenvy::var("PYRO_API_KEY")?;

    if req
        .head()
        .headers()
        .get("X-Master-Key")
        .is_none_or(|it| it.as_bytes() != master_key.as_bytes())
    {
        return Err(ApiError::CustomAuthentication(
            "Invalid master key".to_string(),
        ));
    }

    let servers = user_subscription_item::DBUserSubscription::get_all_servers(
        query.subscription_status,
        &**pool,
    )
    .await?;

    #[derive(Serialize)]
    struct ActiveServer {
        pub user_id: ariadne::ids::UserId,
        pub server_id: String,
        pub price_id: crate::models::ids::ProductPriceId,
        pub interval: PriceDuration,
        pub region: Option<String>,
    }

    let server_ids = servers
        .into_iter()
        .filter_map(|x| {
            x.metadata.as_ref().and_then(|metadata| match metadata {
                SubscriptionMetadata::Pyro { id, region } => {
                    Some(ActiveServer {
                        user_id: x.user_id.into(),
                        server_id: id.clone(),
                        price_id: x.price_id.into(),
                        interval: x.interval,
                        region: region.clone(),
                    })
                }
                SubscriptionMetadata::Medal { .. } => None,
            })
        })
        .collect::<Vec<ActiveServer>>();

    Ok(HttpResponse::Ok().json(server_ids))
}

#[derive(Deserialize)]
#[serde(tag = "type", rename_all = "snake_case")]
pub enum PaymentRequestType {
    PaymentMethod { id: String },
    ConfirmationToken { token: String },
}

#[derive(Deserialize)]
#[serde(tag = "type", rename_all = "snake_case")]
pub enum ChargeRequestType {
    Existing {
        id: crate::models::ids::ChargeId,
    },
    New {
        product_id: crate::models::ids::ProductId,
        interval: Option<PriceDuration>,
    },
}

#[derive(Deserialize, Serialize)]
#[serde(tag = "type", rename_all = "snake_case")]
pub enum PaymentRequestMetadata {
    Pyro {
        server_name: Option<String>,
        server_region: Option<String>,
        source: serde_json::Value,
    },
}

#[derive(Deserialize)]
pub struct PaymentRequest {
    #[serde(flatten)]
    pub type_: PaymentRequestType,
    pub charge: ChargeRequestType,
    pub existing_payment_intent: Option<stripe::PaymentIntentId>,
    pub metadata: Option<PaymentRequestMetadata>,
}

fn infer_currency_code(country: &str) -> String {
    match country {
        "US" => "USD",
        "GB" => "GBP",
        "EU" => "EUR",
        "AT" => "EUR",
        "BE" => "EUR",
        "CY" => "EUR",
        "EE" => "EUR",
        "ES" => "EUR",
        "FI" => "EUR",
        "FR" => "EUR",
        "DE" => "EUR",
        "GR" => "EUR",
        "IE" => "EUR",
        "IT" => "EUR",
        "LV" => "EUR",
        "LT" => "EUR",
        "LU" => "EUR",
        "MT" => "EUR",
        "NL" => "EUR",
        "PT" => "EUR",
        "SK" => "EUR",
        "SI" => "EUR",
        "RU" => "RUB",
        "BR" => "BRL",
        "JP" => "JPY",
        "ID" => "IDR",
        "MY" => "MYR",
        "PH" => "PHP",
        "TH" => "THB",
        "VN" => "VND",
        "KR" => "KRW",
        "TR" => "TRY",
        "UA" => "UAH",
        "MX" => "MXN",
        "CA" => "CAD",
        "NZ" => "NZD",
        "NO" => "NOK",
        "PL" => "PLN",
        "CH" => "CHF",
        "LI" => "CHF",
        "IN" => "INR",
        "CL" => "CLP",
        "PE" => "PEN",
        "CO" => "COP",
        "ZA" => "ZAR",
        "HK" => "HKD",
        "AR" => "ARS",
        "KZ" => "KZT",
        "UY" => "UYU",
        "CN" => "CNY",
        "AU" => "AUD",
        "TW" => "TWD",
        "SA" => "SAR",
        "QA" => "QAR",
        "SG" => "SGD",
        _ => "USD",
    }
    .to_string()
}

#[post("payment")]
pub async fn initiate_payment(
    req: HttpRequest,
    pool: web::Data<PgPool>,
    redis: web::Data<RedisPool>,
    session_queue: web::Data<AuthQueue>,
    stripe_client: web::Data<stripe::Client>,
    payment_request: web::Json<PaymentRequest>,
) -> Result<HttpResponse, ApiError> {
    let user = get_user_from_headers(
        &req,
        &**pool,
        &redis,
        &session_queue,
        Scopes::SESSION_ACCESS,
    )
    .await?
    .1;

    let (user_country, payment_method) = match &payment_request.type_ {
        PaymentRequestType::PaymentMethod { id } => {
            let payment_method_id = stripe::PaymentMethodId::from_str(id)
                .map_err(|_| {
                    ApiError::InvalidInput(
                        "Invalid payment method id".to_string(),
                    )
                })?;

            let payment_method = stripe::PaymentMethod::retrieve(
                &stripe_client,
                &payment_method_id,
                &[],
            )
            .await?;

            let country = payment_method
                .billing_details
                .address
                .as_ref()
                .and_then(|x| x.country.clone());

            (country, payment_method)
        }
        PaymentRequestType::ConfirmationToken { token } => {
            #[derive(Deserialize)]
            struct ConfirmationToken {
                payment_method_preview: Option<stripe::PaymentMethod>,
            }

            let mut confirmation: serde_json::Value = stripe_client
                .get(&format!("confirmation_tokens/{token}"))
                .await?;

            // We patch the JSONs to support the PaymentMethod struct
            let p: json_patch::Patch = serde_json::from_value(serde_json::json!([
                { "op": "add", "path": "/payment_method_preview/id", "value": "pm_1PirTdJygY5LJFfKmPIaM1N1" },
                { "op": "add", "path": "/payment_method_preview/created", "value": 1723183475 },
                { "op": "add", "path": "/payment_method_preview/livemode", "value": false }
            ])).unwrap();
            json_patch::patch(&mut confirmation, &p).unwrap();

            let confirmation: ConfirmationToken =
                serde_json::from_value(confirmation)?;

            let payment_method =
                confirmation.payment_method_preview.ok_or_else(|| {
                    ApiError::InvalidInput(
                        "Confirmation token is missing payment method!"
                            .to_string(),
                    )
                })?;

            let country = payment_method
                .billing_details
                .address
                .as_ref()
                .and_then(|x| x.country.clone());

            (country, payment_method)
        }
    };

    let country = user_country.as_deref().unwrap_or("US");
    let recommended_currency_code = infer_currency_code(country);

    let (price, currency_code, interval, price_id, charge_id, charge_type) =
        match payment_request.charge {
            ChargeRequestType::Existing { id } => {
                let charge =
                    crate::database::models::charge_item::DBCharge::get(
                        id.into(),
                        &**pool,
                    )
                    .await?
                    .ok_or_else(|| {
                        ApiError::InvalidInput(
                            "Specified charge could not be found!".to_string(),
                        )
                    })?;

                (
                    charge.amount,
                    charge.currency_code,
                    charge.subscription_interval,
                    charge.price_id,
                    Some(id),
                    charge.type_,
                )
            }
            ChargeRequestType::New {
                product_id,
                interval,
            } => {
                let product =
                    product_item::DBProduct::get(product_id.into(), &**pool)
                        .await?
                        .ok_or_else(|| {
                            ApiError::InvalidInput(
                                "Specified product could not be found!"
                                    .to_string(),
                            )
                        })?;

                let mut product_prices =
                    product_item::DBProductPrice::get_all_public_product_prices(
                        product.id, &**pool,
                    )
                    .await?;

                let price_item = if let Some(pos) = product_prices
                    .iter()
                    .position(|x| x.currency_code == recommended_currency_code)
                {
                    product_prices.remove(pos)
                } else if let Some(pos) =
                    product_prices.iter().position(|x| x.currency_code == "USD")
                {
                    product_prices.remove(pos)
                } else {
                    return Err(ApiError::InvalidInput(
                        "Could not find a valid price for the user's country"
                            .to_string(),
                    ));
                };

                let price = match price_item.prices {
                    Price::OneTime { price } => price,
                    Price::Recurring { ref intervals } => {
                        let interval = interval.ok_or_else(|| {
                        ApiError::InvalidInput(
                            "Could not find a valid interval for the user's country".to_string(),
                        )
                    })?;

                        *intervals.get(&interval).ok_or_else(|| {
                        ApiError::InvalidInput(
                            "Could not find a valid price for the user's country".to_string(),
                        )
                    })?
                    }
                };

                if let Price::Recurring { .. } = price_item.prices
                    && product.unitary
                {
                    let user_subscriptions =
                        user_subscription_item::DBUserSubscription::get_all_user(
                            user.id.into(),
                            &**pool,
                        )
                        .await?;

                    let user_products = product_item::DBProductPrice::get_many(
                        &user_subscriptions
                            .iter()
                            .filter(|x| {
                                x.status == SubscriptionStatus::Provisioned
                            })
                            .map(|x| x.price_id)
                            .collect::<Vec<_>>(),
                        &**pool,
                    )
                    .await?;

                    if user_products
                        .into_iter()
                        .any(|x| x.product_id == product.id)
                    {
                        return Err(ApiError::InvalidInput(
                            "You are already subscribed to this product!"
                                .to_string(),
                        ));
                    }
                }

                (
                    price as i64,
                    price_item.currency_code,
                    interval,
                    price_item.id,
                    None,
                    if let Price::Recurring { .. } = price_item.prices {
                        ChargeType::Subscription
                    } else {
                        ChargeType::OneTime
                    },
                )
            }
        };

    let customer = get_or_create_customer(
        user.id,
        user.stripe_customer_id.as_deref(),
        user.email.as_deref(),
        &stripe_client,
        &pool,
        &redis,
    )
    .await?;
    let stripe_currency = Currency::from_str(&currency_code.to_lowercase())
        .map_err(|_| {
            ApiError::InvalidInput("Invalid currency code".to_string())
        })?;

    if let Some(payment_intent_id) = &payment_request.existing_payment_intent {
        let mut update_payment_intent = stripe::UpdatePaymentIntent {
            amount: Some(price),
            currency: Some(stripe_currency),
            customer: Some(customer),
            metadata: interval.map(|interval| {
                HashMap::from([(
                    "modrinth_subscription_interval".to_string(),
                    interval.as_str().to_string(),
                )])
            }),
            ..Default::default()
        };

        if let PaymentRequestType::PaymentMethod { .. } = payment_request.type_
        {
            update_payment_intent.payment_method =
                Some(payment_method.id.clone());
        }

        stripe::PaymentIntent::update(
            &stripe_client,
            payment_intent_id,
            update_payment_intent,
        )
        .await?;

        Ok(HttpResponse::Ok().json(serde_json::json!({
            "price_id": to_base62(price_id.0 as u64),
            "tax": 0,
            "total": price,
            "payment_method": payment_method,
        })))
    } else {
        let mut intent = CreatePaymentIntent::new(price, stripe_currency);

        let mut metadata = HashMap::new();
        metadata.insert("modrinth_user_id".to_string(), to_base62(user.id.0));

        if let Some(payment_metadata) = &payment_request.metadata {
            metadata.insert(
                "modrinth_payment_metadata".to_string(),
                serde_json::to_string(&payment_metadata)?,
            );
        }

        metadata.insert(
            "modrinth_charge_type".to_string(),
            charge_type.as_str().to_string(),
        );

        if let Some(charge_id) = charge_id {
            metadata.insert(
                "modrinth_charge_id".to_string(),
                to_base62(charge_id.0),
            );
        } else {
            let mut transaction = pool.begin().await?;
            let charge_id = generate_charge_id(&mut transaction).await?;
            let subscription_id =
                generate_user_subscription_id(&mut transaction).await?;

            metadata.insert(
                "modrinth_charge_id".to_string(),
                to_base62(charge_id.0 as u64),
            );
            metadata.insert(
                "modrinth_subscription_id".to_string(),
                to_base62(subscription_id.0 as u64),
            );

            metadata.insert(
                "modrinth_price_id".to_string(),
                to_base62(price_id.0 as u64),
            );

            if let Some(interval) = interval {
                metadata.insert(
                    "modrinth_subscription_interval".to_string(),
                    interval.as_str().to_string(),
                );
            }
        }

        intent.customer = Some(customer);
        intent.metadata = Some(metadata);
        intent.receipt_email = user.email.as_deref();
        intent.setup_future_usage =
            Some(PaymentIntentSetupFutureUsage::OffSession);

        if let PaymentRequestType::PaymentMethod { .. } = payment_request.type_
        {
            intent.payment_method = Some(payment_method.id.clone());
        }

        let payment_intent =
            stripe::PaymentIntent::create(&stripe_client, intent).await?;

        Ok(HttpResponse::Ok().json(serde_json::json!({
            "payment_intent_id": payment_intent.id,
            "client_secret": payment_intent.client_secret,
            "price_id": to_base62(price_id.0 as u64),
            "tax": 0,
            "total": price,
            "payment_method": payment_method,
        })))
    }
}

#[post("_stripe")]
pub async fn stripe_webhook(
    req: HttpRequest,
    payload: String,
    pool: web::Data<PgPool>,
    redis: web::Data<RedisPool>,
    stripe_client: web::Data<stripe::Client>,
) -> Result<HttpResponse, ApiError> {
    let stripe_signature = req
        .headers()
        .get("Stripe-Signature")
        .and_then(|x| x.to_str().ok())
        .unwrap_or_default();

    if let Ok(event) = Webhook::construct_event(
        &payload,
        stripe_signature,
        &dotenvy::var("STRIPE_WEBHOOK_SECRET")?,
    ) {
        struct PaymentIntentMetadata {
            pub user_item: crate::database::models::user_item::DBUser,
            pub product_price_item: product_item::DBProductPrice,
            pub product_item: product_item::DBProduct,
            pub charge_item: crate::database::models::charge_item::DBCharge,
            pub user_subscription_item:
                Option<user_subscription_item::DBUserSubscription>,
            pub payment_metadata: Option<PaymentRequestMetadata>,
        }

        #[allow(clippy::too_many_arguments)]
        async fn get_payment_intent_metadata(
            payment_intent_id: PaymentIntentId,
            amount: i64,
            currency: String,
            metadata: HashMap<String, String>,
            pool: &PgPool,
            redis: &RedisPool,
            charge_status: ChargeStatus,
            transaction: &mut Transaction<'_, Postgres>,
        ) -> Result<PaymentIntentMetadata, ApiError> {
            'metadata: {
                let Some(user_id) = metadata
                    .get("modrinth_user_id")
                    .and_then(|x| parse_base62(x).ok())
                    .map(|x| crate::database::models::ids::DBUserId(x as i64))
                else {
                    break 'metadata;
                };

                let Some(user) =
                    crate::database::models::user_item::DBUser::get_id(
                        user_id, pool, redis,
                    )
                    .await?
                else {
                    break 'metadata;
                };

                let payment_metadata = metadata
                    .get("modrinth_payment_metadata")
                    .and_then(|x| serde_json::from_str(x).ok());

                let Some(charge_id) = metadata
                    .get("modrinth_charge_id")
                    .and_then(|x| parse_base62(x).ok())
                    .map(|x| {
                        crate::database::models::ids::DBChargeId(x as i64)
                    })
                else {
                    break 'metadata;
                };

                let Some(charge_type) = metadata
                    .get("modrinth_charge_type")
                    .map(|x| ChargeType::from_string(x))
                else {
                    break 'metadata;
                };

                let (charge, price, product, subscription) = if let Some(
                    mut charge,
                ) =
                    crate::database::models::charge_item::DBCharge::get(
                        charge_id, pool,
                    )
                    .await?
                {
                    let Some(price) = product_item::DBProductPrice::get(
                        charge.price_id,
                        pool,
                    )
                    .await?
                    else {
                        break 'metadata;
                    };

                    let Some(product) =
                        product_item::DBProduct::get(price.product_id, pool)
                            .await?
                    else {
                        break 'metadata;
                    };

                    charge.status = charge_status;
                    charge.last_attempt = Some(Utc::now());
                    charge.payment_platform_id =
                        Some(payment_intent_id.to_string());
                    charge.upsert(transaction).await?;

                    if let Some(subscription_id) = charge.subscription_id {
                        let Some(mut subscription) =
                            user_subscription_item::DBUserSubscription::get(
                                subscription_id,
                                pool,
                            )
                            .await?
                        else {
                            break 'metadata;
                        };

                        match charge.type_ {
                            ChargeType::OneTime | ChargeType::Subscription => {
                                if let Some(interval) =
                                    charge.subscription_interval
                                {
                                    subscription.interval = interval;
                                }
                            }
                            ChargeType::Proration => {
                                subscription.price_id = charge.price_id;
                            }
                            ChargeType::Refund => {
                                return Err(ApiError::InvalidInput(
                                    "Invalid charge type: Refund".to_string(),
                                ));
                            }
                        }

                        subscription.upsert(transaction).await?;

                        (charge, price, product, Some(subscription))
                    } else {
                        (charge, price, product, None)
                    }
                } else {
                    let Some(price_id) = metadata
                        .get("modrinth_price_id")
                        .and_then(|x| parse_base62(x).ok())
                        .map(|x| {
                            crate::database::models::ids::DBProductPriceId(
                                x as i64,
                            )
                        })
                    else {
                        break 'metadata;
                    };

                    let Some(price) =
                        product_item::DBProductPrice::get(price_id, pool)
                            .await?
                    else {
                        break 'metadata;
                    };

                    let Some(product) =
                        product_item::DBProduct::get(price.product_id, pool)
                            .await?
                    else {
                        break 'metadata;
                    };

                    let subscription = match &price.prices {
                        Price::OneTime { .. } => None,
                        Price::Recurring { intervals } => {
                            let Some(interval) = metadata
                                .get("modrinth_subscription_interval")
                                .map(|x| PriceDuration::from_string(x))
                            else {
                                break 'metadata;
                            };

                            if intervals.get(&interval).is_some() {
                                let Some(subscription_id) = metadata
                                    .get("modrinth_subscription_id")
                                    .and_then(|x| parse_base62(x).ok())
                                    .map(|x| {
                                        crate::database::models::ids::DBUserSubscriptionId(x as i64)
                                    }) else {
                                    break 'metadata;
                                };

                                let subscription = if let Some(mut subscription) = user_subscription_item::DBUserSubscription::get(subscription_id, pool).await? {
                                    subscription.status = SubscriptionStatus::Unprovisioned;
                                    subscription.price_id = price_id;
                                    subscription.interval = interval;

                                    subscription
                                } else {
                                    user_subscription_item::DBUserSubscription {
                                        id: subscription_id,
                                        user_id,
                                        price_id,
                                        interval,
                                        created: Utc::now(),
                                        status: SubscriptionStatus::Unprovisioned,
                                        metadata: None,
                                    }
                                };

                                if charge_status != ChargeStatus::Failed {
                                    subscription.upsert(transaction).await?;
                                }

                                Some(subscription)
                            } else {
                                break 'metadata;
                            }
                        }
                    };

                    let charge = DBCharge {
                        id: charge_id,
                        user_id,
                        price_id,
                        amount,
                        currency_code: currency,
                        status: charge_status,
                        due: Utc::now(),
                        last_attempt: Some(Utc::now()),
                        type_: charge_type,
                        subscription_id: subscription.as_ref().map(|x| x.id),
                        subscription_interval: subscription
                            .as_ref()
                            .map(|x| x.interval),
                        payment_platform: PaymentPlatform::Stripe,
                        payment_platform_id: Some(
                            payment_intent_id.to_string(),
                        ),
                        parent_charge_id: None,
                        net: None,
                    };

                    if charge_status != ChargeStatus::Failed {
                        charge.upsert(transaction).await?;
                    }

                    (charge, price, product, subscription)
                };

                return Ok(PaymentIntentMetadata {
                    user_item: user,
                    product_price_item: price,
                    product_item: product,
                    charge_item: charge,
                    user_subscription_item: subscription,
                    payment_metadata,
                });
            }

            Err(ApiError::InvalidInput(
                "Webhook missing required webhook metadata!".to_string(),
            ))
        }

        match event.type_ {
            EventType::PaymentIntentSucceeded => {
                if let EventObject::PaymentIntent(payment_intent) =
                    event.data.object
                {
                    let mut transaction = pool.begin().await?;

                    let mut metadata = get_payment_intent_metadata(
                        payment_intent.id,
                        payment_intent.amount,
                        payment_intent.currency.to_string().to_uppercase(),
                        payment_intent.metadata,
                        &pool,
                        &redis,
                        ChargeStatus::Succeeded,
                        &mut transaction,
                    )
                    .await?;

                    if let Some(latest_charge) = payment_intent.latest_charge {
                        let charge = stripe::Charge::retrieve(
                            &stripe_client,
                            &latest_charge.id(),
                            &["balance_transaction"],
                        )
                        .await?;

                        if let Some(balance_transaction) = charge
                            .balance_transaction
                            .and_then(|x| x.into_object())
                        {
                            metadata.charge_item.net =
                                Some(balance_transaction.net);
                            metadata
                                .charge_item
                                .upsert(&mut transaction)
                                .await?;
                        }
                    }

                    // Provision subscription
                    match metadata.product_item.metadata {
                        // A payment shouldn't be processed for Medal subscriptions.
                        ProductMetadata::Medal { .. } => {
                            warn!(
                                "A payment processed for a free subscription"
                            );
                        }

                        ProductMetadata::Midas => {
                            let badges =
                                metadata.user_item.badges | Badges::MIDAS;

                            sqlx::query!(
                                "
                                UPDATE users
                                SET badges = $1
                                WHERE (id = $2)
                                ",
                                badges.bits() as i64,
                                metadata.user_item.id
                                    as crate::database::models::ids::DBUserId,
                            )
                            .execute(&mut *transaction)
                            .await?;
                        }
                        ProductMetadata::Pyro {
                            ram,
                            cpu,
                            swap,
                            storage,
                        } => {
                            if let Some(ref subscription) =
                                metadata.user_subscription_item
                            {
                                let client = reqwest::Client::new();

                                if let Some(SubscriptionMetadata::Pyro {
                                    id,
                                    region: _,
                                }) = &subscription.metadata
                                {
                                    client
                                        .post(format!(
                                            "{}/modrinth/v0/servers/{}/unsuspend",
                                            dotenvy::var("ARCHON_URL")?,
                                            id
                                        ))
                                        .header("X-Master-Key", dotenvy::var("PYRO_API_KEY")?)
                                        .send()
                                        .await?
                                        .error_for_status()?;

                                    client
                                        .post(format!(
                                        "{}/modrinth/v0/servers/{}/reallocate",
                                        dotenvy::var("ARCHON_URL")?,
                                        id
                                    ))
                                        .header(
                                            "X-Master-Key",
                                            dotenvy::var("PYRO_API_KEY")?,
                                        )
                                        .json(&serde_json::json!({
                                            "memory_mb": ram,
                                            "cpu": cpu,
                                            "swap_mb": swap,
                                            "storage_mb": storage,
                                        }))
                                        .send()
                                        .await?
                                        .error_for_status()?;
                                } else {
                                    let (server_name, server_region, source) =
                                        if let Some(
                                            PaymentRequestMetadata::Pyro {
                                                ref server_name,
                                                ref server_region,
                                                ref source,
                                            },
                                        ) = metadata.payment_metadata
                                        {
                                            (
                                                server_name.clone(),
                                                server_region.clone(),
                                                source.clone(),
                                            )
                                        } else {
                                            // Create a server with the latest version of Minecraft
                                            let minecraft_versions = crate::database::models::legacy_loader_fields::MinecraftGameVersion::list(
                                                Some("release"),
                                                None,
                                                &**pool,
                                                &redis,
                                            ).await?;

                                            (
                                                None,
                                                None,
                                                serde_json::json!({
                                                    "loader": "Vanilla",
                                                    "game_version": minecraft_versions.first().map(|x| x.version.clone()),
                                                    "loader_version": ""
                                                }),
                                            )
                                        };

                                    let server_name = server_name
                                        .unwrap_or_else(|| {
                                            format!(
                                                "{}'s server",
                                                metadata.user_item.username
                                            )
                                        });

                                    #[derive(Deserialize)]
                                    struct PyroServerResponse {
                                        uuid: String,
                                    }

                                    let res = client
                                        .post(format!(
                                            "{}/modrinth/v0/servers/create",
                                            dotenvy::var("ARCHON_URL")?,
                                        ))
                                        .header("X-Master-Key", dotenvy::var("PYRO_API_KEY")?)
                                        .json(&serde_json::json!({
                                            "user_id": to_base62(metadata.user_item.id.0 as u64),
                                            "name": server_name,
                                            "specs": {
                                                "memory_mb": ram,
                                                "cpu": cpu,
                                                "swap_mb": swap,
                                                "storage_mb": storage,
                                            },
                                            "region": server_region,
                                            "source": source,
                                            "payment_interval": metadata.charge_item.subscription_interval.map(|x| match x {
                                                PriceDuration::FiveDays => 1,
                                                PriceDuration::Monthly => 1,
                                                PriceDuration::Quarterly => 3,
                                                PriceDuration::Yearly => 12,
                                            })
                                        }))
                                        .send()
                                        .await?
                                        .error_for_status()?
                                        .json::<PyroServerResponse>()
                                        .await?;

                                    if let Some(ref mut subscription) =
                                        metadata.user_subscription_item
                                    {
                                        subscription.metadata =
                                            Some(SubscriptionMetadata::Pyro {
                                                id: res.uuid,
                                                region: server_region,
                                            });
                                    }
                                }
                            }
                        }
                    }

                    if let Some(mut subscription) =
                        metadata.user_subscription_item
                    {
                        let open_charge = DBCharge::get_open_subscription(
                            subscription.id,
                            &mut *transaction,
                        )
                        .await?;

                        let new_price = match metadata.product_price_item.prices {
                            Price::OneTime { price } => price,
                            Price::Recurring { intervals } => {
                                *intervals.get(&subscription.interval).ok_or_else(|| {
                                    ApiError::InvalidInput(
                                        "Could not find a valid price for the user's country"
                                            .to_string(),
                                    )
                                })?
                            }
                        };

                        // If the next open charge is actually an expiring charge,
                        // this means the subscription was promoted from a temporary
                        // free subscription to a paid subscription.
                        //
                        // In this case, we need to modify this expiring charge to be the
                        // next charge of the subscription, turn it into a normal open charge.
                        //
                        // Otherwise, if there *is* an open charge, the subscription was upgraded
                        // and the just-processed payment was the proration charge. In this case,
                        // the existing open charge must be updated to reflect the new product's price.
                        //
                        // If there are no open charges, the just-processed payment was a recurring
                        // or initial subscription charge, and we need to create the next charge.
                        if let Some(mut charge) = open_charge {
                            if charge.status == ChargeStatus::Expiring {
                                charge.status = ChargeStatus::Open;
                                charge.due = Utc::now()
                                    + subscription.interval.duration();
                                charge.payment_platform =
                                    PaymentPlatform::Stripe;
                                charge.last_attempt = None;
                            } else {
                                charge.price_id =
                                    metadata.product_price_item.id;
                                charge.amount = new_price as i64;
                            }
                            charge.upsert(&mut transaction).await?;
                        } else if metadata.charge_item.status
                            != ChargeStatus::Cancelled
                        {
                            let charge_id =
                                generate_charge_id(&mut transaction).await?;
                            DBCharge {
                                id: charge_id,
                                user_id: metadata.user_item.id,
                                price_id: metadata.product_price_item.id,
                                amount: new_price as i64,
                                currency_code: metadata
                                    .product_price_item
                                    .currency_code,
                                status: ChargeStatus::Open,
                                due: if subscription.status
                                    == SubscriptionStatus::Unprovisioned
                                {
                                    Utc::now()
                                        + subscription.interval.duration()
                                } else {
                                    metadata.charge_item.due
                                        + subscription.interval.duration()
                                },
                                last_attempt: None,
                                type_: ChargeType::Subscription,
                                subscription_id: Some(subscription.id),
                                subscription_interval: Some(
                                    subscription.interval,
                                ),
                                payment_platform: PaymentPlatform::Stripe,
                                payment_platform_id: None,
                                parent_charge_id: None,
                                net: None,
                            }
                            .upsert(&mut transaction)
                            .await?;
                        };

                        subscription.status = SubscriptionStatus::Provisioned;
                        subscription.upsert(&mut transaction).await?;
                    }

                    transaction.commit().await?;
                    crate::database::models::user_item::DBUser::clear_caches(
                        &[(metadata.user_item.id, None)],
                        &redis,
                    )
                    .await?;
                }
            }
            EventType::PaymentIntentProcessing => {
                if let EventObject::PaymentIntent(payment_intent) =
                    event.data.object
                {
                    let mut transaction = pool.begin().await?;
                    get_payment_intent_metadata(
                        payment_intent.id,
                        payment_intent.amount,
                        payment_intent.currency.to_string().to_uppercase(),
                        payment_intent.metadata,
                        &pool,
                        &redis,
                        ChargeStatus::Processing,
                        &mut transaction,
                    )
                    .await?;
                    transaction.commit().await?;
                }
            }
            EventType::PaymentIntentPaymentFailed => {
                if let EventObject::PaymentIntent(payment_intent) =
                    event.data.object
                {
                    let mut transaction = pool.begin().await?;

                    let metadata = get_payment_intent_metadata(
                        payment_intent.id,
                        payment_intent.amount,
                        payment_intent.currency.to_string().to_uppercase(),
                        payment_intent.metadata,
                        &pool,
                        &redis,
                        ChargeStatus::Failed,
                        &mut transaction,
                    )
                    .await?;

                    if let Some(email) = metadata.user_item.email {
                        let money = rusty_money::Money::from_minor(
                            metadata.charge_item.amount as i64,
                            rusty_money::iso::find(
                                &metadata.charge_item.currency_code,
                            )
                            .unwrap_or(rusty_money::iso::USD),
                        );

                        let _ = send_email(
                            email,
                            "Payment Failed for Modrinth",
                            &format!(
                                "Our attempt to collect payment for {money} from the payment card on file was unsuccessful."
                            ),
                            "Please visit the following link below to update your payment method or contact your card provider. If the button does not work, you can copy the link and paste it into your browser.",
                            Some((
                                "Update billing settings",
                                &format!(
                                    "{}/{}",
                                    dotenvy::var("SITE_URL")?,
                                    dotenvy::var("SITE_BILLING_PATH")?
                                ),
                            )),
                        );
                    }

                    transaction.commit().await?;
                }
            }
            EventType::PaymentMethodAttached => {
                if let EventObject::PaymentMethod(payment_method) =
                    event.data.object
                    && let Some(customer_id) =
                        payment_method.customer.map(|x| x.id())
                {
                    let customer = stripe::Customer::retrieve(
                        &stripe_client,
                        &customer_id,
                        &[],
                    )
                    .await?;

                    if customer
                        .invoice_settings
                        .is_none_or(|x| x.default_payment_method.is_none())
                    {
                        stripe::Customer::update(
                            &stripe_client,
                            &customer_id,
                            UpdateCustomer {
                                invoice_settings: Some(
                                    CustomerInvoiceSettings {
                                        default_payment_method: Some(
                                            payment_method.id.to_string(),
                                        ),
                                        ..Default::default()
                                    },
                                ),
                                ..Default::default()
                            },
                        )
                        .await?;
                    }
                }
            }
            _ => {}
        }
    } else {
        return Err(ApiError::InvalidInput(
            "Webhook signature validation failed!".to_string(),
        ));
    }

    Ok(HttpResponse::Ok().finish())
}

async fn get_or_create_customer(
    user_id: ariadne::ids::UserId,
    stripe_customer_id: Option<&str>,
    user_email: Option<&str>,
    client: &stripe::Client,
    pool: &PgPool,
    redis: &RedisPool,
) -> Result<CustomerId, ApiError> {
    if let Some(customer_id) =
        stripe_customer_id.and_then(|x| stripe::CustomerId::from_str(x).ok())
    {
        Ok(customer_id)
    } else {
        let mut metadata = HashMap::new();
        metadata.insert("modrinth_user_id".to_string(), to_base62(user_id.0));

        let customer = stripe::Customer::create(
            client,
            CreateCustomer {
                email: user_email,
                metadata: Some(metadata),
                ..Default::default()
            },
        )
        .await?;

        sqlx::query!(
            "
            UPDATE users
            SET stripe_customer_id = $1
            WHERE id = $2
            ",
            customer.id.as_str(),
            user_id.0 as i64
        )
        .execute(pool)
        .await?;

        crate::database::models::user_item::DBUser::clear_caches(
            &[(user_id.into(), None)],
            redis,
        )
        .await?;

        Ok(customer.id)
    }
}

pub async fn index_subscriptions(pool: PgPool, redis: RedisPool) {
    info!("Indexing subscriptions");

    let res = async {
        let mut transaction = pool.begin().await?;
        let mut clear_cache_users = Vec::new();

        // If an active subscription has:
        // - A canceled charge due now
        // - An expiring charge due now
        // - A failed charge more than two days ago
        // It should be unprovisioned.
        let all_charges = DBCharge::get_unprovision(&pool).await?;

        let mut all_subscriptions =
            user_subscription_item::DBUserSubscription::get_many(
                &all_charges
                    .iter()
                    .filter_map(|x| x.subscription_id)
                    .collect::<HashSet<_>>()
                    .into_iter()
                    .collect::<Vec<_>>(),
                &pool,
            )
            .await?;
        let subscription_prices = product_item::DBProductPrice::get_many(
            &all_subscriptions
                .iter()
                .map(|x| x.price_id)
                .collect::<HashSet<_>>()
                .into_iter()
                .collect::<Vec<_>>(),
            &pool,
        )
        .await?;
        let subscription_products = product_item::DBProduct::get_many(
            &subscription_prices
                .iter()
                .map(|x| x.product_id)
                .collect::<HashSet<_>>()
                .into_iter()
                .collect::<Vec<_>>(),
            &pool,
        )
        .await?;
        let users = crate::database::models::DBUser::get_many_ids(
            &all_subscriptions
                .iter()
                .map(|x| x.user_id)
                .collect::<HashSet<_>>()
                .into_iter()
                .collect::<Vec<_>>(),
            &pool,
            &redis,
        )
        .await?;

        for charge in all_charges {
            let Some(subscription) = all_subscriptions
                .iter_mut()
                .find(|x| Some(x.id) == charge.subscription_id)
            else {
                continue;
            };

            if subscription.status == SubscriptionStatus::Unprovisioned {
                continue;
            }

            let Some(product_price) = subscription_prices
                .iter()
                .find(|x| x.id == subscription.price_id)
            else {
                continue;
            };

            let Some(product) = subscription_products
                .iter()
                .find(|x| x.id == product_price.product_id)
            else {
                continue;
            };

            let Some(user) =
                users.iter().find(|x| x.id == subscription.user_id)
            else {
                continue;
            };

            let unprovisioned = match product.metadata {
                ProductMetadata::Midas => {
                    let badges = user.badges - Badges::MIDAS;

                    sqlx::query!(
                        "
                        UPDATE users
                        SET badges = $1
                        WHERE (id = $2)
                        ",
                        badges.bits() as i64,
                        user.id as crate::database::models::ids::DBUserId,
                    )
                    .execute(&mut *transaction)
                    .await?;

                    true
                }

                ProductMetadata::Pyro { .. }
                | ProductMetadata::Medal { .. } => 'server: {
                    let server_id = match &subscription.metadata {
                        Some(SubscriptionMetadata::Pyro { id, region: _ }) => {
                            id
                        }
                        Some(SubscriptionMetadata::Medal { id }) => id,
                        _ => break 'server true,
                    };

                    let res = reqwest::Client::new()
                        .post(format!(
                            "{}/modrinth/v0/servers/{}/suspend",
                            dotenvy::var("ARCHON_URL")?,
                            server_id
                        ))
                        .header("X-Master-Key", dotenvy::var("PYRO_API_KEY")?)
                        .json(&serde_json::json!({
                            "reason": if charge.status == ChargeStatus::Cancelled || charge.status == ChargeStatus::Expiring {
                                "cancelled"
                            } else {
                                "paymentfailed"
                            }
                        }))
                        .send()
                        .await;

                    if let Err(e) = res {
                        warn!("Error suspending pyro server: {:?}", e);
                        false
                    } else {
                        true
                    }
                }
            };

            if unprovisioned {
                subscription.status = SubscriptionStatus::Unprovisioned;
                subscription.upsert(&mut transaction).await?;
            }

            clear_cache_users.push(user.id);
        }

        crate::database::models::DBUser::clear_caches(
            &clear_cache_users
                .into_iter()
                .map(|x| (x, None))
                .collect::<Vec<_>>(),
            &redis,
        )
        .await?;
        transaction.commit().await?;

        // If an offer redeemal has been processing for over 5 minutes, it should be set pending.
        UserRedeemal::update_stuck_5_minutes(&pool).await?;

        // If an offer redeemal is pending, try processing it.
        // Try processing it.
        let pending_redeemals = UserRedeemal::get_pending(&pool, 100).await?;
        for redeemal in pending_redeemals {
            if let Err(error) =
                try_process_user_redeemal(&pool, &redis, redeemal).await
            {
                warn!(%error, "Failed to process a redeemal.")
            }
        }

        Ok::<(), ApiError>(())
    };

    if let Err(e) = res.await {
        warn!("Error indexing subscriptions: {:?}", e);
    }

    info!("Done indexing subscriptions");
}

/// Attempts to process a user redeemal.
///
/// Returns `Ok` if the entry has been succesfully processed, or will not be processed.
pub async fn try_process_user_redeemal(
    pool: &PgPool,
    redis: &RedisPool,
    mut user_redeemal: UserRedeemal,
) -> Result<(), ApiError> {
    // Immediately update redeemal row
    user_redeemal.last_attempt = Some(Utc::now());
    user_redeemal.n_attempts += 1;
    user_redeemal.status = users_redeemals::Status::Processing;
    let updated = user_redeemal.update_status_if_pending(pool).await?;

    if !updated {
        return Ok(());
    }

    let user_id = user_redeemal.user_id;

    // Find the Medal product's price & metadata

    let mut medal_products =
        product_item::QueryProductWithPrices::list_by_product_type(
            pool, "medal",
        )
        .await?;

    let Some(product_item::QueryProductWithPrices {
        id: _product_id,
        metadata,
        mut prices,
        unitary: _,
    }) = medal_products.pop()
    else {
        return Err(ApiError::Conflict(
            "Missing Medal subscription product".to_owned(),
        ));
    };

    let ProductMetadata::Medal {
        cpu,
        ram,
        swap,
        storage,
        region,
    } = metadata
    else {
        return Err(ApiError::Conflict(
            "Missing or incorrect metadata for Medal subscription".to_owned(),
        ));
    };

    let Some(medal_price) = prices.pop() else {
        return Err(ApiError::Conflict(
            "Missing price for Medal subscription".to_owned(),
        ));
    };

    let (price_duration, price_amount) = match medal_price.prices {
        Price::OneTime { price: _ } => {
            return Err(ApiError::Conflict(
                "Unexpected metadata for Medal subscription price".to_owned(),
            ));
        }

        Price::Recurring { intervals } => {
            let Some((price_duration, price_amount)) =
                intervals.into_iter().next()
            else {
                return Err(ApiError::Conflict(
                    "Missing price interval for Medal subscription".to_owned(),
                ));
            };

            (price_duration, price_amount)
        }
    };

    let price_id = medal_price.id;

    // Get the user's username

    let user = DBUser::get_id(user_id, pool, redis)
        .await?
        .ok_or(ApiError::NotFound)?;

    // Send the provision request to Archon. On failure, the redeemal will be "stuck" processing,
    // and moved back to pending by `index_subscriptions`.

    let archon_client = ArchonClient::from_env()?;
    let server_id = archon_client
        .create_server(&CreateServerRequest {
            user_id: to_base62(user_id.0 as u64),
            name: format!("{}'s Medal server", user.username),
            specs: Specs {
                memory_mb: ram,
                cpu,
                swap_mb: swap,
                storage_mb: storage,
            },
            source: crate::util::archon::Empty::default(),
            region,
            tags: vec!["medal".to_owned()],
        })
        .await?;

    let mut txn = pool.begin().await?;

    // Build a subscription using this price ID.
    let subscription = DBUserSubscription {
        id: generate_user_subscription_id(&mut txn).await?,
        user_id,
        price_id,
        interval: PriceDuration::FiveDays,
        created: Utc::now(),
        status: SubscriptionStatus::Provisioned,
        metadata: Some(SubscriptionMetadata::Medal {
            id: server_id.to_string(),
        }),
    };

    subscription.upsert(&mut txn).await?;

    // Insert an expiring charge, `index_subscriptions` will unprovision the
    // subscription when expired.
    DBCharge {
        id: generate_charge_id(&mut txn).await?,
        user_id,
        price_id,
        amount: price_amount.into(),
        currency_code: medal_price.currency_code,
        status: ChargeStatus::Expiring,
        due: Utc::now() + price_duration.duration(),
        last_attempt: None,
        type_: ChargeType::Subscription,
        subscription_id: Some(subscription.id),
        subscription_interval: Some(subscription.interval),
        payment_platform: PaymentPlatform::None,
        payment_platform_id: None,
        parent_charge_id: None,
        net: None,
    }
    .upsert(&mut txn)
    .await?;

    // Update `users_redeemal`, mark subscription as redeemed.
    user_redeemal.status = users_redeemals::Status::Processed;
    user_redeemal.update(&mut *txn).await?;

    txn.commit().await?;

    Ok(())
}

pub async fn index_billing(
    stripe_client: stripe::Client,
    pool: PgPool,
    redis: RedisPool,
) {
    info!("Indexing billing queue");
    let res = async {
        // If a charge has continuously failed for more than a month, it should be cancelled
        let charges_to_cancel = DBCharge::get_cancellable(&pool).await?;

        for mut charge in charges_to_cancel {
            charge.status = ChargeStatus::Cancelled;

            let mut transaction = pool.begin().await?;
            charge.upsert(&mut transaction).await?;
            transaction.commit().await?;
        }

        // If a charge is open and due or has been attempted more than two days ago, it should be processed
        let charges_to_do = DBCharge::get_chargeable(&pool).await?;

        let prices = product_item::DBProductPrice::get_many(
            &charges_to_do
                .iter()
                .map(|x| x.price_id)
                .collect::<HashSet<_>>()
                .into_iter()
                .collect::<Vec<_>>(),
            &pool,
        )
        .await?;

        let users = crate::database::models::DBUser::get_many_ids(
            &charges_to_do
                .iter()
                .map(|x| x.user_id)
                .collect::<HashSet<_>>()
                .into_iter()
                .collect::<Vec<_>>(),
            &pool,
            &redis,
        )
        .await?;

        for mut charge in charges_to_do {
            let Some(product_price) =
                prices.iter().find(|x| x.id == charge.price_id)
            else {
                continue;
            };

            let Some(user) = users.iter().find(|x| x.id == charge.user_id)
            else {
                continue;
            };

            let price = match &product_price.prices {
                Price::OneTime { price } => Some(price),
                Price::Recurring { intervals } => {
                    if let Some(ref interval) = charge.subscription_interval {
                        intervals.get(interval)
                    } else {
                        warn!(
                            "Could not find subscription for charge {:?}",
                            charge.id
                        );
                        continue;
                    }
                }
            };

            if let Some(price) = price {
                let customer_id = get_or_create_customer(
                    user.id.into(),
                    user.stripe_customer_id.as_deref(),
                    user.email.as_deref(),
                    &stripe_client,
                    &pool,
                    &redis,
                )
                .await?;

                let customer = stripe::Customer::retrieve(
                    &stripe_client,
                    &customer_id,
                    &[],
                )
                .await?;

                let Ok(currency) = Currency::from_str(
                    &product_price.currency_code.to_lowercase(),
                ) else {
                    warn!(
                        "Could not find currency for {}",
                        product_price.currency_code
                    );
                    continue;
                };

                let mut intent =
                    CreatePaymentIntent::new(*price as i64, currency);

                let mut metadata = HashMap::new();
                metadata.insert(
                    "modrinth_user_id".to_string(),
                    to_base62(charge.user_id.0 as u64),
                );
                metadata.insert(
                    "modrinth_charge_id".to_string(),
                    to_base62(charge.id.0 as u64),
                );
                metadata.insert(
                    "modrinth_charge_type".to_string(),
                    charge.type_.as_str().to_string(),
                );

                intent.metadata = Some(metadata);
                intent.customer = Some(customer.id);

                if let Some(payment_method) = customer
                    .invoice_settings
                    .and_then(|x| x.default_payment_method.map(|x| x.id()))
                {
                    intent.payment_method = Some(payment_method);
                    intent.confirm = Some(true);
                    intent.off_session =
                        Some(PaymentIntentOffSession::Exists(true));

                    charge.status = ChargeStatus::Processing;

                    if let Err(e) =
                        stripe::PaymentIntent::create(&stripe_client, intent)
                            .await
                    {
                        tracing::error!(
                            "Failed to create payment intent: {:?}",
                            e
                        );
                        charge.status = ChargeStatus::Failed;
                        charge.last_attempt = Some(Utc::now());
                    }
                } else {
                    charge.status = ChargeStatus::Failed;
                    charge.last_attempt = Some(Utc::now());
                }

                let mut transaction = pool.begin().await?;
                charge.upsert(&mut transaction).await?;
                transaction.commit().await?;
            }
        }

        Ok::<(), ApiError>(())
    }
    .await;

    if let Err(e) = res {
        warn!("Error indexing billing queue: {:?}", e);
    }

    info!("Done indexing billing queue");
}<|MERGE_RESOLUTION|>--- conflicted
+++ resolved
@@ -407,7 +407,6 @@
             }
         }
 
-<<<<<<< HEAD
         if let Some(interval) = &edit_subscription.interval {
             if let Price::Recurring { intervals } = &current_price.prices {
                 // For expiring charges, the interval is handled in the Product branch.
@@ -422,18 +421,6 @@
                         ));
                     }
                 }
-=======
-        if let Some(interval) = &edit_subscription.interval
-            && let Price::Recurring { intervals } = &current_price.prices
-        {
-            if let Some(price) = intervals.get(interval) {
-                open_charge.subscription_interval = Some(*interval);
-                open_charge.amount = *price as i64;
-            } else {
-                return Err(ApiError::InvalidInput(
-                    "Interval is not valid for this subscription!".to_string(),
-                ));
->>>>>>> c02b8096
             }
         }
 
