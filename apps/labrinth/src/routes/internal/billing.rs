use crate::auth::{get_user_from_headers, send_email};
use crate::database::models::charge_item::ChargeItem;
use crate::database::models::{
    generate_charge_id, generate_user_subscription_id, product_item,
    user_subscription_item,
};
use crate::database::redis::RedisPool;
use crate::models::billing::{
    Charge, ChargeStatus, ChargeType, PaymentPlatform, Price, PriceDuration,
    Product, ProductMetadata, ProductPrice, SubscriptionMetadata,
    SubscriptionStatus, UserSubscription,
};
use crate::models::pats::Scopes;
use crate::models::users::Badges;
use crate::queue::session::AuthQueue;
use crate::routes::ApiError;
use actix_web::{delete, get, patch, post, web, HttpRequest, HttpResponse};
use ariadne::ids::base62_impl::{parse_base62, to_base62};
use chrono::Utc;
use rust_decimal::prelude::ToPrimitive;
use rust_decimal::Decimal;
use serde::Serialize;
use serde_with::serde_derive::Deserialize;
use sqlx::{PgPool, Postgres, Transaction};
use std::collections::{HashMap, HashSet};
use std::str::FromStr;
use stripe::{
    CreateCustomer, CreatePaymentIntent, CreateRefund, CreateSetupIntent,
    CreateSetupIntentAutomaticPaymentMethods,
    CreateSetupIntentAutomaticPaymentMethodsAllowRedirects, Currency,
    CustomerId, CustomerInvoiceSettings, CustomerPaymentMethodRetrieval,
    EventObject, EventType, PaymentIntentId, PaymentIntentOffSession,
    PaymentIntentSetupFutureUsage, PaymentMethodId, SetupIntent,
    UpdateCustomer, Webhook,
};
use tracing::{info, warn};

pub fn config(cfg: &mut web::ServiceConfig) {
    cfg.service(
        web::scope("billing")
            .service(products)
            .service(subscriptions)
            .service(user_customer)
            .service(edit_subscription)
            .service(payment_methods)
            .service(add_payment_method_flow)
            .service(edit_payment_method)
            .service(remove_payment_method)
            .service(charges)
            .service(active_servers)
            .service(initiate_payment)
            .service(stripe_webhook)
            .service(refund_charge),
    );
}

#[get("products")]
pub async fn products(
    pool: web::Data<PgPool>,
    redis: web::Data<RedisPool>,
) -> Result<HttpResponse, ApiError> {
    let products = product_item::QueryProduct::list(&**pool, &redis).await?;

    let products = products
        .into_iter()
        .map(|x| Product {
            id: x.id.into(),
            metadata: x.metadata,
            prices: x
                .prices
                .into_iter()
                .map(|x| ProductPrice {
                    id: x.id.into(),
                    product_id: x.product_id.into(),
                    currency_code: x.currency_code,
                    prices: x.prices,
                })
                .collect(),
            unitary: x.unitary,
        })
        .collect::<Vec<_>>();

    Ok(HttpResponse::Ok().json(products))
}

#[derive(Deserialize)]
struct SubscriptionsQuery {
    pub user_id: Option<crate::models::ids::UserId>,
}

#[get("subscriptions")]
pub async fn subscriptions(
    req: HttpRequest,
    pool: web::Data<PgPool>,
    redis: web::Data<RedisPool>,
    session_queue: web::Data<AuthQueue>,
    query: web::Query<SubscriptionsQuery>,
) -> Result<HttpResponse, ApiError> {
    let user = get_user_from_headers(
        &req,
        &**pool,
        &redis,
        &session_queue,
        Some(&[Scopes::SESSION_ACCESS]),
    )
    .await?
    .1;

    let subscriptions =
        user_subscription_item::UserSubscriptionItem::get_all_user(
            if let Some(user_id) = query.user_id {
                if user.role.is_admin() {
                    user_id.into()
                } else {
                    return Err(ApiError::InvalidInput(
                        "You cannot see the subscriptions of other users!"
                            .to_string(),
                    ));
                }
            } else {
                user.id.into()
            },
            &**pool,
        )
        .await?
        .into_iter()
        .map(UserSubscription::from)
        .collect::<Vec<_>>();

    Ok(HttpResponse::Ok().json(subscriptions))
}

#[derive(Deserialize)]
#[serde(tag = "type", rename_all = "snake_case")]
pub enum ChargeRefundAmount {
    Full,
    Partial { amount: u64 },
}

#[derive(Deserialize)]
pub struct ChargeRefund {
    #[serde(flatten)]
    pub amount: ChargeRefundAmount,
    pub unprovision: Option<bool>,
}

#[post("charge/{id}/refund")]
pub async fn refund_charge(
    req: HttpRequest,
    pool: web::Data<PgPool>,
    redis: web::Data<RedisPool>,
    session_queue: web::Data<AuthQueue>,
    info: web::Path<(crate::models::ids::ChargeId,)>,
    body: web::Json<ChargeRefund>,
    stripe_client: web::Data<stripe::Client>,
) -> Result<HttpResponse, ApiError> {
    let user = get_user_from_headers(
        &req,
        &**pool,
        &redis,
        &session_queue,
        Some(&[Scopes::SESSION_ACCESS]),
    )
    .await?
    .1;

    let (id,) = info.into_inner();

    if !user.role.is_admin() {
        return Err(ApiError::CustomAuthentication(
            "You do not have permission to refund a subscription!".to_string(),
        ));
    }

    if let Some(charge) = ChargeItem::get(id.into(), &**pool).await? {
        let refunds = ChargeItem::get_children(id.into(), &**pool).await?;
        let refunds = -refunds
            .into_iter()
            .filter_map(|x| match x.status {
                ChargeStatus::Open
                | ChargeStatus::Processing
                | ChargeStatus::Succeeded => Some(x.amount),
                ChargeStatus::Failed | ChargeStatus::Cancelled => None,
            })
            .sum::<i64>();

        let refundable = charge.amount - refunds;

        let refund_amount = match body.0.amount {
            ChargeRefundAmount::Full => refundable,
            ChargeRefundAmount::Partial { amount } => amount as i64,
        };

        if charge.status != ChargeStatus::Succeeded {
            return Err(ApiError::InvalidInput(
                "This charge cannot be refunded!".to_string(),
            ));
        }

        if (refundable - refund_amount) < 0 || refund_amount == 0 {
            return Err(ApiError::InvalidInput(
                "You cannot refund more than the amount of the charge!"
                    .to_string(),
            ));
        }

        let (id, net) = match charge.payment_platform {
            PaymentPlatform::Stripe => {
                if let Some(payment_platform_id) = charge
                    .payment_platform_id
                    .and_then(|x| stripe::PaymentIntentId::from_str(&x).ok())
                {
                    let mut metadata = HashMap::new();

                    metadata.insert(
                        "modrinth_user_id".to_string(),
                        to_base62(user.id.0),
                    );
                    metadata.insert(
                        "modrinth_charge_id".to_string(),
                        to_base62(charge.id.0 as u64),
                    );

                    let refund = stripe::Refund::create(
                        &stripe_client,
                        CreateRefund {
                            amount: Some(refund_amount),
                            metadata: Some(metadata),
                            payment_intent: Some(payment_platform_id),

                            expand: &["balance_transaction"],

                            ..Default::default()
                        },
                    )
                    .await?;

                    (
                        refund.id.to_string(),
                        refund
                            .balance_transaction
                            .and_then(|x| x.into_object())
                            .map(|x| x.net),
                    )
                } else {
                    return Err(ApiError::InvalidInput(
                        "Charge does not have attached payment id!".to_string(),
                    ));
                }
            }
        };

        let mut transaction = pool.begin().await?;

        let charge_id = generate_charge_id(&mut transaction).await?;
        ChargeItem {
            id: charge_id,
            user_id: charge.user_id,
            price_id: charge.price_id,
            amount: -refund_amount,
            currency_code: charge.currency_code,
            status: ChargeStatus::Succeeded,
            due: Utc::now(),
            last_attempt: None,
            type_: ChargeType::Refund,
            subscription_id: charge.subscription_id,
            subscription_interval: charge.subscription_interval,
            payment_platform: charge.payment_platform,
            payment_platform_id: Some(id),
            parent_charge_id: Some(charge.id),
            net,
        }
        .upsert(&mut transaction)
        .await?;

        if body.0.unprovision.unwrap_or(false) {
            if let Some(subscription_id) = charge.subscription_id {
                let open_charge =
                    ChargeItem::get_open_subscription(subscription_id, &**pool)
                        .await?;
                if let Some(mut open_charge) = open_charge {
                    open_charge.status = ChargeStatus::Cancelled;
                    open_charge.due = Utc::now();

                    open_charge.upsert(&mut transaction).await?;
                }
            }
        }

        transaction.commit().await?;
    }

    Ok(HttpResponse::NoContent().body(""))
}

#[derive(Deserialize)]
pub struct SubscriptionEdit {
    pub interval: Option<PriceDuration>,
    pub payment_method: Option<String>,
    pub cancelled: Option<bool>,
    pub product: Option<crate::models::ids::ProductId>,
}

#[patch("subscription/{id}")]
pub async fn edit_subscription(
    req: HttpRequest,
    info: web::Path<(crate::models::ids::UserSubscriptionId,)>,
    pool: web::Data<PgPool>,
    redis: web::Data<RedisPool>,
    session_queue: web::Data<AuthQueue>,
    edit_subscription: web::Json<SubscriptionEdit>,
    stripe_client: web::Data<stripe::Client>,
) -> Result<HttpResponse, ApiError> {
    let user = get_user_from_headers(
        &req,
        &**pool,
        &redis,
        &session_queue,
        Some(&[Scopes::SESSION_ACCESS]),
    )
    .await?
    .1;

    let (id,) = info.into_inner();

    if let Some(subscription) =
        user_subscription_item::UserSubscriptionItem::get(id.into(), &**pool)
            .await?
    {
        if subscription.user_id != user.id.into() && !user.role.is_admin() {
            return Err(ApiError::NotFound);
        }

        let mut transaction = pool.begin().await?;

        let mut open_charge =
            crate::database::models::charge_item::ChargeItem::get_open_subscription(
                subscription.id,
                &mut *transaction,
            )
            .await?
            .ok_or_else(|| {
                ApiError::InvalidInput(
                    "Could not find open charge for this subscription".to_string(),
                )
            })?;

        let current_price = product_item::ProductPriceItem::get(
            subscription.price_id,
            &mut *transaction,
        )
        .await?
        .ok_or_else(|| {
            ApiError::InvalidInput(
                "Could not find current product price".to_string(),
            )
        })?;

        if let Some(cancelled) = &edit_subscription.cancelled {
            if open_charge.status != ChargeStatus::Open
                && open_charge.status != ChargeStatus::Cancelled
            {
                return Err(ApiError::InvalidInput(
                    "You may not change the status of this subscription!"
                        .to_string(),
                ));
            }

            if *cancelled {
                open_charge.status = ChargeStatus::Cancelled;
            } else {
                open_charge.status = ChargeStatus::Open;
            }
        }

        if let Some(interval) = &edit_subscription.interval {
            if let Price::Recurring { intervals } = &current_price.prices {
                if let Some(price) = intervals.get(interval) {
                    open_charge.subscription_interval = Some(*interval);
                    open_charge.amount = *price as i64;
                } else {
                    return Err(ApiError::InvalidInput(
                        "Interval is not valid for this subscription!"
                            .to_string(),
                    ));
                }
            }
        }

        let intent = if let Some(product_id) = &edit_subscription.product {
            let product_price =
                product_item::ProductPriceItem::get_all_product_prices(
                    (*product_id).into(),
                    &mut *transaction,
                )
                .await?
                .into_iter()
                .find(|x| x.currency_code == current_price.currency_code)
                .ok_or_else(|| {
                    ApiError::InvalidInput(
                        "Could not find a valid price for your currency code!"
                            .to_string(),
                    )
                })?;

            if product_price.id == current_price.id {
                return Err(ApiError::InvalidInput(
                    "You may not change the price of this subscription!"
                        .to_string(),
                ));
            }

            let interval = open_charge.due - Utc::now();
            let duration = PriceDuration::Monthly;

            let current_amount = match &current_price.prices {
                Price::OneTime { price } => *price,
                Price::Recurring { intervals } => *intervals.get(&duration).ok_or_else(|| {
                    ApiError::InvalidInput(
                        "Could not find a valid price for the user's duration".to_string(),
                    )
                })?,
            };

            let amount = match &product_price.prices {
                Price::OneTime { price } => *price,
                Price::Recurring { intervals } => *intervals.get(&duration).ok_or_else(|| {
                    ApiError::InvalidInput(
                        "Could not find a valid price for the user's duration".to_string(),
                    )
                })?,
            };

            let complete = Decimal::from(interval.num_seconds())
                / Decimal::from(duration.duration().num_seconds());
            let proration = (Decimal::from(amount - current_amount) * complete)
                .floor()
                .to_i32()
                .ok_or_else(|| {
                    ApiError::InvalidInput(
                        "Could not convert proration to i32".to_string(),
                    )
                })?;

            // Plan downgrade, update future charge
            if current_amount > amount {
                open_charge.price_id = product_price.id;
                open_charge.amount = amount as i64;

                None
            } else {
                // For small transactions (under 30 cents), we make a loss on the proration due to fees
                if proration < 30 {
                    return Err(ApiError::InvalidInput(
                        "Proration is too small!".to_string(),
                    ));
                }

                let charge_id = generate_charge_id(&mut transaction).await?;

                let customer_id = get_or_create_customer(
                    user.id,
                    user.stripe_customer_id.as_deref(),
                    user.email.as_deref(),
                    &stripe_client,
                    &pool,
                    &redis,
                )
                .await?;

                let currency = Currency::from_str(
                    &current_price.currency_code.to_lowercase(),
                )
                .map_err(|_| {
                    ApiError::InvalidInput("Invalid currency code".to_string())
                })?;

                let mut intent =
                    CreatePaymentIntent::new(proration as i64, currency);

                let mut metadata = HashMap::new();
                metadata.insert(
                    "modrinth_user_id".to_string(),
                    to_base62(user.id.0),
                );
                metadata.insert(
                    "modrinth_charge_id".to_string(),
                    to_base62(charge_id.0 as u64),
                );
                metadata.insert(
                    "modrinth_subscription_id".to_string(),
                    to_base62(subscription.id.0 as u64),
                );
                metadata.insert(
                    "modrinth_price_id".to_string(),
                    to_base62(product_price.id.0 as u64),
                );
                metadata.insert(
                    "modrinth_subscription_interval".to_string(),
                    open_charge
                        .subscription_interval
                        .unwrap_or(PriceDuration::Monthly)
                        .as_str()
                        .to_string(),
                );
                metadata.insert(
                    "modrinth_charge_type".to_string(),
                    ChargeType::Proration.as_str().to_string(),
                );

                intent.customer = Some(customer_id);
                intent.metadata = Some(metadata);
                intent.receipt_email = user.email.as_deref();
                intent.setup_future_usage =
                    Some(PaymentIntentSetupFutureUsage::OffSession);

                if let Some(payment_method) = &edit_subscription.payment_method
                {
                    let payment_method_id = if let Ok(id) =
                        PaymentMethodId::from_str(payment_method)
                    {
                        id
                    } else {
                        return Err(ApiError::InvalidInput(
                            "Invalid payment method id".to_string(),
                        ));
                    };
                    intent.payment_method = Some(payment_method_id);
                }

                let intent =
                    stripe::PaymentIntent::create(&stripe_client, intent)
                        .await?;

                Some((proration, 0, intent))
            }
        } else {
            None
        };

        open_charge.upsert(&mut transaction).await?;

        transaction.commit().await?;

        if let Some((amount, tax, payment_intent)) = intent {
            Ok(HttpResponse::Ok().json(serde_json::json!({
                "payment_intent_id": payment_intent.id,
                "client_secret": payment_intent.client_secret,
                "tax": tax,
                "total": amount
            })))
        } else {
            Ok(HttpResponse::NoContent().body(""))
        }
    } else {
        Err(ApiError::NotFound)
    }
}

#[get("customer")]
pub async fn user_customer(
    req: HttpRequest,
    pool: web::Data<PgPool>,
    redis: web::Data<RedisPool>,
    session_queue: web::Data<AuthQueue>,
    stripe_client: web::Data<stripe::Client>,
) -> Result<HttpResponse, ApiError> {
    let user = get_user_from_headers(
        &req,
        &**pool,
        &redis,
        &session_queue,
        Some(&[Scopes::SESSION_ACCESS]),
    )
    .await?
    .1;

    let customer_id = get_or_create_customer(
        user.id,
        user.stripe_customer_id.as_deref(),
        user.email.as_deref(),
        &stripe_client,
        &pool,
        &redis,
    )
    .await?;
    let customer =
        stripe::Customer::retrieve(&stripe_client, &customer_id, &[]).await?;

    Ok(HttpResponse::Ok().json(customer))
}

#[derive(Deserialize)]
pub struct ChargesQuery {
    pub user_id: Option<crate::models::ids::UserId>,
}

#[get("payments")]
pub async fn charges(
    req: HttpRequest,
    pool: web::Data<PgPool>,
    redis: web::Data<RedisPool>,
    session_queue: web::Data<AuthQueue>,
    query: web::Query<ChargesQuery>,
) -> Result<HttpResponse, ApiError> {
    let user = get_user_from_headers(
        &req,
        &**pool,
        &redis,
        &session_queue,
        Some(&[Scopes::SESSION_ACCESS]),
    )
    .await?
    .1;

    let charges =
        crate::database::models::charge_item::ChargeItem::get_from_user(
            if let Some(user_id) = query.user_id {
                if user.role.is_admin() {
                    user_id.into()
                } else {
                    return Err(ApiError::InvalidInput(
                        "You cannot see the subscriptions of other users!"
                            .to_string(),
                    ));
                }
            } else {
                user.id.into()
            },
            &**pool,
        )
        .await?;

    Ok(HttpResponse::Ok().json(
        charges
            .into_iter()
            .map(|x| Charge {
                id: x.id.into(),
                user_id: x.user_id.into(),
                price_id: x.price_id.into(),
                amount: x.amount,
                currency_code: x.currency_code,
                status: x.status,
                due: x.due,
                last_attempt: x.last_attempt,
                type_: x.type_,
                subscription_id: x.subscription_id.map(|x| x.into()),
                subscription_interval: x.subscription_interval,
                platform: x.payment_platform,
                parent_charge_id: x.parent_charge_id.map(|x| x.into()),
                net: if user.role.is_admin() { x.net } else { None },
            })
            .collect::<Vec<_>>(),
    ))
}

#[post("payment_method")]
pub async fn add_payment_method_flow(
    req: HttpRequest,
    pool: web::Data<PgPool>,
    redis: web::Data<RedisPool>,
    session_queue: web::Data<AuthQueue>,
    stripe_client: web::Data<stripe::Client>,
) -> Result<HttpResponse, ApiError> {
    let user = get_user_from_headers(
        &req,
        &**pool,
        &redis,
        &session_queue,
        Some(&[Scopes::SESSION_ACCESS]),
    )
    .await?
    .1;

    let customer = get_or_create_customer(
        user.id,
        user.stripe_customer_id.as_deref(),
        user.email.as_deref(),
        &stripe_client,
        &pool,
        &redis,
    )
    .await?;

    let intent = SetupIntent::create(
        &stripe_client,
        CreateSetupIntent {
            customer: Some(customer),
            automatic_payment_methods: Some(CreateSetupIntentAutomaticPaymentMethods {
                allow_redirects: Some(
                    CreateSetupIntentAutomaticPaymentMethodsAllowRedirects::Never,
                ),
                enabled: true,
            }),
            ..Default::default()
        },
    )
    .await?;

    Ok(HttpResponse::Ok().json(serde_json::json!({
        "client_secret": intent.client_secret
    })))
}

#[derive(Deserialize)]
pub struct EditPaymentMethod {
    pub primary: bool,
}

#[patch("payment_method/{id}")]
pub async fn edit_payment_method(
    req: HttpRequest,
    info: web::Path<(String,)>,
    pool: web::Data<PgPool>,
    redis: web::Data<RedisPool>,
    session_queue: web::Data<AuthQueue>,
    stripe_client: web::Data<stripe::Client>,
) -> Result<HttpResponse, ApiError> {
    let user = get_user_from_headers(
        &req,
        &**pool,
        &redis,
        &session_queue,
        Some(&[Scopes::SESSION_ACCESS]),
    )
    .await?
    .1;

    let (id,) = info.into_inner();

    let payment_method_id = if let Ok(id) = PaymentMethodId::from_str(&id) {
        id
    } else {
        return Err(ApiError::NotFound);
    };

    let customer = get_or_create_customer(
        user.id,
        user.stripe_customer_id.as_deref(),
        user.email.as_deref(),
        &stripe_client,
        &pool,
        &redis,
    )
    .await?;

    let payment_method = stripe::PaymentMethod::retrieve(
        &stripe_client,
        &payment_method_id,
        &[],
    )
    .await?;

    if payment_method
        .customer
        .map(|x| x.id() == customer)
        .unwrap_or(false)
        || user.role.is_admin()
    {
        stripe::Customer::update(
            &stripe_client,
            &customer,
            UpdateCustomer {
                invoice_settings: Some(CustomerInvoiceSettings {
                    default_payment_method: Some(payment_method.id.to_string()),
                    ..Default::default()
                }),
                ..Default::default()
            },
        )
        .await?;

        Ok(HttpResponse::NoContent().finish())
    } else {
        Err(ApiError::NotFound)
    }
}

#[delete("payment_method/{id}")]
pub async fn remove_payment_method(
    req: HttpRequest,
    info: web::Path<(String,)>,
    pool: web::Data<PgPool>,
    redis: web::Data<RedisPool>,
    session_queue: web::Data<AuthQueue>,
    stripe_client: web::Data<stripe::Client>,
) -> Result<HttpResponse, ApiError> {
    let user = get_user_from_headers(
        &req,
        &**pool,
        &redis,
        &session_queue,
        Some(&[Scopes::SESSION_ACCESS]),
    )
    .await?
    .1;

    let (id,) = info.into_inner();

    let payment_method_id = if let Ok(id) = PaymentMethodId::from_str(&id) {
        id
    } else {
        return Err(ApiError::NotFound);
    };

    let customer = get_or_create_customer(
        user.id,
        user.stripe_customer_id.as_deref(),
        user.email.as_deref(),
        &stripe_client,
        &pool,
        &redis,
    )
    .await?;

    let payment_method = stripe::PaymentMethod::retrieve(
        &stripe_client,
        &payment_method_id,
        &[],
    )
    .await?;

    let user_subscriptions =
        user_subscription_item::UserSubscriptionItem::get_all_user(
            user.id.into(),
            &**pool,
        )
        .await?;

    if user_subscriptions
        .iter()
        .any(|x| x.status != SubscriptionStatus::Unprovisioned)
    {
        let customer =
            stripe::Customer::retrieve(&stripe_client, &customer, &[]).await?;

        if customer
            .invoice_settings
            .and_then(|x| {
                x.default_payment_method
                    .map(|x| x.id() == payment_method_id)
            })
            .unwrap_or(false)
        {
            return Err(ApiError::InvalidInput(
                "You may not remove the default payment method if you have active subscriptions!"
                    .to_string(),
            ));
        }
    }

    if payment_method
        .customer
        .map(|x| x.id() == customer)
        .unwrap_or(false)
        || user.role.is_admin()
    {
        stripe::PaymentMethod::detach(&stripe_client, &payment_method_id)
            .await?;

        Ok(HttpResponse::NoContent().finish())
    } else {
        Err(ApiError::NotFound)
    }
}

#[get("payment_methods")]
pub async fn payment_methods(
    req: HttpRequest,
    pool: web::Data<PgPool>,
    redis: web::Data<RedisPool>,
    session_queue: web::Data<AuthQueue>,
    stripe_client: web::Data<stripe::Client>,
) -> Result<HttpResponse, ApiError> {
    let user = get_user_from_headers(
        &req,
        &**pool,
        &redis,
        &session_queue,
        Some(&[Scopes::SESSION_ACCESS]),
    )
    .await?
    .1;

    if let Some(customer_id) = user
        .stripe_customer_id
        .as_ref()
        .and_then(|x| stripe::CustomerId::from_str(x).ok())
    {
        let methods = stripe::Customer::retrieve_payment_methods(
            &stripe_client,
            &customer_id,
            CustomerPaymentMethodRetrieval {
                limit: Some(100),
                ..Default::default()
            },
        )
        .await?;

        Ok(HttpResponse::Ok().json(methods.data))
    } else {
        Ok(HttpResponse::NoContent().finish())
    }
}

#[derive(Deserialize)]
pub struct ActiveServersQuery {
    pub subscription_status: Option<SubscriptionStatus>,
}

#[get("active_servers")]
pub async fn active_servers(
    req: HttpRequest,
    pool: web::Data<PgPool>,
    query: web::Query<ActiveServersQuery>,
) -> Result<HttpResponse, ApiError> {
    let master_key = dotenvy::var("PYRO_API_KEY")?;

    if req
        .head()
        .headers()
        .get("X-Master-Key")
        .is_none_or(|it| it.as_bytes() != master_key.as_bytes())
    {
        return Err(ApiError::CustomAuthentication(
            "Invalid master key".to_string(),
        ));
    }

    let servers =
        user_subscription_item::UserSubscriptionItem::get_all_servers(
            query.subscription_status,
            &**pool,
        )
        .await?;

    #[derive(Serialize)]
    struct ActiveServer {
        pub user_id: crate::models::ids::UserId,
        pub server_id: String,
        pub price_id: crate::models::ids::ProductPriceId,
        pub interval: PriceDuration,
    }

    let server_ids = servers
        .into_iter()
        .filter_map(|x| {
            x.metadata.as_ref().map(|metadata| match metadata {
                SubscriptionMetadata::Pyro { id } => ActiveServer {
                    user_id: x.user_id.into(),
                    server_id: id.clone(),
                    price_id: x.price_id.into(),
                    interval: x.interval,
                },
            })
        })
        .collect::<Vec<ActiveServer>>();

    Ok(HttpResponse::Ok().json(server_ids))
}

#[derive(Deserialize)]
#[serde(tag = "type", rename_all = "snake_case")]
pub enum PaymentRequestType {
    PaymentMethod { id: String },
    ConfirmationToken { token: String },
}

#[derive(Deserialize)]
#[serde(tag = "type", rename_all = "snake_case")]
pub enum ChargeRequestType {
    Existing {
        id: crate::models::ids::ChargeId,
    },
    New {
        product_id: crate::models::ids::ProductId,
        interval: Option<PriceDuration>,
    },
}

#[derive(Deserialize, Serialize)]
#[serde(tag = "type", rename_all = "snake_case")]
pub enum PaymentRequestMetadata {
    Pyro {
        server_name: Option<String>,
        source: serde_json::Value,
    },
}

#[derive(Deserialize)]
pub struct PaymentRequest {
    #[serde(flatten)]
    pub type_: PaymentRequestType,
    pub charge: ChargeRequestType,
    pub existing_payment_intent: Option<stripe::PaymentIntentId>,
    pub metadata: Option<PaymentRequestMetadata>,
}

fn infer_currency_code(country: &str) -> String {
    match country {
        "US" => "USD",
        "GB" => "GBP",
        "EU" => "EUR",
        "AT" => "EUR",
        "BE" => "EUR",
        "CY" => "EUR",
        "EE" => "EUR",
        "FI" => "EUR",
        "FR" => "EUR",
        "DE" => "EUR",
        "GR" => "EUR",
        "IE" => "EUR",
        "IT" => "EUR",
        "LV" => "EUR",
        "LT" => "EUR",
        "LU" => "EUR",
        "MT" => "EUR",
        "NL" => "EUR",
        "PT" => "EUR",
        "SK" => "EUR",
        "SI" => "EUR",
        "RU" => "RUB",
        "BR" => "BRL",
        "JP" => "JPY",
        "ID" => "IDR",
        "MY" => "MYR",
        "PH" => "PHP",
        "TH" => "THB",
        "VN" => "VND",
        "KR" => "KRW",
        "TR" => "TRY",
        "UA" => "UAH",
        "MX" => "MXN",
        "CA" => "CAD",
        "NZ" => "NZD",
        "NO" => "NOK",
        "PL" => "PLN",
        "CH" => "CHF",
        "LI" => "CHF",
        "IN" => "INR",
        "CL" => "CLP",
        "PE" => "PEN",
        "CO" => "COP",
        "ZA" => "ZAR",
        "HK" => "HKD",
        "AR" => "ARS",
        "KZ" => "KZT",
        "UY" => "UYU",
        "CN" => "CNY",
        "AU" => "AUD",
        "TW" => "TWD",
        "SA" => "SAR",
        "QA" => "QAR",
        _ => "USD",
    }
    .to_string()
}

#[post("payment")]
pub async fn initiate_payment(
    req: HttpRequest,
    pool: web::Data<PgPool>,
    redis: web::Data<RedisPool>,
    session_queue: web::Data<AuthQueue>,
    stripe_client: web::Data<stripe::Client>,
    payment_request: web::Json<PaymentRequest>,
) -> Result<HttpResponse, ApiError> {
    let user = get_user_from_headers(
        &req,
        &**pool,
        &redis,
        &session_queue,
        Some(&[Scopes::SESSION_ACCESS]),
    )
    .await?
    .1;

    let (user_country, payment_method) = match &payment_request.type_ {
        PaymentRequestType::PaymentMethod { id } => {
            let payment_method_id = stripe::PaymentMethodId::from_str(id)
                .map_err(|_| {
                    ApiError::InvalidInput(
                        "Invalid payment method id".to_string(),
                    )
                })?;

            let payment_method = stripe::PaymentMethod::retrieve(
                &stripe_client,
                &payment_method_id,
                &[],
            )
            .await?;

            let country = payment_method
                .billing_details
                .address
                .as_ref()
                .and_then(|x| x.country.clone());

            (country, payment_method)
        }
        PaymentRequestType::ConfirmationToken { token } => {
            #[derive(Deserialize)]
            struct ConfirmationToken {
                payment_method_preview: Option<stripe::PaymentMethod>,
            }

            let mut confirmation: serde_json::Value = stripe_client
                .get(&format!("confirmation_tokens/{token}"))
                .await?;

            // We patch the JSONs to support the PaymentMethod struct
            let p: json_patch::Patch = serde_json::from_value(serde_json::json!([
                { "op": "add", "path": "/payment_method_preview/id", "value": "pm_1PirTdJygY5LJFfKmPIaM1N1" },
                { "op": "add", "path": "/payment_method_preview/created", "value": 1723183475 },
                { "op": "add", "path": "/payment_method_preview/livemode", "value": false }
            ])).unwrap();
            json_patch::patch(&mut confirmation, &p).unwrap();

            let confirmation: ConfirmationToken =
                serde_json::from_value(confirmation)?;

            let payment_method =
                confirmation.payment_method_preview.ok_or_else(|| {
                    ApiError::InvalidInput(
                        "Confirmation token is missing payment method!"
                            .to_string(),
                    )
                })?;

            let country = payment_method
                .billing_details
                .address
                .as_ref()
                .and_then(|x| x.country.clone());

            (country, payment_method)
        }
    };

    let country = user_country.as_deref().unwrap_or("US");
    let recommended_currency_code = infer_currency_code(country);

    let (price, currency_code, interval, price_id, charge_id, charge_type) =
        match payment_request.charge {
            ChargeRequestType::Existing { id } => {
                let charge =
                    crate::database::models::charge_item::ChargeItem::get(
                        id.into(),
                        &**pool,
                    )
                    .await?
                    .ok_or_else(|| {
                        ApiError::InvalidInput(
                            "Specified charge could not be found!".to_string(),
                        )
                    })?;

                (
                    charge.amount,
                    charge.currency_code,
                    charge.subscription_interval,
                    charge.price_id,
                    Some(id),
                    charge.type_,
                )
            }
            ChargeRequestType::New {
                product_id,
                interval,
            } => {
                let product =
                    product_item::ProductItem::get(product_id.into(), &**pool)
                        .await?
                        .ok_or_else(|| {
                            ApiError::InvalidInput(
                                "Specified product could not be found!"
                                    .to_string(),
                            )
                        })?;

                let mut product_prices =
                    product_item::ProductPriceItem::get_all_product_prices(
                        product.id, &**pool,
                    )
                    .await?;

                let price_item = if let Some(pos) = product_prices
                    .iter()
                    .position(|x| x.currency_code == recommended_currency_code)
                {
                    product_prices.remove(pos)
                } else if let Some(pos) =
                    product_prices.iter().position(|x| x.currency_code == "USD")
                {
                    product_prices.remove(pos)
                } else {
                    return Err(ApiError::InvalidInput(
                        "Could not find a valid price for the user's country"
                            .to_string(),
                    ));
                };

                let price = match price_item.prices {
                    Price::OneTime { price } => price,
                    Price::Recurring { ref intervals } => {
                        let interval = interval.ok_or_else(|| {
                        ApiError::InvalidInput(
                            "Could not find a valid interval for the user's country".to_string(),
                        )
                    })?;

                        *intervals.get(&interval).ok_or_else(|| {
                        ApiError::InvalidInput(
                            "Could not find a valid price for the user's country".to_string(),
                        )
                    })?
                    }
                };

                if let Price::Recurring { .. } = price_item.prices {
                    if product.unitary {
                        let user_subscriptions =
                        user_subscription_item::UserSubscriptionItem::get_all_user(
                            user.id.into(),
                            &**pool,
                        )
                        .await?;

                        let user_products =
                            product_item::ProductPriceItem::get_many(
                                &user_subscriptions
                                    .iter()
                                    .filter(|x| {
                                        x.status
                                            == SubscriptionStatus::Provisioned
                                    })
                                    .map(|x| x.price_id)
                                    .collect::<Vec<_>>(),
                                &**pool,
                            )
                            .await?;

                        if user_products
                            .into_iter()
                            .any(|x| x.product_id == product.id)
                        {
                            return Err(ApiError::InvalidInput(
                                "You are already subscribed to this product!"
                                    .to_string(),
                            ));
                        }
                    }
                }

                (
                    price as i64,
                    price_item.currency_code,
                    interval,
                    price_item.id,
                    None,
                    if let Price::Recurring { .. } = price_item.prices {
                        ChargeType::Subscription
                    } else {
                        ChargeType::OneTime
                    },
                )
            }
        };

    let customer = get_or_create_customer(
        user.id,
        user.stripe_customer_id.as_deref(),
        user.email.as_deref(),
        &stripe_client,
        &pool,
        &redis,
    )
    .await?;
    let stripe_currency = Currency::from_str(&currency_code.to_lowercase())
        .map_err(|_| {
            ApiError::InvalidInput("Invalid currency code".to_string())
        })?;

    if let Some(payment_intent_id) = &payment_request.existing_payment_intent {
        let mut update_payment_intent = stripe::UpdatePaymentIntent {
            amount: Some(price),
            currency: Some(stripe_currency),
            customer: Some(customer),
            ..Default::default()
        };

        if let PaymentRequestType::PaymentMethod { .. } = payment_request.type_
        {
            update_payment_intent.payment_method =
                Some(payment_method.id.clone());
        }

        stripe::PaymentIntent::update(
            &stripe_client,
            payment_intent_id,
            update_payment_intent,
        )
        .await?;

        Ok(HttpResponse::Ok().json(serde_json::json!({
            "price_id": to_base62(price_id.0 as u64),
            "tax": 0,
            "total": price,
            "payment_method": payment_method,
        })))
    } else {
        let mut intent = CreatePaymentIntent::new(price, stripe_currency);

        let mut metadata = HashMap::new();
        metadata.insert("modrinth_user_id".to_string(), to_base62(user.id.0));

        if let Some(payment_metadata) = &payment_request.metadata {
            metadata.insert(
                "modrinth_payment_metadata".to_string(),
                serde_json::to_string(&payment_metadata)?,
            );
        }

        metadata.insert(
            "modrinth_charge_type".to_string(),
            charge_type.as_str().to_string(),
        );

        if let Some(charge_id) = charge_id {
            metadata.insert(
                "modrinth_charge_id".to_string(),
                to_base62(charge_id.0),
            );
        } else {
            let mut transaction = pool.begin().await?;
            let charge_id = generate_charge_id(&mut transaction).await?;
            let subscription_id =
                generate_user_subscription_id(&mut transaction).await?;

            metadata.insert(
                "modrinth_charge_id".to_string(),
                to_base62(charge_id.0 as u64),
            );
            metadata.insert(
                "modrinth_subscription_id".to_string(),
                to_base62(subscription_id.0 as u64),
            );

            metadata.insert(
                "modrinth_price_id".to_string(),
                to_base62(price_id.0 as u64),
            );

            if let Some(interval) = interval {
                metadata.insert(
                    "modrinth_subscription_interval".to_string(),
                    interval.as_str().to_string(),
                );
            }
        }

        intent.customer = Some(customer);
        intent.metadata = Some(metadata);
        intent.receipt_email = user.email.as_deref();
        intent.setup_future_usage =
            Some(PaymentIntentSetupFutureUsage::OffSession);

        if let PaymentRequestType::PaymentMethod { .. } = payment_request.type_
        {
            intent.payment_method = Some(payment_method.id.clone());
        }

        let payment_intent =
            stripe::PaymentIntent::create(&stripe_client, intent).await?;

        Ok(HttpResponse::Ok().json(serde_json::json!({
            "payment_intent_id": payment_intent.id,
            "client_secret": payment_intent.client_secret,
            "price_id": to_base62(price_id.0 as u64),
            "tax": 0,
            "total": price,
            "payment_method": payment_method,
        })))
    }
}

#[post("_stripe")]
pub async fn stripe_webhook(
    req: HttpRequest,
    payload: String,
    pool: web::Data<PgPool>,
    redis: web::Data<RedisPool>,
    stripe_client: web::Data<stripe::Client>,
) -> Result<HttpResponse, ApiError> {
    let stripe_signature = req
        .headers()
        .get("Stripe-Signature")
        .and_then(|x| x.to_str().ok())
        .unwrap_or_default();

    if let Ok(event) = Webhook::construct_event(
        &payload,
        stripe_signature,
        &dotenvy::var("STRIPE_WEBHOOK_SECRET")?,
    ) {
        struct PaymentIntentMetadata {
            pub user_item: crate::database::models::user_item::User,
            pub product_price_item: product_item::ProductPriceItem,
            pub product_item: product_item::ProductItem,
            pub charge_item: crate::database::models::charge_item::ChargeItem,
            pub user_subscription_item:
                Option<user_subscription_item::UserSubscriptionItem>,
            pub payment_metadata: Option<PaymentRequestMetadata>,
            #[allow(dead_code)]
            pub charge_type: ChargeType,
        }

        #[allow(clippy::too_many_arguments)]
        async fn get_payment_intent_metadata(
            payment_intent_id: PaymentIntentId,
            amount: i64,
            currency: String,
            metadata: HashMap<String, String>,
            pool: &PgPool,
            redis: &RedisPool,
            charge_status: ChargeStatus,
            transaction: &mut Transaction<'_, Postgres>,
        ) -> Result<PaymentIntentMetadata, ApiError> {
            'metadata: {
                let user_id = if let Some(user_id) = metadata
                    .get("modrinth_user_id")
                    .and_then(|x| parse_base62(x).ok())
                    .map(|x| crate::database::models::ids::UserId(x as i64))
                {
                    user_id
                } else {
                    break 'metadata;
                };

                let user = if let Some(user) =
                    crate::database::models::user_item::User::get_id(
                        user_id, pool, redis,
                    )
                    .await?
                {
                    user
                } else {
                    break 'metadata;
                };

                let payment_metadata = metadata
                    .get("modrinth_payment_metadata")
                    .and_then(|x| serde_json::from_str(x).ok());

                let charge_id = if let Some(charge_id) = metadata
                    .get("modrinth_charge_id")
                    .and_then(|x| parse_base62(x).ok())
                    .map(|x| crate::database::models::ids::ChargeId(x as i64))
                {
                    charge_id
                } else {
                    break 'metadata;
                };

                let charge_type = if let Some(charge_type) = metadata
                    .get("modrinth_charge_type")
                    .map(|x| ChargeType::from_string(x))
                {
                    charge_type
                } else {
                    break 'metadata;
                };

                let (charge, price, product, subscription) = if let Some(
                    mut charge,
                ) =
                    crate::database::models::charge_item::ChargeItem::get(
                        charge_id, pool,
                    )
                    .await?
                {
                    let price = if let Some(price) =
                        product_item::ProductPriceItem::get(
                            charge.price_id,
                            pool,
                        )
                        .await?
                    {
                        price
                    } else {
                        break 'metadata;
                    };

                    let product = if let Some(product) =
                        product_item::ProductItem::get(price.product_id, pool)
                            .await?
                    {
                        product
                    } else {
                        break 'metadata;
                    };

                    charge.status = charge_status;
                    charge.last_attempt = Some(Utc::now());
                    charge.payment_platform_id =
                        Some(payment_intent_id.to_string());
                    charge.upsert(transaction).await?;

                    if let Some(subscription_id) = charge.subscription_id {
                        let mut subscription = if let Some(subscription) =
                            user_subscription_item::UserSubscriptionItem::get(
                                subscription_id,
                                pool,
                            )
                            .await?
                        {
                            subscription
                        } else {
                            break 'metadata;
                        };

                        match charge.type_ {
                            ChargeType::OneTime | ChargeType::Subscription => {
                                if let Some(interval) =
                                    charge.subscription_interval
                                {
                                    subscription.interval = interval;
                                }
                            }
                            ChargeType::Proration => {
                                subscription.price_id = charge.price_id;
                            }
                            ChargeType::Refund => {
                                return Err(ApiError::InvalidInput(
                                    "Invalid charge type: Refund".to_string(),
                                ));
                            }
                        }

                        subscription.upsert(transaction).await?;

                        (charge, price, product, Some(subscription))
                    } else {
                        (charge, price, product, None)
                    }
                } else {
                    let price_id = if let Some(price_id) = metadata
                        .get("modrinth_price_id")
                        .and_then(|x| parse_base62(x).ok())
                        .map(|x| {
                            crate::database::models::ids::ProductPriceId(
                                x as i64,
                            )
                        }) {
                        price_id
                    } else {
                        break 'metadata;
                    };

                    let price = if let Some(price) =
                        product_item::ProductPriceItem::get(price_id, pool)
                            .await?
                    {
                        price
                    } else {
                        break 'metadata;
                    };

                    let product = if let Some(product) =
                        product_item::ProductItem::get(price.product_id, pool)
                            .await?
                    {
                        product
                    } else {
                        break 'metadata;
                    };

                    let subscription = match &price.prices {
                        Price::OneTime { .. } => None,
                        Price::Recurring { intervals } => {
                            let interval = if let Some(interval) = metadata
                                .get("modrinth_subscription_interval")
                                .map(|x| PriceDuration::from_string(x))
                            {
                                interval
                            } else {
                                break 'metadata;
                            };

                            if intervals.get(&interval).is_some() {
                                let subscription_id = if let Some(subscription_id) = metadata
                                    .get("modrinth_subscription_id")
                                    .and_then(|x| parse_base62(x).ok())
                                    .map(|x| {
                                        crate::database::models::ids::UserSubscriptionId(x as i64)
                                    }) {
                                    subscription_id
                                } else {
                                    break 'metadata;
                                };

                                let subscription = if let Some(mut subscription) = user_subscription_item::UserSubscriptionItem::get(subscription_id, pool).await? {
                                    subscription.status = SubscriptionStatus::Unprovisioned;
                                    subscription.price_id = price_id;
                                    subscription.interval = interval;

                                    subscription
                                } else {
                                    user_subscription_item::UserSubscriptionItem {
                                        id: subscription_id,
                                        user_id,
                                        price_id,
                                        interval,
                                        created: Utc::now(),
                                        status: SubscriptionStatus::Unprovisioned,
                                        metadata: None,
                                    }
                                };

                                if charge_status != ChargeStatus::Failed {
                                    subscription.upsert(transaction).await?;
                                }

                                Some(subscription)
                            } else {
                                break 'metadata;
                            }
                        }
                    };

                    let charge = ChargeItem {
                        id: charge_id,
                        user_id,
                        price_id,
                        amount,
                        currency_code: currency,
                        status: charge_status,
                        due: Utc::now(),
                        last_attempt: Some(Utc::now()),
                        type_: charge_type,
                        subscription_id: subscription.as_ref().map(|x| x.id),
                        subscription_interval: subscription
                            .as_ref()
                            .map(|x| x.interval),
                        payment_platform: PaymentPlatform::Stripe,
                        payment_platform_id: Some(
                            payment_intent_id.to_string(),
                        ),
                        parent_charge_id: None,
                        net: None,
                    };

                    if charge_status != ChargeStatus::Failed {
                        charge.upsert(transaction).await?;
                    }

                    (charge, price, product, subscription)
                };

                return Ok(PaymentIntentMetadata {
                    user_item: user,
                    product_price_item: price,
                    product_item: product,
                    charge_item: charge,
                    user_subscription_item: subscription,
                    payment_metadata,
                    charge_type,
                });
            }

            Err(ApiError::InvalidInput(
                "Webhook missing required webhook metadata!".to_string(),
            ))
        }

        match event.type_ {
            EventType::PaymentIntentSucceeded => {
                if let EventObject::PaymentIntent(payment_intent) =
                    event.data.object
                {
                    let mut transaction = pool.begin().await?;

                    let mut metadata = get_payment_intent_metadata(
                        payment_intent.id,
                        payment_intent.amount,
                        payment_intent.currency.to_string().to_uppercase(),
                        payment_intent.metadata,
                        &pool,
                        &redis,
                        ChargeStatus::Succeeded,
                        &mut transaction,
                    )
                    .await?;

                    if let Some(latest_charge) = payment_intent.latest_charge {
                        let charge = stripe::Charge::retrieve(
                            &stripe_client,
                            &latest_charge.id(),
                            &["balance_transaction"],
                        )
                        .await?;

                        if let Some(balance_transaction) = charge
                            .balance_transaction
                            .and_then(|x| x.into_object())
                        {
                            metadata.charge_item.net =
                                Some(balance_transaction.net);
                            metadata
                                .charge_item
                                .upsert(&mut transaction)
                                .await?;
                        }
                    }

                    // Provision subscription
                    match metadata.product_item.metadata {
                        ProductMetadata::Midas => {
                            let badges =
                                metadata.user_item.badges | Badges::MIDAS;

                            sqlx::query!(
                                "
                                UPDATE users
                                SET badges = $1
                                WHERE (id = $2)
                                ",
                                badges.bits() as i64,
                                metadata.user_item.id
                                    as crate::database::models::ids::UserId,
                            )
                            .execute(&mut *transaction)
                            .await?;
                        }
                        ProductMetadata::Pyro {
                            ram,
                            cpu,
                            swap,
                            storage,
                        } => {
                            if let Some(ref subscription) =
                                metadata.user_subscription_item
                            {
                                let client = reqwest::Client::new();

                                if let Some(SubscriptionMetadata::Pyro { id }) =
                                    &subscription.metadata
                                {
                                    client
                                        .post(format!(
                                            "{}/modrinth/v0/servers/{}/unsuspend",
                                            dotenvy::var("ARCHON_URL")?,
                                            id
                                        ))
                                        .header("X-Master-Key", dotenvy::var("PYRO_API_KEY")?)
                                        .send()
                                        .await?
                                        .error_for_status()?;

                                    client
                                        .post(format!(
                                        "{}/modrinth/v0/servers/{}/reallocate",
                                        dotenvy::var("ARCHON_URL")?,
                                        id
                                    ))
                                        .header(
                                            "X-Master-Key",
                                            dotenvy::var("PYRO_API_KEY")?,
                                        )
                                        .json(&serde_json::json!({
                                            "memory_mb": ram,
                                            "cpu": cpu,
                                            "swap_mb": swap,
                                            "storage_mb": storage,
                                        }))
                                        .send()
                                        .await?
                                        .error_for_status()?;
                                } else {
                                    let (server_name, source) = if let Some(
                                        PaymentRequestMetadata::Pyro {
                                            ref server_name,
                                            ref source,
                                        },
                                    ) =
                                        metadata.payment_metadata
                                    {
                                        (server_name.clone(), source.clone())
                                    } else {
                                        // Create a server with the latest version of Minecraft
                                        let minecraft_versions = crate::database::models::legacy_loader_fields::MinecraftGameVersion::list(
                                            Some("release"),
                                            None,
                                            &**pool,
                                            &redis,
                                        ).await?;

                                        (
                                            None,
                                            serde_json::json!({
                                                "loader": "Vanilla",
                                                "game_version": minecraft_versions.first().map(|x| x.version.clone()),
                                                "loader_version": ""
                                            }),
                                        )
                                    };

                                    let server_name = server_name
                                        .unwrap_or_else(|| {
                                            format!(
                                                "{}'s server",
                                                metadata.user_item.username
                                            )
                                        });

                                    #[derive(Deserialize)]
                                    struct PyroServerResponse {
                                        uuid: String,
                                    }

                                    let res = client
                                        .post(format!(
                                            "{}/modrinth/v0/servers/create",
                                            dotenvy::var("ARCHON_URL")?,
                                        ))
                                        .header("X-Master-Key", dotenvy::var("PYRO_API_KEY")?)
                                        .json(&serde_json::json!({
                                            "user_id": to_base62(metadata.user_item.id.0 as u64),
                                            "name": server_name,
                                            "specs": {
                                                "memory_mb": ram,
                                                "cpu": cpu,
                                                "swap_mb": swap,
                                                "storage_mb": storage,
                                            },
                                            "source": source,
                                            "payment_interval": metadata.charge_item.subscription_interval.map(|x| match x {
                                                PriceDuration::Monthly => 1,
                                                PriceDuration::Yearly => 12,
                                            })
                                        }))
                                        .send()
                                        .await?
                                        .error_for_status()?
                                        .json::<PyroServerResponse>()
                                        .await?;

                                    if let Some(ref mut subscription) =
                                        metadata.user_subscription_item
                                    {
                                        subscription.metadata =
                                            Some(SubscriptionMetadata::Pyro {
                                                id: res.uuid,
                                            });
                                    }
                                }
                            }
                        }
                    }

                    if let Some(mut subscription) =
                        metadata.user_subscription_item
                    {
                        let open_charge = ChargeItem::get_open_subscription(
                            subscription.id,
                            &mut *transaction,
                        )
                        .await?;

                        let new_price = match metadata.product_price_item.prices {
                            Price::OneTime { price } => price,
                            Price::Recurring { intervals } => {
                                *intervals.get(&subscription.interval).ok_or_else(|| {
                                    ApiError::InvalidInput(
                                        "Could not find a valid price for the user's country"
                                            .to_string(),
                                    )
                                })?
                            }
                        };

                        if let Some(mut charge) = open_charge {
                            charge.price_id = metadata.product_price_item.id;
                            charge.amount = new_price as i64;

                            charge.upsert(&mut transaction).await?;
                        } else if metadata.charge_item.status
                            != ChargeStatus::Cancelled
                        {
                            let charge_id =
                                generate_charge_id(&mut transaction).await?;
                            ChargeItem {
                                id: charge_id,
                                user_id: metadata.user_item.id,
                                price_id: metadata.product_price_item.id,
                                amount: new_price as i64,
                                currency_code: metadata
                                    .product_price_item
                                    .currency_code,
                                status: ChargeStatus::Open,
                                due: if subscription.status
                                    == SubscriptionStatus::Unprovisioned
                                {
                                    Utc::now()
                                        + subscription.interval.duration()
                                } else {
                                    metadata.charge_item.due
                                        + subscription.interval.duration()
                                },
                                last_attempt: None,
                                type_: ChargeType::Subscription,
                                subscription_id: Some(subscription.id),
                                subscription_interval: Some(
                                    subscription.interval,
                                ),
                                payment_platform: PaymentPlatform::Stripe,
                                payment_platform_id: None,
                                parent_charge_id: None,
                                net: None,
                            }
                            .upsert(&mut transaction)
                            .await?;
                        };

                        subscription.status = SubscriptionStatus::Provisioned;
                        subscription.upsert(&mut transaction).await?;
                    }

                    transaction.commit().await?;
                    crate::database::models::user_item::User::clear_caches(
                        &[(metadata.user_item.id, None)],
                        &redis,
                    )
                    .await?;
                }
            }
            EventType::PaymentIntentProcessing => {
                if let EventObject::PaymentIntent(payment_intent) =
                    event.data.object
                {
                    let mut transaction = pool.begin().await?;
                    get_payment_intent_metadata(
                        payment_intent.id,
                        payment_intent.amount,
                        payment_intent.currency.to_string().to_uppercase(),
                        payment_intent.metadata,
                        &pool,
                        &redis,
                        ChargeStatus::Processing,
                        &mut transaction,
                    )
                    .await?;
                    transaction.commit().await?;
                }
            }
            EventType::PaymentIntentPaymentFailed => {
                if let EventObject::PaymentIntent(payment_intent) =
                    event.data.object
                {
                    let mut transaction = pool.begin().await?;

                    let metadata = get_payment_intent_metadata(
                        payment_intent.id,
                        payment_intent.amount,
                        payment_intent.currency.to_string().to_uppercase(),
                        payment_intent.metadata,
                        &pool,
                        &redis,
                        ChargeStatus::Failed,
                        &mut transaction,
                    )
                    .await?;

                    if let Some(email) = metadata.user_item.email {
                        let money = rusty_money::Money::from_minor(
                            metadata.charge_item.amount as i64,
                            rusty_money::iso::find(
                                &metadata.charge_item.currency_code,
                            )
                            .unwrap_or(rusty_money::iso::USD),
                        );

                        let _ = send_email(
                            email,
                            "Payment Failed for Modrinth",
                            &format!("Our attempt to collect payment for {money} from the payment card on file was unsuccessful."),
                            "Please visit the following link below to update your payment method or contact your card provider. If the button does not work, you can copy the link and paste it into your browser.",
                            Some(("Update billing settings", &format!("{}/{}", dotenvy::var("SITE_URL")?,  dotenvy::var("SITE_BILLING_PATH")?))),
                        );
                    }

                    transaction.commit().await?;
                }
            }
            EventType::PaymentMethodAttached => {
                if let EventObject::PaymentMethod(payment_method) =
                    event.data.object
                {
                    if let Some(customer_id) =
                        payment_method.customer.map(|x| x.id())
                    {
                        let customer = stripe::Customer::retrieve(
                            &stripe_client,
                            &customer_id,
                            &[],
                        )
                        .await?;

                        if !customer
                            .invoice_settings
                            .map(|x| x.default_payment_method.is_some())
                            .unwrap_or(false)
                        {
                            stripe::Customer::update(
                                &stripe_client,
                                &customer_id,
                                UpdateCustomer {
                                    invoice_settings: Some(
                                        CustomerInvoiceSettings {
                                            default_payment_method: Some(
                                                payment_method.id.to_string(),
                                            ),
                                            ..Default::default()
                                        },
                                    ),
                                    ..Default::default()
                                },
                            )
                            .await?;
                        }
                    }
                }
            }
            _ => {}
        }
    } else {
        return Err(ApiError::InvalidInput(
            "Webhook signature validation failed!".to_string(),
        ));
    }

    Ok(HttpResponse::Ok().finish())
}

async fn get_or_create_customer(
    user_id: crate::models::ids::UserId,
    stripe_customer_id: Option<&str>,
    user_email: Option<&str>,
    client: &stripe::Client,
    pool: &PgPool,
    redis: &RedisPool,
) -> Result<CustomerId, ApiError> {
    if let Some(customer_id) =
        stripe_customer_id.and_then(|x| stripe::CustomerId::from_str(x).ok())
    {
        Ok(customer_id)
    } else {
        let mut metadata = HashMap::new();
        metadata.insert("modrinth_user_id".to_string(), to_base62(user_id.0));

        let customer = stripe::Customer::create(
            client,
            CreateCustomer {
                email: user_email,
                metadata: Some(metadata),
                ..Default::default()
            },
        )
        .await?;

        sqlx::query!(
            "
            UPDATE users
            SET stripe_customer_id = $1
            WHERE id = $2
            ",
            customer.id.as_str(),
            user_id.0 as i64
        )
        .execute(pool)
        .await?;

        crate::database::models::user_item::User::clear_caches(
            &[(user_id.into(), None)],
            redis,
        )
        .await?;

        Ok(customer.id)
    }
}

pub async fn index_subscriptions(pool: PgPool, redis: RedisPool) {
    info!("Indexing subscriptions");

    let res = async {
        let mut transaction = pool.begin().await?;
        let mut clear_cache_users = Vec::new();

        // If an active subscription has a canceled charge OR a failed charge more than two days ago, it should be cancelled
        let all_charges = ChargeItem::get_unprovision(&pool).await?;

        let mut all_subscriptions =
            user_subscription_item::UserSubscriptionItem::get_many(
                &all_charges
                    .iter()
                    .filter_map(|x| x.subscription_id)
                    .collect::<HashSet<_>>()
                    .into_iter()
                    .collect::<Vec<_>>(),
                &pool,
            )
            .await?;
        let subscription_prices = product_item::ProductPriceItem::get_many(
            &all_subscriptions
                .iter()
                .map(|x| x.price_id)
                .collect::<HashSet<_>>()
                .into_iter()
                .collect::<Vec<_>>(),
            &pool,
        )
        .await?;
        let subscription_products = product_item::ProductItem::get_many(
            &subscription_prices
                .iter()
                .map(|x| x.product_id)
                .collect::<HashSet<_>>()
                .into_iter()
                .collect::<Vec<_>>(),
            &pool,
        )
        .await?;
        let users = crate::database::models::User::get_many_ids(
            &all_subscriptions
                .iter()
                .map(|x| x.user_id)
                .collect::<HashSet<_>>()
                .into_iter()
                .collect::<Vec<_>>(),
            &pool,
            &redis,
        )
        .await?;

        for charge in all_charges {
            let subscription = if let Some(subscription) = all_subscriptions
                .iter_mut()
                .find(|x| Some(x.id) == charge.subscription_id)
            {
                subscription
            } else {
                continue;
            };

            if subscription.status == SubscriptionStatus::Unprovisioned {
                continue;
            }

            let product_price = if let Some(product_price) = subscription_prices
                .iter()
                .find(|x| x.id == subscription.price_id)
            {
                product_price
            } else {
                continue;
            };

            let product = if let Some(product) = subscription_products
                .iter()
                .find(|x| x.id == product_price.product_id)
            {
                product
            } else {
                continue;
            };

            let user = if let Some(user) =
                users.iter().find(|x| x.id == subscription.user_id)
            {
                user
            } else {
                continue;
            };

            let unprovisioned = match product.metadata {
                ProductMetadata::Midas => {
                    let badges = user.badges - Badges::MIDAS;

                    sqlx::query!(
                        "
                        UPDATE users
                        SET badges = $1
                        WHERE (id = $2)
                        ",
                        badges.bits() as i64,
                        user.id as crate::database::models::ids::UserId,
                    )
                    .execute(&mut *transaction)
                    .await?;

<<<<<<< HEAD
                    true
                }
                ProductMetadata::Pyro { .. } => {
                    if let Some(SubscriptionMetadata::Pyro { id }) =
                        &subscription.metadata
                    {
                        let res = reqwest::Client::new()
                            .post(format!(
                                "https://archon.pyro.host/modrinth/v0/servers/{}/suspend",
                                id
                            ))
                            .header("X-Master-Key", dotenvy::var("PYRO_API_KEY")?)
                            .json(&serde_json::json!({
                                "reason": if charge.status == ChargeStatus::Cancelled {
                                    "cancelled"
                                } else {
                                    "paymentfailed"
                                }
                            }))
                            .send()
                            .await;
=======
                        true
                    }
                    ProductMetadata::Pyro { .. } => {
                        if let Some(SubscriptionMetadata::Pyro { id }) =
                            &subscription.metadata
                        {
                            let res = reqwest::Client::new()
                                .post(format!(
                                    "{}/modrinth/v0/servers/{}/suspend",
                                    dotenvy::var("ARCHON_URL")?,
                                    id
                                ))
                                .header("X-Master-Key", dotenvy::var("PYRO_API_KEY")?)
                                .json(&serde_json::json!({
                                    "reason": if charge.status == ChargeStatus::Cancelled {
                                        "cancelled"
                                    } else {
                                        "paymentfailed"
                                    }
                                }))
                                .send()
                                .await;
>>>>>>> 84a9438a

                        if let Err(e) = res {
                            warn!("Error suspending pyro server: {:?}", e);
                            false
                        } else {
                            true
                        }
                    } else {
                        true
                    }
                }
            };

            if unprovisioned {
                subscription.status = SubscriptionStatus::Unprovisioned;
                subscription.upsert(&mut transaction).await?;
            }

            clear_cache_users.push(user.id);
        }

        crate::database::models::User::clear_caches(
            &clear_cache_users
                .into_iter()
                .map(|x| (x, None))
                .collect::<Vec<_>>(),
            &redis,
        )
        .await?;
        transaction.commit().await?;

        Ok::<(), ApiError>(())
    };

    if let Err(e) = res.await {
        warn!("Error indexing subscriptions: {:?}", e);
    }

    info!("Done indexing subscriptions");
}

pub async fn index_billing(
    stripe_client: stripe::Client,
    pool: PgPool,
    redis: RedisPool,
) {
    info!("Indexing billing queue");
    let res = async {
        // If a charge is open and due or has been attempted more than two days ago, it should be processed
        let charges_to_do =
            crate::database::models::charge_item::ChargeItem::get_chargeable(
                &pool,
            )
            .await?;

        let prices = product_item::ProductPriceItem::get_many(
            &charges_to_do
                .iter()
                .map(|x| x.price_id)
                .collect::<HashSet<_>>()
                .into_iter()
                .collect::<Vec<_>>(),
            &pool,
        )
        .await?;

        let users = crate::database::models::User::get_many_ids(
            &charges_to_do
                .iter()
                .map(|x| x.user_id)
                .collect::<HashSet<_>>()
                .into_iter()
                .collect::<Vec<_>>(),
            &pool,
            &redis,
        )
        .await?;

        let mut transaction = pool.begin().await?;

        for mut charge in charges_to_do {
            let product_price = if let Some(price) =
                prices.iter().find(|x| x.id == charge.price_id)
            {
                price
            } else {
                continue;
            };

            let user = if let Some(user) =
                users.iter().find(|x| x.id == charge.user_id)
            {
                user
            } else {
                continue;
            };

            let price = match &product_price.prices {
                Price::OneTime { price } => Some(price),
                Price::Recurring { intervals } => {
                    if let Some(ref interval) = charge.subscription_interval {
                        intervals.get(interval)
                    } else {
                        warn!(
                            "Could not find subscription for charge {:?}",
                            charge.id
                        );
                        continue;
                    }
                }
            };

            if let Some(price) = price {
                let customer_id = get_or_create_customer(
                    user.id.into(),
                    user.stripe_customer_id.as_deref(),
                    user.email.as_deref(),
                    &stripe_client,
                    &pool,
                    &redis,
                )
                .await?;

                let customer = stripe::Customer::retrieve(
                    &stripe_client,
                    &customer_id,
                    &[],
                )
                .await?;

                let currency = match Currency::from_str(
                    &product_price.currency_code.to_lowercase(),
                ) {
                    Ok(x) => x,
                    Err(_) => {
                        warn!(
                            "Could not find currency for {}",
                            product_price.currency_code
                        );
                        continue;
                    }
                };

                let mut intent =
                    CreatePaymentIntent::new(*price as i64, currency);

                let mut metadata = HashMap::new();
                metadata.insert(
                    "modrinth_user_id".to_string(),
                    to_base62(charge.user_id.0 as u64),
                );
                metadata.insert(
                    "modrinth_charge_id".to_string(),
                    to_base62(charge.id.0 as u64),
                );
                metadata.insert(
                    "modrinth_charge_type".to_string(),
                    charge.type_.as_str().to_string(),
                );

                intent.metadata = Some(metadata);
                intent.customer = Some(customer.id);

                if let Some(payment_method) = customer
                    .invoice_settings
                    .and_then(|x| x.default_payment_method.map(|x| x.id()))
                {
                    intent.payment_method = Some(payment_method);
                    intent.confirm = Some(true);
                    intent.off_session =
                        Some(PaymentIntentOffSession::Exists(true));

                    charge.status = ChargeStatus::Processing;

                    stripe::PaymentIntent::create(&stripe_client, intent)
                        .await?;
                } else {
                    charge.status = ChargeStatus::Failed;
                    charge.last_attempt = Some(Utc::now());
                }

                charge.upsert(&mut transaction).await?;
            }
        }

        transaction.commit().await?;

        Ok::<(), ApiError>(())
    }
    .await;

    if let Err(e) = res {
        warn!("Error indexing billing queue: {:?}", e);
    }

    info!("Done indexing billing queue");
}<|MERGE_RESOLUTION|>--- conflicted
+++ resolved
@@ -2200,7 +2200,6 @@
                     .execute(&mut *transaction)
                     .await?;
 
-<<<<<<< HEAD
                     true
                 }
                 ProductMetadata::Pyro { .. } => {
@@ -2209,7 +2208,8 @@
                     {
                         let res = reqwest::Client::new()
                             .post(format!(
-                                "https://archon.pyro.host/modrinth/v0/servers/{}/suspend",
+                                "{}/modrinth/v0/servers/{}/suspend",
+                                dotenvy::var("ARCHON_URL")?,
                                 id
                             ))
                             .header("X-Master-Key", dotenvy::var("PYRO_API_KEY")?)
@@ -2222,30 +2222,6 @@
                             }))
                             .send()
                             .await;
-=======
-                        true
-                    }
-                    ProductMetadata::Pyro { .. } => {
-                        if let Some(SubscriptionMetadata::Pyro { id }) =
-                            &subscription.metadata
-                        {
-                            let res = reqwest::Client::new()
-                                .post(format!(
-                                    "{}/modrinth/v0/servers/{}/suspend",
-                                    dotenvy::var("ARCHON_URL")?,
-                                    id
-                                ))
-                                .header("X-Master-Key", dotenvy::var("PYRO_API_KEY")?)
-                                .json(&serde_json::json!({
-                                    "reason": if charge.status == ChargeStatus::Cancelled {
-                                        "cancelled"
-                                    } else {
-                                        "paymentfailed"
-                                    }
-                                }))
-                                .send()
-                                .await;
->>>>>>> 84a9438a
 
                         if let Err(e) = res {
                             warn!("Error suspending pyro server: {:?}", e);
