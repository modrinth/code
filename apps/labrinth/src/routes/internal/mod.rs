pub(crate) mod admin;
pub mod affiliate;
pub mod billing;
pub mod delphi;
pub mod external_notifications;
pub mod flows;
pub mod gdpr;
pub mod gotenberg;
pub mod medal;
pub mod moderation;
pub mod mural;
pub mod pats;
pub mod session;
pub mod statuses;

pub use super::ApiError;
use super::v3::oauth_clients;
use crate::util::cors::default_cors;

pub fn config(cfg: &mut actix_web::web::ServiceConfig) {
    cfg.service(
        actix_web::web::scope("_internal")
            .wrap(default_cors())
            .configure(admin::config)
            .configure(oauth_clients::config)
            .configure(session::config)
            .configure(flows::config)
            .configure(pats::config)
            .configure(billing::config)
            .configure(gdpr::config)
            .configure(gotenberg::config)
            .configure(statuses::config)
            .configure(medal::config)
            .configure(external_notifications::config)
<<<<<<< HEAD
            .configure(affiliate::config)
            .configure(mural::config)
            .configure(delphi::config),
=======
            .configure(mural::config),
>>>>>>> 67835b04
    );
}

pub fn utoipa_config(
    cfg: &mut utoipa_actix_web::service_config::ServiceConfig,
) {
    cfg.service(
        utoipa_actix_web::scope("/_internal/moderation")
            .wrap(default_cors())
            .configure(moderation::config),
    )
    .service(
        utoipa_actix_web::scope("/_internal/affiliate")
            .wrap(default_cors())
            .configure(affiliate::config),
    );
}<|MERGE_RESOLUTION|>--- conflicted
+++ resolved
@@ -32,13 +32,9 @@
             .configure(statuses::config)
             .configure(medal::config)
             .configure(external_notifications::config)
-<<<<<<< HEAD
             .configure(affiliate::config)
             .configure(mural::config)
             .configure(delphi::config),
-=======
-            .configure(mural::config),
->>>>>>> 67835b04
     );
 }
 
