<<<<<<< HEAD
use crate::auth::email::send_email;
use crate::auth::templates::ErrorPage;
=======
>>>>>>> 902d7492
use crate::auth::validate::{
    get_full_user_from_headers, get_user_record_from_bearer_token,
};
use crate::auth::{AuthProvider, AuthenticationError, get_user_from_headers};
use crate::database::models::DBUser;
use crate::database::models::flow_item::DBFlow;
use crate::database::models::notification_item::NotificationBuilder;
use crate::database::redis::RedisPool;
use crate::file_hosting::{FileHost, FileHostPublicity};
use crate::models::notifications::NotificationBody;
use crate::models::pats::Scopes;
use crate::models::users::{Badges, Role};
use crate::queue::email::EmailQueue;
use crate::queue::session::AuthQueue;
use crate::routes::error::ApiError;
use crate::routes::internal::session::issue_session;
use crate::util::captcha::check_hcaptcha;
use crate::util::env::parse_strings_from_var;
use crate::util::ext::get_image_ext;
use crate::util::img::upload_image_optimized;
use crate::util::validate::validation_errors_to_string;
use actix_web::web::{Data, Query, ServiceConfig, scope};
use actix_web::{HttpRequest, HttpResponse, delete, get, patch, post, web};
use argon2::password_hash::SaltString;
use argon2::{Argon2, PasswordHash, PasswordHasher, PasswordVerifier};
use ariadne::ids::base62_impl::{parse_base62, to_base62};
use ariadne::ids::random_base62_rng;
use base64::Engine;
use chrono::{Duration, Utc};
use lettre::message::Mailbox;
use rand_chacha::ChaCha20Rng;
use rand_chacha::rand_core::SeedableRng;
use reqwest::header::AUTHORIZATION;
use serde::{Deserialize, Serialize};
use sqlx::postgres::PgPool;
use std::collections::HashMap;
use std::str::FromStr;
use std::sync::Arc;
use validator::Validate;
use zxcvbn::Score;

pub fn config(cfg: &mut ServiceConfig) {
    cfg.service(
        scope("auth")
            .service(init)
            .service(auth_callback)
            .service(delete_auth_provider)
            .service(create_account_with_password)
            .service(login_password)
            .service(login_2fa)
            .service(begin_2fa_flow)
            .service(finish_2fa_flow)
            .service(remove_2fa)
            .service(reset_password_begin)
            .service(change_password)
            .service(resend_verify_email)
            .service(set_email)
            .service(verify_email)
            .service(subscribe_newsletter)
            .service(get_newsletter_subscription_status),
    );
}

#[derive(Debug)]
pub struct TempUser {
    pub id: String,
    pub username: String,
    pub email: Option<String>,

    pub avatar_url: Option<String>,
    pub bio: Option<String>,

    pub country: Option<String>,
}

impl TempUser {
    async fn create_account(
        self,
        provider: AuthProvider,
        transaction: &mut sqlx::Transaction<'_, sqlx::Postgres>,
        client: &PgPool,
        file_host: &Arc<dyn FileHost + Send + Sync>,
        redis: &RedisPool,
    ) -> Result<crate::database::models::DBUserId, AuthenticationError> {
        if let Some(email) = &self.email
            && crate::database::models::DBUser::get_by_email(email, client)
                .await?
                .is_some()
        {
            return Err(AuthenticationError::DuplicateUser);
        }

        let user_id =
            crate::database::models::generate_user_id(transaction).await?;

        let mut username_increment: i32 = 0;
        let mut username = None;

        while username.is_none() {
            let test_username = format!(
                "{}{}",
                self.username,
                if username_increment > 0 {
                    username_increment.to_string()
                } else {
                    "".to_string()
                }
            );

            let new_id = crate::database::models::DBUser::get(
                &test_username,
                client,
                redis,
            )
            .await?;

            if new_id.is_none() {
                username = Some(test_username);
            } else {
                username_increment += 1;
            }
        }

        let (avatar_url, raw_avatar_url) = if let Some(avatar_url) =
            self.avatar_url
        {
            let res = reqwest::get(&avatar_url).await?;
            let headers = res.headers().clone();

            let img_data = if let Some(content_type) = headers
                .get(reqwest::header::CONTENT_TYPE)
                .and_then(|ct| ct.to_str().ok())
            {
                get_image_ext(content_type)
            } else {
                avatar_url.rsplit('.').next()
            };

            if let Some(ext) = img_data {
                let bytes = res.bytes().await?;

                let upload_result = upload_image_optimized(
                    &format!("user/{}", ariadne::ids::UserId::from(user_id)),
                    FileHostPublicity::Public,
                    bytes,
                    ext,
                    Some(96),
                    Some(1.0),
                    &**file_host,
                )
                .await;

                if let Ok(upload_result) = upload_result {
                    (Some(upload_result.url), Some(upload_result.raw_url))
                } else {
                    (None, None)
                }
            } else {
                (None, None)
            }
        } else {
            (None, None)
        };

        if let Some(username) = username {
            crate::database::models::DBUser {
                id: user_id,
                github_id: if provider == AuthProvider::GitHub {
                    Some(
                        self.id.clone().parse().map_err(|_| {
                            AuthenticationError::InvalidCredentials
                        })?,
                    )
                } else {
                    None
                },
                discord_id: if provider == AuthProvider::Discord {
                    Some(
                        self.id.parse().map_err(|_| {
                            AuthenticationError::InvalidCredentials
                        })?,
                    )
                } else {
                    None
                },
                gitlab_id: if provider == AuthProvider::GitLab {
                    Some(
                        self.id.parse().map_err(|_| {
                            AuthenticationError::InvalidCredentials
                        })?,
                    )
                } else {
                    None
                },
                google_id: if provider == AuthProvider::Google {
                    Some(self.id.clone())
                } else {
                    None
                },
                steam_id: if provider == AuthProvider::Steam {
                    Some(
                        self.id.parse().map_err(|_| {
                            AuthenticationError::InvalidCredentials
                        })?,
                    )
                } else {
                    None
                },
                microsoft_id: if provider == AuthProvider::Microsoft {
                    Some(self.id.clone())
                } else {
                    None
                },
                password: None,
                paypal_id: if provider == AuthProvider::PayPal {
                    Some(self.id)
                } else {
                    None
                },
                paypal_country: self.country,
                paypal_email: if provider == AuthProvider::PayPal {
                    self.email.clone()
                } else {
                    None
                },
                venmo_handle: None,
                stripe_customer_id: None,
                totp_secret: None,
                username,
                email: self.email.clone(),
                email_verified: self.email.is_some(),
                avatar_url,
                raw_avatar_url,
                bio: self.bio,
                created: Utc::now(),
                role: Role::Developer.to_string(),
                badges: Badges::default(),
                allow_friend_requests: true,
                is_subscribed_to_newsletter: false,
            }
            .insert(transaction)
            .await?;

            Ok(user_id)
        } else {
            Err(AuthenticationError::InvalidCredentials)
        }
    }
}

impl AuthProvider {
    pub fn get_redirect_url(
        &self,
        state: String,
    ) -> Result<String, AuthenticationError> {
        let self_addr = dotenvy::var("SELF_ADDR")?;
        let raw_redirect_uri = format!("{self_addr}/v2/auth/callback");
        let redirect_uri = urlencoding::encode(&raw_redirect_uri);

        Ok(match self {
            AuthProvider::GitHub => {
                let client_id = dotenvy::var("GITHUB_CLIENT_ID")?;

                format!(
                    "https://github.com/login/oauth/authorize?client_id={client_id}&prompt=select_account&state={state}&scope=read%3Auser%20user%3Aemail&redirect_uri={redirect_uri}",
                )
            }
            AuthProvider::Discord => {
                let client_id = dotenvy::var("DISCORD_CLIENT_ID")?;

                format!(
                    "https://discord.com/api/oauth2/authorize?client_id={client_id}&state={state}&response_type=code&scope=identify%20email&redirect_uri={redirect_uri}"
                )
            }
            AuthProvider::Microsoft => {
                let client_id = dotenvy::var("MICROSOFT_CLIENT_ID")?;

                format!(
                    "https://login.live.com/oauth20_authorize.srf?client_id={client_id}&response_type=code&scope=user.read&state={state}&prompt=select_account&redirect_uri={redirect_uri}"
                )
            }
            AuthProvider::GitLab => {
                let client_id = dotenvy::var("GITLAB_CLIENT_ID")?;

                format!(
                    "https://gitlab.com/oauth/authorize?client_id={client_id}&state={state}&scope=read_user+profile+email&response_type=code&redirect_uri={redirect_uri}",
                )
            }
            AuthProvider::Google => {
                let client_id = dotenvy::var("GOOGLE_CLIENT_ID")?;

                format!(
                    "https://accounts.google.com/o/oauth2/v2/auth?client_id={}&state={}&scope={}&response_type=code&redirect_uri={}",
                    client_id,
                    state,
                    urlencoding::encode(
                        "https://www.googleapis.com/auth/userinfo.email https://www.googleapis.com/auth/userinfo.profile"
                    ),
                    redirect_uri,
                )
            }
            AuthProvider::Steam => {
                format!(
                    "https://steamcommunity.com/openid/login?openid.ns={}&openid.mode={}&openid.return_to={}{}{}&openid.realm={}&openid.identity={}&openid.claimed_id={}",
                    urlencoding::encode("http://specs.openid.net/auth/2.0"),
                    "checkid_setup",
                    redirect_uri,
                    urlencoding::encode("?state="),
                    state,
                    self_addr,
                    "http://specs.openid.net/auth/2.0/identifier_select",
                    "http://specs.openid.net/auth/2.0/identifier_select",
                )
            }
            AuthProvider::PayPal => {
                let api_url = dotenvy::var("PAYPAL_API_URL")?;
                let client_id = dotenvy::var("PAYPAL_CLIENT_ID")?;

                let auth_url = if api_url.contains("sandbox") {
                    "sandbox.paypal.com"
                } else {
                    "paypal.com"
                };

                format!(
                    "https://{auth_url}/connect?flowEntry=static&client_id={client_id}&scope={}&response_type=code&redirect_uri={redirect_uri}&state={state}",
                    urlencoding::encode(
                        "openid email address https://uri.paypal.com/services/paypalattributes"
                    ),
                )
            }
        })
    }

    pub async fn get_token(
        &self,
        query: HashMap<String, String>,
    ) -> Result<String, AuthenticationError> {
        let redirect_uri =
            format!("{}/v2/auth/callback", dotenvy::var("SELF_ADDR")?);

        #[derive(Deserialize)]
        struct AccessToken {
            pub access_token: String,
        }

        let res = match self {
            AuthProvider::GitHub => {
                let code = query
                    .get("code")
                    .ok_or_else(|| AuthenticationError::InvalidCredentials)?;
                let client_id = dotenvy::var("GITHUB_CLIENT_ID")?;
                let client_secret = dotenvy::var("GITHUB_CLIENT_SECRET")?;

                let url = format!(
                    "https://github.com/login/oauth/access_token?client_id={client_id}&client_secret={client_secret}&code={code}&redirect_uri={redirect_uri}"
                );

                let token: AccessToken = reqwest::Client::new()
                    .post(&url)
                    .header(reqwest::header::ACCEPT, "application/json")
                    .send()
                    .await?
                    .json()
                    .await?;

                token.access_token
            }
            AuthProvider::Discord => {
                let code = query
                    .get("code")
                    .ok_or_else(|| AuthenticationError::InvalidCredentials)?;
                let client_id = dotenvy::var("DISCORD_CLIENT_ID")?;
                let client_secret = dotenvy::var("DISCORD_CLIENT_SECRET")?;

                let mut map = HashMap::new();
                map.insert("client_id", &*client_id);
                map.insert("client_secret", &*client_secret);
                map.insert("code", code);
                map.insert("grant_type", "authorization_code");
                map.insert("redirect_uri", &redirect_uri);

                let token: AccessToken = reqwest::Client::new()
                    .post("https://discord.com/api/v10/oauth2/token")
                    .header(reqwest::header::ACCEPT, "application/json")
                    .form(&map)
                    .send()
                    .await?
                    .json()
                    .await?;

                token.access_token
            }
            AuthProvider::Microsoft => {
                let code = query
                    .get("code")
                    .ok_or_else(|| AuthenticationError::InvalidCredentials)?;
                let client_id = dotenvy::var("MICROSOFT_CLIENT_ID")?;
                let client_secret = dotenvy::var("MICROSOFT_CLIENT_SECRET")?;

                let mut map = HashMap::new();
                map.insert("client_id", &*client_id);
                map.insert("client_secret", &*client_secret);
                map.insert("code", code);
                map.insert("grant_type", "authorization_code");
                map.insert("redirect_uri", &redirect_uri);

                let token: AccessToken = reqwest::Client::new()
                    .post("https://login.live.com/oauth20_token.srf")
                    .header(reqwest::header::ACCEPT, "application/json")
                    .form(&map)
                    .send()
                    .await?
                    .json()
                    .await?;

                token.access_token
            }
            AuthProvider::GitLab => {
                let code = query
                    .get("code")
                    .ok_or_else(|| AuthenticationError::InvalidCredentials)?;
                let client_id = dotenvy::var("GITLAB_CLIENT_ID")?;
                let client_secret = dotenvy::var("GITLAB_CLIENT_SECRET")?;

                let mut map = HashMap::new();
                map.insert("client_id", &*client_id);
                map.insert("client_secret", &*client_secret);
                map.insert("code", code);
                map.insert("grant_type", "authorization_code");
                map.insert("redirect_uri", &redirect_uri);

                let token: AccessToken = reqwest::Client::new()
                    .post("https://gitlab.com/oauth/token")
                    .header(reqwest::header::ACCEPT, "application/json")
                    .form(&map)
                    .send()
                    .await?
                    .json()
                    .await?;

                token.access_token
            }
            AuthProvider::Google => {
                let code = query
                    .get("code")
                    .ok_or_else(|| AuthenticationError::InvalidCredentials)?;
                let client_id = dotenvy::var("GOOGLE_CLIENT_ID")?;
                let client_secret = dotenvy::var("GOOGLE_CLIENT_SECRET")?;

                let mut map = HashMap::new();
                map.insert("client_id", &*client_id);
                map.insert("client_secret", &*client_secret);
                map.insert("code", code);
                map.insert("grant_type", "authorization_code");
                map.insert("redirect_uri", &redirect_uri);

                let token: AccessToken = reqwest::Client::new()
                    .post("https://oauth2.googleapis.com/token")
                    .header(reqwest::header::ACCEPT, "application/json")
                    .form(&map)
                    .send()
                    .await?
                    .json()
                    .await?;

                token.access_token
            }
            AuthProvider::Steam => {
                let mut form = HashMap::new();

                let signed = query
                    .get("openid.signed")
                    .ok_or_else(|| AuthenticationError::InvalidCredentials)?;
                form.insert(
                    "openid.assoc_handle".to_string(),
                    &**query.get("openid.assoc_handle").ok_or_else(|| {
                        AuthenticationError::InvalidCredentials
                    })?,
                );
                form.insert("openid.signed".to_string(), &**signed);
                form.insert(
                    "openid.sig".to_string(),
                    &**query.get("openid.sig").ok_or_else(|| {
                        AuthenticationError::InvalidCredentials
                    })?,
                );
                form.insert(
                    "openid.ns".to_string(),
                    "http://specs.openid.net/auth/2.0",
                );
                form.insert("openid.mode".to_string(), "check_authentication");

                for val in signed.split(',') {
                    if let Some(arr_val) = query.get(&format!("openid.{val}")) {
                        form.insert(format!("openid.{val}"), &**arr_val);
                    }
                }

                let res = reqwest::Client::new()
                    .post("https://steamcommunity.com/openid/login")
                    .header("Accept-language", "en")
                    .form(&form)
                    .send()
                    .await?
                    .text()
                    .await?;

                if res.contains("is_valid:true") {
                    let identity =
                        query.get("openid.identity").ok_or_else(|| {
                            AuthenticationError::InvalidCredentials
                        })?;

                    identity
                        .rsplit('/')
                        .next()
                        .ok_or_else(|| AuthenticationError::InvalidCredentials)?
                        .to_string()
                } else {
                    return Err(AuthenticationError::InvalidCredentials);
                }
            }
            AuthProvider::PayPal => {
                let code = query
                    .get("code")
                    .ok_or_else(|| AuthenticationError::InvalidCredentials)?;
                let api_url = dotenvy::var("PAYPAL_API_URL")?;
                let client_id = dotenvy::var("PAYPAL_CLIENT_ID")?;
                let client_secret = dotenvy::var("PAYPAL_CLIENT_SECRET")?;

                let mut map = HashMap::new();
                map.insert("code", code.as_str());
                map.insert("grant_type", "authorization_code");

                let token: AccessToken = reqwest::Client::new()
                    .post(format!("{api_url}oauth2/token"))
                    .header(reqwest::header::ACCEPT, "application/json")
                    .header(
                        AUTHORIZATION,
                        format!(
                            "Basic {}",
                            base64::engine::general_purpose::STANDARD
                                .encode(format!("{client_id}:{client_secret}"))
                        ),
                    )
                    .form(&map)
                    .send()
                    .await?
                    .json()
                    .await?;

                token.access_token
            }
        };

        Ok(res)
    }

    pub async fn get_user(
        &self,
        token: &str,
    ) -> Result<TempUser, AuthenticationError> {
        let res = match self {
            AuthProvider::GitHub => {
                let response = reqwest::Client::new()
                    .get("https://api.github.com/user")
                    .header(reqwest::header::USER_AGENT, "Modrinth")
                    .header(AUTHORIZATION, format!("token {token}"))
                    .send()
                    .await?;

                if token.starts_with("gho_") {
                    let client_id = response
                        .headers()
                        .get("x-oauth-client-id")
                        .and_then(|x| x.to_str().ok());

                    if client_id
                        != Some(&*dotenvy::var("GITHUB_CLIENT_ID").unwrap())
                    {
                        return Err(AuthenticationError::InvalidClientId);
                    }
                }

                #[derive(Serialize, Deserialize, Debug)]
                pub struct GitHubUser {
                    pub login: String,
                    pub id: u64,
                    pub avatar_url: String,
                    pub name: Option<String>,
                    pub email: Option<String>,
                    pub bio: Option<String>,
                }

                let github_user: GitHubUser = response.json().await?;

                TempUser {
                    id: github_user.id.to_string(),
                    username: github_user.login,
                    email: github_user.email,
                    avatar_url: Some(github_user.avatar_url),
                    bio: github_user.bio,
                    country: None,
                }
            }
            AuthProvider::Discord => {
                #[derive(Serialize, Deserialize, Debug)]
                pub struct DiscordUser {
                    pub username: String,
                    pub id: String,
                    pub avatar: Option<String>,
                    pub global_name: Option<String>,
                    pub email: Option<String>,
                }

                let discord_user: DiscordUser = reqwest::Client::new()
                    .get("https://discord.com/api/v10/users/@me")
                    .header(reqwest::header::USER_AGENT, "Modrinth")
                    .header(AUTHORIZATION, format!("Bearer {token}"))
                    .send()
                    .await?
                    .json()
                    .await?;

                let id = discord_user.id.clone();
                TempUser {
                    id: discord_user.id,
                    username: discord_user.username,
                    email: discord_user.email,
                    avatar_url: discord_user.avatar.map(|x| {
                        format!(
                            "https://cdn.discordapp.com/avatars/{id}/{x}.webp"
                        )
                    }),
                    bio: None,
                    country: None,
                }
            }
            AuthProvider::Microsoft => {
                #[derive(Deserialize, Debug)]
                #[serde(rename_all = "camelCase")]
                pub struct MicrosoftUser {
                    pub id: String,
                    pub mail: Option<String>,
                    pub user_principal_name: String,
                }

                let microsoft_user: MicrosoftUser = reqwest::Client::new()
                    .get("https://graph.microsoft.com/v1.0/me?$select=id,displayName,mail,userPrincipalName")
                    .header(reqwest::header::USER_AGENT, "Modrinth")
                    .header(AUTHORIZATION, format!("Bearer {token}"))
                    .send()
                    .await?.json().await?;

                TempUser {
                    id: microsoft_user.id,
                    username: microsoft_user
                        .user_principal_name
                        .split('@')
                        .next()
                        .unwrap_or_default()
                        .to_string(),
                    email: microsoft_user.mail,
                    avatar_url: None,
                    bio: None,
                    country: None,
                }
            }
            AuthProvider::GitLab => {
                #[derive(Serialize, Deserialize, Debug)]
                pub struct GitLabUser {
                    pub id: i32,
                    pub username: String,
                    pub email: Option<String>,
                    pub avatar_url: Option<String>,
                    pub name: Option<String>,
                    pub bio: Option<String>,
                }

                let gitlab_user: GitLabUser = reqwest::Client::new()
                    .get("https://gitlab.com/api/v4/user")
                    .header(reqwest::header::USER_AGENT, "Modrinth")
                    .header(AUTHORIZATION, format!("Bearer {token}"))
                    .send()
                    .await?
                    .json()
                    .await?;

                TempUser {
                    id: gitlab_user.id.to_string(),
                    username: gitlab_user.username,
                    email: gitlab_user.email,
                    avatar_url: gitlab_user.avatar_url,
                    bio: gitlab_user.bio,
                    country: None,
                }
            }
            AuthProvider::Google => {
                #[derive(Deserialize, Debug)]
                pub struct GoogleUser {
                    pub id: String,
                    pub email: String,
                    pub picture: Option<String>,
                }

                let google_user: GoogleUser = reqwest::Client::new()
                    .get("https://www.googleapis.com/userinfo/v2/me")
                    .header(reqwest::header::USER_AGENT, "Modrinth")
                    .header(AUTHORIZATION, format!("Bearer {token}"))
                    .send()
                    .await?
                    .json()
                    .await?;

                TempUser {
                    id: google_user.id,
                    username: google_user
                        .email
                        .split('@')
                        .next()
                        .unwrap_or_default()
                        .to_string(),
                    email: Some(google_user.email),
                    avatar_url: google_user.picture,
                    bio: None,
                    country: None,
                }
            }
            AuthProvider::Steam => {
                let api_key = dotenvy::var("STEAM_API_KEY")?;

                #[derive(Deserialize)]
                struct SteamResponse {
                    response: Players,
                }

                #[derive(Deserialize)]
                struct Players {
                    players: Vec<Player>,
                }

                #[derive(Deserialize)]
                struct Player {
                    steamid: String,
                    profileurl: String,
                    avatar: Option<String>,
                }

                let response: String = reqwest::get(
                    &format!(
                        "https://api.steampowered.com/ISteamUser/GetPlayerSummaries/v0002/?key={api_key}&steamids={token}"
                    )
                )
                    .await?
                    .text()
                    .await?;

                let mut response: SteamResponse =
                    serde_json::from_str(&response)?;

                if let Some(player) = response.response.players.pop() {
                    let username = player
                        .profileurl
                        .trim_matches('/')
                        .rsplit('/')
                        .next()
                        .unwrap_or(&player.steamid)
                        .to_string();
                    TempUser {
                        id: player.steamid,
                        username,
                        email: None,
                        avatar_url: player.avatar,
                        bio: None,
                        country: None,
                    }
                } else {
                    return Err(AuthenticationError::InvalidCredentials);
                }
            }
            AuthProvider::PayPal => {
                #[derive(Deserialize, Debug)]
                pub struct PayPalUser {
                    pub payer_id: String,
                    pub email: String,
                    pub picture: Option<String>,
                    pub address: PayPalAddress,
                }

                #[derive(Deserialize, Debug)]
                pub struct PayPalAddress {
                    pub country: String,
                }

                let api_url = dotenvy::var("PAYPAL_API_URL")?;

                let paypal_user: PayPalUser = reqwest::Client::new()
                    .get(format!(
                        "{api_url}identity/openidconnect/userinfo?schema=openid"
                    ))
                    .header(reqwest::header::USER_AGENT, "Modrinth")
                    .header(AUTHORIZATION, format!("Bearer {token}"))
                    .send()
                    .await?
                    .json()
                    .await?;

                TempUser {
                    id: paypal_user.payer_id,
                    username: paypal_user
                        .email
                        .split('@')
                        .next()
                        .unwrap_or_default()
                        .to_string(),
                    email: Some(paypal_user.email),
                    avatar_url: paypal_user.picture,
                    bio: None,
                    country: Some(paypal_user.address.country),
                }
            }
        };

        Ok(res)
    }

    pub async fn get_user_id<'a, 'b, E>(
        &self,
        id: &str,
        executor: E,
    ) -> Result<Option<crate::database::models::DBUserId>, AuthenticationError>
    where
        E: sqlx::Executor<'a, Database = sqlx::Postgres>,
    {
        Ok(match self {
            AuthProvider::GitHub => {
                let value = sqlx::query!(
                    "SELECT id FROM users WHERE github_id = $1",
                    id.parse::<i64>()
                        .map_err(|_| AuthenticationError::InvalidCredentials)?
                )
                .fetch_optional(executor)
                .await?;

                value.map(|x| crate::database::models::DBUserId(x.id))
            }
            AuthProvider::Discord => {
                let value = sqlx::query!(
                    "SELECT id FROM users WHERE discord_id = $1",
                    id.parse::<i64>()
                        .map_err(|_| AuthenticationError::InvalidCredentials)?
                )
                .fetch_optional(executor)
                .await?;

                value.map(|x| crate::database::models::DBUserId(x.id))
            }
            AuthProvider::Microsoft => {
                let value = sqlx::query!(
                    "SELECT id FROM users WHERE microsoft_id = $1",
                    id
                )
                .fetch_optional(executor)
                .await?;

                value.map(|x| crate::database::models::DBUserId(x.id))
            }
            AuthProvider::GitLab => {
                let value = sqlx::query!(
                    "SELECT id FROM users WHERE gitlab_id = $1",
                    id.parse::<i64>()
                        .map_err(|_| AuthenticationError::InvalidCredentials)?
                )
                .fetch_optional(executor)
                .await?;

                value.map(|x| crate::database::models::DBUserId(x.id))
            }
            AuthProvider::Google => {
                let value = sqlx::query!(
                    "SELECT id FROM users WHERE google_id = $1",
                    id
                )
                .fetch_optional(executor)
                .await?;

                value.map(|x| crate::database::models::DBUserId(x.id))
            }
            AuthProvider::Steam => {
                let value = sqlx::query!(
                    "SELECT id FROM users WHERE steam_id = $1",
                    id.parse::<i64>()
                        .map_err(|_| AuthenticationError::InvalidCredentials)?
                )
                .fetch_optional(executor)
                .await?;

                value.map(|x| crate::database::models::DBUserId(x.id))
            }
            AuthProvider::PayPal => {
                let value = sqlx::query!(
                    "SELECT id FROM users WHERE paypal_id = $1",
                    id
                )
                .fetch_optional(executor)
                .await?;

                value.map(|x| crate::database::models::DBUserId(x.id))
            }
        })
    }

    pub async fn update_user_id(
        &self,
        user_id: crate::database::models::DBUserId,
        id: Option<&str>,
        transaction: &mut sqlx::Transaction<'_, sqlx::Postgres>,
    ) -> Result<(), AuthenticationError> {
        match self {
            AuthProvider::GitHub => {
                sqlx::query!(
                    "
                    UPDATE users
                    SET github_id = $2
                    WHERE (id = $1)
                    ",
                    user_id as crate::database::models::DBUserId,
                    id.and_then(|x| x.parse::<i64>().ok())
                )
                .execute(&mut **transaction)
                .await?;
            }
            AuthProvider::Discord => {
                sqlx::query!(
                    "
                    UPDATE users
                    SET discord_id = $2
                    WHERE (id = $1)
                    ",
                    user_id as crate::database::models::DBUserId,
                    id.and_then(|x| x.parse::<i64>().ok())
                )
                .execute(&mut **transaction)
                .await?;
            }
            AuthProvider::Microsoft => {
                sqlx::query!(
                    "
                    UPDATE users
                    SET microsoft_id = $2
                    WHERE (id = $1)
                    ",
                    user_id as crate::database::models::DBUserId,
                    id,
                )
                .execute(&mut **transaction)
                .await?;
            }
            AuthProvider::GitLab => {
                sqlx::query!(
                    "
                    UPDATE users
                    SET gitlab_id = $2
                    WHERE (id = $1)
                    ",
                    user_id as crate::database::models::DBUserId,
                    id.and_then(|x| x.parse::<i64>().ok())
                )
                .execute(&mut **transaction)
                .await?;
            }
            AuthProvider::Google => {
                sqlx::query!(
                    "
                    UPDATE users
                    SET google_id = $2
                    WHERE (id = $1)
                    ",
                    user_id as crate::database::models::DBUserId,
                    id,
                )
                .execute(&mut **transaction)
                .await?;
            }
            AuthProvider::Steam => {
                sqlx::query!(
                    "
                    UPDATE users
                    SET steam_id = $2
                    WHERE (id = $1)
                    ",
                    user_id as crate::database::models::DBUserId,
                    id.and_then(|x| x.parse::<i64>().ok())
                )
                .execute(&mut **transaction)
                .await?;
            }
            AuthProvider::PayPal => {
                if id.is_none() {
                    sqlx::query!(
                        "
                        UPDATE users
                        SET paypal_country = NULL, paypal_email = NULL, paypal_id = NULL
                        WHERE (id = $1)
                        ",
                        user_id as crate::database::models::DBUserId,
                    )
                    .execute(&mut **transaction)
                    .await?;
                } else {
                    sqlx::query!(
                        "
                        UPDATE users
                        SET paypal_id = $2
                        WHERE (id = $1)
                        ",
                        user_id as crate::database::models::DBUserId,
                        id,
                    )
                    .execute(&mut **transaction)
                    .await?;
                }
            }
        }

        Ok(())
    }

    pub fn as_str(&self) -> &'static str {
        match self {
            AuthProvider::GitHub => "GitHub",
            AuthProvider::Discord => "Discord",
            AuthProvider::Microsoft => "Microsoft",
            AuthProvider::GitLab => "GitLab",
            AuthProvider::Google => "Google",
            AuthProvider::Steam => "Steam",
            AuthProvider::PayPal => "PayPal",
        }
    }
}

#[derive(Serialize, Deserialize)]
pub struct AuthorizationInit {
    pub url: String,
    #[serde(default)]
    pub provider: AuthProvider,
    pub token: Option<String>,
}
#[derive(Serialize, Deserialize)]
pub struct Authorization {
    pub code: String,
    pub state: String,
}

// Init link takes us to GitHub API and calls back to callback endpoint with a code and state
// http://localhost:8000/auth/init?url=https://modrinth.com
#[get("init")]
pub async fn init(
    req: HttpRequest,
    Query(info): Query<AuthorizationInit>, // callback url
    client: Data<PgPool>,
    redis: Data<RedisPool>,
    session_queue: Data<AuthQueue>,
) -> Result<HttpResponse, AuthenticationError> {
    let url =
        url::Url::parse(&info.url).map_err(|_| AuthenticationError::Url)?;

    let allowed_callback_urls =
        parse_strings_from_var("ALLOWED_CALLBACK_URLS").unwrap_or_default();
    let domain = url.host_str().ok_or(AuthenticationError::Url)?;
    if !allowed_callback_urls.iter().any(|x| domain.ends_with(x))
        && domain != "modrinth.com"
    {
        return Err(AuthenticationError::Url);
    }

    let user_id = if let Some(token) = info.token {
        let (_, user) = get_user_record_from_bearer_token(
            &req,
            Some(&token),
            &**client,
            &redis,
            &session_queue,
        )
        .await?
        .ok_or_else(|| AuthenticationError::InvalidCredentials)?;

        Some(user.id)
    } else {
        None
    };

    let state = DBFlow::OAuth {
        user_id,
        url: info.url,
        provider: info.provider,
    }
    .insert(Duration::minutes(30), &redis)
    .await?;

    let url = info.provider.get_redirect_url(state)?;
    Ok(HttpResponse::TemporaryRedirect()
        .append_header(("Location", &*url))
        .json(serde_json::json!({ "url": url })))
}

#[get("callback")]
pub async fn auth_callback(
    req: HttpRequest,
    Query(query): Query<HashMap<String, String>>,
    client: Data<PgPool>,
    file_host: Data<Arc<dyn FileHost + Send + Sync>>,
    redis: Data<RedisPool>,
) -> Result<HttpResponse, ErrorPage> {
    let res = async || {
        let state = query
            .get("state")
            .ok_or_else(|| AuthenticationError::InvalidCredentials)?
            .clone();

        let flow = DBFlow::get(&state, &redis).await?;

        // Extract cookie header from request
        if let Some(DBFlow::OAuth {
            user_id,
            provider,
            url,
        }) = flow
        {
            DBFlow::remove(&state, &redis).await?;

            let token = provider.get_token(query).await?;
            let oauth_user = provider.get_user(&token).await?;

            let user_id_opt =
                provider.get_user_id(&oauth_user.id, &**client).await?;

            let mut transaction = client.begin().await?;
            if let Some(id) = user_id {
                if user_id_opt.is_some() {
                    return Err(AuthenticationError::DuplicateUser);
                }

                provider
                    .update_user_id(id, Some(&oauth_user.id), &mut transaction)
                    .await?;

                let user = crate::database::models::DBUser::get_id(
                    id, &**client, &redis,
                )
                .await?;

                if provider == AuthProvider::PayPal {
                    sqlx::query!(
                        "
                        UPDATE users
                        SET paypal_country = $1, paypal_email = $2, paypal_id = $3
                        WHERE (id = $4)
                        ",
                        oauth_user.country,
                        oauth_user.email,
                        oauth_user.id,
                        id as crate::database::models::ids::DBUserId,
                    )
                        .execute(&mut *transaction)
                        .await?;
<<<<<<< HEAD
                } else if let Some(email) = user.and_then(|x| x.email) {
                    send_email(
                        email,
                        "Authentication method added",
                        &format!(
                            "When logging into Modrinth, you can now log in using the {} authentication provider.",
                            provider.as_str()
                        ),
                        "If you did not make this change, please contact us immediately through our support channels on Discord or via email (support@modrinth.com).",
                        None,
                    )?;
=======
                } else if let Some(user) = user {
                    NotificationBuilder { body: NotificationBody::AuthProviderAdded { provider: provider.as_str().to_string() } }
                        .insert(user.id, &mut transaction, &redis)
                        .await?;
>>>>>>> 902d7492
                }

                transaction.commit().await?;
                crate::database::models::DBUser::clear_caches(
                    &[(id, None)],
                    &redis,
                )
                .await?;

                Ok(HttpResponse::TemporaryRedirect()
                    .append_header(("Location", &*url))
                    .json(serde_json::json!({ "url": url })))
            } else {
                let user_id = if let Some(user_id) = user_id_opt {
                    let user = crate::database::models::DBUser::get_id(
                        user_id, &**client, &redis,
                    )
                    .await?
                    .ok_or_else(|| AuthenticationError::InvalidCredentials)?;

                    if user.totp_secret.is_some() {
                        let flow = DBFlow::Login2FA { user_id: user.id }
                            .insert(Duration::minutes(30), &redis)
                            .await?;

                        let redirect_url = format!(
                            "{}{}error=2fa_required&flow={}",
                            url,
                            if url.contains('?') { "&" } else { "?" },
                            flow
                        );

                        return Ok(HttpResponse::TemporaryRedirect()
                            .append_header(("Location", &*redirect_url))
                            .json(serde_json::json!({ "url": redirect_url })));
                    }

                    user_id
                } else {
                    oauth_user
                        .create_account(
                            provider,
                            &mut transaction,
                            &client,
                            &file_host,
                            &redis,
                        )
                        .await?
                };

                let session =
                    issue_session(&req, user_id, &mut transaction, &redis)
                        .await?;
                transaction.commit().await?;

                let redirect_url = format!(
                    "{}{}code={}{}",
                    url,
                    if url.contains('?') { '&' } else { '?' },
                    session.session,
                    if user_id_opt.is_none() {
                        "&new_account=true"
                    } else {
                        ""
                    }
                );

                Ok(HttpResponse::TemporaryRedirect()
                    .append_header(("Location", &*redirect_url))
                    .json(serde_json::json!({ "url": redirect_url })))
            }
        } else {
            Err::<HttpResponse, AuthenticationError>(
                AuthenticationError::InvalidCredentials,
            )
        }
    };

    Ok(res().await?)
}

#[derive(Deserialize)]
pub struct DeleteAuthProvider {
    pub provider: AuthProvider,
}

#[delete("provider")]
pub async fn delete_auth_provider(
    req: HttpRequest,
    pool: Data<PgPool>,
    redis: Data<RedisPool>,
    delete_provider: web::Json<DeleteAuthProvider>,
    session_queue: Data<AuthQueue>,
) -> Result<HttpResponse, ApiError> {
    let user = get_user_from_headers(
        &req,
        &**pool,
        &redis,
        &session_queue,
        Scopes::USER_AUTH_WRITE,
    )
    .await?
    .1;

    if user.auth_providers.is_none_or(|x| x.len() <= 1)
        && !user.has_password.unwrap_or(false)
    {
        return Err(ApiError::InvalidInput(
            "You must have another authentication method added to this account!".to_string(),
        ));
    }

    let mut transaction = pool.begin().await?;

    delete_provider
        .provider
        .update_user_id(user.id.into(), None, &mut transaction)
        .await?;

    if delete_provider.provider != AuthProvider::PayPal {
        NotificationBuilder {
            body: NotificationBody::AuthProviderRemoved {
                provider: delete_provider.provider.as_str().to_string(),
            },
        }
        .insert(user.id.into(), &mut transaction, &redis)
        .await?;
    }

    transaction.commit().await?;
    crate::database::models::DBUser::clear_caches(
        &[(user.id.into(), None)],
        &redis,
    )
    .await?;

    Ok(HttpResponse::NoContent().finish())
}

pub async fn check_sendy_subscription(
    email: &str,
) -> Result<bool, AuthenticationError> {
    let url = dotenvy::var("SENDY_URL")?;
    let id = dotenvy::var("SENDY_LIST_ID")?;
    let api_key = dotenvy::var("SENDY_API_KEY")?;

    if url.is_empty() || url == "none" {
        tracing::info!(
            "Sendy URL not set, returning false for subscription check"
        );
        return Ok(false);
    }

    let mut form = HashMap::new();
    form.insert("api_key", &*api_key);
    form.insert("email", email);
    form.insert("list_id", &*id);

    let client = reqwest::Client::new();
    let response = client
        .post(format!("{url}/api/subscribers/subscription-status.php"))
        .form(&form)
        .send()
        .await?
        .text()
        .await?;

    Ok(response.trim() == "Subscribed")
}

#[derive(Deserialize, Validate)]
pub struct NewAccount {
    #[validate(length(min = 1, max = 39), regex(path = *crate::util::validate::RE_URL_SAFE))]
    pub username: String,
    #[validate(length(min = 8, max = 256))]
    pub password: String,
    #[validate(email)]
    pub email: String,
    pub challenge: String,
    pub sign_up_newsletter: Option<bool>,
}

#[post("create")]
pub async fn create_account_with_password(
    req: HttpRequest,
    pool: Data<PgPool>,
    redis: Data<RedisPool>,
    new_account: web::Json<NewAccount>,
    email: web::Data<EmailQueue>,
) -> Result<HttpResponse, ApiError> {
    new_account.0.validate().map_err(|err| {
        ApiError::InvalidInput(validation_errors_to_string(err, None))
    })?;

    if !check_hcaptcha(&req, &new_account.challenge).await? {
        return Err(ApiError::Turnstile);
    }

    if crate::database::models::DBUser::get(
        &new_account.username,
        &**pool,
        &redis,
    )
    .await?
    .is_some()
    {
        return Err(ApiError::InvalidInput("Username is taken!".to_string()));
    }

    let mut transaction = pool.begin().await?;
    let user_id =
        crate::database::models::generate_user_id(&mut transaction).await?;

    let new_account = new_account.0;

    let score = zxcvbn::zxcvbn(
        &new_account.password,
        &[&new_account.username, &new_account.email],
    );

    if score.score() < Score::Three {
        return Err(ApiError::InvalidInput(
            if let Some(feedback) = score.feedback().and_then(|x| x.warning()) {
                format!("Password too weak: {feedback}")
            } else {
                "Specified password is too weak! Please improve its strength."
                    .to_string()
            },
        ));
    }

    let hasher = Argon2::default();
    let salt = SaltString::generate(&mut ChaCha20Rng::from_entropy());
    let password_hash = hasher
        .hash_password(new_account.password.as_bytes(), &salt)?
        .to_string();

    if !crate::database::models::DBUser::get_by_case_insensitive_email(
        &new_account.email,
        &**pool,
    )
    .await?
    .is_empty()
    {
        return Err(ApiError::InvalidInput(
            "Email is already registered on Modrinth! Try 'Forgot password' to access your account.".to_string(),
        ));
    }

    crate::database::models::DBUser {
        id: user_id,
        github_id: None,
        discord_id: None,
        gitlab_id: None,
        google_id: None,
        steam_id: None,
        microsoft_id: None,
        password: Some(password_hash),
        paypal_id: None,
        paypal_country: None,
        paypal_email: None,
        venmo_handle: None,
        stripe_customer_id: None,
        totp_secret: None,
        username: new_account.username.clone(),
        email: Some(new_account.email.clone()),
        email_verified: false,
        avatar_url: None,
        raw_avatar_url: None,
        bio: None,
        created: Utc::now(),
        role: Role::Developer.to_string(),
        badges: Badges::default(),
        allow_friend_requests: true,
        is_subscribed_to_newsletter: new_account
            .sign_up_newsletter
            .unwrap_or(false),
    }
    .insert(&mut transaction)
    .await?;

    let session =
        issue_session(&req, user_id, &mut transaction, &redis).await?;
    let res = crate::models::sessions::Session::from(session, true, None);

    let mailbox: Mailbox = new_account.email.parse().map_err(|_| {
        ApiError::InvalidInput("Invalid email address!".to_string())
    })?;

    let flow = DBFlow::ConfirmEmail {
        user_id,
        confirm_email: new_account.email.clone(),
    }
    .insert(Duration::hours(24), &redis)
    .await?;

    email
        .send_one(
            &mut transaction,
            NotificationBody::VerifyEmail { flow },
            user_id,
            mailbox,
        )
        .await?
        .as_user_error()?;

    transaction.commit().await?;

    Ok(HttpResponse::Ok().json(res))
}

#[derive(Deserialize, Validate)]
pub struct Login {
    #[serde(rename = "username")]
    pub username_or_email: String,
    pub password: String,
    pub challenge: String,
}

#[post("login")]
pub async fn login_password(
    req: HttpRequest,
    pool: Data<PgPool>,
    redis: Data<RedisPool>,
    login: web::Json<Login>,
) -> Result<HttpResponse, ApiError> {
    if !check_hcaptcha(&req, &login.challenge).await? {
        return Err(ApiError::Turnstile);
    }

    let user = if let Some(user) = crate::database::models::DBUser::get(
        &login.username_or_email,
        &**pool,
        &redis,
    )
    .await?
    {
        user
    } else {
        let user = crate::database::models::DBUser::get_by_email(
            &login.username_or_email,
            &**pool,
        )
        .await?
        .ok_or_else(|| AuthenticationError::InvalidCredentials)?;

        crate::database::models::DBUser::get_id(user, &**pool, &redis)
            .await?
            .ok_or_else(|| AuthenticationError::InvalidCredentials)?
    };

    let hasher = Argon2::default();
    hasher
        .verify_password(
            login.password.as_bytes(),
            &PasswordHash::new(
                &user
                    .password
                    .ok_or_else(|| AuthenticationError::InvalidCredentials)?,
            )?,
        )
        .map_err(|_| AuthenticationError::InvalidCredentials)?;

    if user.totp_secret.is_some() {
        let flow = DBFlow::Login2FA { user_id: user.id }
            .insert(Duration::minutes(30), &redis)
            .await?;

        Ok(HttpResponse::Ok().json(serde_json::json!({
            "error": "2fa_required",
            "description": "2FA is required to complete this operation.",
            "flow": flow,
        })))
    } else {
        let mut transaction = pool.begin().await?;
        let session =
            issue_session(&req, user.id, &mut transaction, &redis).await?;
        let res = crate::models::sessions::Session::from(session, true, None);
        transaction.commit().await?;

        Ok(HttpResponse::Ok().json(res))
    }
}

#[derive(Deserialize, Validate)]
pub struct Login2FA {
    pub code: String,
    pub flow: String,
}

async fn validate_2fa_code(
    input: String,
    secret: String,
    allow_backup: bool,
    user_id: crate::database::models::DBUserId,
    redis: &RedisPool,
    pool: &PgPool,
    transaction: &mut sqlx::Transaction<'_, sqlx::Postgres>,
) -> Result<bool, AuthenticationError> {
    let totp = totp_rs::TOTP::new(
        totp_rs::Algorithm::SHA1,
        6,
        1,
        30,
        totp_rs::Secret::Encoded(secret)
            .to_bytes()
            .map_err(|_| AuthenticationError::InvalidCredentials)?,
    )
    .map_err(|_| AuthenticationError::InvalidCredentials)?;

    const TOTP_NAMESPACE: &str = "used_totp";
    let mut conn = redis.connect().await?;

    // Check if TOTP has already been used
    if conn
        .get(TOTP_NAMESPACE, &format!("{}-{}", input, user_id.0))
        .await?
        .is_some()
    {
        return Err(AuthenticationError::InvalidCredentials);
    }

    if totp
        .check_current(input.as_str())
        .map_err(|_| AuthenticationError::InvalidCredentials)?
    {
        conn.set(
            TOTP_NAMESPACE,
            &format!("{}-{}", input, user_id.0),
            "",
            Some(60),
        )
        .await?;

        Ok(true)
    } else if allow_backup {
        let backup_codes =
            crate::database::models::DBUser::get_backup_codes(user_id, pool)
                .await?;

        if !backup_codes.contains(&input) {
            Ok(false)
        } else {
            let code = parse_base62(&input).unwrap_or_default();

            sqlx::query!(
                "
                    DELETE FROM user_backup_codes
                    WHERE user_id = $1 AND code = $2
                    ",
                user_id as crate::database::models::ids::DBUserId,
                code as i64,
            )
            .execute(&mut **transaction)
            .await?;

            crate::database::models::DBUser::clear_caches(
                &[(user_id, None)],
                redis,
            )
            .await?;

            Ok(true)
        }
    } else {
        Err(AuthenticationError::InvalidCredentials)
    }
}

#[post("login/2fa")]
pub async fn login_2fa(
    req: HttpRequest,
    pool: Data<PgPool>,
    redis: Data<RedisPool>,
    login: web::Json<Login2FA>,
) -> Result<HttpResponse, ApiError> {
    let flow = DBFlow::get(&login.flow, &redis)
        .await?
        .ok_or_else(|| AuthenticationError::InvalidCredentials)?;

    if let DBFlow::Login2FA { user_id } = flow {
        let user =
            crate::database::models::DBUser::get_id(user_id, &**pool, &redis)
                .await?
                .ok_or_else(|| AuthenticationError::InvalidCredentials)?;

        let mut transaction = pool.begin().await?;
        if !validate_2fa_code(
            login.code.clone(),
            user.totp_secret
                .ok_or_else(|| AuthenticationError::InvalidCredentials)?,
            true,
            user.id,
            &redis,
            &pool,
            &mut transaction,
        )
        .await?
        {
            return Err(ApiError::Authentication(
                AuthenticationError::InvalidCredentials,
            ));
        }
        DBFlow::remove(&login.flow, &redis).await?;

        let session =
            issue_session(&req, user_id, &mut transaction, &redis).await?;
        let res = crate::models::sessions::Session::from(session, true, None);
        transaction.commit().await?;

        Ok(HttpResponse::Ok().json(res))
    } else {
        Err(ApiError::Authentication(
            AuthenticationError::InvalidCredentials,
        ))
    }
}

#[post("2fa/get_secret")]
pub async fn begin_2fa_flow(
    req: HttpRequest,
    pool: Data<PgPool>,
    redis: Data<RedisPool>,
    session_queue: Data<AuthQueue>,
) -> Result<HttpResponse, ApiError> {
    let user = get_user_from_headers(
        &req,
        &**pool,
        &redis,
        &session_queue,
        Scopes::USER_AUTH_WRITE,
    )
    .await?
    .1;

    if !user.has_totp.unwrap_or(false) {
        let string = totp_rs::Secret::generate_secret();
        let encoded = string.to_encoded();

        let flow = DBFlow::Initialize2FA {
            user_id: user.id.into(),
            secret: encoded.to_string(),
        }
        .insert(Duration::minutes(30), &redis)
        .await?;

        Ok(HttpResponse::Ok().json(serde_json::json!({
            "secret": encoded.to_string(),
            "flow": flow,
        })))
    } else {
        Err(ApiError::InvalidInput(
            "User already has 2FA enabled on their account!".to_string(),
        ))
    }
}

#[post("2fa")]
pub async fn finish_2fa_flow(
    req: HttpRequest,
    pool: Data<PgPool>,
    redis: Data<RedisPool>,
    login: web::Json<Login2FA>,
    session_queue: Data<AuthQueue>,
) -> Result<HttpResponse, ApiError> {
    let flow = DBFlow::get(&login.flow, &redis)
        .await?
        .ok_or_else(|| AuthenticationError::InvalidCredentials)?;

    if let DBFlow::Initialize2FA { user_id, secret } = flow {
        let user = get_user_from_headers(
            &req,
            &**pool,
            &redis,
            &session_queue,
            Scopes::USER_AUTH_WRITE,
        )
        .await?
        .1;

        if user.id != user_id.into() {
            return Err(ApiError::Authentication(
                AuthenticationError::InvalidCredentials,
            ));
        }

        let mut transaction = pool.begin().await?;

        if !validate_2fa_code(
            login.code.clone(),
            secret.clone(),
            false,
            user.id.into(),
            &redis,
            &pool,
            &mut transaction,
        )
        .await?
        {
            return Err(ApiError::Authentication(
                AuthenticationError::InvalidCredentials,
            ));
        }

        DBFlow::remove(&login.flow, &redis).await?;

        sqlx::query!(
            "
            UPDATE users
            SET totp_secret = $1
            WHERE (id = $2)
            ",
            secret,
            user_id as crate::database::models::ids::DBUserId,
        )
        .execute(&mut *transaction)
        .await?;

        sqlx::query!(
            "
            DELETE FROM user_backup_codes
            WHERE user_id = $1
            ",
            user_id as crate::database::models::ids::DBUserId,
        )
        .execute(&mut *transaction)
        .await?;

        let mut codes = Vec::new();

        for _ in 0..6 {
            let mut rng = ChaCha20Rng::from_entropy();
            let val = random_base62_rng(&mut rng, 11);

            sqlx::query!(
                "
                INSERT INTO user_backup_codes (
                    user_id, code
                )
                VALUES (
                    $1, $2
                )
                ",
                user_id as crate::database::models::ids::DBUserId,
                val as i64,
            )
            .execute(&mut *transaction)
            .await?;

            codes.push(to_base62(val));
        }

        NotificationBuilder {
            body: NotificationBody::TwoFactorEnabled,
        }
        .insert(user.id.into(), &mut transaction, &redis)
        .await?;

        transaction.commit().await?;
        crate::database::models::DBUser::clear_caches(
            &[(user.id.into(), None)],
            &redis,
        )
        .await?;

        Ok(HttpResponse::Ok().json(serde_json::json!({
            "backup_codes": codes,
        })))
    } else {
        Err(ApiError::Authentication(
            AuthenticationError::InvalidCredentials,
        ))
    }
}

#[derive(Deserialize)]
pub struct Remove2FA {
    pub code: String,
}

#[delete("2fa")]
pub async fn remove_2fa(
    req: HttpRequest,
    pool: Data<PgPool>,
    redis: Data<RedisPool>,
    login: web::Json<Remove2FA>,
    session_queue: Data<AuthQueue>,
) -> Result<HttpResponse, ApiError> {
    let (scopes, user) = get_user_record_from_bearer_token(
        &req,
        None,
        &**pool,
        &redis,
        &session_queue,
    )
    .await?
    .ok_or_else(|| AuthenticationError::InvalidCredentials)?;

    if !scopes.contains(Scopes::USER_AUTH_WRITE) {
        return Err(ApiError::Authentication(
            AuthenticationError::InvalidCredentials,
        ));
    }

    let mut transaction = pool.begin().await?;

    if !validate_2fa_code(
        login.code.clone(),
        user.totp_secret.ok_or_else(|| {
            ApiError::InvalidInput(
                "User does not have 2FA enabled on the account!".to_string(),
            )
        })?,
        true,
        user.id,
        &redis,
        &pool,
        &mut transaction,
    )
    .await?
    {
        return Err(ApiError::Authentication(
            AuthenticationError::InvalidCredentials,
        ));
    }

    sqlx::query!(
        "
        UPDATE users
        SET totp_secret = NULL
        WHERE (id = $1)
        ",
        user.id as crate::database::models::ids::DBUserId,
    )
    .execute(&mut *transaction)
    .await?;

    sqlx::query!(
        "
        DELETE FROM user_backup_codes
        WHERE user_id = $1
        ",
        user.id as crate::database::models::ids::DBUserId,
    )
    .execute(&mut *transaction)
    .await?;

    NotificationBuilder {
        body: NotificationBody::TwoFactorRemoved,
    }
    .insert(user.id, &mut transaction, &redis)
    .await?;

    transaction.commit().await?;
    crate::database::models::DBUser::clear_caches(&[(user.id, None)], &redis)
        .await?;

    Ok(HttpResponse::NoContent().finish())
}

#[derive(Deserialize)]
pub struct ResetPassword {
    #[serde(rename = "username")]
    pub username_or_email: String,
    pub challenge: String,
}

#[post("password/reset")]
pub async fn reset_password_begin(
    req: HttpRequest,
    pool: Data<PgPool>,
    redis: Data<RedisPool>,
    reset_password: web::Json<ResetPassword>,
    email: web::Data<EmailQueue>,
) -> Result<HttpResponse, ApiError> {
    if !check_hcaptcha(&req, &reset_password.challenge).await? {
        return Err(ApiError::Turnstile);
    }

    let mut txn = pool.begin().await?;

    let user =
        match crate::database::models::DBUser::get_by_case_insensitive_email(
            &reset_password.username_or_email,
            &mut *txn,
        )
        .await?[..]
        {
            [] => {
                // Try finding by username or ID
                crate::database::models::DBUser::get(
                    &reset_password.username_or_email,
                    &mut *txn,
                    &redis,
                )
                .await?
            }
            [user_id] => {
                // If there is only one user with the given email, ignoring case,
                // we can assume it's the user we want to reset the password for
                crate::database::models::DBUser::get_id(
                    user_id, &mut *txn, &redis,
                )
                .await?
            }
            _ => {
                // When several users use variations of the same email with
                // different cases, we cannot reliably tell which user should
                // receive the password reset email, so fall back to case sensitive
                // search to avoid spamming multiple users
                if let Some(user_id) =
                    crate::database::models::DBUser::get_by_email(
                        &reset_password.username_or_email,
                        &mut *txn,
                    )
                    .await?
                {
                    crate::database::models::DBUser::get_id(
                        user_id, &mut *txn, &redis,
                    )
                    .await?
                } else {
                    None
                }
            }
        };

    if let Some(DBUser {
        id: user_id,
        email: user_email,
        ..
    }) = user
    {
        let flow = DBFlow::ForgotPassword { user_id }
            .insert(Duration::hours(24), &redis)
            .await?;

        if let Ok(mailbox) = user_email.unwrap_or_default().parse() {
            email
                .send_one(
                    &mut txn,
                    NotificationBody::ResetPassword { flow },
                    user_id,
                    mailbox,
                )
                .await?
                .as_user_error()?;
        }
    }

    txn.commit().await?;

    Ok(HttpResponse::Ok().finish())
}

#[derive(Deserialize, Validate)]
pub struct ChangePassword {
    pub flow: Option<String>,
    pub old_password: Option<String>,
    pub new_password: Option<String>,
}

#[patch("password")]
pub async fn change_password(
    req: HttpRequest,
    pool: Data<PgPool>,
    redis: Data<RedisPool>,
    change_password: web::Json<ChangePassword>,
    session_queue: Data<AuthQueue>,
) -> Result<HttpResponse, ApiError> {
    let user = if let Some(flow) = &change_password.flow {
        let flow = DBFlow::get(flow, &redis).await?;

        if let Some(DBFlow::ForgotPassword { user_id }) = flow {
            let user = crate::database::models::DBUser::get_id(
                user_id, &**pool, &redis,
            )
            .await?
            .ok_or_else(|| AuthenticationError::InvalidCredentials)?;

            Some(user)
        } else {
            return Err(ApiError::CustomAuthentication(
                "The password change flow code is invalid or has expired. Did you copy it promptly and correctly?".to_string(),
            ));
        }
    } else {
        None
    };

    let user = if let Some(user) = user {
        user
    } else {
        let (scopes, user) = get_user_record_from_bearer_token(
            &req,
            None,
            &**pool,
            &redis,
            &session_queue,
        )
        .await?
        .ok_or_else(|| AuthenticationError::InvalidCredentials)?;

        if !scopes.contains(Scopes::USER_AUTH_WRITE) {
            return Err(ApiError::Authentication(
                AuthenticationError::InvalidCredentials,
            ));
        }

        if let Some(pass) = user.password.as_ref() {
            let old_password = change_password.old_password.as_ref().ok_or_else(|| {
                ApiError::CustomAuthentication(
                    "You must specify the old password to change your password!".to_string(),
                )
            })?;

            let hasher = Argon2::default();
            hasher.verify_password(
                old_password.as_bytes(),
                &PasswordHash::new(pass)?,
            )?;
        }

        user
    };

    let mut transaction = pool.begin().await?;

    let update_password = if let Some(new_password) =
        &change_password.new_password
    {
        let score = zxcvbn::zxcvbn(
            new_password,
            &[&user.username, &user.email.clone().unwrap_or_default()],
        );

        if score.score() < Score::Three {
            return Err(ApiError::InvalidInput(
                if let Some(feedback) =
                    score.feedback().and_then(|x| x.warning())
                {
                    format!("Password too weak: {feedback}")
                } else {
                    "Specified password is too weak! Please improve its strength.".to_string()
                },
            ));
        }

        let hasher = Argon2::default();
        let salt = SaltString::generate(&mut ChaCha20Rng::from_entropy());
        let password_hash = hasher
            .hash_password(new_password.as_bytes(), &salt)?
            .to_string();

        Some(password_hash)
    } else {
        if !(user.github_id.is_some()
            || user.gitlab_id.is_some()
            || user.microsoft_id.is_some()
            || user.google_id.is_some()
            || user.steam_id.is_some()
            || user.discord_id.is_some())
        {
            return Err(ApiError::InvalidInput(
                "You must have another authentication method added to remove password authentication!".to_string(),
            ));
        }

        None
    };

    sqlx::query!(
        "
        UPDATE users
        SET password = $1
        WHERE (id = $2)
        ",
        update_password,
        user.id as crate::database::models::ids::DBUserId,
    )
    .execute(&mut *transaction)
    .await?;

    if let Some(flow) = &change_password.flow {
        DBFlow::remove(flow, &redis).await?;
    }

    if update_password.is_some() {
        NotificationBuilder {
            body: NotificationBody::PasswordChanged,
        }
        .insert(user.id, &mut transaction, &redis)
        .await?;
    } else {
        NotificationBuilder {
            body: NotificationBody::PasswordRemoved,
        }
        .insert(user.id, &mut transaction, &redis)
        .await?;
    }

    transaction.commit().await?;
    crate::database::models::DBUser::clear_caches(&[(user.id, None)], &redis)
        .await?;

    Ok(HttpResponse::Ok().finish())
}

#[derive(Deserialize, Validate)]
pub struct SetEmail {
    #[validate(email)]
    pub email: String,
}

#[patch("email")]
pub async fn set_email(
    req: HttpRequest,
    pool: Data<PgPool>,
    redis: Data<RedisPool>,
    email_address: web::Json<SetEmail>,
    email: web::Data<EmailQueue>,
    session_queue: Data<AuthQueue>,
    stripe_client: Data<stripe::Client>,
) -> Result<HttpResponse, ApiError> {
    email_address.0.validate().map_err(|err| {
        ApiError::InvalidInput(validation_errors_to_string(err, None))
    })?;

    let mailbox: Mailbox = email_address.email.parse().map_err(|_| {
        ApiError::InvalidInput("Invalid email address!".to_string())
    })?;

    let user = get_user_from_headers(
        &req,
        &**pool,
        &redis,
        &session_queue,
        Scopes::USER_AUTH_WRITE,
    )
    .await?
    .1;

    if !crate::database::models::DBUser::get_by_case_insensitive_email(
        &email_address.email,
        &**pool,
    )
    .await?
    .is_empty()
    {
        return Err(ApiError::InvalidInput(
            "Email is already registered on Modrinth! Try 'Forgot password' in incognito to access and delete your other account.".to_string(),
        ));
    }

    let mut transaction = pool.begin().await?;

    sqlx::query!(
        "
        UPDATE users
        SET email = $1, email_verified = FALSE
        WHERE (id = $2)
        ",
        email_address.email,
        user.id.0 as i64,
    )
    .execute(&mut *transaction)
    .await?;

    if let Some(user_email) = user.email.clone() {
        NotificationBuilder {
            body: NotificationBody::EmailChanged {
                new_email: email_address.email.clone(),
                to_email: user_email,
            },
        }
        .insert(user.id.into(), &mut transaction, &redis)
        .await?;
    }

    if let Some(customer_id) = user
        .stripe_customer_id
        .as_ref()
        .and_then(|x| stripe::CustomerId::from_str(x).ok())
    {
        stripe::Customer::update(
            &stripe_client,
            &customer_id,
            stripe::UpdateCustomer {
                email: Some(&email_address.email),
                ..Default::default()
            },
        )
        .await?;
    }

    let flow = DBFlow::ConfirmEmail {
        user_id: user.id.into(),
        confirm_email: email_address.email.clone(),
    }
    .insert(Duration::hours(24), &redis)
    .await?;

    email
        .send_one(
            &mut transaction,
            NotificationBody::VerifyEmail { flow },
            user.id.into(),
            mailbox,
        )
        .await?
        .as_user_error()?;

    transaction.commit().await?;

    crate::database::models::DBUser::clear_caches(
        &[(user.id.into(), None)],
        &redis,
    )
    .await?;

    Ok(HttpResponse::Ok().finish())
}

#[post("email/resend_verify")]
pub async fn resend_verify_email(
    req: HttpRequest,
    pool: Data<PgPool>,
    redis: Data<RedisPool>,
    session_queue: Data<AuthQueue>,
    email: web::Data<EmailQueue>,
) -> Result<HttpResponse, ApiError> {
    let user = get_user_from_headers(
        &req,
        &**pool,
        &redis,
        &session_queue,
        Scopes::USER_AUTH_WRITE,
    )
    .await?
    .1;

    if let Some(email_address) = user.email {
        if user.email_verified.unwrap_or(false) {
            return Err(ApiError::InvalidInput(
                "User email is already verified!".to_string(),
            ));
        }

        let flow = DBFlow::ConfirmEmail {
            user_id: user.id.into(),
            confirm_email: email_address.clone(),
        }
        .insert(Duration::hours(24), &redis)
        .await?;

        let mailbox: Mailbox = email_address.parse().map_err(|_| {
            ApiError::InvalidInput("Invalid email address!".to_string())
        })?;

        let mut transaction = pool.begin().await?;

        email
            .send_one(
                &mut transaction,
                NotificationBody::VerifyEmail { flow },
                user.id.into(),
                mailbox,
            )
            .await?
            .as_user_error()?;

        transaction.commit().await?;

        Ok(HttpResponse::NoContent().finish())
    } else {
        Err(ApiError::InvalidInput(
            "User does not have an email.".to_string(),
        ))
    }
}

#[derive(Deserialize)]
pub struct VerifyEmail {
    pub flow: String,
}

#[post("email/verify")]
pub async fn verify_email(
    pool: Data<PgPool>,
    redis: Data<RedisPool>,
    email: web::Json<VerifyEmail>,
) -> Result<HttpResponse, ApiError> {
    let flow = DBFlow::get(&email.flow, &redis).await?;

    if let Some(DBFlow::ConfirmEmail {
        user_id,
        confirm_email,
    }) = flow
    {
        let user =
            crate::database::models::DBUser::get_id(user_id, &**pool, &redis)
                .await?
                .ok_or_else(|| AuthenticationError::InvalidCredentials)?;

        if user.email != Some(confirm_email) {
            return Err(ApiError::InvalidInput(
                "E-mail does not match verify email. Try re-requesting the verification link."
                    .to_string(),
            ));
        }

        let mut transaction = pool.begin().await?;

        sqlx::query!(
            "
            UPDATE users
            SET email_verified = TRUE
            WHERE (id = $1)
            ",
            user.id as crate::database::models::ids::DBUserId,
        )
        .execute(&mut *transaction)
        .await?;

        DBFlow::remove(&email.flow, &redis).await?;
        transaction.commit().await?;
        crate::database::models::DBUser::clear_caches(
            &[(user.id, None)],
            &redis,
        )
        .await?;

        Ok(HttpResponse::NoContent().finish())
    } else {
        Err(ApiError::InvalidInput(
            "Flow does not exist. Try re-requesting the verification link."
                .to_string(),
        ))
    }
}

#[post("email/subscribe")]
pub async fn subscribe_newsletter(
    req: HttpRequest,
    pool: Data<PgPool>,
    redis: Data<RedisPool>,
    session_queue: Data<AuthQueue>,
) -> Result<HttpResponse, ApiError> {
    let user = get_user_from_headers(
        &req,
        &**pool,
        &redis,
        &session_queue,
        Scopes::USER_AUTH_WRITE,
    )
    .await?
    .1;

    sqlx::query!(
        "
        UPDATE users
        SET is_subscribed_to_newsletter = TRUE
        WHERE id = $1
        ",
        user.id.0 as i64,
    )
    .execute(&**pool)
    .await?;

    crate::database::models::DBUser::clear_caches(
        &[(user.id.into(), None)],
        &redis,
    )
    .await?;

    Ok(HttpResponse::NoContent().finish())
}

#[get("email/subscribe")]
pub async fn get_newsletter_subscription_status(
    req: HttpRequest,
    pool: Data<PgPool>,
    redis: Data<RedisPool>,
    session_queue: Data<AuthQueue>,
) -> Result<HttpResponse, ApiError> {
    let user = get_full_user_from_headers(
        &req,
        &**pool,
        &redis,
        &session_queue,
        Scopes::USER_READ,
    )
    .await?
    .1;

    let is_subscribed = user.is_subscribed_to_newsletter
        || if let Some(email) = user.email {
            check_sendy_subscription(&email).await?
        } else {
            false
        };

    Ok(HttpResponse::Ok().json(serde_json::json!({
        "subscribed": is_subscribed
    })))
}<|MERGE_RESOLUTION|>--- conflicted
+++ resolved
@@ -1,8 +1,4 @@
-<<<<<<< HEAD
-use crate::auth::email::send_email;
 use crate::auth::templates::ErrorPage;
-=======
->>>>>>> 902d7492
 use crate::auth::validate::{
     get_full_user_from_headers, get_user_record_from_bearer_token,
 };
@@ -1170,24 +1166,12 @@
                     )
                         .execute(&mut *transaction)
                         .await?;
-<<<<<<< HEAD
-                } else if let Some(email) = user.and_then(|x| x.email) {
-                    send_email(
-                        email,
-                        "Authentication method added",
-                        &format!(
-                            "When logging into Modrinth, you can now log in using the {} authentication provider.",
+                } else if let Some(user) = user {
+                    NotificationBuilder { body: NotificationBody::AuthProviderAdded { provider:
                             provider.as_str()
-                        ),
-                        "If you did not make this change, please contact us immediately through our support channels on Discord or via email (support@modrinth.com).",
-                        None,
-                    )?;
-=======
-                } else if let Some(user) = user {
-                    NotificationBuilder { body: NotificationBody::AuthProviderAdded { provider: provider.as_str().to_string() } }
+                        .to_string() } }
                         .insert(user.id, &mut transaction, &redis)
                         .await?;
->>>>>>> 902d7492
                 }
 
                 transaction.commit().await?;
