--- conflicted
+++ resolved
@@ -565,72 +565,6 @@
 
         NotificationBody::ProjectUpdate { .. }
         | NotificationBody::ModeratorMessage { .. }
-<<<<<<< HEAD
-        | NotificationBody::Unknown => {
-            only_select_default_variables(exec, redis, user_id).await
-        }
-
-        NotificationBody::TaxNotification {
-            old_amount,
-            old_tax_amount,
-            new_amount,
-            new_tax_amount,
-            billing_interval,
-            currency,
-            due,
-            service,
-        } => {
-            let user = DBUser::get_id(user_id, exec, redis).await?.ok_or_else(
-                || DatabaseError::Database(sqlx::Error::RowNotFound),
-            )?;
-
-            let mut map = HashMap::new();
-
-            map.insert(USER_NAME, user.username);
-            map.insert(
-                TAXNOTIFICATION_OLD_AMOUNT,
-                fmt_money(*old_amount, currency),
-            );
-            map.insert(
-                TAXNOTIFICATION_OLD_TAX_AMOUNT,
-                fmt_money(*old_tax_amount, currency),
-            );
-            map.insert(
-                TAXNOTIFICATION_NEW_AMOUNT,
-                fmt_money(*new_amount, currency),
-            );
-            map.insert(
-                TAXNOTIFICATION_NEW_TAX_AMOUNT,
-                fmt_money(*new_tax_amount, currency),
-            );
-            map.insert(
-                TAXNOTIFICATION_OLD_TOTAL_AMOUNT,
-                fmt_money(*old_amount + *old_tax_amount, currency),
-            );
-            map.insert(
-                TAXNOTIFICATION_NEW_TOTAL_AMOUNT,
-                fmt_money(*new_amount + *new_tax_amount, currency),
-            );
-            map.insert(
-                TAXNOTIFICATION_BILLING_INTERVAL,
-                billing_interval.as_str().to_owned(),
-            );
-            map.insert(
-                TAXNOTIFICATION_DUE,
-                due.format("%B %d, %Y").to_string(),
-            );
-            map.insert(TAXNOTIFICATION_SERVICE, service.to_string());
-
-            Ok(map)
-        }
-    }
-}
-
-fn fmt_money(amount: i64, currency: &str) -> String {
-    let currency: &rusty_money::iso::Currency =
-        rusty_money::iso::find(currency).unwrap_or(rusty_money::iso::USD);
-    rusty_money::Money::from_minor(amount, currency).to_string()
-=======
         | NotificationBody::LegacyMarkdown { .. }
         | NotificationBody::Unknown => Ok(map),
     }
@@ -638,5 +572,4 @@
 
 fn date_human_readable(date: chrono::DateTime<chrono::Utc>) -> String {
     date.format("%B %d, %Y").to_string()
->>>>>>> 4def0e84
 }