--- conflicted
+++ resolved
@@ -87,26 +87,6 @@
 fn create_muralpay_methods() -> Vec<PayoutMethod> {
     let all_countries = rust_iso3166::ALL
         .iter()
-<<<<<<< HEAD
-        .map(|x| x.alpha2.to_string())
-        .collect::<Vec<_>>();
-
-    let currencies = vec![
-        ("blockchain_usdc_polygon", "USDC on Polygon"),
-        ("fiat_mxn", "MXN"),
-        ("fiat_brl", "BRL"),
-        ("fiat_clp", "CLP"),
-        ("fiat_crc", "CRC"),
-        ("fiat_pen", "PEN"),
-        // ("fiat_dop", "DOP"), // unsupported in API
-        // ("fiat_uyu", "UYU"), // unsupported in API
-        ("fiat_ars", "ARS"),
-        ("fiat_cop", "COP"),
-        ("fiat_usd", "USD"),
-        ("fiat_usd-peru", "USD Peru"),
-        // ("fiat_usd-panama", "USD Panama"), // by request
-        ("fiat_eur", "EUR"),
-=======
         .map(|x| x.alpha2)
         .collect::<Vec<_>>();
 
@@ -132,18 +112,10 @@
                 "GR", "LU", "CY", "MT", "SK", "SI", "EE", "LV", "LT",
             ],
         ),
->>>>>>> 7d911050
     ];
 
     currencies
         .into_iter()
-<<<<<<< HEAD
-        .map(|(id, currency)| PayoutMethod {
-            id: id.to_string(),
-            type_: PayoutMethodType::MuralPay,
-            name: format!("Mural Pay - {}", currency),
-            supported_countries: all_countries.clone(),
-=======
         .map(|(id, currency, countries)| PayoutMethod {
             id: id.to_string(),
             type_: PayoutMethodType::MuralPay,
@@ -152,7 +124,6 @@
                 .iter()
                 .map(|s| s.to_string())
                 .collect(),
->>>>>>> 7d911050
             image_url: None,
             image_logo_url: None,
             interval: PayoutInterval::Standard {
