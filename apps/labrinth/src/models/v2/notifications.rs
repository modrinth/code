use crate::models::ids::{ThreadMessageId, VersionId};
use crate::models::v3::billing::PriceDuration;
use crate::models::{
    ids::{
        NotificationId, OrganizationId, ProjectId, ReportId, TeamId, ThreadId,
    },
    notifications::{Notification, NotificationAction, NotificationBody},
    projects::ProjectStatus,
};
use ariadne::ids::UserId;
use chrono::{DateTime, Utc};
use serde::{Deserialize, Serialize};

#[derive(Serialize, Deserialize)]
pub struct LegacyNotification {
    pub id: NotificationId,
    pub user_id: UserId,
    pub read: bool,
    pub created: DateTime<Utc>,
    pub body: LegacyNotificationBody,

    // DEPRECATED: use body field instead
    #[serde(rename = "type")]
    pub type_: Option<String>,
    pub title: String,
    pub text: String,
    pub link: String,
    pub actions: Vec<LegacyNotificationAction>,
}

#[derive(Serialize, Deserialize, Clone)]
pub struct LegacyNotificationAction {
    pub title: String,
    /// The route to call when this notification action is called. Formatted HTTP Method, route
    pub action_route: (String, String),
}

#[derive(Serialize, Deserialize)]
#[serde(tag = "type", rename_all = "snake_case")]
pub enum LegacyNotificationBody {
    TaxNotification {
        old_amount: i64,
        old_tax_amount: i64,
        new_amount: i64,
        new_tax_amount: i64,
        billing_interval: PriceDuration,
        currency: String,
        due: DateTime<Utc>,
        service: String,
    },
    ProjectUpdate {
        project_id: ProjectId,
        version_id: VersionId,
    },
    TeamInvite {
        project_id: ProjectId,
        team_id: TeamId,
        invited_by: UserId,
        role: String,
    },
    OrganizationInvite {
        organization_id: OrganizationId,
        invited_by: UserId,
        team_id: TeamId,
        role: String,
    },
    StatusChange {
        project_id: ProjectId,
        old_status: ProjectStatus,
        new_status: ProjectStatus,
    },
    ModeratorMessage {
        thread_id: ThreadId,
        message_id: ThreadMessageId,

        project_id: Option<ProjectId>,
        report_id: Option<ReportId>,
    },
    LegacyMarkdown {
        notification_type: Option<String>,
        title: String,
        text: String,
        link: String,
        actions: Vec<NotificationAction>,
    },
    // In `NotificationBody`, this has the `flow` field, however, don't
    // include it here, to be 100% certain we don't end up leaking it
    // in site notifications.
    ResetPassword,
    // Idem as ResetPassword
    VerifyEmail,
    AuthProviderAdded {
        provider: String,
    },
    AuthProviderRemoved {
        provider: String,
    },
    TwoFactorEnabled,
    TwoFactorRemoved,
    PasswordChanged,
    PasswordRemoved,
    EmailChanged {
        new_email: String,
        to_email: String,
    },
    PaymentFailed {
        amount: String,
        service: String,
    },
    PatCreated {
        token_name: String,
    },
    ModerationMessageReceived {
        project_id: ProjectId,
    },
    ReportStatusUpdated {
        report_id: ReportId,
    },
    ReportSubmitted {
        report_id: ReportId,
    },
    ProjectStatusApproved {
        project_id: ProjectId,
    },
    ProjectStatusNeutral {
        project_id: ProjectId,
        old_status: ProjectStatus,
        new_status: ProjectStatus,
    },
    ProjectTransferred {
        project_id: ProjectId,
        // Store only the raw identifiers in legacy body
        new_owner_user_id: Option<UserId>,
        new_owner_organization_id: Option<OrganizationId>,
    },
    PayoutAvailable {
        amount: f64,
        date_available: DateTime<Utc>,
    },
    Unknown,
}

impl LegacyNotification {
    pub fn from(notification: Notification) -> Self {
        let type_ = match &notification.body {
            NotificationBody::ProjectUpdate { .. } => {
                Some("project_update".to_string())
            }
            NotificationBody::TeamInvite { .. } => {
                Some("team_invite".to_string())
            }
            NotificationBody::OrganizationInvite { .. } => {
                Some("organization_invite".to_string())
            }
            NotificationBody::StatusChange { .. } => {
                Some("status_change".to_string())
            }
            NotificationBody::ModeratorMessage { .. } => {
                Some("moderator_message".to_string())
            }
            NotificationBody::PatCreated { .. } => {
                Some("pat_created".to_string())
            }
            NotificationBody::ModerationMessageReceived { .. } => {
                Some("moderation_message_received".to_string())
            }
            NotificationBody::ReportStatusUpdated { .. } => {
                Some("report_status_updated".to_string())
            }
            NotificationBody::ReportSubmitted { .. } => {
                Some("report_submitted".to_string())
            }
            NotificationBody::ProjectStatusApproved { .. } => {
                Some("project_status_approved".to_string())
            }
            NotificationBody::ProjectStatusNeutral { .. } => {
                Some("project_status_neutral".to_string())
            }
            NotificationBody::ProjectTransferred { .. } => {
                Some("project_transferred".to_string())
            }
            NotificationBody::ResetPassword { .. } => {
                Some("reset_password".to_string())
            }
            NotificationBody::VerifyEmail { .. } => {
                Some("verify_email".to_string())
            }
            NotificationBody::AuthProviderAdded { .. } => {
                Some("auth_provider_added".to_string())
            }
            NotificationBody::AuthProviderRemoved { .. } => {
                Some("auth_provider_removed".to_string())
            }
            NotificationBody::TwoFactorEnabled => {
                Some("two_factor_enabled".to_string())
            }
            NotificationBody::TwoFactorRemoved => {
                Some("two_factor_removed".to_string())
            }
            NotificationBody::PasswordChanged => {
                Some("password_changed".to_string())
            }
            NotificationBody::PasswordRemoved => {
                Some("password_removed".to_string())
            }
            NotificationBody::EmailChanged { .. } => {
                Some("email_changed".to_string())
            }
            NotificationBody::PaymentFailed { .. } => {
                Some("payment_failed".to_string())
            }
<<<<<<< HEAD
            NotificationBody::TaxNotification { .. } => {
                Some("tax_notification".to_string())
=======
            NotificationBody::PayoutAvailable { .. } => {
                Some("payout_available".to_string())
>>>>>>> 4def0e84
            }
            NotificationBody::LegacyMarkdown {
                notification_type, ..
            } => notification_type.clone(),
            NotificationBody::Unknown => None,
        };

        let legacy_body = match notification.body {
            NotificationBody::ProjectUpdate {
                project_id,
                version_id,
            } => LegacyNotificationBody::ProjectUpdate {
                project_id,
                version_id,
            },
            NotificationBody::TeamInvite {
                project_id,
                team_id,
                invited_by,
                role,
            } => LegacyNotificationBody::TeamInvite {
                project_id,
                team_id,
                invited_by,
                role,
            },
            NotificationBody::OrganizationInvite {
                organization_id,
                invited_by,
                team_id,
                role,
            } => LegacyNotificationBody::OrganizationInvite {
                organization_id,
                invited_by,
                team_id,
                role,
            },
            NotificationBody::StatusChange {
                project_id,
                old_status,
                new_status,
            } => LegacyNotificationBody::StatusChange {
                project_id,
                old_status,
                new_status,
            },
            NotificationBody::ModeratorMessage {
                thread_id,
                message_id,
                project_id,
                report_id,
            } => LegacyNotificationBody::ModeratorMessage {
                thread_id,
                message_id,
                project_id,
                report_id,
            },
            NotificationBody::PatCreated { token_name } => {
                LegacyNotificationBody::PatCreated { token_name }
            }
            NotificationBody::ModerationMessageReceived { project_id } => {
                LegacyNotificationBody::ModerationMessageReceived { project_id }
            }
            NotificationBody::ReportStatusUpdated { report_id } => {
                LegacyNotificationBody::ReportStatusUpdated { report_id }
            }
            NotificationBody::ReportSubmitted { report_id } => {
                LegacyNotificationBody::ReportSubmitted { report_id }
            }
            NotificationBody::ProjectStatusApproved { project_id } => {
                LegacyNotificationBody::ProjectStatusApproved { project_id }
            }
            NotificationBody::ProjectStatusNeutral {
                project_id,
                old_status,
                new_status,
            } => LegacyNotificationBody::ProjectStatusNeutral {
                project_id,
                old_status,
                new_status,
            },
            NotificationBody::ProjectTransferred {
                project_id,
                new_owner_user_id,
                new_owner_organization_id,
            } => LegacyNotificationBody::ProjectTransferred {
                project_id,
                new_owner_user_id,
                new_owner_organization_id,
            },
            NotificationBody::PayoutAvailable {
                amount,
                date_available,
            } => LegacyNotificationBody::PayoutAvailable {
                amount,
                date_available,
            },
            NotificationBody::LegacyMarkdown {
                notification_type,
                name,
                text,
                link,
                actions,
            } => LegacyNotificationBody::LegacyMarkdown {
                notification_type,
                title: name,
                text,
                link,
                actions,
            },
            NotificationBody::ResetPassword { .. } => {
                LegacyNotificationBody::ResetPassword
            }
            NotificationBody::VerifyEmail { .. } => {
                LegacyNotificationBody::VerifyEmail
            }
            NotificationBody::AuthProviderAdded { provider } => {
                LegacyNotificationBody::AuthProviderAdded { provider }
            }
            NotificationBody::AuthProviderRemoved { provider } => {
                LegacyNotificationBody::AuthProviderRemoved { provider }
            }
            NotificationBody::TwoFactorEnabled => {
                LegacyNotificationBody::TwoFactorEnabled
            }
            NotificationBody::TwoFactorRemoved => {
                LegacyNotificationBody::TwoFactorRemoved
            }
            NotificationBody::PasswordChanged => {
                LegacyNotificationBody::PasswordChanged
            }
            NotificationBody::PasswordRemoved => {
                LegacyNotificationBody::PasswordRemoved
            }
            NotificationBody::EmailChanged {
                new_email,
                to_email,
            } => LegacyNotificationBody::EmailChanged {
                new_email,
                to_email,
            },
            NotificationBody::TaxNotification {
                old_amount,
                old_tax_amount,
                new_amount,
                new_tax_amount,
                billing_interval,
                currency,
                due,
                service,
            } => LegacyNotificationBody::TaxNotification {
                old_amount,
                old_tax_amount,
                new_amount,
                new_tax_amount,
                billing_interval,
                due,
                service,
                currency,
            },
            NotificationBody::PaymentFailed { amount, service } => {
                LegacyNotificationBody::PaymentFailed { amount, service }
            }
            NotificationBody::Unknown => LegacyNotificationBody::Unknown,
        };

        Self {
            id: notification.id,
            user_id: notification.user_id,
            read: notification.read,
            created: notification.created,
            body: legacy_body,
            type_,
            title: notification.name,
            text: notification.text,
            link: notification.link,
            actions: notification
                .actions
                .into_iter()
                .map(LegacyNotificationAction::from)
                .collect(),
        }
    }
}

impl LegacyNotificationAction {
    pub fn from(notification_action: NotificationAction) -> Self {
        Self {
            title: notification_action.name,
            action_route: notification_action.action_route,
        }
    }
}<|MERGE_RESOLUTION|>--- conflicted
+++ resolved
@@ -209,13 +209,10 @@
             NotificationBody::PaymentFailed { .. } => {
                 Some("payment_failed".to_string())
             }
-<<<<<<< HEAD
             NotificationBody::TaxNotification { .. } => {
                 Some("tax_notification".to_string())
-=======
             NotificationBody::PayoutAvailable { .. } => {
                 Some("payout_available".to_string())
->>>>>>> 4def0e84
             }
             NotificationBody::LegacyMarkdown {
                 notification_type, ..
