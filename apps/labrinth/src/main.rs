--- conflicted
+++ resolved
@@ -131,8 +131,6 @@
         .build()
         .expect("Failed to create prometheus metrics middleware");
 
-<<<<<<< HEAD
-=======
     database::register_and_set_metrics(&pool, &prometheus.registry)
         .await
         .expect("Failed to register database metrics");
@@ -141,9 +139,6 @@
         .await
         .expect("Failed to register redis metrics");
 
-    let search_config = search::SearchConfig::new(None);
-
->>>>>>> 9c5d817a
     let labrinth_config = labrinth::app_setup(
         pool.clone(),
         redis_pool.clone(),
