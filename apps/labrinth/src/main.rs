--- conflicted
+++ resolved
@@ -1,11 +1,8 @@
 use actix_web::{App, HttpServer};
 use actix_web_prom::PrometheusMetricsBuilder;
-<<<<<<< HEAD
 use clap::Parser;
 use env_logger::Env;
 use labrinth::background_task::BackgroundTask;
-=======
->>>>>>> d6c8af7e
 use labrinth::database::redis::RedisPool;
 use labrinth::file_hosting::S3Host;
 use labrinth::search;
@@ -146,15 +143,10 @@
         .await
         .expect("Failed to register redis metrics");
 
-<<<<<<< HEAD
-=======
     #[cfg(not(target_env = "msvc"))]
     labrinth::routes::debug::jemalloc_mmeory_stats(&prometheus.registry)
         .expect("Failed to register jemalloc metrics");
 
-    let search_config = search::SearchConfig::new(None);
-
->>>>>>> d6c8af7e
     let labrinth_config = labrinth::app_setup(
         pool.clone(),
         redis_pool.clone(),
