use actix_web::middleware::from_fn;
use actix_web::{App, HttpServer};
use actix_web_prom::PrometheusMetricsBuilder;
use clap::Parser;
use labrinth::app_config;
use labrinth::background_task::BackgroundTask;
use labrinth::database::redis::RedisPool;
use labrinth::file_hosting::{S3BucketConfig, S3Host};
use labrinth::queue::email::EmailQueue;
use labrinth::search;
use labrinth::util::anrok;
use labrinth::util::env::parse_var;
use labrinth::util::ratelimit::rate_limit_middleware;
use labrinth::{check_env_vars, clickhouse, database, file_hosting, queue};
use std::ffi::CStr;
use std::sync::Arc;
use tracing::{error, info};
use tracing_actix_web::TracingLogger;

#[cfg(target_os = "linux")]
#[global_allocator]
static ALLOC: tikv_jemallocator::Jemalloc = tikv_jemallocator::Jemalloc;

#[unsafe(export_name = "malloc_conf")]
pub static MALLOC_CONF: &CStr = c"prof:true,prof_active:true,lg_prof_sample:19";

#[derive(Clone)]
pub struct Pepper {
    pub pepper: String,
}

#[derive(Parser)]
#[command(version)]
struct Args {
    /// Don't run regularly scheduled background tasks. This means the tasks should be run
    /// manually with --run-background-task.
    #[arg(long)]
    no_background_tasks: bool,

    /// Don't automatically run migrations. This means the migrations should be run via --run-background-task.
    #[arg(long)]
    no_migrations: bool,

    /// Run a single background task and then exit. Perfect for cron jobs.
    #[arg(long, value_enum, id = "task")]
    run_background_task: Option<BackgroundTask>,
}

#[actix_rt::main]
async fn main() -> std::io::Result<()> {
    let args = Args::parse();

    dotenvy::dotenv().ok();
    console_subscriber::init();

    if check_env_vars() {
        error!("Some environment variables are missing!");
        std::process::exit(1);
    }

    // DSN is from SENTRY_DSN env variable.
    // Has no effect if not set.
    let sentry = sentry::init(sentry::ClientOptions {
        release: sentry::release_name!(),
        traces_sample_rate: 0.1,
        ..Default::default()
    });
    if sentry.is_enabled() {
        info!("Enabled Sentry integration");
        unsafe {
            std::env::set_var("RUST_BACKTRACE", "1");
        }
    }

    if args.run_background_task.is_none() {
        info!(
            "Starting labrinth on {}",
            dotenvy::var("BIND_ADDR").unwrap()
        );

        if !args.no_migrations {
            database::check_for_migrations()
                .await
                .expect("An error occurred while running migrations.");
        }
    }

    // Database Connector
    let (pool, ro_pool) = database::connect_all()
        .await
        .expect("Database connection failed");

    // Redis connector
    let redis_pool = RedisPool::new(None);

    let storage_backend =
        dotenvy::var("STORAGE_BACKEND").unwrap_or_else(|_| "local".to_string());

    let file_host: Arc<dyn file_hosting::FileHost + Send + Sync> =
        match storage_backend.as_str() {
            "s3" => {
                let config_from_env = |bucket_type| S3BucketConfig {
                    name: parse_var(&format!("S3_{bucket_type}_BUCKET_NAME"))
                        .unwrap(),
                    uses_path_style: parse_var(&format!(
                        "S3_{bucket_type}_USES_PATH_STYLE_BUCKET"
                    ))
                    .unwrap(),
                    region: parse_var(&format!("S3_{bucket_type}_REGION"))
                        .unwrap(),
                    url: parse_var(&format!("S3_{bucket_type}_URL")).unwrap(),
                    access_token: parse_var(&format!(
                        "S3_{bucket_type}_ACCESS_TOKEN"
                    ))
                    .unwrap(),
                    secret: parse_var(&format!("S3_{bucket_type}_SECRET"))
                        .unwrap(),
                };

                Arc::new(
                    S3Host::new(
                        config_from_env("PUBLIC"),
                        config_from_env("PRIVATE"),
                    )
                    .unwrap(),
                )
            }
            "local" => Arc::new(file_hosting::MockHost::new()),
            _ => panic!("Invalid storage backend specified. Aborting startup!"),
        };

    info!("Initializing clickhouse connection");
    let mut clickhouse = clickhouse::init_client().await.unwrap();

    let search_config = search::SearchConfig::new(None);

    let stripe_client =
        stripe::Client::new(dotenvy::var("STRIPE_API_KEY").unwrap());

<<<<<<< HEAD
    let anrok_client = anrok::Client::from_env().unwrap();
=======
    let email_queue =
        EmailQueue::init(pool.clone(), redis_pool.clone()).unwrap();
>>>>>>> 902d7492

    if let Some(task) = args.run_background_task {
        info!("Running task {task:?} and exiting");
        task.run(
            pool,
            redis_pool,
            search_config,
            clickhouse,
            stripe_client,
<<<<<<< HEAD
            anrok_client.clone(),
=======
            email_queue,
>>>>>>> 902d7492
        )
        .await;
        return Ok(());
    }

    let maxmind_reader =
        Arc::new(queue::maxmind::MaxMindIndexer::new().await.unwrap());

    let prometheus = PrometheusMetricsBuilder::new("labrinth")
        .endpoint("/metrics")
        .exclude_regex(r"^/api/v1/.*$")
        .exclude_regex(r"^/maven/.*$")
        .exclude("/_internal/launcher_socket")
        .mask_unmatched_patterns("UNKNOWN")
        .build()
        .expect("Failed to create prometheus metrics middleware");

    database::register_and_set_metrics(&pool, &prometheus.registry)
        .await
        .expect("Failed to register database metrics");
    redis_pool
        .register_and_set_metrics(&prometheus.registry)
        .await
        .expect("Failed to register redis metrics");

    #[cfg(target_os = "linux")]
    labrinth::routes::debug::jemalloc_memory_stats(&prometheus.registry)
        .expect("Failed to register jemalloc metrics");

    let labrinth_config = labrinth::app_setup(
        pool.clone(),
        ro_pool.clone(),
        redis_pool.clone(),
        search_config.clone(),
        &mut clickhouse,
        file_host.clone(),
        maxmind_reader.clone(),
        stripe_client,
<<<<<<< HEAD
        anrok_client.clone(),
=======
        email_queue,
>>>>>>> 902d7492
        !args.no_background_tasks,
    );

    info!("Starting Actix HTTP server!");

    HttpServer::new(move || {
        App::new()
            .wrap(TracingLogger::default())
            .wrap(prometheus.clone())
            .wrap(from_fn(rate_limit_middleware))
            .wrap(actix_web::middleware::Compress::default())
            .wrap(sentry_actix::Sentry::new())
            .configure(|cfg| app_config(cfg, labrinth_config.clone()))
    })
    .bind(dotenvy::var("BIND_ADDR").unwrap())?
    .run()
    .await
}<|MERGE_RESOLUTION|>--- conflicted
+++ resolved
@@ -137,12 +137,9 @@
     let stripe_client =
         stripe::Client::new(dotenvy::var("STRIPE_API_KEY").unwrap());
 
-<<<<<<< HEAD
     let anrok_client = anrok::Client::from_env().unwrap();
-=======
     let email_queue =
         EmailQueue::init(pool.clone(), redis_pool.clone()).unwrap();
->>>>>>> 902d7492
 
     if let Some(task) = args.run_background_task {
         info!("Running task {task:?} and exiting");
@@ -152,11 +149,8 @@
             search_config,
             clickhouse,
             stripe_client,
-<<<<<<< HEAD
             anrok_client.clone(),
-=======
             email_queue,
->>>>>>> 902d7492
         )
         .await;
         return Ok(());
@@ -195,11 +189,8 @@
         file_host.clone(),
         maxmind_reader.clone(),
         stripe_client,
-<<<<<<< HEAD
         anrok_client.clone(),
-=======
         email_queue,
->>>>>>> 902d7492
         !args.no_background_tasks,
     );
 
