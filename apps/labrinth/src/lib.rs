use std::sync::Arc;
use std::time::Duration;

use actix_web::web;
use database::redis::RedisPool;
use queue::{
    analytics::AnalyticsQueue, email::EmailQueue, payouts::PayoutsQueue,
    session::AuthQueue, socket::ActiveSockets,
};
use sqlx::Postgres;
use tracing::{info, warn};

extern crate clickhouse as clickhouse_crate;
use clickhouse_crate::Client;
use util::cors::default_cors;

use crate::auth::webauthn;
use crate::background_task::update_versions;
use crate::database::ReadOnlyPgPool;
use crate::queue::billing::{index_billing, index_subscriptions};
use crate::queue::moderation::AutomatedModerationQueue;
use crate::util::anrok;
use crate::util::env::{parse_strings_from_var, parse_var};
use crate::util::ratelimit::{AsyncRateLimiter, GCRAParameters};
use sync::friends::handle_pubsub;

pub mod auth;
pub mod background_task;
pub mod clickhouse;
pub mod database;
pub mod file_hosting;
pub mod models;
pub mod queue;
pub mod routes;
pub mod scheduler;
pub mod search;
pub mod sync;
pub mod util;
pub mod validate;

#[derive(Clone)]
pub struct Pepper {
    pub pepper: String,
}

#[derive(Clone)]
pub struct LabrinthConfig {
    pub pool: sqlx::Pool<Postgres>,
    pub ro_pool: ReadOnlyPgPool,
    pub redis_pool: RedisPool,
    pub clickhouse: Client,
    pub file_host: Arc<dyn file_hosting::FileHost + Send + Sync>,
    pub maxmind: Arc<queue::maxmind::MaxMindIndexer>,
    pub scheduler: Arc<scheduler::Scheduler>,
    pub ip_salt: Pepper,
    pub search_config: search::SearchConfig,
    pub session_queue: web::Data<AuthQueue>,
    pub payouts_queue: web::Data<PayoutsQueue>,
    pub analytics_queue: Arc<AnalyticsQueue>,
    pub active_sockets: web::Data<ActiveSockets>,
    pub automated_moderation_queue: web::Data<AutomatedModerationQueue>,
    pub rate_limiter: web::Data<AsyncRateLimiter>,
    pub stripe_client: stripe::Client,
    pub anrok_client: anrok::Client,
    pub email_queue: web::Data<EmailQueue>,
}

#[allow(clippy::too_many_arguments)]
pub fn app_setup(
    pool: sqlx::Pool<Postgres>,
    ro_pool: ReadOnlyPgPool,
    redis_pool: RedisPool,
    search_config: search::SearchConfig,
    clickhouse: &mut Client,
    file_host: Arc<dyn file_hosting::FileHost + Send + Sync>,
    maxmind: Arc<queue::maxmind::MaxMindIndexer>,
    stripe_client: stripe::Client,
    anrok_client: anrok::Client,
    email_queue: EmailQueue,
    enable_background_tasks: bool,
) -> LabrinthConfig {
    info!(
        "Starting labrinth on {}",
        dotenvy::var("BIND_ADDR").unwrap()
    );

    let automated_moderation_queue =
        web::Data::new(AutomatedModerationQueue::default());

    {
        let automated_moderation_queue_ref = automated_moderation_queue.clone();
        let pool_ref = pool.clone();
        let redis_pool_ref = redis_pool.clone();
        actix_rt::spawn(async move {
            automated_moderation_queue_ref
                .task(pool_ref, redis_pool_ref)
                .await;
        });
    }

    let scheduler = scheduler::Scheduler::new();

    let limiter = web::Data::new(AsyncRateLimiter::new(
        redis_pool.clone(),
        GCRAParameters::new(300, 300),
    ));

    if enable_background_tasks {
        // The interval in seconds at which the local database is indexed
        // for searching.  Defaults to 1 hour if unset.
        let local_index_interval = Duration::from_secs(
            parse_var("LOCAL_INDEX_INTERVAL").unwrap_or(3600),
        );
        let pool_ref = pool.clone();
        let search_config_ref = search_config.clone();
        let redis_pool_ref = redis_pool.clone();
        scheduler.run(local_index_interval, move || {
            let pool_ref = pool_ref.clone();
            let redis_pool_ref = redis_pool_ref.clone();
            let search_config_ref = search_config_ref.clone();
            async move {
                background_task::index_search(
                    pool_ref,
                    redis_pool_ref,
                    search_config_ref,
                )
                .await;
            }
        });

        // Changes statuses of scheduled projects/versions
        let pool_ref = pool.clone();
        // TODO: Clear cache when these are run
        scheduler.run(Duration::from_secs(60 * 5), move || {
            let pool_ref = pool_ref.clone();
            async move {
                background_task::release_scheduled(pool_ref).await;
            }
        });

        let version_index_interval = Duration::from_secs(
            parse_var("VERSION_INDEX_INTERVAL").unwrap_or(1800),
        );
        let pool_ref = pool.clone();
        let redis_pool_ref = redis_pool.clone();
        scheduler.run(version_index_interval, move || {
            let pool_ref = pool_ref.clone();
            let redis = redis_pool_ref.clone();
            async move {
                update_versions(pool_ref, redis).await;
            }
        });

        let pool_ref = pool.clone();
        let client_ref = clickhouse.clone();
        let redis_pool_ref = redis_pool.clone();
        scheduler.run(Duration::from_secs(60 * 60 * 6), move || {
            let pool_ref = pool_ref.clone();
            let client_ref = client_ref.clone();
            let redis_ref = redis_pool_ref.clone();
            async move {
                background_task::payouts(pool_ref, client_ref, redis_ref).await;
            }
        });

        let pool_ref = pool.clone();
        let redis_ref = redis_pool.clone();
        let stripe_client_ref = stripe_client.clone();
        let anrok_client_ref = anrok_client.clone();
        actix_rt::spawn(async move {
            loop {
                index_billing(
                    stripe_client_ref.clone(),
                    anrok_client_ref.clone(),
                    pool_ref.clone(),
                    redis_ref.clone(),
                )
                .await;
                tokio::time::sleep(Duration::from_secs(60 * 5)).await;
            }
        });

        let pool_ref = pool.clone();
        let redis_ref = redis_pool.clone();
        let stripe_client_ref = stripe_client.clone();
        let anrok_client_ref = anrok_client.clone();

        actix_rt::spawn(async move {
            loop {
                index_subscriptions(
                    pool_ref.clone(),
                    redis_ref.clone(),
                    stripe_client_ref.clone(),
                    anrok_client_ref.clone(),
                )
                .await;
                tokio::time::sleep(Duration::from_secs(60 * 5)).await;
            }
        });
    }

    let session_queue = web::Data::new(AuthQueue::new());

    let pool_ref = pool.clone();
    let redis_ref = redis_pool.clone();
    let session_queue_ref = session_queue.clone();
    scheduler.run(Duration::from_secs(60 * 30), move || {
        let pool_ref = pool_ref.clone();
        let redis_ref = redis_ref.clone();
        let session_queue_ref = session_queue_ref.clone();

        async move {
            info!("Indexing sessions queue");
            let result = session_queue_ref.index(&pool_ref, &redis_ref).await;
            if let Err(e) = result {
                warn!("Indexing sessions queue failed: {:?}", e);
            }
            info!("Done indexing sessions queue");
        }
    });

    let reader = maxmind.clone();
    {
        let reader_ref = reader;
        scheduler.run(Duration::from_secs(60 * 60 * 24), move || {
            let reader_ref = reader_ref.clone();

            async move {
                info!("Downloading MaxMind GeoLite2 country database");
                let result = reader_ref.index().await;
                if let Err(e) = result {
                    warn!(
                        "Downloading MaxMind GeoLite2 country database failed: {:?}",
                        e
                    );
                }
                info!("Done downloading MaxMind GeoLite2 country database");
            }
        });
    }
    info!("Downloading MaxMind GeoLite2 country database");

    let analytics_queue = Arc::new(AnalyticsQueue::new());
    {
        let client_ref = clickhouse.clone();
        let analytics_queue_ref = analytics_queue.clone();
        let pool_ref = pool.clone();
        let redis_ref = redis_pool.clone();
        scheduler.run(Duration::from_secs(15), move || {
            let client_ref = client_ref.clone();
            let analytics_queue_ref = analytics_queue_ref.clone();
            let pool_ref = pool_ref.clone();
            let redis_ref = redis_ref.clone();

            async move {
                info!("Indexing analytics queue");
                let result = analytics_queue_ref
                    .index(client_ref, &redis_ref, &pool_ref)
                    .await;
                if let Err(e) = result {
                    warn!("Indexing analytics queue failed: {:?}", e);
                }
                info!("Done indexing analytics queue");
            }
        });
    }

    let ip_salt = Pepper {
        pepper: ariadne::ids::Base62Id(ariadne::ids::random_base62(11))
            .to_string(),
    };

    let active_sockets = web::Data::new(ActiveSockets::default());

    {
        let pool = pool.clone();
        let redis_client = redis::Client::open(redis_pool.url.clone()).unwrap();
        let sockets = active_sockets.clone();
        actix_rt::spawn(async move {
            let pubsub = redis_client.get_async_pubsub().await.unwrap();
            handle_pubsub(pubsub, pool, sockets).await;
        });
    }

    LabrinthConfig {
        pool,
        ro_pool,
        redis_pool,
        clickhouse: clickhouse.clone(),
        file_host,
        maxmind,
        scheduler: Arc::new(scheduler),
        ip_salt,
        search_config,
        session_queue,
        payouts_queue: web::Data::new(PayoutsQueue::new()),
        analytics_queue,
        active_sockets,
        automated_moderation_queue,
        rate_limiter: limiter,
        stripe_client,
        anrok_client,
        email_queue: web::Data::new(email_queue),
    }
}

pub fn app_config(
    cfg: &mut web::ServiceConfig,
    labrinth_config: LabrinthConfig,
) {
    cfg.app_data(web::FormConfig::default().error_handler(|err, _req| {
        routes::ApiError::Validation(err.to_string()).into()
    }))
    .app_data(web::PathConfig::default().error_handler(|err, _req| {
        routes::ApiError::Validation(err.to_string()).into()
    }))
    .app_data(web::QueryConfig::default().error_handler(|err, _req| {
        routes::ApiError::Validation(err.to_string()).into()
    }))
    .app_data(web::JsonConfig::default().error_handler(|err, _req| {
        routes::ApiError::Validation(err.to_string()).into()
    }))
    .app_data(web::Data::new(labrinth_config.redis_pool.clone()))
    .app_data(web::Data::new(labrinth_config.pool.clone()))
    .app_data(web::Data::new(labrinth_config.ro_pool.clone()))
    .app_data(web::Data::new(labrinth_config.file_host.clone()))
    .app_data(web::Data::new(labrinth_config.search_config.clone()))
    .app_data(labrinth_config.session_queue.clone())
    .app_data(labrinth_config.payouts_queue.clone())
    .app_data(labrinth_config.email_queue.clone())
    .app_data(web::Data::new(labrinth_config.ip_salt.clone()))
    .app_data(web::Data::new(labrinth_config.analytics_queue.clone()))
    .app_data(web::Data::new(labrinth_config.clickhouse.clone()))
    .app_data(web::Data::new(labrinth_config.maxmind.clone()))
    .app_data(labrinth_config.active_sockets.clone())
    .app_data(labrinth_config.automated_moderation_queue.clone())
    .app_data(web::Data::new(labrinth_config.stripe_client.clone()))
    .app_data(web::Data::new(labrinth_config.anrok_client.clone()))
    .app_data(labrinth_config.rate_limiter.clone())
<<<<<<< HEAD
    .app_data(webauthn::startup().clone())
    .configure(
        #[allow(unused_variables)]
        |cfg| {
            #[cfg(target_os = "linux")]
            routes::debug::config(cfg)
        },
    )
=======
    .configure({
        #[cfg(target_os = "linux")]
        {
            |cfg| routes::debug::config(cfg)
        }
        #[cfg(not(target_os = "linux"))]
        {
            |_cfg| ()
        }
    })
>>>>>>> b23d3e67
    .configure(routes::v2::config)
    .configure(routes::v3::config)
    .configure(routes::internal::config)
    .configure(routes::root_config)
    .default_service(web::get().wrap(default_cors()).to(routes::not_found));
}

// This is so that env vars not used immediately don't panic at runtime
pub fn check_env_vars() -> bool {
    let mut failed = false;

    fn check_var<T: std::str::FromStr>(var: &str) -> bool {
        let check = parse_var::<T>(var).is_none();
        if check {
            warn!(
                "Variable `{}` missing in dotenv or not of type `{}`",
                var,
                std::any::type_name::<T>()
            );
        }
        check
    }

    failed |= check_var::<String>("SITE_URL");
    failed |= check_var::<String>("CDN_URL");
    failed |= check_var::<String>("LABRINTH_ADMIN_KEY");
    failed |= check_var::<String>("LABRINTH_EXTERNAL_NOTIFICATION_KEY");
    failed |= check_var::<String>("RATE_LIMIT_IGNORE_KEY");
    failed |= check_var::<String>("DATABASE_URL");
    failed |= check_var::<String>("MEILISEARCH_ADDR");
    failed |= check_var::<String>("MEILISEARCH_KEY");
    failed |= check_var::<String>("REDIS_URL");
    failed |= check_var::<String>("BIND_ADDR");
    failed |= check_var::<String>("SELF_ADDR");

    failed |= check_var::<String>("STORAGE_BACKEND");

    let storage_backend = dotenvy::var("STORAGE_BACKEND").ok();
    match storage_backend.as_deref() {
        Some("s3") => {
            let mut check_var_set = |var_prefix| {
                failed |= check_var::<String>(&format!(
                    "S3_{var_prefix}_BUCKET_NAME"
                ));
                failed |= check_var::<bool>(&format!(
                    "S3_{var_prefix}_USES_PATH_STYLE_BUCKET"
                ));
                failed |=
                    check_var::<String>(&format!("S3_{var_prefix}_REGION"));
                failed |= check_var::<String>(&format!("S3_{var_prefix}_URL"));
                failed |= check_var::<String>(&format!(
                    "S3_{var_prefix}_ACCESS_TOKEN"
                ));
                failed |=
                    check_var::<String>(&format!("S3_{var_prefix}_SECRET"));
            };

            check_var_set("PUBLIC");
            check_var_set("PRIVATE");
        }
        Some("local") => {
            failed |= check_var::<String>("MOCK_FILE_PATH");
        }
        Some(backend) => {
            warn!(
                "Variable `STORAGE_BACKEND` contains an invalid value: {backend}. Expected \"s3\" or \"local\"."
            );
            failed |= true;
        }
        _ => {
            warn!("Variable `STORAGE_BACKEND` is not set!");
            failed |= true;
        }
    }

    failed |= check_var::<usize>("LOCAL_INDEX_INTERVAL");
    failed |= check_var::<usize>("VERSION_INDEX_INTERVAL");

    if parse_strings_from_var("WHITELISTED_MODPACK_DOMAINS").is_none() {
        warn!(
            "Variable `WHITELISTED_MODPACK_DOMAINS` missing in dotenv or not a json array of strings"
        );
        failed |= true;
    }

    if parse_strings_from_var("ALLOWED_CALLBACK_URLS").is_none() {
        warn!(
            "Variable `ALLOWED_CALLBACK_URLS` missing in dotenv or not a json array of strings"
        );
        failed |= true;
    }

    failed |= check_var::<String>("GITHUB_CLIENT_ID");
    failed |= check_var::<String>("GITHUB_CLIENT_SECRET");
    failed |= check_var::<String>("GITLAB_CLIENT_ID");
    failed |= check_var::<String>("GITLAB_CLIENT_SECRET");
    failed |= check_var::<String>("DISCORD_CLIENT_ID");
    failed |= check_var::<String>("DISCORD_CLIENT_SECRET");
    failed |= check_var::<String>("MICROSOFT_CLIENT_ID");
    failed |= check_var::<String>("MICROSOFT_CLIENT_SECRET");
    failed |= check_var::<String>("GOOGLE_CLIENT_ID");
    failed |= check_var::<String>("GOOGLE_CLIENT_SECRET");
    failed |= check_var::<String>("STEAM_API_KEY");

    failed |= check_var::<String>("TREMENDOUS_API_URL");
    failed |= check_var::<String>("TREMENDOUS_API_KEY");
    failed |= check_var::<String>("TREMENDOUS_PRIVATE_KEY");

    failed |= check_var::<String>("PAYPAL_API_URL");
    failed |= check_var::<String>("PAYPAL_WEBHOOK_ID");
    failed |= check_var::<String>("PAYPAL_CLIENT_ID");
    failed |= check_var::<String>("PAYPAL_CLIENT_SECRET");
    failed |= check_var::<String>("PAYPAL_NVP_USERNAME");
    failed |= check_var::<String>("PAYPAL_NVP_PASSWORD");
    failed |= check_var::<String>("PAYPAL_NVP_SIGNATURE");

    failed |= check_var::<String>("HCAPTCHA_SECRET");

    failed |= check_var::<String>("SMTP_USERNAME");
    failed |= check_var::<String>("SMTP_PASSWORD");
    failed |= check_var::<String>("SMTP_HOST");
    failed |= check_var::<u16>("SMTP_PORT");
    failed |= check_var::<String>("SMTP_TLS");
    failed |= check_var::<String>("SMTP_FROM_NAME");
    failed |= check_var::<String>("SMTP_FROM_ADDRESS");

    failed |= check_var::<String>("SITE_VERIFY_EMAIL_PATH");
    failed |= check_var::<String>("SITE_RESET_PASSWORD_PATH");
    failed |= check_var::<String>("SITE_BILLING_PATH");

    failed |= check_var::<String>("SENDY_URL");
    failed |= check_var::<String>("SENDY_LIST_ID");
    failed |= check_var::<String>("SENDY_API_KEY");

    if parse_strings_from_var("ANALYTICS_ALLOWED_ORIGINS").is_none() {
        warn!(
            "Variable `ANALYTICS_ALLOWED_ORIGINS` missing in dotenv or not a json array of strings"
        );
        failed |= true;
    }

    failed |= check_var::<bool>("CLICKHOUSE_REPLICATED");
    failed |= check_var::<String>("CLICKHOUSE_URL");
    failed |= check_var::<String>("CLICKHOUSE_USER");
    failed |= check_var::<String>("CLICKHOUSE_PASSWORD");
    failed |= check_var::<String>("CLICKHOUSE_DATABASE");

    failed |= check_var::<String>("MAXMIND_LICENSE_KEY");

    failed |= check_var::<String>("FLAME_ANVIL_URL");

    failed |= check_var::<String>("STRIPE_API_KEY");
    failed |= check_var::<String>("STRIPE_WEBHOOK_SECRET");

    failed |= check_var::<String>("ADITUDE_API_KEY");

    failed |= check_var::<String>("PYRO_API_KEY");

    failed |= check_var::<String>("BREX_API_URL");
    failed |= check_var::<String>("BREX_API_KEY");

    failed |= check_var::<String>("DELPHI_URL");

    failed |= check_var::<String>("AVALARA_1099_API_URL");
    failed |= check_var::<String>("AVALARA_1099_API_KEY");
    failed |= check_var::<String>("AVALARA_1099_API_TEAM_ID");
    failed |= check_var::<String>("AVALARA_1099_COMPANY_ID");

    failed |= check_var::<String>("ANROK_API_URL");
    failed |= check_var::<String>("ANROK_API_KEY");

    failed |= check_var::<String>("COMPLIANCE_PAYOUT_THRESHOLD");

    failed |= check_var::<String>("PAYOUT_ALERT_SLACK_WEBHOOK");

    failed |= check_var::<String>("ARCHON_URL");

    failed
}<|MERGE_RESOLUTION|>--- conflicted
+++ resolved
@@ -337,16 +337,7 @@
     .app_data(web::Data::new(labrinth_config.stripe_client.clone()))
     .app_data(web::Data::new(labrinth_config.anrok_client.clone()))
     .app_data(labrinth_config.rate_limiter.clone())
-<<<<<<< HEAD
     .app_data(webauthn::startup().clone())
-    .configure(
-        #[allow(unused_variables)]
-        |cfg| {
-            #[cfg(target_os = "linux")]
-            routes::debug::config(cfg)
-        },
-    )
-=======
     .configure({
         #[cfg(target_os = "linux")]
         {
@@ -357,7 +348,6 @@
             |_cfg| ()
         }
     })
->>>>>>> b23d3e67
     .configure(routes::v2::config)
     .configure(routes::v3::config)
     .configure(routes::internal::config)
