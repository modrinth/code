use std::sync::Arc;
use std::time::Duration;

use actix_web::web;
use database::redis::RedisPool;
use modrinth_maxmind::MaxMind;
use queue::{
    analytics::AnalyticsQueue, email::EmailQueue, payouts::PayoutsQueue,
    session::AuthQueue, socket::ActiveSockets,
};
use sqlx::Postgres;
use tracing::{info, warn};

extern crate clickhouse as clickhouse_crate;
use clickhouse_crate::Client;
use util::archon::ArchonClient;
use util::cors::default_cors;
use util::gotenberg::GotenbergClient;

use crate::background_task::update_versions;
use crate::database::ReadOnlyPgPool;
use crate::queue::billing::{index_billing, index_subscriptions};
use crate::queue::moderation::AutomatedModerationQueue;
use crate::util::anrok;
use crate::util::env::{parse_strings_from_var, parse_var};
use crate::util::ratelimit::{AsyncRateLimiter, GCRAParameters};
use sync::friends::handle_pubsub;

pub mod auth;
pub mod background_task;
pub mod clickhouse;
pub mod database;
pub mod file_hosting;
pub mod models;
pub mod queue;
pub mod routes;
pub mod scheduler;
pub mod search;
pub mod sync;
pub mod util;
pub mod validate;

#[derive(Clone)]
pub struct Pepper {
    pub pepper: String,
}

#[derive(Clone)]
pub struct LabrinthConfig {
    pub pool: sqlx::Pool<Postgres>,
    pub ro_pool: ReadOnlyPgPool,
    pub redis_pool: RedisPool,
    pub clickhouse: Client,
    pub file_host: Arc<dyn file_hosting::FileHost + Send + Sync>,
    pub maxmind: web::Data<MaxMind>,
    pub scheduler: Arc<scheduler::Scheduler>,
    pub ip_salt: Pepper,
    pub search_config: search::SearchConfig,
    pub session_queue: web::Data<AuthQueue>,
    pub payouts_queue: web::Data<PayoutsQueue>,
    pub analytics_queue: Arc<AnalyticsQueue>,
    pub active_sockets: web::Data<ActiveSockets>,
    pub automated_moderation_queue: web::Data<AutomatedModerationQueue>,
    pub rate_limiter: web::Data<AsyncRateLimiter>,
    pub stripe_client: stripe::Client,
    pub anrok_client: anrok::Client,
    pub email_queue: web::Data<EmailQueue>,
<<<<<<< HEAD
    pub archon_client: web::Data<ArchonClient>,
=======
    pub gotenberg_client: GotenbergClient,
>>>>>>> 19393a38
}

#[allow(clippy::too_many_arguments)]
pub fn app_setup(
    pool: sqlx::Pool<Postgres>,
    ro_pool: ReadOnlyPgPool,
    redis_pool: RedisPool,
    search_config: search::SearchConfig,
    clickhouse: &mut Client,
    file_host: Arc<dyn file_hosting::FileHost + Send + Sync>,
    maxmind: MaxMind,
    stripe_client: stripe::Client,
    anrok_client: anrok::Client,
    email_queue: EmailQueue,
    gotenberg_client: GotenbergClient,
    enable_background_tasks: bool,
) -> LabrinthConfig {
    info!(
        "Starting labrinth on {}",
        dotenvy::var("BIND_ADDR").unwrap()
    );

    let automated_moderation_queue =
        web::Data::new(AutomatedModerationQueue::default());

    {
        let automated_moderation_queue_ref = automated_moderation_queue.clone();
        let pool_ref = pool.clone();
        let redis_pool_ref = redis_pool.clone();
        actix_rt::spawn(async move {
            automated_moderation_queue_ref
                .task(pool_ref, redis_pool_ref)
                .await;
        });
    }

    let scheduler = scheduler::Scheduler::new();

    let limiter = web::Data::new(AsyncRateLimiter::new(
        redis_pool.clone(),
        GCRAParameters::new(300, 300),
    ));

    if enable_background_tasks {
        // The interval in seconds at which the local database is indexed
        // for searching.  Defaults to 1 hour if unset.
        let local_index_interval = Duration::from_secs(
            parse_var("LOCAL_INDEX_INTERVAL").unwrap_or(3600),
        );
        let pool_ref = pool.clone();
        let search_config_ref = search_config.clone();
        let redis_pool_ref = redis_pool.clone();
        scheduler.run(local_index_interval, move || {
            let pool_ref = pool_ref.clone();
            let redis_pool_ref = redis_pool_ref.clone();
            let search_config_ref = search_config_ref.clone();
            async move {
                background_task::index_search(
                    pool_ref,
                    redis_pool_ref,
                    search_config_ref,
                )
                .await;
            }
        });

        // Changes statuses of scheduled projects/versions
        let pool_ref = pool.clone();
        // TODO: Clear cache when these are run
        scheduler.run(Duration::from_secs(60 * 5), move || {
            let pool_ref = pool_ref.clone();
            async move {
                background_task::release_scheduled(pool_ref).await;
            }
        });

        let version_index_interval = Duration::from_secs(
            parse_var("VERSION_INDEX_INTERVAL").unwrap_or(1800),
        );
        let pool_ref = pool.clone();
        let redis_pool_ref = redis_pool.clone();
        scheduler.run(version_index_interval, move || {
            let pool_ref = pool_ref.clone();
            let redis = redis_pool_ref.clone();
            async move {
                update_versions(pool_ref, redis).await;
            }
        });

        let pool_ref = pool.clone();
        let client_ref = clickhouse.clone();
        let redis_pool_ref = redis_pool.clone();
        scheduler.run(Duration::from_secs(60 * 60 * 6), move || {
            let pool_ref = pool_ref.clone();
            let client_ref = client_ref.clone();
            let redis_ref = redis_pool_ref.clone();
            async move {
                background_task::payouts(pool_ref, client_ref, redis_ref).await;
            }
        });

        let pool_ref = pool.clone();
        let redis_ref = redis_pool.clone();
        let stripe_client_ref = stripe_client.clone();
        let anrok_client_ref = anrok_client.clone();
        actix_rt::spawn(async move {
            loop {
                index_billing(
                    stripe_client_ref.clone(),
                    anrok_client_ref.clone(),
                    pool_ref.clone(),
                    redis_ref.clone(),
                )
                .await;
                tokio::time::sleep(Duration::from_secs(60 * 5)).await;
            }
        });

        let pool_ref = pool.clone();
        let redis_ref = redis_pool.clone();
        let stripe_client_ref = stripe_client.clone();
        let anrok_client_ref = anrok_client.clone();

        actix_rt::spawn(async move {
            loop {
                index_subscriptions(
                    pool_ref.clone(),
                    redis_ref.clone(),
                    stripe_client_ref.clone(),
                    anrok_client_ref.clone(),
                )
                .await;
                tokio::time::sleep(Duration::from_secs(60 * 5)).await;
            }
        });
    }

    let session_queue = web::Data::new(AuthQueue::new());

    let pool_ref = pool.clone();
    let redis_ref = redis_pool.clone();
    let session_queue_ref = session_queue.clone();
    scheduler.run(Duration::from_secs(60 * 30), move || {
        let pool_ref = pool_ref.clone();
        let redis_ref = redis_ref.clone();
        let session_queue_ref = session_queue_ref.clone();

        async move {
            info!("Indexing sessions queue");
            let result = session_queue_ref.index(&pool_ref, &redis_ref).await;
            if let Err(e) = result {
                warn!("Indexing sessions queue failed: {:?}", e);
            }
            info!("Done indexing sessions queue");
        }
    });

    let analytics_queue = Arc::new(AnalyticsQueue::new());
    {
        let client_ref = clickhouse.clone();
        let analytics_queue_ref = analytics_queue.clone();
        let pool_ref = pool.clone();
        let redis_ref = redis_pool.clone();
        scheduler.run(Duration::from_secs(15), move || {
            let client_ref = client_ref.clone();
            let analytics_queue_ref = analytics_queue_ref.clone();
            let pool_ref = pool_ref.clone();
            let redis_ref = redis_ref.clone();

            async move {
                info!("Indexing analytics queue");
                let result = analytics_queue_ref
                    .index(client_ref, &redis_ref, &pool_ref)
                    .await;
                if let Err(e) = result {
                    warn!("Indexing analytics queue failed: {:?}", e);
                }
                info!("Done indexing analytics queue");
            }
        });
    }

    let ip_salt = Pepper {
        pepper: ariadne::ids::Base62Id(ariadne::ids::random_base62(11))
            .to_string(),
    };

    let active_sockets = web::Data::new(ActiveSockets::default());

    {
        let pool = pool.clone();
        let redis_client = redis::Client::open(redis_pool.url.clone()).unwrap();
        let sockets = active_sockets.clone();
        actix_rt::spawn(async move {
            let pubsub = redis_client.get_async_pubsub().await.unwrap();
            handle_pubsub(pubsub, pool, sockets).await;
        });
    }

    LabrinthConfig {
        pool,
        ro_pool,
        redis_pool,
        clickhouse: clickhouse.clone(),
        file_host,
        maxmind: web::Data::new(maxmind),
        scheduler: Arc::new(scheduler),
        ip_salt,
        search_config,
        session_queue,
        payouts_queue: web::Data::new(PayoutsQueue::new()),
        analytics_queue,
        active_sockets,
        automated_moderation_queue,
        rate_limiter: limiter,
        stripe_client,
        anrok_client,
        gotenberg_client,
        email_queue: web::Data::new(email_queue),
        archon_client: web::Data::new(
            ArchonClient::from_env()
                .expect("ARCHON_URL and PYRO_API_KEY must be set"),
        ),
    }
}

pub fn app_config(
    cfg: &mut web::ServiceConfig,
    labrinth_config: LabrinthConfig,
) {
    cfg.app_data(web::FormConfig::default().error_handler(|err, _req| {
        routes::ApiError::Validation(err.to_string()).into()
    }))
    .app_data(web::PathConfig::default().error_handler(|err, _req| {
        routes::ApiError::Validation(err.to_string()).into()
    }))
    .app_data(web::QueryConfig::default().error_handler(|err, _req| {
        routes::ApiError::Validation(err.to_string()).into()
    }))
    .app_data(web::JsonConfig::default().error_handler(|err, _req| {
        routes::ApiError::Validation(err.to_string()).into()
    }))
    .app_data(web::Data::new(labrinth_config.redis_pool.clone()))
    .app_data(web::Data::new(labrinth_config.pool.clone()))
    .app_data(web::Data::new(labrinth_config.ro_pool.clone()))
    .app_data(web::Data::new(labrinth_config.file_host.clone()))
    .app_data(web::Data::new(labrinth_config.search_config.clone()))
    .app_data(web::Data::new(labrinth_config.gotenberg_client.clone()))
    .app_data(labrinth_config.session_queue.clone())
    .app_data(labrinth_config.payouts_queue.clone())
    .app_data(labrinth_config.email_queue.clone())
    .app_data(web::Data::new(labrinth_config.ip_salt.clone()))
    .app_data(web::Data::new(labrinth_config.analytics_queue.clone()))
    .app_data(web::Data::new(labrinth_config.clickhouse.clone()))
<<<<<<< HEAD
    .app_data(web::Data::new(labrinth_config.maxmind.clone()))
    .app_data(labrinth_config.archon_client.clone())
=======
    .app_data(labrinth_config.maxmind.clone())
>>>>>>> 19393a38
    .app_data(labrinth_config.active_sockets.clone())
    .app_data(labrinth_config.automated_moderation_queue.clone())
    .app_data(web::Data::new(labrinth_config.stripe_client.clone()))
    .app_data(web::Data::new(labrinth_config.anrok_client.clone()))
    .app_data(labrinth_config.rate_limiter.clone())
    .configure({
        #[cfg(target_os = "linux")]
        {
            |cfg| routes::debug::config(cfg)
        }
        #[cfg(not(target_os = "linux"))]
        {
            |_cfg| ()
        }
    })
    .configure(routes::v2::config)
    .configure(routes::v3::config)
    .configure(routes::internal::config)
    .configure(routes::root_config)
    .default_service(web::get().wrap(default_cors()).to(routes::not_found));
}

// This is so that env vars not used immediately don't panic at runtime
pub fn check_env_vars() -> bool {
    let mut failed = false;

    fn check_var<T: std::str::FromStr>(var: &str) -> bool {
        let check = parse_var::<T>(var).is_none();
        if check {
            warn!(
                "Variable `{}` missing in dotenv or not of type `{}`",
                var,
                std::any::type_name::<T>()
            );
        }
        check
    }

    failed |= check_var::<String>("SITE_URL");
    failed |= check_var::<String>("CDN_URL");
    failed |= check_var::<String>("LABRINTH_ADMIN_KEY");
    failed |= check_var::<String>("LABRINTH_EXTERNAL_NOTIFICATION_KEY");
    failed |= check_var::<String>("RATE_LIMIT_IGNORE_KEY");
    failed |= check_var::<String>("DATABASE_URL");
    failed |= check_var::<String>("MEILISEARCH_ADDR");
    failed |= check_var::<String>("MEILISEARCH_KEY");
    failed |= check_var::<String>("REDIS_URL");
    failed |= check_var::<String>("BIND_ADDR");
    failed |= check_var::<String>("SELF_ADDR");

    failed |= check_var::<String>("STORAGE_BACKEND");

    let storage_backend = dotenvy::var("STORAGE_BACKEND").ok();
    match storage_backend.as_deref() {
        Some("s3") => {
            let mut check_var_set = |var_prefix| {
                failed |= check_var::<String>(&format!(
                    "S3_{var_prefix}_BUCKET_NAME"
                ));
                failed |= check_var::<bool>(&format!(
                    "S3_{var_prefix}_USES_PATH_STYLE_BUCKET"
                ));
                failed |=
                    check_var::<String>(&format!("S3_{var_prefix}_REGION"));
                failed |= check_var::<String>(&format!("S3_{var_prefix}_URL"));
                failed |= check_var::<String>(&format!(
                    "S3_{var_prefix}_ACCESS_TOKEN"
                ));
                failed |=
                    check_var::<String>(&format!("S3_{var_prefix}_SECRET"));
            };

            check_var_set("PUBLIC");
            check_var_set("PRIVATE");
        }
        Some("local") => {
            failed |= check_var::<String>("MOCK_FILE_PATH");
        }
        Some(backend) => {
            warn!(
                "Variable `STORAGE_BACKEND` contains an invalid value: {backend}. Expected \"s3\" or \"local\"."
            );
            failed |= true;
        }
        _ => {
            warn!("Variable `STORAGE_BACKEND` is not set!");
            failed |= true;
        }
    }

    failed |= check_var::<usize>("LOCAL_INDEX_INTERVAL");
    failed |= check_var::<usize>("VERSION_INDEX_INTERVAL");

    if parse_strings_from_var("WHITELISTED_MODPACK_DOMAINS").is_none() {
        warn!(
            "Variable `WHITELISTED_MODPACK_DOMAINS` missing in dotenv or not a json array of strings"
        );
        failed |= true;
    }

    if parse_strings_from_var("ALLOWED_CALLBACK_URLS").is_none() {
        warn!(
            "Variable `ALLOWED_CALLBACK_URLS` missing in dotenv or not a json array of strings"
        );
        failed |= true;
    }

    failed |= check_var::<String>("GITHUB_CLIENT_ID");
    failed |= check_var::<String>("GITHUB_CLIENT_SECRET");
    failed |= check_var::<String>("GITLAB_CLIENT_ID");
    failed |= check_var::<String>("GITLAB_CLIENT_SECRET");
    failed |= check_var::<String>("DISCORD_CLIENT_ID");
    failed |= check_var::<String>("DISCORD_CLIENT_SECRET");
    failed |= check_var::<String>("MICROSOFT_CLIENT_ID");
    failed |= check_var::<String>("MICROSOFT_CLIENT_SECRET");
    failed |= check_var::<String>("GOOGLE_CLIENT_ID");
    failed |= check_var::<String>("GOOGLE_CLIENT_SECRET");
    failed |= check_var::<String>("STEAM_API_KEY");

    failed |= check_var::<String>("TREMENDOUS_API_URL");
    failed |= check_var::<String>("TREMENDOUS_API_KEY");
    failed |= check_var::<String>("TREMENDOUS_PRIVATE_KEY");

    failed |= check_var::<String>("PAYPAL_API_URL");
    failed |= check_var::<String>("PAYPAL_WEBHOOK_ID");
    failed |= check_var::<String>("PAYPAL_CLIENT_ID");
    failed |= check_var::<String>("PAYPAL_CLIENT_SECRET");
    failed |= check_var::<String>("PAYPAL_NVP_USERNAME");
    failed |= check_var::<String>("PAYPAL_NVP_PASSWORD");
    failed |= check_var::<String>("PAYPAL_NVP_SIGNATURE");

    failed |= check_var::<String>("HCAPTCHA_SECRET");

    failed |= check_var::<String>("SMTP_USERNAME");
    failed |= check_var::<String>("SMTP_PASSWORD");
    failed |= check_var::<String>("SMTP_HOST");
    failed |= check_var::<u16>("SMTP_PORT");
    failed |= check_var::<String>("SMTP_TLS");
    failed |= check_var::<String>("SMTP_FROM_NAME");
    failed |= check_var::<String>("SMTP_FROM_ADDRESS");

    failed |= check_var::<String>("SITE_VERIFY_EMAIL_PATH");
    failed |= check_var::<String>("SITE_RESET_PASSWORD_PATH");
    failed |= check_var::<String>("SITE_BILLING_PATH");

    failed |= check_var::<String>("SENDY_URL");
    failed |= check_var::<String>("SENDY_LIST_ID");
    failed |= check_var::<String>("SENDY_API_KEY");

    if parse_strings_from_var("ANALYTICS_ALLOWED_ORIGINS").is_none() {
        warn!(
            "Variable `ANALYTICS_ALLOWED_ORIGINS` missing in dotenv or not a json array of strings"
        );
        failed |= true;
    }

    failed |= check_var::<bool>("CLICKHOUSE_REPLICATED");
    failed |= check_var::<String>("CLICKHOUSE_URL");
    failed |= check_var::<String>("CLICKHOUSE_USER");
    failed |= check_var::<String>("CLICKHOUSE_PASSWORD");
    failed |= check_var::<String>("CLICKHOUSE_DATABASE");

    failed |= check_var::<String>("MAXMIND_ACCOUNT_ID");
    failed |= check_var::<String>("MAXMIND_LICENSE_KEY");

    failed |= check_var::<String>("FLAME_ANVIL_URL");

    failed |= check_var::<String>("GOTENBERG_URL");
    failed |= check_var::<String>("GOTENBERG_CALLBACK_BASE");

    failed |= check_var::<String>("STRIPE_API_KEY");
    failed |= check_var::<String>("STRIPE_WEBHOOK_SECRET");

    failed |= check_var::<String>("ADITUDE_API_KEY");

    failed |= check_var::<String>("PYRO_API_KEY");

    failed |= check_var::<String>("BREX_API_URL");
    failed |= check_var::<String>("BREX_API_KEY");

    failed |= check_var::<String>("DELPHI_URL");

    failed |= check_var::<String>("AVALARA_1099_API_URL");
    failed |= check_var::<String>("AVALARA_1099_API_KEY");
    failed |= check_var::<String>("AVALARA_1099_API_TEAM_ID");
    failed |= check_var::<String>("AVALARA_1099_COMPANY_ID");

    failed |= check_var::<String>("ANROK_API_URL");
    failed |= check_var::<String>("ANROK_API_KEY");

    failed |= check_var::<String>("COMPLIANCE_PAYOUT_THRESHOLD");

    failed |= check_var::<String>("PAYOUT_ALERT_SLACK_WEBHOOK");

    failed |= check_var::<String>("ARCHON_URL");

    failed
}<|MERGE_RESOLUTION|>--- conflicted
+++ resolved
@@ -65,11 +65,8 @@
     pub stripe_client: stripe::Client,
     pub anrok_client: anrok::Client,
     pub email_queue: web::Data<EmailQueue>,
-<<<<<<< HEAD
     pub archon_client: web::Data<ArchonClient>,
-=======
     pub gotenberg_client: GotenbergClient,
->>>>>>> 19393a38
 }
 
 #[allow(clippy::too_many_arguments)]
@@ -324,12 +321,9 @@
     .app_data(web::Data::new(labrinth_config.ip_salt.clone()))
     .app_data(web::Data::new(labrinth_config.analytics_queue.clone()))
     .app_data(web::Data::new(labrinth_config.clickhouse.clone()))
-<<<<<<< HEAD
     .app_data(web::Data::new(labrinth_config.maxmind.clone()))
     .app_data(labrinth_config.archon_client.clone())
-=======
     .app_data(labrinth_config.maxmind.clone())
->>>>>>> 19393a38
     .app_data(labrinth_config.active_sockets.clone())
     .app_data(labrinth_config.automated_moderation_queue.clone())
     .app_data(web::Data::new(labrinth_config.stripe_client.clone()))
