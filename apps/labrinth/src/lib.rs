--- conflicted
+++ resolved
@@ -15,11 +15,8 @@
 use util::cors::default_cors;
 
 use crate::background_task::update_versions;
-<<<<<<< HEAD
 use crate::queue::billing::{index_billing, index_subscriptions};
-=======
 use crate::database::ReadOnlyPgPool;
->>>>>>> 902d7492
 use crate::queue::moderation::AutomatedModerationQueue;
 use crate::util::anrok;
 use crate::util::env::{parse_strings_from_var, parse_var};
@@ -63,11 +60,8 @@
     pub automated_moderation_queue: web::Data<AutomatedModerationQueue>,
     pub rate_limiter: web::Data<AsyncRateLimiter>,
     pub stripe_client: stripe::Client,
-<<<<<<< HEAD
     pub anrok_client: anrok::Client,
-=======
     pub email_queue: web::Data<EmailQueue>,
->>>>>>> 902d7492
 }
 
 #[allow(clippy::too_many_arguments)]
@@ -80,11 +74,8 @@
     file_host: Arc<dyn file_hosting::FileHost + Send + Sync>,
     maxmind: Arc<queue::maxmind::MaxMindIndexer>,
     stripe_client: stripe::Client,
-<<<<<<< HEAD
     anrok_client: anrok::Client,
-=======
     email_queue: EmailQueue,
->>>>>>> 902d7492
     enable_background_tasks: bool,
 ) -> LabrinthConfig {
     info!(
@@ -296,11 +287,8 @@
         automated_moderation_queue,
         rate_limiter: limiter,
         stripe_client,
-<<<<<<< HEAD
         anrok_client,
-=======
         email_queue: web::Data::new(email_queue),
->>>>>>> 902d7492
     }
 }
 
