--- conflicted
+++ resolved
@@ -1,9 +1,6 @@
 use crate::database::redis::RedisPool;
-<<<<<<< HEAD
 use crate::queue::billing::{index_billing, index_subscriptions};
-=======
 use crate::queue::email::EmailQueue;
->>>>>>> 902d7492
 use crate::queue::payouts::{
     PayoutsQueue, insert_bank_balances_and_webhook, process_payout,
 };
@@ -35,11 +32,8 @@
         search_config: search::SearchConfig,
         clickhouse: clickhouse::Client,
         stripe_client: stripe::Client,
-<<<<<<< HEAD
         anrok_client: anrok::Client,
-=======
         email_queue: EmailQueue,
->>>>>>> 902d7492
     ) {
         use BackgroundTask::*;
         match self {
@@ -59,9 +53,6 @@
 
                 update_bank_balances(pool).await;
             }
-<<<<<<< HEAD
-            IndexSubscriptions => index_subscriptions(pool, redis_pool).await,
-=======
             IndexSubscriptions => {
                 crate::routes::internal::billing::index_subscriptions(
                     pool, redis_pool,
@@ -71,7 +62,6 @@
             Mail => {
                 run_email(email_queue).await;
             }
->>>>>>> 902d7492
         }
     }
 }
