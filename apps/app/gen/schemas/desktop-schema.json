{
  "$schema": "http://json-schema.org/draft-07/schema#",
  "title": "CapabilityFile",
  "description": "Capability formats accepted in a capability file.",
  "anyOf": [
    {
      "description": "A single capability.",
      "allOf": [
        {
          "$ref": "#/definitions/Capability"
        }
      ]
    },
    {
      "description": "A list of capabilities.",
      "type": "array",
      "items": {
        "$ref": "#/definitions/Capability"
      }
    },
    {
      "description": "A list of capabilities.",
      "type": "object",
      "required": [
        "capabilities"
      ],
      "properties": {
        "capabilities": {
          "description": "The list of capabilities.",
          "type": "array",
          "items": {
            "$ref": "#/definitions/Capability"
          }
        }
      }
    }
  ],
  "definitions": {
    "Capability": {
      "description": "A grouping and boundary mechanism developers can use to isolate access to the IPC layer.\n\nIt controls application windows fine grained access to the Tauri core, application, or plugin commands. If a window is not matching any capability then it has no access to the IPC layer at all.\n\nThis can be done to create groups of windows, based on their required system access, which can reduce impact of frontend vulnerabilities in less privileged windows. Windows can be added to a capability by exact name (e.g. `main-window`) or glob patterns like `*` or `admin-*`. A Window can have none, one, or multiple associated capabilities.\n\n## Example\n\n```json { \"identifier\": \"main-user-files-write\", \"description\": \"This capability allows the `main` window on macOS and Windows access to `filesystem` write related commands and `dialog` commands to enable programatic access to files selected by the user.\", \"windows\": [ \"main\" ], \"permissions\": [ \"core:default\", \"dialog:open\", { \"identifier\": \"fs:allow-write-text-file\", \"allow\": [{ \"path\": \"$HOME/test.txt\" }] }, \"platforms\": [\"macOS\",\"windows\"] } ```",
      "type": "object",
      "required": [
        "identifier",
        "permissions"
      ],
      "properties": {
        "identifier": {
          "description": "Identifier of the capability.\n\n## Example\n\n`main-user-files-write`",
          "type": "string"
        },
        "description": {
          "description": "Description of what the capability is intended to allow on associated windows.\n\nIt should contain a description of what the grouped permissions should allow.\n\n## Example\n\nThis capability allows the `main` window access to `filesystem` write related commands and `dialog` commands to enable programatic access to files selected by the user.",
          "default": "",
          "type": "string"
        },
        "remote": {
          "description": "Configure remote URLs that can use the capability permissions.\n\nThis setting is optional and defaults to not being set, as our default use case is that the content is served from our local application.\n\n:::caution Make sure you understand the security implications of providing remote sources with local system access. :::\n\n## Example\n\n```json { \"urls\": [\"https://*.mydomain.dev\"] } ```",
          "anyOf": [
            {
              "$ref": "#/definitions/CapabilityRemote"
            },
            {
              "type": "null"
            }
          ]
        },
        "local": {
          "description": "Whether this capability is enabled for local app URLs or not. Defaults to `true`.",
          "default": true,
          "type": "boolean"
        },
        "windows": {
          "description": "List of windows that are affected by this capability. Can be a glob pattern.\n\nOn multiwebview windows, prefer [`Self::webviews`] for a fine grained access control.\n\n## Example\n\n`[\"main\"]`",
          "type": "array",
          "items": {
            "type": "string"
          }
        },
        "webviews": {
          "description": "List of webviews that are affected by this capability. Can be a glob pattern.\n\nThis is only required when using on multiwebview contexts, by default all child webviews of a window that matches [`Self::windows`] are linked.\n\n## Example\n\n`[\"sub-webview-one\", \"sub-webview-two\"]`",
          "type": "array",
          "items": {
            "type": "string"
          }
        },
        "permissions": {
          "description": "List of permissions attached to this capability.\n\nMust include the plugin name as prefix in the form of `${plugin-name}:${permission-name}`. For commands directly implemented in the application itself only `${permission-name}` is required.\n\n## Example\n\n```json [ \"core:default\", \"shell:allow-open\", \"dialog:open\", { \"identifier\": \"fs:allow-write-text-file\", \"allow\": [{ \"path\": \"$HOME/test.txt\" }] } ```",
          "type": "array",
          "items": {
            "$ref": "#/definitions/PermissionEntry"
          },
          "uniqueItems": true
        },
        "platforms": {
          "description": "Limit which target platforms this capability applies to.\n\nBy default all platforms are targeted.\n\n## Example\n\n`[\"macOS\",\"windows\"]`",
          "type": [
            "array",
            "null"
          ],
          "items": {
            "$ref": "#/definitions/Target"
          }
        }
      }
    },
    "CapabilityRemote": {
      "description": "Configuration for remote URLs that are associated with the capability.",
      "type": "object",
      "required": [
        "urls"
      ],
      "properties": {
        "urls": {
          "description": "Remote domains this capability refers to using the [URLPattern standard](https://urlpattern.spec.whatwg.org/).\n\n## Examples\n\n- \"https://*.mydomain.dev\": allows subdomains of mydomain.dev - \"https://mydomain.dev/api/*\": allows any subpath of mydomain.dev/api",
          "type": "array",
          "items": {
            "type": "string"
          }
        }
      }
    },
    "PermissionEntry": {
      "description": "An entry for a permission value in a [`Capability`] can be either a raw permission [`Identifier`] or an object that references a permission and extends its scope.",
      "anyOf": [
        {
          "description": "Reference a permission or permission set by identifier.",
          "allOf": [
            {
              "$ref": "#/definitions/Identifier"
            }
          ]
        },
        {
          "description": "Reference a permission or permission set by identifier and extends its scope.",
          "type": "object",
          "allOf": [
            {
              "if": {
                "properties": {
                  "identifier": {
                    "anyOf": [
                      {
                        "description": "This permission set configures which\nshell functionality is exposed by default.\n\n#### Granted Permissions\n\nIt allows to use the `open` functionality without any specific\nscope pre-configured. It will allow opening `http(s)://`,\n`tel:` and `mailto:` links.\n",
                        "type": "string",
                        "const": "shell:default"
                      },
                      {
                        "description": "Enables the execute command without any pre-configured scope.",
                        "type": "string",
                        "const": "shell:allow-execute"
                      },
                      {
                        "description": "Enables the kill command without any pre-configured scope.",
                        "type": "string",
                        "const": "shell:allow-kill"
                      },
                      {
                        "description": "Enables the open command without any pre-configured scope.",
                        "type": "string",
                        "const": "shell:allow-open"
                      },
                      {
                        "description": "Enables the spawn command without any pre-configured scope.",
                        "type": "string",
                        "const": "shell:allow-spawn"
                      },
                      {
                        "description": "Enables the stdin_write command without any pre-configured scope.",
                        "type": "string",
                        "const": "shell:allow-stdin-write"
                      },
                      {
                        "description": "Denies the execute command without any pre-configured scope.",
                        "type": "string",
                        "const": "shell:deny-execute"
                      },
                      {
                        "description": "Denies the kill command without any pre-configured scope.",
                        "type": "string",
                        "const": "shell:deny-kill"
                      },
                      {
                        "description": "Denies the open command without any pre-configured scope.",
                        "type": "string",
                        "const": "shell:deny-open"
                      },
                      {
                        "description": "Denies the spawn command without any pre-configured scope.",
                        "type": "string",
                        "const": "shell:deny-spawn"
                      },
                      {
                        "description": "Denies the stdin_write command without any pre-configured scope.",
                        "type": "string",
                        "const": "shell:deny-stdin-write"
                      }
                    ]
                  }
                }
              },
              "then": {
                "properties": {
                  "allow": {
                    "items": {
                      "title": "Entry",
                      "description": "A command allowed to be executed by the webview API.",
                      "type": "object",
                      "required": [
                        "args",
                        "cmd",
                        "name",
                        "sidecar"
                      ],
                      "properties": {
                        "args": {
                          "description": "The allowed arguments for the command execution.",
                          "allOf": [
                            {
                              "$ref": "#/definitions/ShellAllowedArgs"
                            }
                          ]
                        },
                        "cmd": {
                          "description": "The command name. It can start with a variable that resolves to a system base directory. The variables are: `$AUDIO`, `$CACHE`, `$CONFIG`, `$DATA`, `$LOCALDATA`, `$DESKTOP`, `$DOCUMENT`, `$DOWNLOAD`, `$EXE`, `$FONT`, `$HOME`, `$PICTURE`, `$PUBLIC`, `$RUNTIME`, `$TEMPLATE`, `$VIDEO`, `$RESOURCE`, `$APP`, `$LOG`, `$TEMP`, `$APPCONFIG`, `$APPDATA`, `$APPLOCALDATA`, `$APPCACHE`, `$APPLOG`.",
                          "type": "string"
                        },
                        "name": {
                          "description": "The name for this allowed shell command configuration.\n\nThis name will be used inside of the webview API to call this command along with any specified arguments.",
                          "type": "string"
                        },
                        "sidecar": {
                          "description": "If this command is a sidecar command.",
                          "type": "boolean"
                        }
                      }
                    }
                  },
                  "deny": {
                    "items": {
                      "title": "Entry",
                      "description": "A command allowed to be executed by the webview API.",
                      "type": "object",
                      "required": [
                        "args",
                        "cmd",
                        "name",
                        "sidecar"
                      ],
                      "properties": {
                        "args": {
                          "description": "The allowed arguments for the command execution.",
                          "allOf": [
                            {
                              "$ref": "#/definitions/ShellAllowedArgs"
                            }
                          ]
                        },
                        "cmd": {
                          "description": "The command name. It can start with a variable that resolves to a system base directory. The variables are: `$AUDIO`, `$CACHE`, `$CONFIG`, `$DATA`, `$LOCALDATA`, `$DESKTOP`, `$DOCUMENT`, `$DOWNLOAD`, `$EXE`, `$FONT`, `$HOME`, `$PICTURE`, `$PUBLIC`, `$RUNTIME`, `$TEMPLATE`, `$VIDEO`, `$RESOURCE`, `$APP`, `$LOG`, `$TEMP`, `$APPCONFIG`, `$APPDATA`, `$APPLOCALDATA`, `$APPCACHE`, `$APPLOG`.",
                          "type": "string"
                        },
                        "name": {
                          "description": "The name for this allowed shell command configuration.\n\nThis name will be used inside of the webview API to call this command along with any specified arguments.",
                          "type": "string"
                        },
                        "sidecar": {
                          "description": "If this command is a sidecar command.",
                          "type": "boolean"
                        }
                      }
                    }
                  }
                }
              },
              "properties": {
                "identifier": {
                  "description": "Identifier of the permission or permission set.",
                  "allOf": [
                    {
                      "$ref": "#/definitions/Identifier"
                    }
                  ]
                }
              }
            },
            {
              "properties": {
                "identifier": {
                  "description": "Identifier of the permission or permission set.",
                  "allOf": [
                    {
                      "$ref": "#/definitions/Identifier"
                    }
                  ]
                },
                "allow": {
                  "description": "Data that defines what is allowed by the scope.",
                  "type": [
                    "array",
                    "null"
                  ],
                  "items": {
                    "$ref": "#/definitions/Value"
                  }
                },
                "deny": {
                  "description": "Data that defines what is denied by the scope. This should be prioritized by validation logic.",
                  "type": [
                    "array",
                    "null"
                  ],
                  "items": {
                    "$ref": "#/definitions/Value"
                  }
                }
              }
            }
          ],
          "required": [
            "identifier"
          ]
        }
      ]
    },
    "Identifier": {
      "description": "Permission identifier",
      "oneOf": [
        {
          "description": "Default plugin permissions.",
          "type": "string",
          "const": "ads:default"
        },
        {
          "description": "Enables the get_ads_personalization command without any pre-configured scope.",
          "type": "string",
          "const": "ads:allow-get-ads-personalization"
        },
        {
          "description": "Enables the hide_ads_window command without any pre-configured scope.",
          "type": "string",
          "const": "ads:allow-hide-ads-window"
        },
        {
          "description": "Enables the init_ads_window command without any pre-configured scope.",
          "type": "string",
          "const": "ads:allow-init-ads-window"
        },
        {
          "description": "Enables the open_link command without any pre-configured scope.",
          "type": "string",
          "const": "ads:allow-open-link"
        },
        {
          "description": "Enables the record_ads_click command without any pre-configured scope.",
          "type": "string",
          "const": "ads:allow-record-ads-click"
        },
        {
          "description": "Enables the scroll_ads_window command without any pre-configured scope.",
          "type": "string",
          "const": "ads:allow-scroll-ads-window"
        },
        {
          "description": "Enables the show_ads_window command without any pre-configured scope.",
          "type": "string",
          "const": "ads:allow-show-ads-window"
        },
        {
          "description": "Denies the get_ads_personalization command without any pre-configured scope.",
          "type": "string",
          "const": "ads:deny-get-ads-personalization"
        },
        {
          "description": "Denies the hide_ads_window command without any pre-configured scope.",
          "type": "string",
          "const": "ads:deny-hide-ads-window"
        },
        {
          "description": "Denies the init_ads_window command without any pre-configured scope.",
          "type": "string",
          "const": "ads:deny-init-ads-window"
        },
        {
          "description": "Denies the open_link command without any pre-configured scope.",
          "type": "string",
          "const": "ads:deny-open-link"
        },
        {
          "description": "Denies the record_ads_click command without any pre-configured scope.",
          "type": "string",
          "const": "ads:deny-record-ads-click"
        },
        {
          "description": "Denies the scroll_ads_window command without any pre-configured scope.",
          "type": "string",
          "const": "ads:deny-scroll-ads-window"
        },
        {
          "description": "Denies the show_ads_window command without any pre-configured scope.",
          "type": "string",
          "const": "ads:deny-show-ads-window"
        },
        {
          "description": "Default plugin permissions.",
          "type": "string",
          "const": "auth:default"
        },
        {
          "description": "Enables the get_default_user command without any pre-configured scope.",
          "type": "string",
          "const": "auth:allow-get-default-user"
        },
        {
          "description": "Enables the get_users command without any pre-configured scope.",
          "type": "string",
          "const": "auth:allow-get-users"
        },
        {
          "description": "Enables the login command without any pre-configured scope.",
          "type": "string",
          "const": "auth:allow-login"
        },
        {
          "description": "Enables the remove_user command without any pre-configured scope.",
          "type": "string",
          "const": "auth:allow-remove-user"
        },
        {
          "description": "Enables the set_default_user command without any pre-configured scope.",
          "type": "string",
          "const": "auth:allow-set-default-user"
        },
        {
          "description": "Denies the get_default_user command without any pre-configured scope.",
          "type": "string",
          "const": "auth:deny-get-default-user"
        },
        {
          "description": "Denies the get_users command without any pre-configured scope.",
          "type": "string",
          "const": "auth:deny-get-users"
        },
        {
          "description": "Denies the login command without any pre-configured scope.",
          "type": "string",
          "const": "auth:deny-login"
        },
        {
          "description": "Denies the remove_user command without any pre-configured scope.",
          "type": "string",
          "const": "auth:deny-remove-user"
        },
        {
          "description": "Denies the set_default_user command without any pre-configured scope.",
          "type": "string",
          "const": "auth:deny-set-default-user"
        },
        {
          "description": "Default plugin permissions.",
          "type": "string",
          "const": "cache:default"
        },
        {
          "description": "Enables the get_organization command without any pre-configured scope.",
          "type": "string",
          "const": "cache:allow-get-organization"
        },
        {
          "description": "Enables the get_organization_many command without any pre-configured scope.",
          "type": "string",
          "const": "cache:allow-get-organization-many"
        },
        {
          "description": "Enables the get_project command without any pre-configured scope.",
          "type": "string",
          "const": "cache:allow-get-project"
        },
        {
          "description": "Enables the get_project_many command without any pre-configured scope.",
          "type": "string",
          "const": "cache:allow-get-project-many"
        },
        {
          "description": "Enables the get_search_results command without any pre-configured scope.",
          "type": "string",
          "const": "cache:allow-get-search-results"
        },
        {
          "description": "Enables the get_search_results_many command without any pre-configured scope.",
          "type": "string",
          "const": "cache:allow-get-search-results-many"
        },
        {
          "description": "Enables the get_team command without any pre-configured scope.",
          "type": "string",
          "const": "cache:allow-get-team"
        },
        {
          "description": "Enables the get_team_many command without any pre-configured scope.",
          "type": "string",
          "const": "cache:allow-get-team-many"
        },
        {
          "description": "Enables the get_user command without any pre-configured scope.",
          "type": "string",
          "const": "cache:allow-get-user"
        },
        {
          "description": "Enables the get_user_many command without any pre-configured scope.",
          "type": "string",
          "const": "cache:allow-get-user-many"
        },
        {
          "description": "Enables the get_version command without any pre-configured scope.",
          "type": "string",
          "const": "cache:allow-get-version"
        },
        {
          "description": "Enables the get_version_many command without any pre-configured scope.",
          "type": "string",
          "const": "cache:allow-get-version-many"
        },
        {
          "description": "Enables the purge_cache_types command without any pre-configured scope.",
          "type": "string",
          "const": "cache:allow-purge-cache-types"
        },
        {
          "description": "Denies the get_organization command without any pre-configured scope.",
          "type": "string",
          "const": "cache:deny-get-organization"
        },
        {
          "description": "Denies the get_organization_many command without any pre-configured scope.",
          "type": "string",
          "const": "cache:deny-get-organization-many"
        },
        {
          "description": "Denies the get_project command without any pre-configured scope.",
          "type": "string",
          "const": "cache:deny-get-project"
        },
        {
          "description": "Denies the get_project_many command without any pre-configured scope.",
          "type": "string",
          "const": "cache:deny-get-project-many"
        },
        {
          "description": "Denies the get_search_results command without any pre-configured scope.",
          "type": "string",
          "const": "cache:deny-get-search-results"
        },
        {
          "description": "Denies the get_search_results_many command without any pre-configured scope.",
          "type": "string",
          "const": "cache:deny-get-search-results-many"
        },
        {
          "description": "Denies the get_team command without any pre-configured scope.",
          "type": "string",
          "const": "cache:deny-get-team"
        },
        {
          "description": "Denies the get_team_many command without any pre-configured scope.",
          "type": "string",
          "const": "cache:deny-get-team-many"
        },
        {
          "description": "Denies the get_user command without any pre-configured scope.",
          "type": "string",
          "const": "cache:deny-get-user"
        },
        {
          "description": "Denies the get_user_many command without any pre-configured scope.",
          "type": "string",
          "const": "cache:deny-get-user-many"
        },
        {
          "description": "Denies the get_version command without any pre-configured scope.",
          "type": "string",
          "const": "cache:deny-get-version"
        },
        {
          "description": "Denies the get_version_many command without any pre-configured scope.",
          "type": "string",
          "const": "cache:deny-get-version-many"
        },
        {
          "description": "Denies the purge_cache_types command without any pre-configured scope.",
          "type": "string",
          "const": "cache:deny-purge-cache-types"
        },
        {
          "description": "Default core plugins set which includes:\n- 'core:path:default'\n- 'core:event:default'\n- 'core:window:default'\n- 'core:webview:default'\n- 'core:app:default'\n- 'core:image:default'\n- 'core:resources:default'\n- 'core:menu:default'\n- 'core:tray:default'\n",
          "type": "string",
          "const": "core:default"
        },
        {
          "description": "Default permissions for the plugin.",
          "type": "string",
          "const": "core:app:default"
        },
        {
          "description": "Enables the app_hide command without any pre-configured scope.",
          "type": "string",
          "const": "core:app:allow-app-hide"
        },
        {
          "description": "Enables the app_show command without any pre-configured scope.",
          "type": "string",
          "const": "core:app:allow-app-show"
        },
        {
          "description": "Enables the default_window_icon command without any pre-configured scope.",
          "type": "string",
          "const": "core:app:allow-default-window-icon"
        },
        {
          "description": "Enables the name command without any pre-configured scope.",
          "type": "string",
          "const": "core:app:allow-name"
        },
        {
          "description": "Enables the set_app_theme command without any pre-configured scope.",
          "type": "string",
          "const": "core:app:allow-set-app-theme"
        },
        {
          "description": "Enables the tauri_version command without any pre-configured scope.",
          "type": "string",
          "const": "core:app:allow-tauri-version"
        },
        {
          "description": "Enables the version command without any pre-configured scope.",
          "type": "string",
          "const": "core:app:allow-version"
        },
        {
          "description": "Denies the app_hide command without any pre-configured scope.",
          "type": "string",
          "const": "core:app:deny-app-hide"
        },
        {
          "description": "Denies the app_show command without any pre-configured scope.",
          "type": "string",
          "const": "core:app:deny-app-show"
        },
        {
          "description": "Denies the default_window_icon command without any pre-configured scope.",
          "type": "string",
          "const": "core:app:deny-default-window-icon"
        },
        {
          "description": "Denies the name command without any pre-configured scope.",
          "type": "string",
          "const": "core:app:deny-name"
        },
        {
          "description": "Denies the set_app_theme command without any pre-configured scope.",
          "type": "string",
          "const": "core:app:deny-set-app-theme"
        },
        {
          "description": "Denies the tauri_version command without any pre-configured scope.",
          "type": "string",
          "const": "core:app:deny-tauri-version"
        },
        {
          "description": "Denies the version command without any pre-configured scope.",
          "type": "string",
          "const": "core:app:deny-version"
        },
        {
          "description": "Default permissions for the plugin.",
          "type": "string",
          "const": "core:event:default"
        },
        {
          "description": "Enables the emit command without any pre-configured scope.",
          "type": "string",
          "const": "core:event:allow-emit"
        },
        {
          "description": "Enables the emit_to command without any pre-configured scope.",
          "type": "string",
          "const": "core:event:allow-emit-to"
        },
        {
          "description": "Enables the listen command without any pre-configured scope.",
          "type": "string",
          "const": "core:event:allow-listen"
        },
        {
          "description": "Enables the unlisten command without any pre-configured scope.",
          "type": "string",
          "const": "core:event:allow-unlisten"
        },
        {
          "description": "Denies the emit command without any pre-configured scope.",
          "type": "string",
          "const": "core:event:deny-emit"
        },
        {
          "description": "Denies the emit_to command without any pre-configured scope.",
          "type": "string",
          "const": "core:event:deny-emit-to"
        },
        {
          "description": "Denies the listen command without any pre-configured scope.",
          "type": "string",
          "const": "core:event:deny-listen"
        },
        {
          "description": "Denies the unlisten command without any pre-configured scope.",
          "type": "string",
          "const": "core:event:deny-unlisten"
        },
        {
          "description": "Default permissions for the plugin.",
          "type": "string",
          "const": "core:image:default"
        },
        {
          "description": "Enables the from_bytes command without any pre-configured scope.",
          "type": "string",
          "const": "core:image:allow-from-bytes"
        },
        {
          "description": "Enables the from_path command without any pre-configured scope.",
          "type": "string",
          "const": "core:image:allow-from-path"
        },
        {
          "description": "Enables the new command without any pre-configured scope.",
          "type": "string",
          "const": "core:image:allow-new"
        },
        {
          "description": "Enables the rgba command without any pre-configured scope.",
          "type": "string",
          "const": "core:image:allow-rgba"
        },
        {
          "description": "Enables the size command without any pre-configured scope.",
          "type": "string",
          "const": "core:image:allow-size"
        },
        {
          "description": "Denies the from_bytes command without any pre-configured scope.",
          "type": "string",
          "const": "core:image:deny-from-bytes"
        },
        {
          "description": "Denies the from_path command without any pre-configured scope.",
          "type": "string",
          "const": "core:image:deny-from-path"
        },
        {
          "description": "Denies the new command without any pre-configured scope.",
          "type": "string",
          "const": "core:image:deny-new"
        },
        {
          "description": "Denies the rgba command without any pre-configured scope.",
          "type": "string",
          "const": "core:image:deny-rgba"
        },
        {
          "description": "Denies the size command without any pre-configured scope.",
          "type": "string",
          "const": "core:image:deny-size"
        },
        {
          "description": "Default permissions for the plugin.",
          "type": "string",
          "const": "core:menu:default"
        },
        {
          "description": "Enables the append command without any pre-configured scope.",
          "type": "string",
          "const": "core:menu:allow-append"
        },
        {
          "description": "Enables the create_default command without any pre-configured scope.",
          "type": "string",
          "const": "core:menu:allow-create-default"
        },
        {
          "description": "Enables the get command without any pre-configured scope.",
          "type": "string",
          "const": "core:menu:allow-get"
        },
        {
          "description": "Enables the insert command without any pre-configured scope.",
          "type": "string",
          "const": "core:menu:allow-insert"
        },
        {
          "description": "Enables the is_checked command without any pre-configured scope.",
          "type": "string",
          "const": "core:menu:allow-is-checked"
        },
        {
          "description": "Enables the is_enabled command without any pre-configured scope.",
          "type": "string",
          "const": "core:menu:allow-is-enabled"
        },
        {
          "description": "Enables the items command without any pre-configured scope.",
          "type": "string",
          "const": "core:menu:allow-items"
        },
        {
          "description": "Enables the new command without any pre-configured scope.",
          "type": "string",
          "const": "core:menu:allow-new"
        },
        {
          "description": "Enables the popup command without any pre-configured scope.",
          "type": "string",
          "const": "core:menu:allow-popup"
        },
        {
          "description": "Enables the prepend command without any pre-configured scope.",
          "type": "string",
          "const": "core:menu:allow-prepend"
        },
        {
          "description": "Enables the remove command without any pre-configured scope.",
          "type": "string",
          "const": "core:menu:allow-remove"
        },
        {
          "description": "Enables the remove_at command without any pre-configured scope.",
          "type": "string",
          "const": "core:menu:allow-remove-at"
        },
        {
          "description": "Enables the set_accelerator command without any pre-configured scope.",
          "type": "string",
          "const": "core:menu:allow-set-accelerator"
        },
        {
          "description": "Enables the set_as_app_menu command without any pre-configured scope.",
          "type": "string",
          "const": "core:menu:allow-set-as-app-menu"
        },
        {
          "description": "Enables the set_as_help_menu_for_nsapp command without any pre-configured scope.",
          "type": "string",
          "const": "core:menu:allow-set-as-help-menu-for-nsapp"
        },
        {
          "description": "Enables the set_as_window_menu command without any pre-configured scope.",
          "type": "string",
          "const": "core:menu:allow-set-as-window-menu"
        },
        {
          "description": "Enables the set_as_windows_menu_for_nsapp command without any pre-configured scope.",
          "type": "string",
          "const": "core:menu:allow-set-as-windows-menu-for-nsapp"
        },
        {
          "description": "Enables the set_checked command without any pre-configured scope.",
          "type": "string",
          "const": "core:menu:allow-set-checked"
        },
        {
          "description": "Enables the set_enabled command without any pre-configured scope.",
          "type": "string",
          "const": "core:menu:allow-set-enabled"
        },
        {
          "description": "Enables the set_icon command without any pre-configured scope.",
          "type": "string",
          "const": "core:menu:allow-set-icon"
        },
        {
          "description": "Enables the set_text command without any pre-configured scope.",
          "type": "string",
          "const": "core:menu:allow-set-text"
        },
        {
          "description": "Enables the text command without any pre-configured scope.",
          "type": "string",
          "const": "core:menu:allow-text"
        },
        {
          "description": "Denies the append command without any pre-configured scope.",
          "type": "string",
          "const": "core:menu:deny-append"
        },
        {
          "description": "Denies the create_default command without any pre-configured scope.",
          "type": "string",
          "const": "core:menu:deny-create-default"
        },
        {
          "description": "Denies the get command without any pre-configured scope.",
          "type": "string",
          "const": "core:menu:deny-get"
        },
        {
          "description": "Denies the insert command without any pre-configured scope.",
          "type": "string",
          "const": "core:menu:deny-insert"
        },
        {
          "description": "Denies the is_checked command without any pre-configured scope.",
          "type": "string",
          "const": "core:menu:deny-is-checked"
        },
        {
          "description": "Denies the is_enabled command without any pre-configured scope.",
          "type": "string",
          "const": "core:menu:deny-is-enabled"
        },
        {
          "description": "Denies the items command without any pre-configured scope.",
          "type": "string",
          "const": "core:menu:deny-items"
        },
        {
          "description": "Denies the new command without any pre-configured scope.",
          "type": "string",
          "const": "core:menu:deny-new"
        },
        {
          "description": "Denies the popup command without any pre-configured scope.",
          "type": "string",
          "const": "core:menu:deny-popup"
        },
        {
          "description": "Denies the prepend command without any pre-configured scope.",
          "type": "string",
          "const": "core:menu:deny-prepend"
        },
        {
          "description": "Denies the remove command without any pre-configured scope.",
          "type": "string",
          "const": "core:menu:deny-remove"
        },
        {
          "description": "Denies the remove_at command without any pre-configured scope.",
          "type": "string",
          "const": "core:menu:deny-remove-at"
        },
        {
          "description": "Denies the set_accelerator command without any pre-configured scope.",
          "type": "string",
          "const": "core:menu:deny-set-accelerator"
        },
        {
          "description": "Denies the set_as_app_menu command without any pre-configured scope.",
          "type": "string",
          "const": "core:menu:deny-set-as-app-menu"
        },
        {
          "description": "Denies the set_as_help_menu_for_nsapp command without any pre-configured scope.",
          "type": "string",
          "const": "core:menu:deny-set-as-help-menu-for-nsapp"
        },
        {
          "description": "Denies the set_as_window_menu command without any pre-configured scope.",
          "type": "string",
          "const": "core:menu:deny-set-as-window-menu"
        },
        {
          "description": "Denies the set_as_windows_menu_for_nsapp command without any pre-configured scope.",
          "type": "string",
          "const": "core:menu:deny-set-as-windows-menu-for-nsapp"
        },
        {
          "description": "Denies the set_checked command without any pre-configured scope.",
          "type": "string",
          "const": "core:menu:deny-set-checked"
        },
        {
          "description": "Denies the set_enabled command without any pre-configured scope.",
          "type": "string",
          "const": "core:menu:deny-set-enabled"
        },
        {
          "description": "Denies the set_icon command without any pre-configured scope.",
          "type": "string",
          "const": "core:menu:deny-set-icon"
        },
        {
          "description": "Denies the set_text command without any pre-configured scope.",
          "type": "string",
          "const": "core:menu:deny-set-text"
        },
        {
          "description": "Denies the text command without any pre-configured scope.",
          "type": "string",
          "const": "core:menu:deny-text"
        },
        {
          "description": "Default permissions for the plugin.",
          "type": "string",
          "const": "core:path:default"
        },
        {
          "description": "Enables the basename command without any pre-configured scope.",
          "type": "string",
          "const": "core:path:allow-basename"
        },
        {
          "description": "Enables the dirname command without any pre-configured scope.",
          "type": "string",
          "const": "core:path:allow-dirname"
        },
        {
          "description": "Enables the extname command without any pre-configured scope.",
          "type": "string",
          "const": "core:path:allow-extname"
        },
        {
          "description": "Enables the is_absolute command without any pre-configured scope.",
          "type": "string",
          "const": "core:path:allow-is-absolute"
        },
        {
          "description": "Enables the join command without any pre-configured scope.",
          "type": "string",
          "const": "core:path:allow-join"
        },
        {
          "description": "Enables the normalize command without any pre-configured scope.",
          "type": "string",
          "const": "core:path:allow-normalize"
        },
        {
          "description": "Enables the resolve command without any pre-configured scope.",
          "type": "string",
          "const": "core:path:allow-resolve"
        },
        {
          "description": "Enables the resolve_directory command without any pre-configured scope.",
          "type": "string",
          "const": "core:path:allow-resolve-directory"
        },
        {
          "description": "Denies the basename command without any pre-configured scope.",
          "type": "string",
          "const": "core:path:deny-basename"
        },
        {
          "description": "Denies the dirname command without any pre-configured scope.",
          "type": "string",
          "const": "core:path:deny-dirname"
        },
        {
          "description": "Denies the extname command without any pre-configured scope.",
          "type": "string",
          "const": "core:path:deny-extname"
        },
        {
          "description": "Denies the is_absolute command without any pre-configured scope.",
          "type": "string",
          "const": "core:path:deny-is-absolute"
        },
        {
          "description": "Denies the join command without any pre-configured scope.",
          "type": "string",
          "const": "core:path:deny-join"
        },
        {
          "description": "Denies the normalize command without any pre-configured scope.",
          "type": "string",
          "const": "core:path:deny-normalize"
        },
        {
          "description": "Denies the resolve command without any pre-configured scope.",
          "type": "string",
          "const": "core:path:deny-resolve"
        },
        {
          "description": "Denies the resolve_directory command without any pre-configured scope.",
          "type": "string",
          "const": "core:path:deny-resolve-directory"
        },
        {
          "description": "Default permissions for the plugin.",
          "type": "string",
          "const": "core:resources:default"
        },
        {
          "description": "Enables the close command without any pre-configured scope.",
          "type": "string",
          "const": "core:resources:allow-close"
        },
        {
          "description": "Denies the close command without any pre-configured scope.",
          "type": "string",
          "const": "core:resources:deny-close"
        },
        {
          "description": "Default permissions for the plugin.",
          "type": "string",
          "const": "core:tray:default"
        },
        {
          "description": "Enables the get_by_id command without any pre-configured scope.",
          "type": "string",
          "const": "core:tray:allow-get-by-id"
        },
        {
          "description": "Enables the new command without any pre-configured scope.",
          "type": "string",
          "const": "core:tray:allow-new"
        },
        {
          "description": "Enables the remove_by_id command without any pre-configured scope.",
          "type": "string",
          "const": "core:tray:allow-remove-by-id"
        },
        {
          "description": "Enables the set_icon command without any pre-configured scope.",
          "type": "string",
          "const": "core:tray:allow-set-icon"
        },
        {
          "description": "Enables the set_icon_as_template command without any pre-configured scope.",
          "type": "string",
          "const": "core:tray:allow-set-icon-as-template"
        },
        {
          "description": "Enables the set_menu command without any pre-configured scope.",
          "type": "string",
          "const": "core:tray:allow-set-menu"
        },
        {
          "description": "Enables the set_show_menu_on_left_click command without any pre-configured scope.",
          "type": "string",
          "const": "core:tray:allow-set-show-menu-on-left-click"
        },
        {
          "description": "Enables the set_temp_dir_path command without any pre-configured scope.",
          "type": "string",
          "const": "core:tray:allow-set-temp-dir-path"
        },
        {
          "description": "Enables the set_title command without any pre-configured scope.",
          "type": "string",
          "const": "core:tray:allow-set-title"
        },
        {
          "description": "Enables the set_tooltip command without any pre-configured scope.",
          "type": "string",
          "const": "core:tray:allow-set-tooltip"
        },
        {
          "description": "Enables the set_visible command without any pre-configured scope.",
          "type": "string",
          "const": "core:tray:allow-set-visible"
        },
        {
          "description": "Denies the get_by_id command without any pre-configured scope.",
          "type": "string",
          "const": "core:tray:deny-get-by-id"
        },
        {
          "description": "Denies the new command without any pre-configured scope.",
          "type": "string",
          "const": "core:tray:deny-new"
        },
        {
          "description": "Denies the remove_by_id command without any pre-configured scope.",
          "type": "string",
          "const": "core:tray:deny-remove-by-id"
        },
        {
          "description": "Denies the set_icon command without any pre-configured scope.",
          "type": "string",
          "const": "core:tray:deny-set-icon"
        },
        {
          "description": "Denies the set_icon_as_template command without any pre-configured scope.",
          "type": "string",
          "const": "core:tray:deny-set-icon-as-template"
        },
        {
          "description": "Denies the set_menu command without any pre-configured scope.",
          "type": "string",
          "const": "core:tray:deny-set-menu"
        },
        {
          "description": "Denies the set_show_menu_on_left_click command without any pre-configured scope.",
          "type": "string",
          "const": "core:tray:deny-set-show-menu-on-left-click"
        },
        {
          "description": "Denies the set_temp_dir_path command without any pre-configured scope.",
          "type": "string",
          "const": "core:tray:deny-set-temp-dir-path"
        },
        {
          "description": "Denies the set_title command without any pre-configured scope.",
          "type": "string",
          "const": "core:tray:deny-set-title"
        },
        {
          "description": "Denies the set_tooltip command without any pre-configured scope.",
          "type": "string",
          "const": "core:tray:deny-set-tooltip"
        },
        {
          "description": "Denies the set_visible command without any pre-configured scope.",
          "type": "string",
          "const": "core:tray:deny-set-visible"
        },
        {
          "description": "Default permissions for the plugin.",
          "type": "string",
          "const": "core:webview:default"
        },
        {
          "description": "Enables the clear_all_browsing_data command without any pre-configured scope.",
          "type": "string",
          "const": "core:webview:allow-clear-all-browsing-data"
        },
        {
          "description": "Enables the create_webview command without any pre-configured scope.",
          "type": "string",
          "const": "core:webview:allow-create-webview"
        },
        {
          "description": "Enables the create_webview_window command without any pre-configured scope.",
          "type": "string",
          "const": "core:webview:allow-create-webview-window"
        },
        {
          "description": "Enables the get_all_webviews command without any pre-configured scope.",
          "type": "string",
          "const": "core:webview:allow-get-all-webviews"
        },
        {
          "description": "Enables the internal_toggle_devtools command without any pre-configured scope.",
          "type": "string",
          "const": "core:webview:allow-internal-toggle-devtools"
        },
        {
          "description": "Enables the print command without any pre-configured scope.",
          "type": "string",
          "const": "core:webview:allow-print"
        },
        {
          "description": "Enables the reparent command without any pre-configured scope.",
          "type": "string",
          "const": "core:webview:allow-reparent"
        },
        {
          "description": "Enables the set_webview_focus command without any pre-configured scope.",
          "type": "string",
          "const": "core:webview:allow-set-webview-focus"
        },
        {
          "description": "Enables the set_webview_position command without any pre-configured scope.",
          "type": "string",
          "const": "core:webview:allow-set-webview-position"
        },
        {
          "description": "Enables the set_webview_size command without any pre-configured scope.",
          "type": "string",
          "const": "core:webview:allow-set-webview-size"
        },
        {
          "description": "Enables the set_webview_zoom command without any pre-configured scope.",
          "type": "string",
          "const": "core:webview:allow-set-webview-zoom"
        },
        {
          "description": "Enables the webview_close command without any pre-configured scope.",
          "type": "string",
          "const": "core:webview:allow-webview-close"
        },
        {
          "description": "Enables the webview_hide command without any pre-configured scope.",
          "type": "string",
          "const": "core:webview:allow-webview-hide"
        },
        {
          "description": "Enables the webview_position command without any pre-configured scope.",
          "type": "string",
          "const": "core:webview:allow-webview-position"
        },
        {
          "description": "Enables the webview_show command without any pre-configured scope.",
          "type": "string",
          "const": "core:webview:allow-webview-show"
        },
        {
          "description": "Enables the webview_size command without any pre-configured scope.",
          "type": "string",
          "const": "core:webview:allow-webview-size"
        },
        {
          "description": "Denies the clear_all_browsing_data command without any pre-configured scope.",
          "type": "string",
          "const": "core:webview:deny-clear-all-browsing-data"
        },
        {
          "description": "Denies the create_webview command without any pre-configured scope.",
          "type": "string",
          "const": "core:webview:deny-create-webview"
        },
        {
          "description": "Denies the create_webview_window command without any pre-configured scope.",
          "type": "string",
          "const": "core:webview:deny-create-webview-window"
        },
        {
          "description": "Denies the get_all_webviews command without any pre-configured scope.",
          "type": "string",
          "const": "core:webview:deny-get-all-webviews"
        },
        {
          "description": "Denies the internal_toggle_devtools command without any pre-configured scope.",
          "type": "string",
          "const": "core:webview:deny-internal-toggle-devtools"
        },
        {
          "description": "Denies the print command without any pre-configured scope.",
          "type": "string",
          "const": "core:webview:deny-print"
        },
        {
          "description": "Denies the reparent command without any pre-configured scope.",
          "type": "string",
          "const": "core:webview:deny-reparent"
        },
        {
          "description": "Denies the set_webview_focus command without any pre-configured scope.",
          "type": "string",
          "const": "core:webview:deny-set-webview-focus"
        },
        {
          "description": "Denies the set_webview_position command without any pre-configured scope.",
          "type": "string",
          "const": "core:webview:deny-set-webview-position"
        },
        {
          "description": "Denies the set_webview_size command without any pre-configured scope.",
          "type": "string",
          "const": "core:webview:deny-set-webview-size"
        },
        {
          "description": "Denies the set_webview_zoom command without any pre-configured scope.",
          "type": "string",
          "const": "core:webview:deny-set-webview-zoom"
        },
        {
          "description": "Denies the webview_close command without any pre-configured scope.",
          "type": "string",
          "const": "core:webview:deny-webview-close"
        },
        {
          "description": "Denies the webview_hide command without any pre-configured scope.",
          "type": "string",
          "const": "core:webview:deny-webview-hide"
        },
        {
          "description": "Denies the webview_position command without any pre-configured scope.",
          "type": "string",
          "const": "core:webview:deny-webview-position"
        },
        {
          "description": "Denies the webview_show command without any pre-configured scope.",
          "type": "string",
          "const": "core:webview:deny-webview-show"
        },
        {
          "description": "Denies the webview_size command without any pre-configured scope.",
          "type": "string",
          "const": "core:webview:deny-webview-size"
        },
        {
          "description": "Default permissions for the plugin.",
          "type": "string",
          "const": "core:window:default"
        },
        {
          "description": "Enables the available_monitors command without any pre-configured scope.",
          "type": "string",
          "const": "core:window:allow-available-monitors"
        },
        {
          "description": "Enables the center command without any pre-configured scope.",
          "type": "string",
          "const": "core:window:allow-center"
        },
        {
          "description": "Enables the close command without any pre-configured scope.",
          "type": "string",
          "const": "core:window:allow-close"
        },
        {
          "description": "Enables the create command without any pre-configured scope.",
          "type": "string",
          "const": "core:window:allow-create"
        },
        {
          "description": "Enables the current_monitor command without any pre-configured scope.",
          "type": "string",
          "const": "core:window:allow-current-monitor"
        },
        {
          "description": "Enables the cursor_position command without any pre-configured scope.",
          "type": "string",
          "const": "core:window:allow-cursor-position"
        },
        {
          "description": "Enables the destroy command without any pre-configured scope.",
          "type": "string",
          "const": "core:window:allow-destroy"
        },
        {
          "description": "Enables the get_all_windows command without any pre-configured scope.",
          "type": "string",
          "const": "core:window:allow-get-all-windows"
        },
        {
          "description": "Enables the hide command without any pre-configured scope.",
          "type": "string",
          "const": "core:window:allow-hide"
        },
        {
          "description": "Enables the inner_position command without any pre-configured scope.",
          "type": "string",
          "const": "core:window:allow-inner-position"
        },
        {
          "description": "Enables the inner_size command without any pre-configured scope.",
          "type": "string",
          "const": "core:window:allow-inner-size"
        },
        {
          "description": "Enables the internal_toggle_maximize command without any pre-configured scope.",
          "type": "string",
          "const": "core:window:allow-internal-toggle-maximize"
        },
        {
          "description": "Enables the is_closable command without any pre-configured scope.",
          "type": "string",
          "const": "core:window:allow-is-closable"
        },
        {
          "description": "Enables the is_decorated command without any pre-configured scope.",
          "type": "string",
          "const": "core:window:allow-is-decorated"
        },
        {
          "description": "Enables the is_enabled command without any pre-configured scope.",
          "type": "string",
          "const": "core:window:allow-is-enabled"
        },
        {
          "description": "Enables the is_focused command without any pre-configured scope.",
          "type": "string",
          "const": "core:window:allow-is-focused"
        },
        {
          "description": "Enables the is_fullscreen command without any pre-configured scope.",
          "type": "string",
          "const": "core:window:allow-is-fullscreen"
        },
        {
          "description": "Enables the is_maximizable command without any pre-configured scope.",
          "type": "string",
          "const": "core:window:allow-is-maximizable"
        },
        {
          "description": "Enables the is_maximized command without any pre-configured scope.",
          "type": "string",
          "const": "core:window:allow-is-maximized"
        },
        {
          "description": "Enables the is_minimizable command without any pre-configured scope.",
          "type": "string",
          "const": "core:window:allow-is-minimizable"
        },
        {
          "description": "Enables the is_minimized command without any pre-configured scope.",
          "type": "string",
          "const": "core:window:allow-is-minimized"
        },
        {
          "description": "Enables the is_resizable command without any pre-configured scope.",
          "type": "string",
          "const": "core:window:allow-is-resizable"
        },
        {
          "description": "Enables the is_visible command without any pre-configured scope.",
          "type": "string",
          "const": "core:window:allow-is-visible"
        },
        {
          "description": "Enables the maximize command without any pre-configured scope.",
          "type": "string",
          "const": "core:window:allow-maximize"
        },
        {
          "description": "Enables the minimize command without any pre-configured scope.",
          "type": "string",
          "const": "core:window:allow-minimize"
        },
        {
          "description": "Enables the monitor_from_point command without any pre-configured scope.",
          "type": "string",
          "const": "core:window:allow-monitor-from-point"
        },
        {
          "description": "Enables the outer_position command without any pre-configured scope.",
          "type": "string",
          "const": "core:window:allow-outer-position"
        },
        {
          "description": "Enables the outer_size command without any pre-configured scope.",
          "type": "string",
          "const": "core:window:allow-outer-size"
        },
        {
          "description": "Enables the primary_monitor command without any pre-configured scope.",
          "type": "string",
          "const": "core:window:allow-primary-monitor"
        },
        {
          "description": "Enables the request_user_attention command without any pre-configured scope.",
          "type": "string",
          "const": "core:window:allow-request-user-attention"
        },
        {
          "description": "Enables the scale_factor command without any pre-configured scope.",
          "type": "string",
          "const": "core:window:allow-scale-factor"
        },
        {
          "description": "Enables the set_always_on_bottom command without any pre-configured scope.",
          "type": "string",
          "const": "core:window:allow-set-always-on-bottom"
        },
        {
          "description": "Enables the set_always_on_top command without any pre-configured scope.",
          "type": "string",
          "const": "core:window:allow-set-always-on-top"
        },
        {
          "description": "Enables the set_closable command without any pre-configured scope.",
          "type": "string",
          "const": "core:window:allow-set-closable"
        },
        {
          "description": "Enables the set_content_protected command without any pre-configured scope.",
          "type": "string",
          "const": "core:window:allow-set-content-protected"
        },
        {
          "description": "Enables the set_cursor_grab command without any pre-configured scope.",
          "type": "string",
          "const": "core:window:allow-set-cursor-grab"
        },
        {
          "description": "Enables the set_cursor_icon command without any pre-configured scope.",
          "type": "string",
          "const": "core:window:allow-set-cursor-icon"
        },
        {
          "description": "Enables the set_cursor_position command without any pre-configured scope.",
          "type": "string",
          "const": "core:window:allow-set-cursor-position"
        },
        {
          "description": "Enables the set_cursor_visible command without any pre-configured scope.",
          "type": "string",
          "const": "core:window:allow-set-cursor-visible"
        },
        {
          "description": "Enables the set_decorations command without any pre-configured scope.",
          "type": "string",
          "const": "core:window:allow-set-decorations"
        },
        {
          "description": "Enables the set_effects command without any pre-configured scope.",
          "type": "string",
          "const": "core:window:allow-set-effects"
        },
        {
          "description": "Enables the set_enabled command without any pre-configured scope.",
          "type": "string",
          "const": "core:window:allow-set-enabled"
        },
        {
          "description": "Enables the set_focus command without any pre-configured scope.",
          "type": "string",
          "const": "core:window:allow-set-focus"
        },
        {
          "description": "Enables the set_fullscreen command without any pre-configured scope.",
          "type": "string",
          "const": "core:window:allow-set-fullscreen"
        },
        {
          "description": "Enables the set_icon command without any pre-configured scope.",
          "type": "string",
          "const": "core:window:allow-set-icon"
        },
        {
          "description": "Enables the set_ignore_cursor_events command without any pre-configured scope.",
          "type": "string",
          "const": "core:window:allow-set-ignore-cursor-events"
        },
        {
          "description": "Enables the set_max_size command without any pre-configured scope.",
          "type": "string",
          "const": "core:window:allow-set-max-size"
        },
        {
          "description": "Enables the set_maximizable command without any pre-configured scope.",
          "type": "string",
          "const": "core:window:allow-set-maximizable"
        },
        {
          "description": "Enables the set_min_size command without any pre-configured scope.",
          "type": "string",
          "const": "core:window:allow-set-min-size"
        },
        {
          "description": "Enables the set_minimizable command without any pre-configured scope.",
          "type": "string",
          "const": "core:window:allow-set-minimizable"
        },
        {
          "description": "Enables the set_position command without any pre-configured scope.",
          "type": "string",
          "const": "core:window:allow-set-position"
        },
        {
          "description": "Enables the set_progress_bar command without any pre-configured scope.",
          "type": "string",
          "const": "core:window:allow-set-progress-bar"
        },
        {
          "description": "Enables the set_resizable command without any pre-configured scope.",
          "type": "string",
          "const": "core:window:allow-set-resizable"
        },
        {
          "description": "Enables the set_shadow command without any pre-configured scope.",
          "type": "string",
          "const": "core:window:allow-set-shadow"
        },
        {
          "description": "Enables the set_size command without any pre-configured scope.",
          "type": "string",
          "const": "core:window:allow-set-size"
        },
        {
          "description": "Enables the set_size_constraints command without any pre-configured scope.",
          "type": "string",
          "const": "core:window:allow-set-size-constraints"
        },
        {
          "description": "Enables the set_skip_taskbar command without any pre-configured scope.",
          "type": "string",
          "const": "core:window:allow-set-skip-taskbar"
        },
        {
          "description": "Enables the set_theme command without any pre-configured scope.",
          "type": "string",
          "const": "core:window:allow-set-theme"
        },
        {
          "description": "Enables the set_title command without any pre-configured scope.",
          "type": "string",
          "const": "core:window:allow-set-title"
        },
        {
          "description": "Enables the set_title_bar_style command without any pre-configured scope.",
          "type": "string",
          "const": "core:window:allow-set-title-bar-style"
        },
        {
          "description": "Enables the set_visible_on_all_workspaces command without any pre-configured scope.",
          "type": "string",
          "const": "core:window:allow-set-visible-on-all-workspaces"
        },
        {
          "description": "Enables the show command without any pre-configured scope.",
          "type": "string",
          "const": "core:window:allow-show"
        },
        {
          "description": "Enables the start_dragging command without any pre-configured scope.",
          "type": "string",
          "const": "core:window:allow-start-dragging"
        },
        {
          "description": "Enables the start_resize_dragging command without any pre-configured scope.",
          "type": "string",
          "const": "core:window:allow-start-resize-dragging"
        },
        {
          "description": "Enables the theme command without any pre-configured scope.",
          "type": "string",
          "const": "core:window:allow-theme"
        },
        {
          "description": "Enables the title command without any pre-configured scope.",
          "type": "string",
          "const": "core:window:allow-title"
        },
        {
          "description": "Enables the toggle_maximize command without any pre-configured scope.",
          "type": "string",
          "const": "core:window:allow-toggle-maximize"
        },
        {
          "description": "Enables the unmaximize command without any pre-configured scope.",
          "type": "string",
          "const": "core:window:allow-unmaximize"
        },
        {
          "description": "Enables the unminimize command without any pre-configured scope.",
          "type": "string",
          "const": "core:window:allow-unminimize"
        },
        {
          "description": "Denies the available_monitors command without any pre-configured scope.",
          "type": "string",
          "const": "core:window:deny-available-monitors"
        },
        {
          "description": "Denies the center command without any pre-configured scope.",
          "type": "string",
          "const": "core:window:deny-center"
        },
        {
          "description": "Denies the close command without any pre-configured scope.",
          "type": "string",
          "const": "core:window:deny-close"
        },
        {
          "description": "Denies the create command without any pre-configured scope.",
          "type": "string",
          "const": "core:window:deny-create"
        },
        {
          "description": "Denies the current_monitor command without any pre-configured scope.",
          "type": "string",
          "const": "core:window:deny-current-monitor"
        },
        {
          "description": "Denies the cursor_position command without any pre-configured scope.",
          "type": "string",
          "const": "core:window:deny-cursor-position"
        },
        {
          "description": "Denies the destroy command without any pre-configured scope.",
          "type": "string",
          "const": "core:window:deny-destroy"
        },
        {
          "description": "Denies the get_all_windows command without any pre-configured scope.",
          "type": "string",
          "const": "core:window:deny-get-all-windows"
        },
        {
          "description": "Denies the hide command without any pre-configured scope.",
          "type": "string",
          "const": "core:window:deny-hide"
        },
        {
          "description": "Denies the inner_position command without any pre-configured scope.",
          "type": "string",
          "const": "core:window:deny-inner-position"
        },
        {
          "description": "Denies the inner_size command without any pre-configured scope.",
          "type": "string",
          "const": "core:window:deny-inner-size"
        },
        {
          "description": "Denies the internal_toggle_maximize command without any pre-configured scope.",
          "type": "string",
          "const": "core:window:deny-internal-toggle-maximize"
        },
        {
          "description": "Denies the is_closable command without any pre-configured scope.",
          "type": "string",
          "const": "core:window:deny-is-closable"
        },
        {
          "description": "Denies the is_decorated command without any pre-configured scope.",
          "type": "string",
          "const": "core:window:deny-is-decorated"
        },
        {
          "description": "Denies the is_enabled command without any pre-configured scope.",
          "type": "string",
          "const": "core:window:deny-is-enabled"
        },
        {
          "description": "Denies the is_focused command without any pre-configured scope.",
          "type": "string",
          "const": "core:window:deny-is-focused"
        },
        {
          "description": "Denies the is_fullscreen command without any pre-configured scope.",
          "type": "string",
          "const": "core:window:deny-is-fullscreen"
        },
        {
          "description": "Denies the is_maximizable command without any pre-configured scope.",
          "type": "string",
          "const": "core:window:deny-is-maximizable"
        },
        {
          "description": "Denies the is_maximized command without any pre-configured scope.",
          "type": "string",
          "const": "core:window:deny-is-maximized"
        },
        {
          "description": "Denies the is_minimizable command without any pre-configured scope.",
          "type": "string",
          "const": "core:window:deny-is-minimizable"
        },
        {
          "description": "Denies the is_minimized command without any pre-configured scope.",
          "type": "string",
          "const": "core:window:deny-is-minimized"
        },
        {
          "description": "Denies the is_resizable command without any pre-configured scope.",
          "type": "string",
          "const": "core:window:deny-is-resizable"
        },
        {
          "description": "Denies the is_visible command without any pre-configured scope.",
          "type": "string",
          "const": "core:window:deny-is-visible"
        },
        {
          "description": "Denies the maximize command without any pre-configured scope.",
          "type": "string",
          "const": "core:window:deny-maximize"
        },
        {
          "description": "Denies the minimize command without any pre-configured scope.",
          "type": "string",
          "const": "core:window:deny-minimize"
        },
        {
          "description": "Denies the monitor_from_point command without any pre-configured scope.",
          "type": "string",
          "const": "core:window:deny-monitor-from-point"
        },
        {
          "description": "Denies the outer_position command without any pre-configured scope.",
          "type": "string",
          "const": "core:window:deny-outer-position"
        },
        {
          "description": "Denies the outer_size command without any pre-configured scope.",
          "type": "string",
          "const": "core:window:deny-outer-size"
        },
        {
          "description": "Denies the primary_monitor command without any pre-configured scope.",
          "type": "string",
          "const": "core:window:deny-primary-monitor"
        },
        {
          "description": "Denies the request_user_attention command without any pre-configured scope.",
          "type": "string",
          "const": "core:window:deny-request-user-attention"
        },
        {
          "description": "Denies the scale_factor command without any pre-configured scope.",
          "type": "string",
          "const": "core:window:deny-scale-factor"
        },
        {
          "description": "Denies the set_always_on_bottom command without any pre-configured scope.",
          "type": "string",
          "const": "core:window:deny-set-always-on-bottom"
        },
        {
          "description": "Denies the set_always_on_top command without any pre-configured scope.",
          "type": "string",
          "const": "core:window:deny-set-always-on-top"
        },
        {
          "description": "Denies the set_closable command without any pre-configured scope.",
          "type": "string",
          "const": "core:window:deny-set-closable"
        },
        {
          "description": "Denies the set_content_protected command without any pre-configured scope.",
          "type": "string",
          "const": "core:window:deny-set-content-protected"
        },
        {
          "description": "Denies the set_cursor_grab command without any pre-configured scope.",
          "type": "string",
          "const": "core:window:deny-set-cursor-grab"
        },
        {
          "description": "Denies the set_cursor_icon command without any pre-configured scope.",
          "type": "string",
          "const": "core:window:deny-set-cursor-icon"
        },
        {
          "description": "Denies the set_cursor_position command without any pre-configured scope.",
          "type": "string",
          "const": "core:window:deny-set-cursor-position"
        },
        {
          "description": "Denies the set_cursor_visible command without any pre-configured scope.",
          "type": "string",
          "const": "core:window:deny-set-cursor-visible"
        },
        {
          "description": "Denies the set_decorations command without any pre-configured scope.",
          "type": "string",
          "const": "core:window:deny-set-decorations"
        },
        {
          "description": "Denies the set_effects command without any pre-configured scope.",
          "type": "string",
          "const": "core:window:deny-set-effects"
        },
        {
          "description": "Denies the set_enabled command without any pre-configured scope.",
          "type": "string",
          "const": "core:window:deny-set-enabled"
        },
        {
          "description": "Denies the set_focus command without any pre-configured scope.",
          "type": "string",
          "const": "core:window:deny-set-focus"
        },
        {
          "description": "Denies the set_fullscreen command without any pre-configured scope.",
          "type": "string",
          "const": "core:window:deny-set-fullscreen"
        },
        {
          "description": "Denies the set_icon command without any pre-configured scope.",
          "type": "string",
          "const": "core:window:deny-set-icon"
        },
        {
          "description": "Denies the set_ignore_cursor_events command without any pre-configured scope.",
          "type": "string",
          "const": "core:window:deny-set-ignore-cursor-events"
        },
        {
          "description": "Denies the set_max_size command without any pre-configured scope.",
          "type": "string",
          "const": "core:window:deny-set-max-size"
        },
        {
          "description": "Denies the set_maximizable command without any pre-configured scope.",
          "type": "string",
          "const": "core:window:deny-set-maximizable"
        },
        {
          "description": "Denies the set_min_size command without any pre-configured scope.",
          "type": "string",
          "const": "core:window:deny-set-min-size"
        },
        {
          "description": "Denies the set_minimizable command without any pre-configured scope.",
          "type": "string",
          "const": "core:window:deny-set-minimizable"
        },
        {
          "description": "Denies the set_position command without any pre-configured scope.",
          "type": "string",
          "const": "core:window:deny-set-position"
        },
        {
          "description": "Denies the set_progress_bar command without any pre-configured scope.",
          "type": "string",
          "const": "core:window:deny-set-progress-bar"
        },
        {
          "description": "Denies the set_resizable command without any pre-configured scope.",
          "type": "string",
          "const": "core:window:deny-set-resizable"
        },
        {
          "description": "Denies the set_shadow command without any pre-configured scope.",
          "type": "string",
          "const": "core:window:deny-set-shadow"
        },
        {
          "description": "Denies the set_size command without any pre-configured scope.",
          "type": "string",
          "const": "core:window:deny-set-size"
        },
        {
          "description": "Denies the set_size_constraints command without any pre-configured scope.",
          "type": "string",
          "const": "core:window:deny-set-size-constraints"
        },
        {
          "description": "Denies the set_skip_taskbar command without any pre-configured scope.",
          "type": "string",
          "const": "core:window:deny-set-skip-taskbar"
        },
        {
          "description": "Denies the set_theme command without any pre-configured scope.",
          "type": "string",
          "const": "core:window:deny-set-theme"
        },
        {
          "description": "Denies the set_title command without any pre-configured scope.",
          "type": "string",
          "const": "core:window:deny-set-title"
        },
        {
          "description": "Denies the set_title_bar_style command without any pre-configured scope.",
          "type": "string",
          "const": "core:window:deny-set-title-bar-style"
        },
        {
          "description": "Denies the set_visible_on_all_workspaces command without any pre-configured scope.",
          "type": "string",
          "const": "core:window:deny-set-visible-on-all-workspaces"
        },
        {
          "description": "Denies the show command without any pre-configured scope.",
          "type": "string",
          "const": "core:window:deny-show"
        },
        {
          "description": "Denies the start_dragging command without any pre-configured scope.",
          "type": "string",
          "const": "core:window:deny-start-dragging"
        },
        {
          "description": "Denies the start_resize_dragging command without any pre-configured scope.",
          "type": "string",
          "const": "core:window:deny-start-resize-dragging"
        },
        {
          "description": "Denies the theme command without any pre-configured scope.",
          "type": "string",
          "const": "core:window:deny-theme"
        },
        {
          "description": "Denies the title command without any pre-configured scope.",
          "type": "string",
          "const": "core:window:deny-title"
        },
        {
          "description": "Denies the toggle_maximize command without any pre-configured scope.",
          "type": "string",
          "const": "core:window:deny-toggle-maximize"
        },
        {
          "description": "Denies the unmaximize command without any pre-configured scope.",
          "type": "string",
          "const": "core:window:deny-unmaximize"
        },
        {
          "description": "Denies the unminimize command without any pre-configured scope.",
          "type": "string",
          "const": "core:window:deny-unminimize"
        },
        {
          "description": "Allows reading the opened deep link via the get_current command",
          "type": "string",
          "const": "deep-link:default"
        },
        {
          "description": "Enables the get_current command without any pre-configured scope.",
          "type": "string",
          "const": "deep-link:allow-get-current"
        },
        {
          "description": "Enables the is_registered command without any pre-configured scope.",
          "type": "string",
          "const": "deep-link:allow-is-registered"
        },
        {
          "description": "Enables the register command without any pre-configured scope.",
          "type": "string",
          "const": "deep-link:allow-register"
        },
        {
          "description": "Enables the unregister command without any pre-configured scope.",
          "type": "string",
          "const": "deep-link:allow-unregister"
        },
        {
          "description": "Denies the get_current command without any pre-configured scope.",
          "type": "string",
          "const": "deep-link:deny-get-current"
        },
        {
          "description": "Denies the is_registered command without any pre-configured scope.",
          "type": "string",
          "const": "deep-link:deny-is-registered"
        },
        {
          "description": "Denies the register command without any pre-configured scope.",
          "type": "string",
          "const": "deep-link:deny-register"
        },
        {
          "description": "Denies the unregister command without any pre-configured scope.",
          "type": "string",
          "const": "deep-link:deny-unregister"
        },
        {
          "description": "This permission set configures the types of dialogs\navailable from the dialog plugin.\n\n#### Granted Permissions\n\nAll dialog types are enabled.\n\n\n",
          "type": "string",
          "const": "dialog:default"
        },
        {
          "description": "Enables the ask command without any pre-configured scope.",
          "type": "string",
          "const": "dialog:allow-ask"
        },
        {
          "description": "Enables the confirm command without any pre-configured scope.",
          "type": "string",
          "const": "dialog:allow-confirm"
        },
        {
          "description": "Enables the message command without any pre-configured scope.",
          "type": "string",
          "const": "dialog:allow-message"
        },
        {
          "description": "Enables the open command without any pre-configured scope.",
          "type": "string",
          "const": "dialog:allow-open"
        },
        {
          "description": "Enables the save command without any pre-configured scope.",
          "type": "string",
          "const": "dialog:allow-save"
        },
        {
          "description": "Denies the ask command without any pre-configured scope.",
          "type": "string",
          "const": "dialog:deny-ask"
        },
        {
          "description": "Denies the confirm command without any pre-configured scope.",
          "type": "string",
          "const": "dialog:deny-confirm"
        },
        {
          "description": "Denies the message command without any pre-configured scope.",
          "type": "string",
          "const": "dialog:deny-message"
        },
        {
          "description": "Denies the open command without any pre-configured scope.",
          "type": "string",
          "const": "dialog:deny-open"
        },
        {
          "description": "Denies the save command without any pre-configured scope.",
          "type": "string",
          "const": "dialog:deny-save"
        },
        {
          "description": "Default plugin permissions.",
          "type": "string",
          "const": "import:default"
        },
        {
          "description": "Enables the get_default_launcher_path command without any pre-configured scope.",
          "type": "string",
          "const": "import:allow-get-default-launcher-path"
        },
        {
          "description": "Enables the get_importable_instances command without any pre-configured scope.",
          "type": "string",
          "const": "import:allow-get-importable-instances"
        },
        {
          "description": "Enables the import_instance command without any pre-configured scope.",
          "type": "string",
          "const": "import:allow-import-instance"
        },
        {
          "description": "Enables the is_valid_importable_instance command without any pre-configured scope.",
          "type": "string",
          "const": "import:allow-is-valid-importable-instance"
        },
        {
          "description": "Denies the get_default_launcher_path command without any pre-configured scope.",
          "type": "string",
          "const": "import:deny-get-default-launcher-path"
        },
        {
          "description": "Denies the get_importable_instances command without any pre-configured scope.",
          "type": "string",
          "const": "import:deny-get-importable-instances"
        },
        {
          "description": "Denies the import_instance command without any pre-configured scope.",
          "type": "string",
          "const": "import:deny-import-instance"
        },
        {
          "description": "Denies the is_valid_importable_instance command without any pre-configured scope.",
          "type": "string",
          "const": "import:deny-is-valid-importable-instance"
        },
        {
          "description": "Default plugin permissions.",
          "type": "string",
          "const": "jre:default"
        },
        {
          "description": "Enables the get_java_versions command without any pre-configured scope.",
          "type": "string",
          "const": "jre:allow-get-java-versions"
        },
        {
          "description": "Enables the jre_auto_install_java command without any pre-configured scope.",
          "type": "string",
          "const": "jre:allow-jre-auto-install-java"
        },
        {
          "description": "Enables the jre_find_filtered_jres command without any pre-configured scope.",
          "type": "string",
          "const": "jre:allow-jre-find-filtered-jres"
        },
        {
          "description": "Enables the jre_get_jre command without any pre-configured scope.",
          "type": "string",
          "const": "jre:allow-jre-get-jre"
        },
        {
          "description": "Enables the jre_get_max_memory command without any pre-configured scope.",
          "type": "string",
          "const": "jre:allow-jre-get-max-memory"
        },
        {
          "description": "Enables the jre_test_jre command without any pre-configured scope.",
          "type": "string",
          "const": "jre:allow-jre-test-jre"
        },
        {
          "description": "Enables the set_java_version command without any pre-configured scope.",
          "type": "string",
          "const": "jre:allow-set-java-version"
        },
        {
          "description": "Denies the get_java_versions command without any pre-configured scope.",
          "type": "string",
          "const": "jre:deny-get-java-versions"
        },
        {
          "description": "Denies the jre_auto_install_java command without any pre-configured scope.",
          "type": "string",
          "const": "jre:deny-jre-auto-install-java"
        },
        {
          "description": "Denies the jre_find_filtered_jres command without any pre-configured scope.",
          "type": "string",
          "const": "jre:deny-jre-find-filtered-jres"
        },
        {
          "description": "Denies the jre_get_jre command without any pre-configured scope.",
          "type": "string",
          "const": "jre:deny-jre-get-jre"
        },
        {
          "description": "Denies the jre_get_max_memory command without any pre-configured scope.",
          "type": "string",
          "const": "jre:deny-jre-get-max-memory"
        },
        {
          "description": "Denies the jre_test_jre command without any pre-configured scope.",
          "type": "string",
          "const": "jre:deny-jre-test-jre"
        },
        {
          "description": "Denies the set_java_version command without any pre-configured scope.",
          "type": "string",
          "const": "jre:deny-set-java-version"
        },
        {
          "description": "Default plugin permissions.",
          "type": "string",
          "const": "logs:default"
        },
        {
          "description": "Enables the logs_delete_logs command without any pre-configured scope.",
          "type": "string",
          "const": "logs:allow-logs-delete-logs"
        },
        {
          "description": "Enables the logs_delete_logs_by_filename command without any pre-configured scope.",
          "type": "string",
          "const": "logs:allow-logs-delete-logs-by-filename"
        },
        {
          "description": "Enables the logs_get_latest_log_cursor command without any pre-configured scope.",
          "type": "string",
          "const": "logs:allow-logs-get-latest-log-cursor"
        },
        {
          "description": "Enables the logs_get_logs command without any pre-configured scope.",
          "type": "string",
          "const": "logs:allow-logs-get-logs"
        },
        {
          "description": "Enables the logs_get_logs_by_filename command without any pre-configured scope.",
          "type": "string",
          "const": "logs:allow-logs-get-logs-by-filename"
        },
        {
          "description": "Enables the logs_get_output_by_filename command without any pre-configured scope.",
          "type": "string",
          "const": "logs:allow-logs-get-output-by-filename"
        },
        {
          "description": "Denies the logs_delete_logs command without any pre-configured scope.",
          "type": "string",
          "const": "logs:deny-logs-delete-logs"
        },
        {
          "description": "Denies the logs_delete_logs_by_filename command without any pre-configured scope.",
          "type": "string",
          "const": "logs:deny-logs-delete-logs-by-filename"
        },
        {
          "description": "Denies the logs_get_latest_log_cursor command without any pre-configured scope.",
          "type": "string",
          "const": "logs:deny-logs-get-latest-log-cursor"
        },
        {
          "description": "Denies the logs_get_logs command without any pre-configured scope.",
          "type": "string",
          "const": "logs:deny-logs-get-logs"
        },
        {
          "description": "Denies the logs_get_logs_by_filename command without any pre-configured scope.",
          "type": "string",
          "const": "logs:deny-logs-get-logs-by-filename"
        },
        {
          "description": "Denies the logs_get_output_by_filename command without any pre-configured scope.",
          "type": "string",
          "const": "logs:deny-logs-get-output-by-filename"
        },
        {
          "description": "Default plugin permissions.",
          "type": "string",
          "const": "metadata:default"
        },
        {
          "description": "Enables the metadata_get_game_versions command without any pre-configured scope.",
          "type": "string",
          "const": "metadata:allow-metadata-get-game-versions"
        },
        {
          "description": "Enables the metadata_get_loader_versions command without any pre-configured scope.",
          "type": "string",
          "const": "metadata:allow-metadata-get-loader-versions"
        },
        {
          "description": "Denies the metadata_get_game_versions command without any pre-configured scope.",
          "type": "string",
          "const": "metadata:deny-metadata-get-game-versions"
        },
        {
          "description": "Denies the metadata_get_loader_versions command without any pre-configured scope.",
          "type": "string",
          "const": "metadata:deny-metadata-get-loader-versions"
        },
        {
          "description": "Default plugin permissions.",
          "type": "string",
          "const": "mr-auth:default"
        },
        {
          "description": "Enables the create_account command without any pre-configured scope.",
          "type": "string",
          "const": "mr-auth:allow-create-account"
        },
        {
          "description": "Enables the get command without any pre-configured scope.",
          "type": "string",
          "const": "mr-auth:allow-get"
        },
        {
          "description": "Enables the login_2fa command without any pre-configured scope.",
          "type": "string",
          "const": "mr-auth:allow-login-2fa"
        },
        {
          "description": "Enables the login_pass command without any pre-configured scope.",
          "type": "string",
          "const": "mr-auth:allow-login-pass"
        },
        {
          "description": "Enables the logout command without any pre-configured scope.",
          "type": "string",
          "const": "mr-auth:allow-logout"
        },
        {
          "description": "Denies the create_account command without any pre-configured scope.",
          "type": "string",
          "const": "mr-auth:deny-create-account"
        },
        {
          "description": "Denies the get command without any pre-configured scope.",
          "type": "string",
          "const": "mr-auth:deny-get"
        },
        {
          "description": "Denies the login_2fa command without any pre-configured scope.",
          "type": "string",
          "const": "mr-auth:deny-login-2fa"
        },
        {
          "description": "Denies the login_pass command without any pre-configured scope.",
          "type": "string",
          "const": "mr-auth:deny-login-pass"
        },
        {
          "description": "Denies the logout command without any pre-configured scope.",
          "type": "string",
          "const": "mr-auth:deny-logout"
        },
        {
          "description": "This permission set configures which\noperating system information are available\nto gather from the frontend.\n\n#### Granted Permissions\n\nAll information except the host name are available.\n\n",
          "type": "string",
          "const": "os:default"
        },
        {
          "description": "Enables the arch command without any pre-configured scope.",
          "type": "string",
          "const": "os:allow-arch"
        },
        {
          "description": "Enables the exe_extension command without any pre-configured scope.",
          "type": "string",
          "const": "os:allow-exe-extension"
        },
        {
          "description": "Enables the family command without any pre-configured scope.",
          "type": "string",
          "const": "os:allow-family"
        },
        {
          "description": "Enables the hostname command without any pre-configured scope.",
          "type": "string",
          "const": "os:allow-hostname"
        },
        {
          "description": "Enables the locale command without any pre-configured scope.",
          "type": "string",
          "const": "os:allow-locale"
        },
        {
          "description": "Enables the os_type command without any pre-configured scope.",
          "type": "string",
          "const": "os:allow-os-type"
        },
        {
          "description": "Enables the platform command without any pre-configured scope.",
          "type": "string",
          "const": "os:allow-platform"
        },
        {
          "description": "Enables the version command without any pre-configured scope.",
          "type": "string",
          "const": "os:allow-version"
        },
        {
          "description": "Denies the arch command without any pre-configured scope.",
          "type": "string",
          "const": "os:deny-arch"
        },
        {
          "description": "Denies the exe_extension command without any pre-configured scope.",
          "type": "string",
          "const": "os:deny-exe-extension"
        },
        {
          "description": "Denies the family command without any pre-configured scope.",
          "type": "string",
          "const": "os:deny-family"
        },
        {
          "description": "Denies the hostname command without any pre-configured scope.",
          "type": "string",
          "const": "os:deny-hostname"
        },
        {
          "description": "Denies the locale command without any pre-configured scope.",
          "type": "string",
          "const": "os:deny-locale"
        },
        {
          "description": "Denies the os_type command without any pre-configured scope.",
          "type": "string",
          "const": "os:deny-os-type"
        },
        {
          "description": "Denies the platform command without any pre-configured scope.",
          "type": "string",
          "const": "os:deny-platform"
        },
        {
          "description": "Denies the version command without any pre-configured scope.",
          "type": "string",
          "const": "os:deny-version"
        },
        {
          "description": "Default plugin permissions.",
          "type": "string",
          "const": "pack:default"
        },
        {
          "description": "Enables the pack_get_profile_from_pack command without any pre-configured scope.",
          "type": "string",
          "const": "pack:allow-pack-get-profile-from-pack"
        },
        {
          "description": "Enables the pack_install command without any pre-configured scope.",
          "type": "string",
          "const": "pack:allow-pack-install"
        },
        {
          "description": "Denies the pack_get_profile_from_pack command without any pre-configured scope.",
          "type": "string",
          "const": "pack:deny-pack-get-profile-from-pack"
        },
        {
          "description": "Denies the pack_install command without any pre-configured scope.",
          "type": "string",
          "const": "pack:deny-pack-install"
        },
        {
          "description": "Default plugin permissions.",
          "type": "string",
          "const": "process:default"
        },
        {
          "description": "Enables the process_get_all command without any pre-configured scope.",
          "type": "string",
          "const": "process:allow-process-get-all"
        },
        {
          "description": "Enables the process_get_by_profile_path command without any pre-configured scope.",
          "type": "string",
          "const": "process:allow-process-get-by-profile-path"
        },
        {
          "description": "Enables the process_kill command without any pre-configured scope.",
          "type": "string",
          "const": "process:allow-process-kill"
        },
        {
          "description": "Enables the process_wait_for command without any pre-configured scope.",
          "type": "string",
          "const": "process:allow-process-wait-for"
        },
        {
          "description": "Denies the process_get_all command without any pre-configured scope.",
          "type": "string",
          "const": "process:deny-process-get-all"
        },
        {
          "description": "Denies the process_get_by_profile_path command without any pre-configured scope.",
          "type": "string",
          "const": "process:deny-process-get-by-profile-path"
        },
        {
          "description": "Denies the process_kill command without any pre-configured scope.",
          "type": "string",
          "const": "process:deny-process-kill"
        },
        {
          "description": "Denies the process_wait_for command without any pre-configured scope.",
          "type": "string",
          "const": "process:deny-process-wait-for"
        },
        {
          "description": "Default plugin permissions.",
          "type": "string",
          "const": "profile:default"
        },
        {
          "description": "Enables the profile_add_project_from_path command without any pre-configured scope.",
          "type": "string",
          "const": "profile:allow-profile-add-project-from-path"
        },
        {
          "description": "Enables the profile_add_project_from_version command without any pre-configured scope.",
          "type": "string",
          "const": "profile:allow-profile-add-project-from-version"
        },
        {
          "description": "Enables the profile_check_installed command without any pre-configured scope.",
          "type": "string",
          "const": "profile:allow-profile-check-installed"
        },
        {
          "description": "Enables the profile_edit command without any pre-configured scope.",
          "type": "string",
          "const": "profile:allow-profile-edit"
        },
        {
          "description": "Enables the profile_edit_icon command without any pre-configured scope.",
          "type": "string",
          "const": "profile:allow-profile-edit-icon"
        },
        {
          "description": "Enables the profile_export_mrpack command without any pre-configured scope.",
          "type": "string",
          "const": "profile:allow-profile-export-mrpack"
        },
        {
          "description": "Enables the profile_get command without any pre-configured scope.",
          "type": "string",
          "const": "profile:allow-profile-get"
        },
        {
          "description": "Enables the profile_get_full_path command without any pre-configured scope.",
          "type": "string",
          "const": "profile:allow-profile-get-full-path"
        },
        {
          "description": "Enables the profile_get_many command without any pre-configured scope.",
          "type": "string",
          "const": "profile:allow-profile-get-many"
        },
        {
          "description": "Enables the profile_get_mod_full_path command without any pre-configured scope.",
          "type": "string",
          "const": "profile:allow-profile-get-mod-full-path"
        },
        {
          "description": "Enables the profile_get_optimal_jre_key command without any pre-configured scope.",
          "type": "string",
          "const": "profile:allow-profile-get-optimal-jre-key"
        },
        {
          "description": "Enables the profile_get_pack_export_candidates command without any pre-configured scope.",
          "type": "string",
          "const": "profile:allow-profile-get-pack-export-candidates"
        },
        {
          "description": "Enables the profile_get_projects command without any pre-configured scope.",
          "type": "string",
          "const": "profile:allow-profile-get-projects"
        },
        {
          "description": "Enables the profile_install command without any pre-configured scope.",
          "type": "string",
          "const": "profile:allow-profile-install"
        },
        {
          "description": "Enables the profile_kill command without any pre-configured scope.",
          "type": "string",
          "const": "profile:allow-profile-kill"
        },
        {
          "description": "Enables the profile_list command without any pre-configured scope.",
          "type": "string",
          "const": "profile:allow-profile-list"
        },
        {
          "description": "Enables the profile_remove command without any pre-configured scope.",
          "type": "string",
          "const": "profile:allow-profile-remove"
        },
        {
          "description": "Enables the profile_remove_project command without any pre-configured scope.",
          "type": "string",
          "const": "profile:allow-profile-remove-project"
        },
        {
          "description": "Enables the profile_repair_managed_modrinth command without any pre-configured scope.",
          "type": "string",
          "const": "profile:allow-profile-repair-managed-modrinth"
        },
        {
          "description": "Enables the profile_run command without any pre-configured scope.",
          "type": "string",
          "const": "profile:allow-profile-run"
        },
        {
          "description": "Enables the profile_run_credentials command without any pre-configured scope.",
          "type": "string",
          "const": "profile:allow-profile-run-credentials"
        },
        {
          "description": "Enables the profile_toggle_disable_project command without any pre-configured scope.",
          "type": "string",
          "const": "profile:allow-profile-toggle-disable-project"
        },
        {
          "description": "Enables the profile_update_all command without any pre-configured scope.",
          "type": "string",
          "const": "profile:allow-profile-update-all"
        },
        {
          "description": "Enables the profile_update_managed_modrinth_version command without any pre-configured scope.",
          "type": "string",
          "const": "profile:allow-profile-update-managed-modrinth-version"
        },
        {
          "description": "Enables the profile_update_project command without any pre-configured scope.",
          "type": "string",
          "const": "profile:allow-profile-update-project"
        },
        {
          "description": "Denies the profile_add_project_from_path command without any pre-configured scope.",
          "type": "string",
          "const": "profile:deny-profile-add-project-from-path"
        },
        {
          "description": "Denies the profile_add_project_from_version command without any pre-configured scope.",
          "type": "string",
          "const": "profile:deny-profile-add-project-from-version"
        },
        {
          "description": "Denies the profile_check_installed command without any pre-configured scope.",
          "type": "string",
          "const": "profile:deny-profile-check-installed"
        },
        {
          "description": "Denies the profile_edit command without any pre-configured scope.",
          "type": "string",
          "const": "profile:deny-profile-edit"
        },
        {
          "description": "Denies the profile_edit_icon command without any pre-configured scope.",
          "type": "string",
          "const": "profile:deny-profile-edit-icon"
        },
        {
          "description": "Denies the profile_export_mrpack command without any pre-configured scope.",
          "type": "string",
          "const": "profile:deny-profile-export-mrpack"
        },
        {
          "description": "Denies the profile_get command without any pre-configured scope.",
          "type": "string",
          "const": "profile:deny-profile-get"
        },
        {
          "description": "Denies the profile_get_full_path command without any pre-configured scope.",
          "type": "string",
          "const": "profile:deny-profile-get-full-path"
        },
        {
          "description": "Denies the profile_get_many command without any pre-configured scope.",
          "type": "string",
          "const": "profile:deny-profile-get-many"
        },
        {
          "description": "Denies the profile_get_mod_full_path command without any pre-configured scope.",
          "type": "string",
          "const": "profile:deny-profile-get-mod-full-path"
        },
        {
          "description": "Denies the profile_get_optimal_jre_key command without any pre-configured scope.",
          "type": "string",
          "const": "profile:deny-profile-get-optimal-jre-key"
        },
        {
          "description": "Denies the profile_get_pack_export_candidates command without any pre-configured scope.",
          "type": "string",
          "const": "profile:deny-profile-get-pack-export-candidates"
        },
        {
          "description": "Denies the profile_get_projects command without any pre-configured scope.",
          "type": "string",
          "const": "profile:deny-profile-get-projects"
        },
        {
          "description": "Denies the profile_install command without any pre-configured scope.",
          "type": "string",
          "const": "profile:deny-profile-install"
        },
        {
          "description": "Denies the profile_kill command without any pre-configured scope.",
          "type": "string",
          "const": "profile:deny-profile-kill"
        },
        {
          "description": "Denies the profile_list command without any pre-configured scope.",
          "type": "string",
          "const": "profile:deny-profile-list"
        },
        {
          "description": "Denies the profile_remove command without any pre-configured scope.",
          "type": "string",
          "const": "profile:deny-profile-remove"
        },
        {
          "description": "Denies the profile_remove_project command without any pre-configured scope.",
          "type": "string",
          "const": "profile:deny-profile-remove-project"
        },
        {
          "description": "Denies the profile_repair_managed_modrinth command without any pre-configured scope.",
          "type": "string",
          "const": "profile:deny-profile-repair-managed-modrinth"
        },
        {
          "description": "Denies the profile_run command without any pre-configured scope.",
          "type": "string",
          "const": "profile:deny-profile-run"
        },
        {
          "description": "Denies the profile_run_credentials command without any pre-configured scope.",
          "type": "string",
          "const": "profile:deny-profile-run-credentials"
        },
        {
          "description": "Denies the profile_toggle_disable_project command without any pre-configured scope.",
          "type": "string",
          "const": "profile:deny-profile-toggle-disable-project"
        },
        {
          "description": "Denies the profile_update_all command without any pre-configured scope.",
          "type": "string",
          "const": "profile:deny-profile-update-all"
        },
        {
          "description": "Denies the profile_update_managed_modrinth_version command without any pre-configured scope.",
          "type": "string",
          "const": "profile:deny-profile-update-managed-modrinth-version"
        },
        {
          "description": "Denies the profile_update_project command without any pre-configured scope.",
          "type": "string",
          "const": "profile:deny-profile-update-project"
        },
        {
          "description": "Default plugin permissions.",
          "type": "string",
          "const": "profile-create:default"
        },
        {
          "description": "Enables the profile_create command without any pre-configured scope.",
          "type": "string",
          "const": "profile-create:allow-profile-create"
        },
        {
          "description": "Enables the profile_duplicate command without any pre-configured scope.",
          "type": "string",
          "const": "profile-create:allow-profile-duplicate"
        },
        {
          "description": "Denies the profile_create command without any pre-configured scope.",
          "type": "string",
          "const": "profile-create:deny-profile-create"
        },
        {
          "description": "Denies the profile_duplicate command without any pre-configured scope.",
          "type": "string",
          "const": "profile-create:deny-profile-duplicate"
        },
        {
          "description": "Default plugin permissions.",
          "type": "string",
          "const": "settings:default"
        },
        {
          "description": "Enables the cancel_directory_change command without any pre-configured scope.",
          "type": "string",
          "const": "settings:allow-cancel-directory-change"
        },
        {
          "description": "Enables the settings_get command without any pre-configured scope.",
          "type": "string",
          "const": "settings:allow-settings-get"
        },
        {
          "description": "Enables the settings_set command without any pre-configured scope.",
          "type": "string",
          "const": "settings:allow-settings-set"
        },
        {
          "description": "Denies the cancel_directory_change command without any pre-configured scope.",
          "type": "string",
          "const": "settings:deny-cancel-directory-change"
        },
        {
          "description": "Denies the settings_get command without any pre-configured scope.",
          "type": "string",
          "const": "settings:deny-settings-get"
        },
        {
          "description": "Denies the settings_set command without any pre-configured scope.",
          "type": "string",
          "const": "settings:deny-settings-set"
        },
        {
          "description": "This permission set configures which\nshell functionality is exposed by default.\n\n#### Granted Permissions\n\nIt allows to use the `open` functionality without any specific\nscope pre-configured. It will allow opening `http(s)://`,\n`tel:` and `mailto:` links.\n",
          "type": "string",
          "const": "shell:default"
        },
        {
          "description": "Enables the execute command without any pre-configured scope.",
          "type": "string",
          "const": "shell:allow-execute"
        },
        {
          "description": "Enables the kill command without any pre-configured scope.",
          "type": "string",
          "const": "shell:allow-kill"
        },
        {
          "description": "Enables the open command without any pre-configured scope.",
          "type": "string",
          "const": "shell:allow-open"
        },
        {
          "description": "Enables the spawn command without any pre-configured scope.",
          "type": "string",
          "const": "shell:allow-spawn"
        },
        {
          "description": "Enables the stdin_write command without any pre-configured scope.",
          "type": "string",
          "const": "shell:allow-stdin-write"
        },
        {
          "description": "Denies the execute command without any pre-configured scope.",
          "type": "string",
          "const": "shell:deny-execute"
        },
        {
          "description": "Denies the kill command without any pre-configured scope.",
          "type": "string",
          "const": "shell:deny-kill"
        },
        {
          "description": "Denies the open command without any pre-configured scope.",
          "type": "string",
          "const": "shell:deny-open"
        },
        {
          "description": "Denies the spawn command without any pre-configured scope.",
          "type": "string",
          "const": "shell:deny-spawn"
        },
        {
          "description": "Denies the stdin_write command without any pre-configured scope.",
          "type": "string",
          "const": "shell:deny-stdin-write"
        },
        {
          "description": "Default plugin permissions.",
          "type": "string",
          "const": "tags:default"
        },
        {
          "description": "Enables the tags_get_categories command without any pre-configured scope.",
          "type": "string",
          "const": "tags:allow-tags-get-categories"
        },
        {
          "description": "Enables the tags_get_donation_platforms command without any pre-configured scope.",
          "type": "string",
          "const": "tags:allow-tags-get-donation-platforms"
        },
        {
          "description": "Enables the tags_get_game_versions command without any pre-configured scope.",
          "type": "string",
          "const": "tags:allow-tags-get-game-versions"
        },
        {
          "description": "Enables the tags_get_loaders command without any pre-configured scope.",
          "type": "string",
          "const": "tags:allow-tags-get-loaders"
        },
        {
          "description": "Enables the tags_get_report_types command without any pre-configured scope.",
          "type": "string",
          "const": "tags:allow-tags-get-report-types"
        },
        {
          "description": "Denies the tags_get_categories command without any pre-configured scope.",
          "type": "string",
          "const": "tags:deny-tags-get-categories"
        },
        {
          "description": "Denies the tags_get_donation_platforms command without any pre-configured scope.",
          "type": "string",
          "const": "tags:deny-tags-get-donation-platforms"
        },
        {
          "description": "Denies the tags_get_game_versions command without any pre-configured scope.",
          "type": "string",
          "const": "tags:deny-tags-get-game-versions"
        },
        {
          "description": "Denies the tags_get_loaders command without any pre-configured scope.",
          "type": "string",
          "const": "tags:deny-tags-get-loaders"
        },
        {
          "description": "Denies the tags_get_report_types command without any pre-configured scope.",
          "type": "string",
          "const": "tags:deny-tags-get-report-types"
        },
        {
          "description": "This permission set configures which kind of\nupdater functions are exposed to the frontend.\n\n#### Granted Permissions\n\nThe full workflow from checking for updates to installing them\nis enabled.\n\n",
          "type": "string",
          "const": "updater:default"
        },
        {
          "description": "Enables the check command without any pre-configured scope.",
          "type": "string",
          "const": "updater:allow-check"
        },
        {
          "description": "Enables the download command without any pre-configured scope.",
          "type": "string",
          "const": "updater:allow-download"
        },
        {
          "description": "Enables the download_and_install command without any pre-configured scope.",
          "type": "string",
          "const": "updater:allow-download-and-install"
        },
        {
          "description": "Enables the install command without any pre-configured scope.",
          "type": "string",
          "const": "updater:allow-install"
        },
        {
          "description": "Denies the check command without any pre-configured scope.",
          "type": "string",
          "const": "updater:deny-check"
        },
        {
          "description": "Denies the download command without any pre-configured scope.",
          "type": "string",
          "const": "updater:deny-download"
        },
        {
          "description": "Denies the download_and_install command without any pre-configured scope.",
          "type": "string",
          "const": "updater:deny-download-and-install"
        },
        {
          "description": "Denies the install command without any pre-configured scope.",
          "type": "string",
          "const": "updater:deny-install"
        },
        {
          "description": "Default plugin permissions.",
          "type": "string",
          "const": "utils:default"
        },
        {
          "description": "Enables the get_opening_command command without any pre-configured scope.",
          "type": "string",
          "const": "utils:allow-get-opening-command"
        },
        {
          "description": "Enables the get_os command without any pre-configured scope.",
          "type": "string",
          "const": "utils:allow-get-os"
        },
        {
          "description": "Enables the highlight_in_folder command without any pre-configured scope.",
          "type": "string",
          "const": "utils:allow-highlight-in-folder"
        },
        {
          "description": "Enables the open_path command without any pre-configured scope.",
          "type": "string",
          "const": "utils:allow-open-path"
        },
        {
          "description": "Enables the progress_bars_list command without any pre-configured scope.",
          "type": "string",
          "const": "utils:allow-progress-bars-list"
        },
        {
          "description": "Enables the should_disable_mouseover command without any pre-configured scope.",
          "type": "string",
          "const": "utils:allow-should-disable-mouseover"
        },
        {
          "description": "Enables the show_launcher_logs_folder command without any pre-configured scope.",
          "type": "string",
          "const": "utils:allow-show-launcher-logs-folder"
        },
        {
          "description": "Denies the get_opening_command command without any pre-configured scope.",
          "type": "string",
          "const": "utils:deny-get-opening-command"
        },
        {
          "description": "Denies the get_os command without any pre-configured scope.",
          "type": "string",
          "const": "utils:deny-get-os"
        },
        {
          "description": "Denies the highlight_in_folder command without any pre-configured scope.",
          "type": "string",
          "const": "utils:deny-highlight-in-folder"
        },
        {
          "description": "Denies the open_path command without any pre-configured scope.",
          "type": "string",
          "const": "utils:deny-open-path"
        },
        {
          "description": "Denies the progress_bars_list command without any pre-configured scope.",
          "type": "string",
          "const": "utils:deny-progress-bars-list"
        },
        {
          "description": "Denies the should_disable_mouseover command without any pre-configured scope.",
          "type": "string",
          "const": "utils:deny-should-disable-mouseover"
        },
        {
          "description": "Denies the show_launcher_logs_folder command without any pre-configured scope.",
          "type": "string",
          "const": "utils:deny-show-launcher-logs-folder"
        },
        {
<<<<<<< HEAD
          "description": "websocket:default -> Allows connecting and sending data to a WebSocket server",
          "type": "string",
          "enum": [
            "websocket:default"
          ]
        },
        {
          "description": "websocket:allow-connect -> Enables the connect command without any pre-configured scope.",
          "type": "string",
          "enum": [
            "websocket:allow-connect"
          ]
        },
        {
          "description": "websocket:allow-send -> Enables the send command without any pre-configured scope.",
          "type": "string",
          "enum": [
            "websocket:allow-send"
          ]
        },
        {
          "description": "websocket:deny-connect -> Denies the connect command without any pre-configured scope.",
          "type": "string",
          "enum": [
            "websocket:deny-connect"
          ]
        },
        {
          "description": "websocket:deny-send -> Denies the send command without any pre-configured scope.",
          "type": "string",
          "enum": [
            "websocket:deny-send"
          ]
        },
        {
          "description": "window-state:default -> This permission set configures what kind of\noperations are available from the window state plugin.\n\n#### Granted Permissions\n\nAll operations are enabled by default.\n\n",
=======
          "description": "This permission set configures what kind of\noperations are available from the window state plugin.\n\n#### Granted Permissions\n\nAll operations are enabled by default.\n\n",
>>>>>>> a4667783
          "type": "string",
          "const": "window-state:default"
        },
        {
          "description": "Enables the filename command without any pre-configured scope.",
          "type": "string",
          "const": "window-state:allow-filename"
        },
        {
          "description": "Enables the restore_state command without any pre-configured scope.",
          "type": "string",
          "const": "window-state:allow-restore-state"
        },
        {
          "description": "Enables the save_window_state command without any pre-configured scope.",
          "type": "string",
          "const": "window-state:allow-save-window-state"
        },
        {
          "description": "Denies the filename command without any pre-configured scope.",
          "type": "string",
          "const": "window-state:deny-filename"
        },
        {
          "description": "Denies the restore_state command without any pre-configured scope.",
          "type": "string",
          "const": "window-state:deny-restore-state"
        },
        {
          "description": "Denies the save_window_state command without any pre-configured scope.",
          "type": "string",
          "const": "window-state:deny-save-window-state"
        }
      ]
    },
    "Value": {
      "description": "All supported ACL values.",
      "anyOf": [
        {
          "description": "Represents a null JSON value.",
          "type": "null"
        },
        {
          "description": "Represents a [`bool`].",
          "type": "boolean"
        },
        {
          "description": "Represents a valid ACL [`Number`].",
          "allOf": [
            {
              "$ref": "#/definitions/Number"
            }
          ]
        },
        {
          "description": "Represents a [`String`].",
          "type": "string"
        },
        {
          "description": "Represents a list of other [`Value`]s.",
          "type": "array",
          "items": {
            "$ref": "#/definitions/Value"
          }
        },
        {
          "description": "Represents a map of [`String`] keys to [`Value`]s.",
          "type": "object",
          "additionalProperties": {
            "$ref": "#/definitions/Value"
          }
        }
      ]
    },
    "Number": {
      "description": "A valid ACL number.",
      "anyOf": [
        {
          "description": "Represents an [`i64`].",
          "type": "integer",
          "format": "int64"
        },
        {
          "description": "Represents a [`f64`].",
          "type": "number",
          "format": "double"
        }
      ]
    },
    "Target": {
      "description": "Platform target.",
      "oneOf": [
        {
          "description": "MacOS.",
          "type": "string",
          "enum": [
            "macOS"
          ]
        },
        {
          "description": "Windows.",
          "type": "string",
          "enum": [
            "windows"
          ]
        },
        {
          "description": "Linux.",
          "type": "string",
          "enum": [
            "linux"
          ]
        },
        {
          "description": "Android.",
          "type": "string",
          "enum": [
            "android"
          ]
        },
        {
          "description": "iOS.",
          "type": "string",
          "enum": [
            "iOS"
          ]
        }
      ]
    },
    "ShellAllowedArg": {
      "description": "A command argument allowed to be executed by the webview API.",
      "anyOf": [
        {
          "description": "A non-configurable argument that is passed to the command in the order it was specified.",
          "type": "string"
        },
        {
          "description": "A variable that is set while calling the command from the webview API.",
          "type": "object",
          "required": [
            "validator"
          ],
          "properties": {
            "raw": {
              "description": "Marks the validator as a raw regex, meaning the plugin should not make any modification at runtime.\n\nThis means the regex will not match on the entire string by default, which might be exploited if your regex allow unexpected input to be considered valid. When using this option, make sure your regex is correct.",
              "default": false,
              "type": "boolean"
            },
            "validator": {
              "description": "[regex] validator to require passed values to conform to an expected input.\n\nThis will require the argument value passed to this variable to match the `validator` regex before it will be executed.\n\nThe regex string is by default surrounded by `^...$` to match the full string. For example the `https?://\\w+` regex would be registered as `^https?://\\w+$`.\n\n[regex]: <https://docs.rs/regex/latest/regex/#syntax>",
              "type": "string"
            }
          },
          "additionalProperties": false
        }
      ]
    },
    "ShellAllowedArgs": {
      "description": "A set of command arguments allowed to be executed by the webview API.\n\nA value of `true` will allow any arguments to be passed to the command. `false` will disable all arguments. A list of [`ShellAllowedArg`] will set those arguments as the only valid arguments to be passed to the attached command configuration.",
      "anyOf": [
        {
          "description": "Use a simple boolean to allow all or disable all arguments to this command configuration.",
          "type": "boolean"
        },
        {
          "description": "A specific set of [`ShellAllowedArg`] that are valid to call for the command configuration.",
          "type": "array",
          "items": {
            "$ref": "#/definitions/ShellAllowedArg"
          }
        }
      ]
    }
  }
}<|MERGE_RESOLUTION|>--- conflicted
+++ resolved
@@ -3136,46 +3136,32 @@
           "const": "utils:deny-show-launcher-logs-folder"
         },
         {
-<<<<<<< HEAD
-          "description": "websocket:default -> Allows connecting and sending data to a WebSocket server",
-          "type": "string",
-          "enum": [
-            "websocket:default"
-          ]
-        },
-        {
-          "description": "websocket:allow-connect -> Enables the connect command without any pre-configured scope.",
-          "type": "string",
-          "enum": [
-            "websocket:allow-connect"
-          ]
-        },
-        {
-          "description": "websocket:allow-send -> Enables the send command without any pre-configured scope.",
-          "type": "string",
-          "enum": [
-            "websocket:allow-send"
-          ]
-        },
-        {
-          "description": "websocket:deny-connect -> Denies the connect command without any pre-configured scope.",
-          "type": "string",
-          "enum": [
-            "websocket:deny-connect"
-          ]
-        },
-        {
-          "description": "websocket:deny-send -> Denies the send command without any pre-configured scope.",
-          "type": "string",
-          "enum": [
-            "websocket:deny-send"
-          ]
-        },
-        {
-          "description": "window-state:default -> This permission set configures what kind of\noperations are available from the window state plugin.\n\n#### Granted Permissions\n\nAll operations are enabled by default.\n\n",
-=======
+          "description": "Allows connecting and sending data to a WebSocket server",
+          "type": "string",
+          "const": "websocket:default"
+        },
+        {
+          "description": "Enables the connect command without any pre-configured scope.",
+          "type": "string",
+          "const": "websocket:allow-connect"
+        },
+        {
+          "description": "Enables the send command without any pre-configured scope.",
+          "type": "string",
+          "const": "websocket:allow-send"
+        },
+        {
+          "description": "Denies the connect command without any pre-configured scope.",
+          "type": "string",
+          "const": "websocket:deny-connect"
+        },
+        {
+          "description": "Denies the send command without any pre-configured scope.",
+          "type": "string",
+          "const": "websocket:deny-send"
+        },
+        {
           "description": "This permission set configures what kind of\noperations are available from the window state plugin.\n\n#### Granted Permissions\n\nAll operations are enabled by default.\n\n",
->>>>>>> a4667783
           "type": "string",
           "const": "window-state:default"
         },
