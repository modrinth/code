--- conflicted
+++ resolved
@@ -1,11 +1,7 @@
 [package]
 name = "theseus_gui"
-<<<<<<< HEAD
-version = "1.0.0-local"  # The actual version is set by the theseus-build workflow on tagging
-=======
 # The actual version is set by the theseus-build workflow on tagging
 version = "1.0.0-local"
->>>>>>> b23d3e67
 edition.workspace = true
 description = "The Modrinth App is a desktop application for managing your Minecraft mods"
 repository = "https://github.com/modrinth/code/apps/app/"
@@ -21,18 +17,14 @@
 hyper-util = { workspace = true }
 native-dialog = { workspace = true }
 paste = { workspace = true }
-<<<<<<< HEAD
+path-util = { workspace = true }
 serde = { workspace = true }
-=======
-path-util = { workspace = true }
-serde = { workspace = true, features = ["derive"] }
->>>>>>> b23d3e67
 serde_json = { workspace = true }
 serde_with = { workspace = true }
 tauri = { workspace = true, features = [
-  "devtools",
-  "macos-private-api",
-  "protocol-asset",
+	"devtools",
+	"macos-private-api",
+	"protocol-asset",
 ] }
 tauri-plugin-deep-link = { workspace = true }
 tauri-plugin-dialog = { workspace = true }
