{
<<<<<<< HEAD
  "name": "@modrinth/app",
  "scripts": {
    "tauri": "tauri",
    "build": "tauri build",
    "dev": "tauri dev",
    "test": "cargo nextest run --all-targets --no-fail-fast",
    "lint": "cargo fmt --check && cargo clippy --all-targets && cargo clippy --all-targets --features updater",
    "fix": "cargo clippy --all-targets --fix --allow-dirty && cargo clippy --all-targets --features updater --fix --allow-dirty && cargo fmt"
  },
  "devDependencies": {
    "@tauri-apps/cli": "2.5.0"
  },
  "dependencies": {
    "@modrinth/app-frontend": "workspace:*",
    "@modrinth/app-lib": "workspace:*",
    "@modrinth/daedalus": "workspace:*"
  }
=======
	"name": "@modrinth/app",
	"scripts": {
		"tauri": "tauri",
		"build": "tauri build",
		"dev": "tauri dev",
		"test": "cargo nextest run --all-targets --no-fail-fast",
		"lint": "cargo fmt --check && cargo clippy --all-targets",
		"lint:ancillary": "prettier --check .",
		"fix": "cargo clippy --all-targets --fix --allow-dirty && cargo fmt",
		"fix:ancillary": "prettier --write ."
	},
	"devDependencies": {
		"@tauri-apps/cli": "2.5.0"
	},
	"dependencies": {
		"@modrinth/app-frontend": "workspace:*",
		"@modrinth/app-lib": "workspace:*",
		"@modrinth/daedalus": "workspace:*"
	}
>>>>>>> 9b296949
}<|MERGE_RESOLUTION|>--- conflicted
+++ resolved
@@ -1,32 +1,13 @@
 {
-<<<<<<< HEAD
-  "name": "@modrinth/app",
-  "scripts": {
-    "tauri": "tauri",
-    "build": "tauri build",
-    "dev": "tauri dev",
-    "test": "cargo nextest run --all-targets --no-fail-fast",
-    "lint": "cargo fmt --check && cargo clippy --all-targets && cargo clippy --all-targets --features updater",
-    "fix": "cargo clippy --all-targets --fix --allow-dirty && cargo clippy --all-targets --features updater --fix --allow-dirty && cargo fmt"
-  },
-  "devDependencies": {
-    "@tauri-apps/cli": "2.5.0"
-  },
-  "dependencies": {
-    "@modrinth/app-frontend": "workspace:*",
-    "@modrinth/app-lib": "workspace:*",
-    "@modrinth/daedalus": "workspace:*"
-  }
-=======
 	"name": "@modrinth/app",
 	"scripts": {
 		"tauri": "tauri",
 		"build": "tauri build",
 		"dev": "tauri dev",
 		"test": "cargo nextest run --all-targets --no-fail-fast",
-		"lint": "cargo fmt --check && cargo clippy --all-targets",
+		"lint": "cargo fmt --check && cargo clippy --all-targets && cargo clippy --all-targets --features updater",
 		"lint:ancillary": "prettier --check .",
-		"fix": "cargo clippy --all-targets --fix --allow-dirty && cargo fmt",
+		"fix": "cargo clippy --all-targets --fix --allow-dirty && cargo clippy --all-targets --features updater --fix --allow-dirty && cargo fmt",
 		"fix:ancillary": "prettier --write ."
 	},
 	"devDependencies": {
@@ -37,5 +18,4 @@
 		"@modrinth/app-lib": "workspace:*",
 		"@modrinth/daedalus": "workspace:*"
 	}
->>>>>>> 9b296949
 }