[package]
name = "daedalus_client"
version = "0.2.2"
edition.workspace = true

[dependencies]
async_zip = { workspace = true, features = [
  "bzip2",
  "chrono",
  "deflate",
  "deflate64",
  "tokio-fs",
  "zstd",
] }
bytes = { workspace = true }
chrono = { workspace = true, features = ["serde"] }
daedalus = { workspace = true }
dashmap = { workspace = true }
dotenvy = { workspace = true }
futures = { workspace = true }
indexmap = { workspace = true, features = ["serde"] }
itertools = { workspace = true }
reqwest = { workspace = true, features = [
  "json",
  "rustls-tls-native-roots",
  "stream",
] }
rust-s3 = { workspace = true }
<<<<<<< HEAD
serde = { workspace = true }
=======
serde = { workspace = true, features = ["derive"] }
>>>>>>> b23d3e67
serde_json = { workspace = true }
serde-xml-rs = { workspace = true }
sha1_smol = { workspace = true }
thiserror = { workspace = true }
tokio = { workspace = true, features = ["macros", "rt-multi-thread", "sync"] }
tracing = { workspace = true }
tracing-error = { workspace = true }
tracing-subscriber = { workspace = true, features = ["env-filter"] }

[lints]
workspace = true<|MERGE_RESOLUTION|>--- conflicted
+++ resolved
@@ -5,12 +5,12 @@
 
 [dependencies]
 async_zip = { workspace = true, features = [
-  "bzip2",
-  "chrono",
-  "deflate",
-  "deflate64",
-  "tokio-fs",
-  "zstd",
+	"bzip2",
+	"chrono",
+	"deflate",
+	"deflate64",
+	"tokio-fs",
+	"zstd",
 ] }
 bytes = { workspace = true }
 chrono = { workspace = true, features = ["serde"] }
@@ -21,16 +21,12 @@
 indexmap = { workspace = true, features = ["serde"] }
 itertools = { workspace = true }
 reqwest = { workspace = true, features = [
-  "json",
-  "rustls-tls-native-roots",
-  "stream",
+	"json",
+	"rustls-tls-native-roots",
+	"stream",
 ] }
 rust-s3 = { workspace = true }
-<<<<<<< HEAD
 serde = { workspace = true }
-=======
-serde = { workspace = true, features = ["derive"] }
->>>>>>> b23d3e67
 serde_json = { workspace = true }
 serde-xml-rs = { workspace = true }
 sha1_smol = { workspace = true }
