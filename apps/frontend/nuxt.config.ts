--- conflicted
+++ resolved
@@ -1,17 +1,3 @@
-<<<<<<< HEAD
-import { pathToFileURL } from 'node:url'
-
-import { match as matchLocale } from '@formatjs/intl-localematcher'
-import { consola } from 'consola'
-import { promises as fs } from 'fs'
-import { globIterate } from 'glob'
-import { defineNuxtConfig } from 'nuxt/config'
-import { $fetch } from 'ofetch'
-import { basename, relative, resolve } from 'pathe'
-import svgLoader from 'vite-svg-loader'
-
-const STAGING_API_URL = 'https://staging-api.modrinth.com/v2/'
-=======
 import { promises as fs } from "fs";
 import { pathToFileURL } from "node:url";
 import { match as matchLocale } from "@formatjs/intl-localematcher";
@@ -22,8 +8,16 @@
 import { basename, relative, resolve } from "pathe";
 import svgLoader from "vite-svg-loader";
 
-const STAGING_API_URL = "https://staging-api.modrinth.com/v2/";
->>>>>>> 82697278
+import { match as matchLocale } from '@formatjs/intl-localematcher'
+import { consola } from 'consola'
+import { promises as fs } from 'fs'
+import { globIterate } from 'glob'
+import { defineNuxtConfig } from 'nuxt/config'
+import { $fetch } from 'ofetch'
+import { basename, relative, resolve } from 'pathe'
+import svgLoader from 'vite-svg-loader'
+
+const STAGING_API_URL = 'https://staging-api.modrinth.com/v2/'
 
 const preloadedFonts = [
 	'inter/Inter-Regular.woff2',
@@ -61,7 +55,6 @@
 }
 
 export default defineNuxtConfig({
-<<<<<<< HEAD
 	srcDir: 'src/',
 	app: {
 		head: {
@@ -283,27 +276,33 @@
 				return resolveImport
 			})()
 
-			const resolveOmorphiaLocaleImport = await (async () => {
-				const omorphiaLocales: string[] = []
-				const omorphiaLocaleSets = new Map<string, { files: { from: string }[] }>()
-
-				for await (const localeDir of globIterate('node_modules/@modrinth/ui/src/locales/*', {
-					posix: true,
-				})) {
-					const tag = basename(localeDir)
-					omorphiaLocales.push(tag)
-
-					const localeFiles: { from: string; format?: string }[] = []
-
-					omorphiaLocaleSets.set(tag, { files: localeFiles })
-
-					for await (const localeFile of globIterate(`${localeDir}/*`, { posix: true })) {
-						localeFiles.push({
-							from: pathToFileURL(localeFile).toString(),
-							format: 'default',
-						})
-					}
-				}
+      const resolveOmorphiaLocaleImport = await (async () => {
+        const omorphiaLocales: string[] = [];
+        const omorphiaLocaleSets = new Map<
+          string,
+          { files: { from: string; format?: string }[] }
+        >();
+
+        for (const pkgLocales of [`node_modules/@modrinth/**/src/locales/*`]) {
+          for await (const localeDir of globIterate(pkgLocales, {
+            posix: true,
+          })) {
+            const tag = basename(localeDir);
+            if (!omorphiaLocales.includes(tag)) {
+              omorphiaLocales.push(tag);
+            }
+
+            const entry = omorphiaLocaleSets.get(tag) ?? { files: [] };
+            omorphiaLocaleSets.set(tag, entry);
+
+            for await (const localeFile of globIterate(`${localeDir}/*`, { posix: true })) {
+              entry.files.push({
+                from: pathToFileURL(localeFile).toString(),
+                format: "default",
+              });
+            }
+          }
+        }
 
 				return function resolveLocaleImport(tag: string) {
 					return omorphiaLocaleSets.get(matchLocale([tag], omorphiaLocales, 'en-x-placeholder'))
@@ -475,421 +474,6 @@
 	compatibilityDate: '2024-07-03',
 	telemetry: false,
 })
-=======
-  srcDir: "src/",
-  app: {
-    head: {
-      htmlAttrs: {
-        lang: "en",
-      },
-      title: "Modrinth",
-      link: [
-        // The type is necessary because the linter can't always compare this very nested/complex type on itself
-        ...preloadedFonts.map((font): object => {
-          return {
-            rel: "preload",
-            href: `https://cdn-raw.modrinth.com/fonts/${font}?v=3.19`,
-            as: "font",
-            type: "font/woff2",
-            crossorigin: "anonymous",
-          };
-        }),
-        ...Object.entries(favicons).map(([media, href]): object => {
-          return { rel: "icon", type: "image/x-icon", href, media };
-        }),
-        ...Object.entries(favicons).map(([media, href]): object => {
-          return { rel: "apple-touch-icon", type: "image/x-icon", href, media, sizes: "64x64" };
-        }),
-        {
-          rel: "search",
-          type: "application/opensearchdescription+xml",
-          href: "/opensearch.xml",
-          title: "Modrinth mods",
-        },
-      ],
-    },
-  },
-  vite: {
-    define: {
-      global: {},
-    },
-    esbuild: {
-      define: {
-        global: "globalThis",
-      },
-    },
-    cacheDir: "../../node_modules/.vite/apps/knossos",
-    resolve: {
-      dedupe: ["vue"],
-    },
-    plugins: [
-      svgLoader({
-        svgoConfig: {
-          plugins: [
-            {
-              name: "preset-default",
-              params: {
-                overrides: {
-                  removeViewBox: false,
-                },
-              },
-            },
-          ],
-        },
-      }),
-    ],
-  },
-  hooks: {
-    async "build:before"() {
-      // 30 minutes
-      const TTL = 30 * 60 * 1000;
-
-      let state: {
-        lastGenerated?: string;
-        apiUrl?: string;
-        categories?: any[];
-        loaders?: any[];
-        gameVersions?: any[];
-        donationPlatforms?: any[];
-        reportTypes?: any[];
-        homePageProjects?: any[];
-        homePageSearch?: any[];
-        homePageNotifs?: any[];
-        products?: any[];
-        errors?: number[];
-      } = {};
-
-      try {
-        state = JSON.parse(await fs.readFile("./src/generated/state.json", "utf8"));
-      } catch {
-        // File doesn't exist, create folder
-        await fs.mkdir("./src/generated", { recursive: true });
-      }
-
-      const API_URL = getApiUrl();
-
-      if (
-        // Skip regeneration if within TTL...
-        state.lastGenerated &&
-        new Date(state.lastGenerated).getTime() + TTL > new Date().getTime() &&
-        // ...but only if the API URL is the same
-        state.apiUrl === API_URL &&
-        // ...and if no errors were caught during the last generation
-        (state.errors ?? []).length === 0
-      ) {
-        console.log(
-          "Tags already recently generated. Delete apps/frontend/generated/state.json to force regeneration.",
-        );
-        return;
-      }
-
-      state.lastGenerated = new Date().toISOString();
-
-      state.apiUrl = API_URL;
-
-      const headers = {
-        headers: {
-          "user-agent": "Knossos generator (support@modrinth.com)",
-        },
-      };
-
-      const caughtErrorCodes = new Set<number>();
-
-      function handleFetchError(err: any, defaultValue: any) {
-        console.error("Error generating state: ", err);
-        caughtErrorCodes.add(err.status);
-        return defaultValue;
-      }
-
-      const [
-        categories,
-        loaders,
-        gameVersions,
-        donationPlatforms,
-        reportTypes,
-        homePageProjects,
-        homePageSearch,
-        homePageNotifs,
-        products,
-      ] = await Promise.all([
-        $fetch(`${API_URL}tag/category`, headers).catch((err) => handleFetchError(err, [])),
-        $fetch(`${API_URL}tag/loader`, headers).catch((err) => handleFetchError(err, [])),
-        $fetch(`${API_URL}tag/game_version`, headers).catch((err) => handleFetchError(err, [])),
-        $fetch(`${API_URL}tag/donation_platform`, headers).catch((err) =>
-          handleFetchError(err, []),
-        ),
-        $fetch(`${API_URL}tag/report_type`, headers).catch((err) => handleFetchError(err, [])),
-        $fetch(`${API_URL}projects_random?count=60`, headers).catch((err) =>
-          handleFetchError(err, []),
-        ),
-        $fetch(`${API_URL}search?limit=3&query=leave&index=relevance`, headers).catch((err) =>
-          handleFetchError(err, {}),
-        ),
-        $fetch(`${API_URL}search?limit=3&query=&index=updated`, headers).catch((err) =>
-          handleFetchError(err, {}),
-        ),
-        $fetch(`${API_URL.replace("/v2/", "/_internal/")}billing/products`, headers).catch((err) =>
-          handleFetchError(err, []),
-        ),
-      ]);
-
-      state.categories = categories;
-      state.loaders = loaders;
-      state.gameVersions = gameVersions;
-      state.donationPlatforms = donationPlatforms;
-      state.reportTypes = reportTypes;
-      state.homePageProjects = homePageProjects;
-      state.homePageSearch = homePageSearch;
-      state.homePageNotifs = homePageNotifs;
-      state.products = products;
-      state.errors = [...caughtErrorCodes];
-
-      await fs.writeFile("./src/generated/state.json", JSON.stringify(state));
-
-      console.log("Tags generated!");
-    },
-    "pages:extend"(routes) {
-      routes.splice(
-        routes.findIndex((x) => x.name === "search-searchProjectType"),
-        1,
-      );
-
-      const types = ["mods", "modpacks", "plugins", "resourcepacks", "shaders", "datapacks"];
-
-      types.forEach((type) =>
-        routes.push({
-          name: `search-${type}`,
-          path: `/${type}`,
-          file: resolve(__dirname, "src/pages/search/[searchProjectType].vue"),
-          children: [],
-        }),
-      );
-    },
-    async "vintl:extendOptions"(opts) {
-      opts.locales ??= [];
-
-      const isProduction = getDomain() === "https://modrinth.com";
-
-      const resolveCompactNumberDataImport = await (async () => {
-        const compactNumberLocales: string[] = [];
-
-        for await (const localeFile of globIterate(
-          "node_modules/@vintl/compact-number/dist/locale-data/*.mjs",
-          { ignore: "**/*.data.mjs" },
-        )) {
-          const tag = basename(localeFile, ".mjs");
-          compactNumberLocales.push(tag);
-        }
-
-        function resolveImport(tag: string) {
-          const matchedTag = matchLocale([tag], compactNumberLocales, "en-x-placeholder");
-          return matchedTag === "en-x-placeholder"
-            ? undefined
-            : `@vintl/compact-number/locale-data/${matchedTag}`;
-        }
-
-        return resolveImport;
-      })();
-
-      const resolveOmorphiaLocaleImport = await (async () => {
-        const omorphiaLocales: string[] = [];
-        const omorphiaLocaleSets = new Map<
-          string,
-          { files: { from: string; format?: string }[] }
-        >();
-
-        for (const pkgLocales of [`node_modules/@modrinth/**/src/locales/*`]) {
-          for await (const localeDir of globIterate(pkgLocales, {
-            posix: true,
-          })) {
-            const tag = basename(localeDir);
-            if (!omorphiaLocales.includes(tag)) {
-              omorphiaLocales.push(tag);
-            }
-
-            const entry = omorphiaLocaleSets.get(tag) ?? { files: [] };
-            omorphiaLocaleSets.set(tag, entry);
-
-            for await (const localeFile of globIterate(`${localeDir}/*`, { posix: true })) {
-              entry.files.push({
-                from: pathToFileURL(localeFile).toString(),
-                format: "default",
-              });
-            }
-          }
-        }
-
-        return function resolveLocaleImport(tag: string) {
-          return omorphiaLocaleSets.get(matchLocale([tag], omorphiaLocales, "en-x-placeholder"));
-        };
-      })();
-
-      for await (const localeDir of globIterate("src/locales/*/", { posix: true })) {
-        const tag = basename(localeDir);
-        if (isProduction && !enabledLocales.includes(tag) && opts.defaultLocale !== tag) continue;
-
-        const locale =
-          opts.locales.find((locale) => locale.tag === tag) ??
-          opts.locales[opts.locales.push({ tag }) - 1]!;
-
-        const localeFiles = (locale.files ??= []);
-
-        for await (const localeFile of globIterate(`${localeDir}/*`, { posix: true })) {
-          const fileName = basename(localeFile);
-          if (fileName === "index.json") {
-            localeFiles.push({
-              from: `./${relative("./src", localeFile)}`,
-              format: "crowdin",
-            });
-          } else if (fileName === "meta.json") {
-            const meta: Record<string, { message: string }> = await fs
-              .readFile(localeFile, "utf8")
-              .then((date) => JSON.parse(date));
-            const localeMeta = (locale.meta ??= {});
-            for (const key in meta) {
-              const value = meta[key];
-              if (value === undefined) continue;
-              localeMeta[key] = value.message;
-            }
-          } else {
-            (locale.resources ??= {})[fileName] = `./${relative("./src", localeFile)}`;
-          }
-        }
-
-        const categoryOverride = localesCategoriesOverrides[tag];
-        if (categoryOverride != null) {
-          (locale.meta ??= {}).category = categoryOverride;
-        }
-
-        const omorphiaLocaleData = resolveOmorphiaLocaleImport(tag);
-        if (omorphiaLocaleData != null) {
-          localeFiles.push(...omorphiaLocaleData.files);
-        }
-
-        const cnDataImport = resolveCompactNumberDataImport(tag);
-        if (cnDataImport != null) {
-          (locale.additionalImports ??= []).push({
-            from: cnDataImport,
-            resolve: false,
-          });
-        }
-      }
-    },
-  },
-  runtimeConfig: {
-    // @ts-ignore
-    apiBaseUrl: process.env.BASE_URL ?? globalThis.BASE_URL ?? getApiUrl(),
-    // @ts-ignore
-    rateLimitKey: process.env.RATE_LIMIT_IGNORE_KEY ?? globalThis.RATE_LIMIT_IGNORE_KEY,
-    pyroBaseUrl: process.env.PYRO_BASE_URL,
-    public: {
-      apiBaseUrl: getApiUrl(),
-      pyroBaseUrl: process.env.PYRO_BASE_URL,
-      siteUrl: getDomain(),
-      production: isProduction(),
-      featureFlagOverrides: getFeatureFlagOverrides(),
-
-      owner: process.env.VERCEL_GIT_REPO_OWNER || "modrinth",
-      slug: process.env.VERCEL_GIT_REPO_SLUG || "code",
-      branch:
-        process.env.VERCEL_GIT_COMMIT_REF ||
-        process.env.CF_PAGES_BRANCH ||
-        // @ts-ignore
-        globalThis.CF_PAGES_BRANCH ||
-        "master",
-      hash:
-        process.env.VERCEL_GIT_COMMIT_SHA ||
-        process.env.CF_PAGES_COMMIT_SHA ||
-        // @ts-ignore
-        globalThis.CF_PAGES_COMMIT_SHA ||
-        "unknown",
-
-      stripePublishableKey:
-        process.env.STRIPE_PUBLISHABLE_KEY ||
-        globalThis.STRIPE_PUBLISHABLE_KEY ||
-        "pk_test_51JbFxJJygY5LJFfKV50mnXzz3YLvBVe2Gd1jn7ljWAkaBlRz3VQdxN9mXcPSrFbSqxwAb0svte9yhnsmm7qHfcWn00R611Ce7b",
-    },
-  },
-  typescript: {
-    shim: false,
-    strict: true,
-    typeCheck: false,
-    tsConfig: {
-      compilerOptions: {
-        moduleResolution: "bundler",
-        allowImportingTsExtensions: true,
-      },
-    },
-  },
-  modules: ["@vintl/nuxt", "@pinia/nuxt"],
-  vintl: {
-    defaultLocale: "en-US",
-    locales: [
-      {
-        tag: "en-US",
-        meta: {
-          static: {
-            iso: "en",
-          },
-        },
-      },
-    ],
-    storage: "cookie",
-    parserless: "only-prod",
-    seo: {
-      defaultLocaleHasParameter: false,
-    },
-    onParseError({ error, message, messageId, moduleId, parseMessage, parserOptions }) {
-      const errorMessage = String(error);
-      const modulePath = relative(__dirname, moduleId);
-
-      try {
-        const fallback = parseMessage(message, { ...parserOptions, ignoreTag: true });
-
-        consola.warn(
-          `[i18n] ${messageId} in ${modulePath} cannot be parsed normally due to ${errorMessage}. The tags will will not be parsed.`,
-        );
-
-        return fallback;
-      } catch (err) {
-        const secondaryErrorMessage = String(err);
-
-        const reason =
-          errorMessage === secondaryErrorMessage
-            ? errorMessage
-            : `${errorMessage} and ${secondaryErrorMessage}`;
-
-        consola.warn(
-          `[i18n] ${messageId} in ${modulePath} cannot be parsed due to ${reason}. It will be skipped.`,
-        );
-      }
-    },
-  },
-  nitro: {
-    moduleSideEffects: ["@vintl/compact-number/locale-data"],
-  },
-  devtools: {
-    enabled: true,
-  },
-  css: ["~/assets/styles/tailwind.css"],
-  postcss: {
-    plugins: {
-      tailwindcss: {},
-      autoprefixer: {},
-    },
-  },
-  routeRules: {
-    "/**": {
-      headers: {
-        "Accept-CH": "Sec-CH-Prefers-Color-Scheme",
-        "Critical-CH": "Sec-CH-Prefers-Color-Scheme",
-      },
-    },
-  },
-  compatibilityDate: "2024-07-03",
-  telemetry: false,
-});
->>>>>>> 82697278
 
 function getApiUrl() {
 	// @ts-ignore
