import type { Config } from 'tailwindcss'

const config: Config = {
	content: [
		'./src/components/**/*.{js,vue,ts}',
		'./src/layouts/**/*.vue',
		'./src/pages/**/*.vue',
		'./src/plugins/**/*.{js,ts}',
		'./src/app.vue',
		'./src/error.vue',
		// monorepo - TODO: migrate this to its own package
		'../../packages/**/*.{js,vue,ts}',
	],
	theme: {
		extend: {
			colors: {
				surface: {
<<<<<<< HEAD
					l1: 'var(--surface-l1)',
					l2: 'var(--surface-l2)',
					l3: 'var(--surface-l3)',
					l4: 'var(--surface-l4)',
					l5: 'var(--surface-l5)',
=======
					1: 'var(--surface-1)',
					2: 'var(--surface-2)',
					3: 'var(--surface-3)',
					4: 'var(--surface-4)',
					5: 'var(--surface-5)',
>>>>>>> 1a72d55e
				},

				/// TODO: Clean up these aliases within codebase to use default, primary, tertiary.
				// text-default
				primary: 'var(--color-text-default)',

				// text-primary
				contrast: 'var(--color-text-primary)',

				// text-tertiary
				secondary: 'var(--color-text-tertiary)',

				red: {
					DEFAULT: 'var(--color-red)',
					50: 'var(--color-red-50)',
					100: 'var(--color-red-100)',
					200: 'var(--color-red-200)',
					300: 'var(--color-red-300)',
					400: 'var(--color-red-400)',
					500: 'var(--color-red-500)',
					600: 'var(--color-red-600)',
					700: 'var(--color-red-700)',
					800: 'var(--color-red-800)',
					900: 'var(--color-red-900)',
					950: 'var(--color-red-950)',
				},
				orange: {
					DEFAULT: 'var(--color-orange)',
					50: 'var(--color-orange-50)',
					100: 'var(--color-orange-100)',
					200: 'var(--color-orange-200)',
					300: 'var(--color-orange-300)',
					400: 'var(--color-orange-400)',
					500: 'var(--color-orange-500)',
					600: 'var(--color-orange-600)',
					700: 'var(--color-orange-700)',
					800: 'var(--color-orange-800)',
					900: 'var(--color-orange-900)',
					950: 'var(--color-orange-950)',
				},
				green: {
					DEFAULT: 'var(--color-green)',
					50: 'var(--color-green-50)',
					100: 'var(--color-green-100)',
					200: 'var(--color-green-200)',
					300: 'var(--color-green-300)',
					400: 'var(--color-green-400)',
					500: 'var(--color-green-500)',
					600: 'var(--color-green-600)',
					700: 'var(--color-green-700)',
					800: 'var(--color-green-800)',
					900: 'var(--color-green-900)',
					950: 'var(--color-green-950)',
				},
				blue: {
					DEFAULT: 'var(--color-blue)',
					50: 'var(--color-blue-50)',
					100: 'var(--color-blue-100)',
					200: 'var(--color-blue-200)',
					300: 'var(--color-blue-300)',
					400: 'var(--color-blue-400)',
					500: 'var(--color-blue-500)',
					600: 'var(--color-blue-600)',
					700: 'var(--color-blue-700)',
					800: 'var(--color-blue-800)',
					900: 'var(--color-blue-900)',
					950: 'var(--color-blue-950)',
				},
				purple: {
					DEFAULT: 'var(--color-purple)',
					50: 'var(--color-purple-50)',
					100: 'var(--color-purple-100)',
					200: 'var(--color-purple-200)',
					300: 'var(--color-purple-300)',
					400: 'var(--color-purple-400)',
					500: 'var(--color-purple-500)',
					600: 'var(--color-purple-600)',
					700: 'var(--color-purple-700)',
					800: 'var(--color-purple-800)',
					900: 'var(--color-purple-900)',
					950: 'var(--color-purple-950)',
				},
				gray: {
					DEFAULT: 'var(--color-gray)',
					50: 'var(--color-gray-50)',
					100: 'var(--color-gray-100)',
					200: 'var(--color-gray-200)',
					300: 'var(--color-gray-300)',
					400: 'var(--color-gray-400)',
					500: 'var(--color-gray-500)',
					600: 'var(--color-gray-600)',
					700: 'var(--color-gray-700)',
					800: 'var(--color-gray-800)',
					900: 'var(--color-gray-900)',
					950: 'var(--color-gray-950)',
				},

				/// === LEGACY ===
				icon: 'var(--color-base)',
				// Text
				inactive: 'var(--color-text-inactive)',
				dark: 'var(--color-text-dark)',
				inverted: 'var(--color-text-inverted)',
				heading: 'var(--color-heading)',
				bg: {
<<<<<<< HEAD
					DEFAULT: 'var(--surface-l1)', // var(--color-bg)
=======
					DEFAULT: 'var(--surface-1)', // var(--color-bg)
>>>>>>> 1a72d55e
					red: 'var(--color-red-bg)',
					orange: 'var(--color-orange-bg)',
					green: 'var(--color-green-bg)',
					blue: 'var(--color-blue-bg)',
					purple: 'var(--color-purple-bg)',
<<<<<<< HEAD
					raised: 'var(--surface-l3)', // var(--color-raised-bg)
=======
					raised: 'var(--surface-3)', // var(--color-raised-bg)
>>>>>>> 1a72d55e
				},
				banners: {
					error: {
						bg: 'var(--banner-error-bg)',
						text: 'var(--banner-error-text)',
						border: 'var(--banner-error-border)',
					},
					warning: {
						bg: 'var(--banner-warning-bg)',
						text: 'var(--banner-warning-text)',
						border: 'var(--banner-warning-border)',
					},
					info: {
						bg: 'var(--banner-info-bg)',
						text: 'var(--banner-info-text)',
						border: 'var(--banner-info-border)',
					},
				},
				highlight: {
					DEFAULT: 'var(--color-brand-highlight)',
					red: 'var(--color-red-highlight)',
					orange: 'var(--color-orange-highlight)',
					green: 'var(--color-green-highlight)',
					blue: 'var(--color-blue-highlight)',
					purple: 'var(--color-purple-highlight)',
				},
				divider: {
					DEFAULT: 'var(--color-divider)',
					dark: 'var(--color-divider-dark)',
				},
				brand: {
					DEFAULT: 'var(--color-brand)',
					red: 'var(--color-red)',
					orange: 'var(--color-orange)',
					green: 'var(--color-green)',
					blue: 'var(--color-blue)',
					purple: 'var(--color-purple)',
					highlight: 'var(--color-brand-highlight)',
					shadow: 'var(--color-brand-shadow)',
					inverted: 'var(--color-accent-contrast)',
				},
				tabUnderlineHovered: 'var(--tab-underline-hovered)',
				button: {
					bg: 'var(--color-button-bg)',
					text: 'var(--color-button-text)',
					bgHover: 'var(--color-button-bg-hover)',
					textHover: 'var(--color-button-text-hover)',
					bgActive: 'var(--color-button-bg-active)',
					textActive: 'var(--color-button-text-active)',
					border: 'var(--color-button-border)',
					bgSelected: 'var(--color-button-bg-selected)',
					textSelected: 'var(--color-button-text-selected)',
				},
				toggleHandle: 'var(--color-toggle-handle)',
				dropdown: {
					bg: 'var(--color-dropdown-bg)',
					text: 'var(--color-dropdown-text)',
				},
				tooltip: {
					bg: 'var(--color-tooltip-bg)',
					text: 'var(--color-tooltip-text)',
				},
				code: {
					bg: 'var(--color-code-bg)',
					text: 'var(--color-code-text)',
				},
				kbdShadow: 'var(--color-kbd-shadow)',
				ad: {
					DEFAULT: 'var(--color-ad)',
					raised: 'var(--color-ad-raised)',
					contrast: 'var(--color-ad-contrast)',
					highlight: 'var(--color-ad-highlight)',
				},
				greyLink: {
					DEFAULT: 'var(--color-grey-link)',
					hover: 'var(--color-grey-link-hover)',
					active: 'var(--color-grey-link-active)',
				},
				link: {
					DEFAULT: 'var(--color-link)',
					hover: 'var(--color-link-hover)',
					active: 'var(--color-link-active)',
				},
				warning: {
					bg: 'var(--color-warning-bg)',
					text: 'var(--color-warning-text)',
					banner: {
						text: 'var(--color-warning-banner-text)',
						bg: 'var(--color-warning-banner-bg)',
						side: 'var(--color-warning-banner-side)',
					},
				},
				infoBanner: {
					text: 'var(--color-info-banner-text)',
					bg: 'var(--color-info-banner-bg)',
					side: 'var(--color-info-banner-side)',
				},
				blockQuote: 'var(--color-block-quote)',
				headerUnderline: 'var(--color-header-underline)',
				hr: 'var(--color-hr)',
				table: {
					border: 'var(--color-table-border)',
					alternateRow: ' var(--color-table-alternate-row)',
				},
			},
			backgroundImage: {
				mazeBg: 'var(--landing-maze-bg)',
				mazeGradientBg: 'var(--landing-maze-gradient-bg)',
				// @ts-ignore
				landing: {
					mazeOuterBg: 'var(--landing-maze-outer-bg)',
					colorHeading: 'var(--landing-color-heading)',
					colorSubheading: 'var(--landing-color-subheading)',
					transitionGradientStart: 'var(--landing-transition-gradient-start)',
					transitionGradientEnd: 'var(--landing-transition-gradient-end)',
					hoverCardGradient: 'var(--landing-hover-card-gradient)',
					borderGradient: 'var(--landing-border-gradient)',
					borderColor: 'var(--landing-border-color)',
					creatorGradient: 'var(--landing-creator-gradient)',
					blobGradient: 'var(--landing-blob-gradient)',
					cardBg: 'var(--landing-card-bg)',
					blueLabel: 'var(--landing-blue-label)',
					blueLabelBg: 'var(--landing-blue-label-bg)',
					greenLabel: 'var(--landing-green-label)',
					greenLabelBg: 'var(--landing-green-label-bg)',
					rawBg: 'var(--landing-raw-bg)',
				},
			},
		},
	},
	plugins: [],
	corePlugins: {
		preflight: false,
	},
}

export default config<|MERGE_RESOLUTION|>--- conflicted
+++ resolved
@@ -15,19 +15,11 @@
 		extend: {
 			colors: {
 				surface: {
-<<<<<<< HEAD
-					l1: 'var(--surface-l1)',
-					l2: 'var(--surface-l2)',
-					l3: 'var(--surface-l3)',
-					l4: 'var(--surface-l4)',
-					l5: 'var(--surface-l5)',
-=======
 					1: 'var(--surface-1)',
 					2: 'var(--surface-2)',
 					3: 'var(--surface-3)',
 					4: 'var(--surface-4)',
 					5: 'var(--surface-5)',
->>>>>>> 1a72d55e
 				},
 
 				/// TODO: Clean up these aliases within codebase to use default, primary, tertiary.
@@ -133,21 +125,13 @@
 				inverted: 'var(--color-text-inverted)',
 				heading: 'var(--color-heading)',
 				bg: {
-<<<<<<< HEAD
-					DEFAULT: 'var(--surface-l1)', // var(--color-bg)
-=======
 					DEFAULT: 'var(--surface-1)', // var(--color-bg)
->>>>>>> 1a72d55e
 					red: 'var(--color-red-bg)',
 					orange: 'var(--color-orange-bg)',
 					green: 'var(--color-green-bg)',
 					blue: 'var(--color-blue-bg)',
 					purple: 'var(--color-purple-bg)',
-<<<<<<< HEAD
-					raised: 'var(--surface-l3)', // var(--color-raised-bg)
-=======
 					raised: 'var(--surface-3)', // var(--color-raised-bg)
->>>>>>> 1a72d55e
 				},
 				banners: {
 					error: {
