import type { CookieOptions } from "#app";

export type ProjectDisplayMode = "list" | "grid" | "gallery";
export type DarkColorTheme = "dark" | "oled" | "retro";

export interface NumberFlag {
  min: number;
  max: number;
}

export type BooleanFlag = boolean;

export type RadioFlag = ProjectDisplayMode | DarkColorTheme;

export type FlagValue = BooleanFlag; /* | NumberFlag | RadioFlag */

const validateValues = <K extends PropertyKey>(flags: Record<K, FlagValue>) => flags;

export const DEFAULT_FEATURE_FLAGS = validateValues({
  // Developer flags
  developerMode: false,
  showVersionFilesInTable: false,
  showAdsWithPlus: false,
  alwaysShowChecklistAsPopup: true,

  // Feature toggles
  projectTypesPrimaryNav: false,
  hidePlusPromoInUserMenu: false,
  oldProjectCards: true,
  newProjectCards: false,
  projectBackground: false,
  searchBackground: false,
<<<<<<< HEAD
  newProjectListUserPage: false,
  projectCardBackground: false,
=======
  advancedDebugInfo: false,
>>>>>>> 25016053
  // advancedRendering: true,
  // externalLinksNewTab: true,
  // notUsingBlockers: false,
  // hideModrinthAppPromos: false,
  // preferredDarkTheme: 'dark',
  // hideStagingBanner: false,

  // Project display modes
  // modSearchDisplayMode: 'list',
  // pluginSearchDisplayMode: 'list',
  // resourcePackSearchDisplayMode: 'gallery',
  // modpackSearchDisplayMode: 'list',
  // shaderSearchDisplayMode: 'gallery',
  // dataPackSearchDisplayMode: 'list',
  // userProjectDisplayMode: 'list',
  // collectionProjectDisplayMode: 'list',
} as const);

export type FeatureFlag = keyof typeof DEFAULT_FEATURE_FLAGS;

export type AllFeatureFlags = {
  [key in FeatureFlag]: (typeof DEFAULT_FEATURE_FLAGS)[key];
};

export type PartialFeatureFlags = Partial<AllFeatureFlags>;

const COOKIE_OPTIONS = {
  maxAge: 60 * 60 * 24 * 365 * 10,
  sameSite: "lax",
  secure: true,
  httpOnly: false,
  path: "/",
} satisfies CookieOptions<PartialFeatureFlags>;

export const useFeatureFlags = () =>
  useState<AllFeatureFlags>("featureFlags", () => {
    const config = useRuntimeConfig();

    const savedFlags = useCookie<PartialFeatureFlags>("featureFlags", COOKIE_OPTIONS);

    if (!savedFlags.value) {
      savedFlags.value = {};
    }

    const flags: AllFeatureFlags = JSON.parse(JSON.stringify(DEFAULT_FEATURE_FLAGS));

    const overrides = config.public.featureFlagOverrides as PartialFeatureFlags;
    for (const key in overrides) {
      if (key in flags) {
        const flag = key as FeatureFlag;
        const value = overrides[flag] as (typeof flags)[FeatureFlag];
        flags[flag] = value;
      }
    }

    for (const key in savedFlags.value) {
      if (key in flags) {
        const flag = key as FeatureFlag;
        const value = savedFlags.value[flag] as (typeof flags)[FeatureFlag];
        flags[flag] = value;
      }
    }

    return flags;
  });

export const saveFeatureFlags = () => {
  const flags = useFeatureFlags();
  const cookie = useCookie<PartialFeatureFlags>("featureFlags", COOKIE_OPTIONS);
  cookie.value = flags.value;
};<|MERGE_RESOLUTION|>--- conflicted
+++ resolved
@@ -30,12 +30,9 @@
   newProjectCards: false,
   projectBackground: false,
   searchBackground: false,
-<<<<<<< HEAD
   newProjectListUserPage: false,
   projectCardBackground: false,
-=======
   advancedDebugInfo: false,
->>>>>>> 25016053
   // advancedRendering: true,
   // externalLinksNewTab: true,
   // notUsingBlockers: false,
