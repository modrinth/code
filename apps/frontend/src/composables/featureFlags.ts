--- conflicted
+++ resolved
@@ -17,45 +17,6 @@
 const validateValues = <K extends PropertyKey>(flags: Record<K, FlagValue>) => flags
 
 export const DEFAULT_FEATURE_FLAGS = validateValues({
-<<<<<<< HEAD
-  // Developer flags
-  developerMode: false,
-  showVersionFilesInTable: false,
-  showAdsWithPlus: false,
-  alwaysShowChecklistAsPopup: true,
-
-  // Feature toggles
-  projectTypesPrimaryNav: false,
-  enableMedalPromotion: true,
-  hidePlusPromoInUserMenu: false,
-  oldProjectCards: true,
-  newProjectCards: false,
-  projectBackground: false,
-  searchBackground: false,
-  advancedDebugInfo: false,
-  showProjectPageDownloadModalServersPromo: false,
-  showProjectPageCreateServersTooltip: true,
-  showProjectPageQuickServerButton: false,
-  // advancedRendering: true,
-  // externalLinksNewTab: true,
-  // notUsingBlockers: false,
-  // hideModrinthAppPromos: false,
-  // preferredDarkTheme: 'dark',
-  // hideStagingBanner: false,
-
-  // Project display modes
-  // modSearchDisplayMode: 'list',
-  // pluginSearchDisplayMode: 'list',
-  // resourcePackSearchDisplayMode: 'gallery',
-  // modpackSearchDisplayMode: 'list',
-  // shaderSearchDisplayMode: 'gallery',
-  // dataPackSearchDisplayMode: 'list',
-  // userProjectDisplayMode: 'list',
-  // collectionProjectDisplayMode: 'list',
-} as const);
-
-export type FeatureFlag = keyof typeof DEFAULT_FEATURE_FLAGS;
-=======
 	// Developer flags
 	developerMode: false,
 	showVersionFilesInTable: false,
@@ -64,6 +25,7 @@
 
 	// Feature toggles
 	projectTypesPrimaryNav: false,
+	enableMedalPromotion: true,
 	hidePlusPromoInUserMenu: false,
 	oldProjectCards: true,
 	newProjectCards: false,
@@ -92,7 +54,6 @@
 } as const)
 
 export type FeatureFlag = keyof typeof DEFAULT_FEATURE_FLAGS
->>>>>>> 2aabcf36
 
 export type AllFeatureFlags = {
 	[key in FeatureFlag]: (typeof DEFAULT_FEATURE_FLAGS)[key]
