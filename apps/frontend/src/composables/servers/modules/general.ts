--- conflicted
+++ resolved
@@ -1,237 +1,5 @@
-<<<<<<< HEAD
-import type { JWTAuth, PowerAction, Project, ServerGeneral } from "@modrinth/utils";
-import { $fetch } from "ofetch";
-import { useServersFetch } from "../servers-fetch.ts";
-import { ServerModule } from "./base.ts";
-
-export class GeneralModule extends ServerModule implements ServerGeneral {
-  server_id!: string;
-  name!: string;
-  owner_id!: string;
-  net!: { ip: string; port: number; domain: string };
-  game!: string;
-  backup_quota!: number;
-  used_backup_quota!: number;
-  status!: string;
-  suspension_reason!: string;
-  loader!: string;
-  loader_version!: string;
-  mc_version!: string;
-  upstream!: {
-    kind: "modpack" | "mod" | "resourcepack";
-    version_id: string;
-    project_id: string;
-  } | null;
-
-  motd?: string;
-  image?: string;
-  project?: Project;
-  sftp_username!: string;
-  sftp_password!: string;
-  sftp_host!: string;
-  datacenter?: string;
-  notices?: any[];
-  node!: { token: string; instance: string };
-  flows?: { intro?: boolean };
-
-  is_medal?: boolean;
-
-  async fetch(): Promise<void> {
-    const data = await useServersFetch<ServerGeneral>(`servers/${this.serverId}`, {}, "general");
-
-    if (data.upstream?.project_id) {
-      const project = await $fetch(
-        `https://api.modrinth.com/v2/project/${data.upstream.project_id}`,
-      );
-      data.project = project as Project;
-    }
-
-    if (import.meta.client) {
-      data.image = (await this.server.processImage(data.project?.icon_url)) ?? undefined;
-    }
-
-    try {
-      const motd = await this.getMotd();
-      if (motd === "A Minecraft Server") {
-        await this.setMotd(
-          `§b${data.project?.title || data.loader + " " + data.mc_version} §f♦ §aModrinth Servers`,
-        );
-      }
-      data.motd = motd;
-    } catch {
-      console.error("[Modrinth Servers] [General] Failed to fetch MOTD.");
-      data.motd = undefined;
-    }
-
-    // Copy data to this module
-    Object.assign(this, data);
-  }
-
-  async updateName(newName: string): Promise<void> {
-    await useServersFetch(`servers/${this.serverId}/name`, {
-      method: "POST",
-      body: { name: newName },
-    });
-  }
-
-  async power(action: PowerAction): Promise<void> {
-    await useServersFetch(`servers/${this.serverId}/power`, {
-      method: "POST",
-      body: { action },
-    });
-    await new Promise((resolve) => setTimeout(resolve, 1000));
-    await this.fetch(); // Refresh this module
-  }
-
-  async reinstall(
-    loader: boolean,
-    projectId: string,
-    versionId?: string,
-    loaderVersionId?: string,
-    hardReset: boolean = false,
-  ): Promise<void> {
-    const hardResetParam = hardReset ? "true" : "false";
-    if (loader) {
-      if (projectId.toLowerCase() === "neoforge") {
-        projectId = "NeoForge";
-      }
-      await useServersFetch(`servers/${this.serverId}/reinstall?hard=${hardResetParam}`, {
-        method: "POST",
-        body: {
-          loader: projectId,
-          loader_version: loaderVersionId,
-          game_version: versionId,
-        },
-      });
-    } else {
-      await useServersFetch(`servers/${this.serverId}/reinstall?hard=${hardResetParam}`, {
-        method: "POST",
-        body: { project_id: projectId, version_id: versionId },
-      });
-    }
-  }
-
-  reinstallFromMrpack(
-    mrpack: File,
-    hardReset: boolean = false,
-  ): {
-    promise: Promise<void>;
-    onProgress: (cb: (p: { loaded: number; total: number; progress: number }) => void) => void;
-  } {
-    const hardResetParam = hardReset ? "true" : "false";
-
-    const progressSubject = new EventTarget();
-
-    const uploadPromise = (async () => {
-      try {
-        const auth = await useServersFetch<JWTAuth>(`servers/${this.serverId}/reinstallFromMrpack`);
-
-        await new Promise<void>((resolve, reject) => {
-          const xhr = new XMLHttpRequest();
-
-          xhr.upload.addEventListener("progress", (e) => {
-            if (e.lengthComputable) {
-              progressSubject.dispatchEvent(
-                new CustomEvent("progress", {
-                  detail: {
-                    loaded: e.loaded,
-                    total: e.total,
-                    progress: (e.loaded / e.total) * 100,
-                  },
-                }),
-              );
-            }
-          });
-
-          xhr.onload = () =>
-            xhr.status >= 200 && xhr.status < 300
-              ? resolve()
-              : reject(new Error(`[pyroservers] XHR error status: ${xhr.status}`));
-
-          xhr.onerror = () => reject(new Error("[pyroservers] .mrpack upload failed"));
-          xhr.onabort = () => reject(new Error("[pyroservers] .mrpack upload cancelled"));
-          xhr.ontimeout = () => reject(new Error("[pyroservers] .mrpack upload timed out"));
-          xhr.timeout = 30 * 60 * 1000;
-
-          xhr.open("POST", `https://${auth.url}/reinstallMrpackMultiparted?hard=${hardResetParam}`);
-          xhr.setRequestHeader("Authorization", `Bearer ${auth.token}`);
-
-          const formData = new FormData();
-          formData.append("file", mrpack);
-          xhr.send(formData);
-        });
-      } catch (err) {
-        console.error("Error reinstalling from mrpack:", err);
-        throw err;
-      }
-    })();
-
-    return {
-      promise: uploadPromise,
-      onProgress: (cb: (p: { loaded: number; total: number; progress: number }) => void) =>
-        progressSubject.addEventListener("progress", ((e: CustomEvent) =>
-          cb(e.detail)) as EventListener),
-    };
-  }
-
-  async suspend(status: boolean): Promise<void> {
-    await useServersFetch(`servers/${this.serverId}/suspend`, {
-      method: "POST",
-      body: { suspended: status },
-    });
-  }
-
-  async endIntro(): Promise<void> {
-    await useServersFetch(`servers/${this.serverId}/flows/intro`, {
-      method: "DELETE",
-      version: 1,
-    });
-    await this.fetch(); // Refresh this module
-  }
-
-  async getMotd(): Promise<string | undefined> {
-    try {
-      const props = await this.server.fs.downloadFile("/server.properties", false, true);
-      if (props) {
-        const lines = props.split("\n");
-        for (const line of lines) {
-          if (line.startsWith("motd=")) {
-            return line.slice(5);
-          }
-        }
-      }
-    } catch {
-      return undefined;
-    }
-    return undefined;
-  }
-
-  async setMotd(motd: string): Promise<void> {
-    try {
-      const props = (await this.server.fetchConfigFile("ServerProperties")) as any;
-      if (props) {
-        props.motd = motd;
-        const newProps = this.server.constructServerProperties(props);
-        const octetStream = new Blob([newProps], { type: "application/octet-stream" });
-        const auth = await useServersFetch<JWTAuth>(`servers/${this.serverId}/fs`);
-
-        await useServersFetch(`/update?path=/server.properties`, {
-          method: "PUT",
-          contentType: "application/octet-stream",
-          body: octetStream,
-          override: auth,
-        });
-      }
-    } catch {
-      console.error(
-        "[Modrinth Servers] [General] Failed to set MOTD due to lack of server properties file.",
-      );
-    }
-  }
-=======
 import type { JWTAuth, PowerAction, Project, ServerGeneral } from '@modrinth/utils'
 import { $fetch } from 'ofetch'
-
 import { useServersFetch } from '../servers-fetch.ts'
 import { ServerModule } from './base.ts'
 
@@ -265,6 +33,8 @@
 	node!: { token: string; instance: string }
 	flows?: { intro?: boolean }
 
+	is_medal?: boolean
+
 	async fetch(): Promise<void> {
 		const data = await useServersFetch<ServerGeneral>(`servers/${this.serverId}`, {}, 'general')
 
@@ -457,5 +227,4 @@
 			)
 		}
 	}
->>>>>>> 2aabcf36
 }