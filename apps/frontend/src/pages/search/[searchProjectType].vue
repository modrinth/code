--- conflicted
+++ resolved
@@ -205,18 +205,7 @@
           </button>
         </div>
       </div>
-<<<<<<< HEAD
-      <Pagination
-        :page="currentPage"
-        :count="pageCount"
-        :link-function="(x) => getSearchUrl(x <= 1 ? 0 : (x - 1) * maxResults)"
-        class="pagination-before"
-        @switch-page="onSearchChange"
-      />
-      <AnimatedLogo v-if="searchLoading && !noLoad" class="flex justify-center" />
-=======
       <LogoAnimated v-if="searchLoading && !noLoad" />
->>>>>>> 9ed1dd71
       <div v-else-if="results && results.hits && results.hits.length === 0" class="no-results">
         <p>No results found for your query!</p>
       </div>
@@ -267,17 +256,10 @@
 </template>
 <script setup>
 import { Multiselect } from "vue-multiselect";
-<<<<<<< HEAD
-import { Promotion, AnimatedLogo, Checkbox } from "@modrinth/ui";
-import ProjectCard from "~/components/ui/ProjectCard.vue";
-import Pagination from "~/components/ui/Pagination.vue";
-import SearchFilter from "~/components/ui/search/SearchFilter.vue";
-=======
 import { Pagination, ScrollablePanel, Checkbox } from "@modrinth/ui";
 import { BanIcon, DropdownIcon, CheckIcon, FilterXIcon } from "@modrinth/assets";
 import ProjectCard from "~/components/ui/ProjectCard.vue";
 import LogoAnimated from "~/components/brand/LogoAnimated.vue";
->>>>>>> 9ed1dd71
 
 import ClientIcon from "~/assets/images/categories/client.svg?component";
 import ServerIcon from "~/assets/images/categories/server.svg?component";
