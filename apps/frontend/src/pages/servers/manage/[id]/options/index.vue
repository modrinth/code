<template>
	<div class="relative h-full w-full overflow-y-auto">
		<div v-if="data" class="flex h-full w-full flex-col">
			<div class="gap-2">
				<div class="card flex flex-col gap-4">
					<label for="server-name-field" class="flex flex-col gap-2">
						<span class="text-lg font-bold text-contrast">Server name</span>
						<span> This name is only visible on Modrinth.</span>
					</label>
					<div class="flex flex-col gap-2">
						<input
							id="server-name-field"
							v-model="serverName"
							class="w-full md:w-[50%]"
							maxlength="48"
							minlength="1"
							@keyup.enter="!serverName && saveGeneral"
						/>
						<span v-if="!serverName" class="text-sm text-rose-400">
							Server name must be at least 1 character long.
						</span>
						<span v-if="!isValidServerName" class="text-sm text-rose-400">
							Server name can contain any character.
						</span>
					</div>
				</div>
				<!-- WIP - disable for now
        <div class="card flex flex-col gap-4">
          <label for="server-motd-field" class="flex flex-col gap-2">
            <span class="text-lg font-bold text-contrast">Server MOTD</span>
            <span>
              The message of the day is the message that players see when they log in to the server.
            </span>
          </label>
          <UiServersMOTDEditor :server="props.server" />
        </div>
        -->

				<div class="card flex flex-col gap-4">
					<label for="server-subdomain" class="flex flex-col gap-2">
						<span class="text-lg font-bold text-contrast">Custom URL</span>
						<span> Your friends can connect to your server using this URL. </span>
					</label>
					<div class="flex w-full items-center gap-2 md:w-[60%]">
						<input
							id="server-subdomain"
							v-model="serverSubdomain"
							class="h-[50%] w-[63%]"
							maxlength="32"
							@keyup.enter="saveGeneral"
						/>
						.modrinth.gg
					</div>
					<div v-if="!isValidSubdomain" class="flex flex-col text-sm text-rose-400">
						<span v-if="!isValidLengthSubdomain">
							Subdomain must be at least 5 characters long.
						</span>
						<span v-if="!isValidCharsSubdomain">
							Subdomain can only contain alphanumeric characters and dashes.
						</span>
					</div>
				</div>

<<<<<<< HEAD
        <div v-if="!data.is_medal" class="card flex flex-col gap-4">
          <label for="server-icon-field" class="flex flex-col gap-2">
            <span class="text-lg font-bold text-contrast">Server icon</span>
            <span> This icon will be visible on the Minecraft server list and on Modrinth. </span>
          </label>
          <div class="flex gap-4">
            <div
              v-tooltip="'Upload a custom Icon'"
              class="group relative flex w-fit cursor-pointer items-center gap-2 rounded-xl bg-table-alternateRow"
              @dragover.prevent="onDragOver"
              @dragleave.prevent="onDragLeave"
              @drop.prevent="onDrop"
              @click="triggerFileInput"
            >
              <input
                v-if="icon"
                id="server-icon-field"
                type="file"
                accept="image/png,image/jpeg,image/gif,image/webp"
                hidden
                @change="uploadFile"
              />
              <div
                class="absolute top-0 hidden size-[6rem] flex-col items-center justify-center rounded-xl bg-button-bg p-2 opacity-80 group-hover:flex"
              >
                <EditIcon class="h-8 w-8 text-contrast" />
              </div>
              <UiServersServerIcon :image="icon" />
            </div>
            <ButtonStyled>
              <button v-tooltip="'Synchronize icon with installed modpack'" @click="resetIcon">
                <TransferIcon class="h-6 w-6" />
                <span>Sync icon</span>
              </button>
            </ButtonStyled>
          </div>
        </div>
      </div>
    </div>
    <div v-else />
    <UiServersSaveBanner
      :is-visible="!!hasUnsavedChanges && !!isValidServerName"
      :server="props.server"
      :is-updating="isUpdating"
      :save="saveGeneral"
      :reset="resetGeneral"
    />
  </div>
=======
				<div class="card flex flex-col gap-4">
					<label for="server-icon-field" class="flex flex-col gap-2">
						<span class="text-lg font-bold text-contrast">Server icon</span>
						<span> This icon will be visible on the Minecraft server list and on Modrinth. </span>
					</label>
					<div class="flex gap-4">
						<div
							v-tooltip="'Upload a custom Icon'"
							class="group relative flex w-fit cursor-pointer items-center gap-2 rounded-xl bg-table-alternateRow"
							@dragover.prevent="onDragOver"
							@dragleave.prevent="onDragLeave"
							@drop.prevent="onDrop"
							@click="triggerFileInput"
						>
							<input
								v-if="icon"
								id="server-icon-field"
								type="file"
								accept="image/png,image/jpeg,image/gif,image/webp"
								hidden
								@change="uploadFile"
							/>
							<div
								class="absolute top-0 hidden size-[6rem] flex-col items-center justify-center rounded-xl bg-button-bg p-2 opacity-80 group-hover:flex"
							>
								<EditIcon class="h-8 w-8 text-contrast" />
							</div>
							<UiServersServerIcon :image="icon" />
						</div>
						<ButtonStyled>
							<button v-tooltip="'Synchronize icon with installed modpack'" @click="resetIcon">
								<TransferIcon class="h-6 w-6" />
								<span>Sync icon</span>
							</button>
						</ButtonStyled>
					</div>
				</div>
			</div>
		</div>
		<div v-else />
		<UiServersSaveBanner
			:is-visible="!!hasUnsavedChanges && !!isValidServerName"
			:server="props.server"
			:is-updating="isUpdating"
			:save="saveGeneral"
			:reset="resetGeneral"
		/>
	</div>
>>>>>>> 2aabcf36
</template>

<script setup lang="ts">
import { EditIcon, TransferIcon } from '@modrinth/assets'
import { injectNotificationManager } from '@modrinth/ui'
import ButtonStyled from '@modrinth/ui/src/components/base/ButtonStyled.vue'

import type { ModrinthServer } from '~/composables/servers/modrinth-servers.ts'

const { addNotification } = injectNotificationManager()
const props = defineProps<{
	server: ModrinthServer
}>()

const data = computed(() => props.server.general)
const serverName = ref(data.value?.name)
const serverSubdomain = ref(data.value?.net?.domain ?? '')
const isValidLengthSubdomain = computed(() => serverSubdomain.value.length >= 5)
const isValidCharsSubdomain = computed(() => /^[a-zA-Z0-9-]+$/.test(serverSubdomain.value))
const isValidSubdomain = computed(() => isValidLengthSubdomain.value && isValidCharsSubdomain.value)
const icon = computed(() => data.value?.image)

const isUpdating = ref(false)
const hasUnsavedChanges = computed(
	() =>
		(serverName.value && serverName.value !== data.value?.name) ||
		serverSubdomain.value !== data.value?.net?.domain,
)
const isValidServerName = computed(() => (serverName.value?.length ?? 0) > 0)

watch(serverName, (oldValue) => {
	if (!isValidServerName.value) {
		serverName.value = oldValue
	}
})

const saveGeneral = async () => {
	if (!isValidServerName.value || !isValidSubdomain.value) return

	try {
		isUpdating.value = true
		if (serverName.value !== data.value?.name) {
			await data.value?.updateName(serverName.value ?? '')
		}
		if (serverSubdomain.value !== data.value?.net?.domain) {
			try {
				// type shit backend makes me do
				const available = await props.server.network?.checkSubdomainAvailability(
					serverSubdomain.value,
				)

				if (!available) {
					addNotification({
						type: 'error',
						title: 'Subdomain not available',
						text: 'The subdomain you entered is already in use.',
					})
					return
				}

				await props.server.network?.changeSubdomain(serverSubdomain.value)
			} catch (error) {
				console.error('Error checking subdomain availability:', error)
				addNotification({
					type: 'error',
					title: 'Error checking availability',
					text: 'Failed to verify if the subdomain is available.',
				})
				return
			}
		}
		await new Promise((resolve) => setTimeout(resolve, 500))
		await props.server.refresh()
		addNotification({
			type: 'success',
			title: 'Server settings updated',
			text: 'Your server settings were successfully changed.',
		})
	} catch (error) {
		console.error(error)
		addNotification({
			type: 'error',
			title: 'Failed to update server settings',
			text: 'An error occurred while attempting to update your server settings.',
		})
	} finally {
		isUpdating.value = false
	}
}

const resetGeneral = () => {
	serverName.value = data.value?.name || ''
	serverSubdomain.value = data.value?.net?.domain ?? ''
}

const uploadFile = async (e: Event) => {
	const file = (e.target as HTMLInputElement).files?.[0]
	if (!file) {
		addNotification({
			type: 'error',
			title: 'No file selected',
			text: 'Please select a file to upload.',
		})
		return
	}

	const scaledFile = await new Promise<File>((resolve, reject) => {
		const canvas = document.createElement('canvas')
		const ctx = canvas.getContext('2d')
		const img = new Image()
		img.onload = () => {
			canvas.width = 64
			canvas.height = 64
			ctx?.drawImage(img, 0, 0, 64, 64)
			canvas.toBlob((blob) => {
				if (blob) {
					resolve(new File([blob], 'server-icon.png', { type: 'image/png' }))
				} else {
					reject(new Error('Canvas toBlob failed'))
				}
			}, 'image/png')
			URL.revokeObjectURL(img.src)
		}
		img.onerror = reject
		img.src = URL.createObjectURL(file)
	})

	try {
		if (data.value?.image) {
			await props.server.fs?.deleteFileOrFolder('/server-icon.png', false)
			await props.server.fs?.deleteFileOrFolder('/server-icon-original.png', false)
		}

		await props.server.fs?.uploadFile('/server-icon.png', scaledFile)
		await props.server.fs?.uploadFile('/server-icon-original.png', file)

		const canvas = document.createElement('canvas')
		const ctx = canvas.getContext('2d')
		const img = new Image()
		await new Promise<void>((resolve) => {
			img.onload = () => {
				canvas.width = 512
				canvas.height = 512
				ctx?.drawImage(img, 0, 0, 512, 512)
				const dataURL = canvas.toDataURL('image/png')
				useState(`server-icon-${props.server.serverId}`).value = dataURL
				if (data.value) data.value.image = dataURL
				resolve()
				URL.revokeObjectURL(img.src)
			}
			img.src = URL.createObjectURL(file)
		})

		addNotification({
			type: 'success',
			title: 'Server icon updated',
			text: 'Your server icon was successfully changed.',
		})
	} catch (error) {
		console.error('Error uploading icon:', error)
		addNotification({
			type: 'error',
			title: 'Upload failed',
			text: 'Failed to upload server icon.',
		})
	}
}

const resetIcon = async () => {
	if (data.value?.image) {
		try {
			await props.server.fs?.deleteFileOrFolder('/server-icon.png', false)
			await props.server.fs?.deleteFileOrFolder('/server-icon-original.png', false)

			useState(`server-icon-${props.server.serverId}`).value = undefined
			if (data.value) data.value.image = undefined

			await props.server.refresh(['general'])

			addNotification({
				type: 'success',
				title: 'Server icon reset',
				text: 'Your server icon was successfully reset.',
			})
		} catch (error) {
			console.error('Error resetting icon:', error)
			addNotification({
				type: 'error',
				title: 'Reset failed',
				text: 'Failed to reset server icon.',
			})
		}
	}
}

const onDragOver = (e: DragEvent) => {
	e.preventDefault()
}

const onDragLeave = (e: DragEvent) => {
	e.preventDefault()
}

const onDrop = (e: DragEvent) => {
	e.preventDefault()
	uploadFile(e)
}

const triggerFileInput = () => {
	const input = document.createElement('input')
	input.type = 'file'
	input.id = 'server-icon-field'
	input.accept = 'image/png,image/jpeg,image/gif,image/webp'
	input.onchange = uploadFile
	input.click()
}
</script><|MERGE_RESOLUTION|>--- conflicted
+++ resolved
@@ -61,57 +61,7 @@
 					</div>
 				</div>
 
-<<<<<<< HEAD
-        <div v-if="!data.is_medal" class="card flex flex-col gap-4">
-          <label for="server-icon-field" class="flex flex-col gap-2">
-            <span class="text-lg font-bold text-contrast">Server icon</span>
-            <span> This icon will be visible on the Minecraft server list and on Modrinth. </span>
-          </label>
-          <div class="flex gap-4">
-            <div
-              v-tooltip="'Upload a custom Icon'"
-              class="group relative flex w-fit cursor-pointer items-center gap-2 rounded-xl bg-table-alternateRow"
-              @dragover.prevent="onDragOver"
-              @dragleave.prevent="onDragLeave"
-              @drop.prevent="onDrop"
-              @click="triggerFileInput"
-            >
-              <input
-                v-if="icon"
-                id="server-icon-field"
-                type="file"
-                accept="image/png,image/jpeg,image/gif,image/webp"
-                hidden
-                @change="uploadFile"
-              />
-              <div
-                class="absolute top-0 hidden size-[6rem] flex-col items-center justify-center rounded-xl bg-button-bg p-2 opacity-80 group-hover:flex"
-              >
-                <EditIcon class="h-8 w-8 text-contrast" />
-              </div>
-              <UiServersServerIcon :image="icon" />
-            </div>
-            <ButtonStyled>
-              <button v-tooltip="'Synchronize icon with installed modpack'" @click="resetIcon">
-                <TransferIcon class="h-6 w-6" />
-                <span>Sync icon</span>
-              </button>
-            </ButtonStyled>
-          </div>
-        </div>
-      </div>
-    </div>
-    <div v-else />
-    <UiServersSaveBanner
-      :is-visible="!!hasUnsavedChanges && !!isValidServerName"
-      :server="props.server"
-      :is-updating="isUpdating"
-      :save="saveGeneral"
-      :reset="resetGeneral"
-    />
-  </div>
-=======
-				<div class="card flex flex-col gap-4">
+				<div v-if="!data.is_medal" class="card flex flex-col gap-4">
 					<label for="server-icon-field" class="flex flex-col gap-2">
 						<span class="text-lg font-bold text-contrast">Server icon</span>
 						<span> This icon will be visible on the Minecraft server list and on Modrinth. </span>
@@ -159,7 +109,6 @@
 			:reset="resetGeneral"
 		/>
 	</div>
->>>>>>> 2aabcf36
 </template>
 
 <script setup lang="ts">
