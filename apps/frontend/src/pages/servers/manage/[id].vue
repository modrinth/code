<template>
  <div
    v-if="filteredNotices.length > 0"
    class="experimental-styles-within relative mx-auto flex w-full min-w-0 max-w-[1280px] flex-col gap-3 px-6"
  >
    <ServerNotice
      v-for="notice in filteredNotices"
      :key="`notice-${notice.id}`"
      :level="notice.level"
      :message="notice.message"
      :dismissable="notice.dismissable"
      :title="notice.title"
      class="w-full"
      @dismiss="() => dismissNotice(notice.id)"
    />
  </div>
  <div
    v-if="serverData?.status === 'suspended' && serverData.suspension_reason === 'upgrading'"
    class="flex min-h-[calc(100vh-4rem)] items-center justify-center text-contrast"
  >
    <div class="flex max-w-lg flex-col items-center rounded-3xl bg-bg-raised p-6 shadow-xl">
      <div class="flex flex-col items-center text-center">
        <div class="flex flex-col items-center gap-4">
          <div class="grid place-content-center rounded-full bg-bg-blue p-4">
            <TransferIcon class="size-12 text-blue" />
          </div>
          <h1 class="m-0 mb-2 w-fit text-4xl font-bold">Server upgrading</h1>
        </div>
        <p class="text-lg text-secondary">
          Your server's hardware is currently being upgraded and will be back online shortly!
        </p>
      </div>
    </div>
  </div>
  <div
    v-else-if="serverData?.status === 'suspended'"
    class="flex min-h-[calc(100vh-4rem)] items-center justify-center text-contrast"
  >
    <div class="flex max-w-lg flex-col items-center rounded-3xl bg-bg-raised p-6 shadow-xl">
      <div class="flex flex-col items-center text-center">
        <div class="flex flex-col items-center gap-4">
          <div class="grid place-content-center rounded-full bg-bg-orange p-4">
            <LockIcon class="size-12 text-orange" />
          </div>
          <h1 class="m-0 mb-2 w-fit text-4xl font-bold">Server suspended</h1>
        </div>
        <p class="text-lg text-secondary">
          {{
            serverData.suspension_reason === "cancelled"
              ? "Your subscription has been cancelled."
              : serverData.suspension_reason
                ? `Your server has been suspended: ${serverData.suspension_reason}`
                : "Your server has been suspended."
          }}
          <br />
          Contact Modrinth Support if you believe this is an error.
        </p>
      </div>
      <ButtonStyled size="large" color="brand" @click="() => router.push('/settings/billing')">
        <button class="mt-6 !w-full">Go to billing settings</button>
      </ButtonStyled>
    </div>
  </div>
  <div
    v-else-if="
      server.general?.error?.error.statusCode === 403 ||
      server.general?.error?.error.statusCode === 404
    "
    class="flex min-h-[calc(100vh-4rem)] items-center justify-center text-contrast"
  >
    <div class="flex max-w-lg flex-col items-center rounded-3xl bg-bg-raised p-6 shadow-xl">
      <div class="flex flex-col items-center text-center">
        <div class="flex flex-col items-center gap-4">
          <div class="grid place-content-center rounded-full bg-bg-orange p-4">
            <TransferIcon class="size-12 text-orange" />
          </div>
          <h1 class="m-0 mb-2 w-fit text-4xl font-bold">Server not found</h1>
        </div>
        <p class="text-lg text-secondary">
          You don't have permission to view this server or it no longer exists. If you believe this
          is an error, please contact Modrinth Support.
        </p>
      </div>
      <UiCopyCode :text="JSON.stringify(server.general?.error)" />

      <ButtonStyled size="large" color="brand" @click="() => router.push('/servers/manage')">
        <button class="mt-6 !w-full">Go back to all servers</button>
      </ButtonStyled>
    </div>
  </div>
  <div
    v-else-if="server.general?.error?.error.statusCode === 503"
    class="flex min-h-[calc(100vh-4rem)] items-center justify-center text-contrast"
  >
    <div class="flex max-w-lg flex-col items-center rounded-3xl bg-bg-raised p-6 shadow-xl">
      <div class="flex flex-col items-center text-center">
        <div class="flex flex-col items-center gap-4">
          <div class="grid place-content-center rounded-full bg-bg-red p-4">
            <UiServersIconsPanelErrorIcon class="size-12 text-red" />
          </div>
          <h1 class="m-0 mb-4 w-fit text-4xl font-bold">Server Node Unavailable</h1>
        </div>
        <p class="m-0 mb-4 leading-[170%] text-secondary">
          Your server's node, where your Modrinth Server is physically hosted, is experiencing
          issues. We are working with our datacenter to resolve the issue as quickly as possible.
        </p>
        <p class="m-0 mb-4 leading-[170%] text-secondary">
          Your data is safe and will not be lost, and your server will be back online as soon as the
          issue is resolved.
        </p>
        <p class="m-0 mb-4 leading-[170%] text-secondary">
          For updates, please join the Modrinth Discord or contact Modrinth Support via the chat
          bubble in the bottom right corner and we'll be happy to help.
        </p>

        <div class="flex flex-col gap-2">
          <UiCopyCode :text="'Server ID: ' + server.serverId" />
          <UiCopyCode :text="'Node: ' + server.general?.datacenter" />
        </div>
      </div>
      <ButtonStyled
        size="large"
        color="standard"
        @click="
          () =>
            navigateTo('https://discord.modrinth.com', {
              external: true,
            })
        "
      >
        <button class="mt-6 !w-full">Join Modrinth Discord</button>
      </ButtonStyled>
      <ButtonStyled
        :disabled="formattedTime !== '00'"
        size="large"
        color="standard"
        @click="() => reloadNuxtApp()"
      >
        <button class="mt-3 !w-full">Reload</button>
      </ButtonStyled>
    </div>
  </div>
  <div
    v-else-if="server.general?.error"
    class="flex min-h-[calc(100vh-4rem)] items-center justify-center text-contrast"
  >
    <div class="flex max-w-lg flex-col items-center rounded-3xl bg-bg-raised p-6 shadow-xl">
      <div class="flex flex-col items-center text-center">
        <div class="flex flex-col items-center gap-4">
          <div class="grid place-content-center rounded-full bg-bg-orange p-4">
            <TransferIcon class="size-12 text-orange" />
          </div>
          <h1 class="m-0 mb-2 w-fit text-4xl font-bold">Connection lost</h1>
          <div class="text-center text-secondary">
            {{
              formattedTime == "00" ? "Reconnecting..." : `Retrying in ${formattedTime} seconds...`
            }}
          </div>
        </div>
        <p class="text-lg text-secondary">
          Something went wrong, and we couldn't connect to your server. This is likely due to a
          temporary network issue. You'll be reconnected automatically.
        </p>
      </div>
      <UiCopyCode :text="JSON.stringify(server.general?.error)" />
      <ButtonStyled
        :disabled="formattedTime !== '00'"
        size="large"
        color="brand"
        @click="() => reloadNuxtApp()"
      >
        <button class="mt-6 !w-full">Reload</button>
      </ButtonStyled>
    </div>
  </div>
  <!-- SERVER START -->
  <div
    v-else-if="serverData"
    data-pyro-server-manager-root
    class="experimental-styles-within mobile-blurred-servericon relative mx-auto mb-6 box-border flex min-h-screen w-full min-w-0 max-w-[1280px] flex-col gap-6 px-6 transition-all duration-300"
    :style="{
      '--server-bg-image': serverData.image
        ? `url(${serverData.image})`
        : `linear-gradient(180deg, rgba(153,153,153,1) 0%, rgba(87,87,87,1) 100%)`,
    }"
  >
    <div class="flex w-full min-w-0 select-none flex-col items-center gap-6 pt-4 sm:flex-row">
      <UiServersServerIcon :image="serverData.image" class="drop-shadow-lg sm:drop-shadow-none" />
      <div
        class="flex min-w-0 flex-1 flex-col-reverse items-center gap-2 sm:flex-col sm:items-start"
      >
        <div class="hidden shrink-0 flex-row items-center gap-1 sm:flex">
          <NuxtLink to="/servers/manage" class="breadcrumb goto-link flex w-fit items-center">
            <LeftArrowIcon />
            All servers
          </NuxtLink>
        </div>
        <div class="flex w-full flex-col items-center gap-4 sm:flex-row">
          <h1
            class="m-0 w-screen flex-shrink gap-3 truncate px-3 text-center text-4xl font-bold text-contrast sm:w-full sm:p-0 sm:text-left"
          >
            {{ serverData.name }}
          </h1>
          <div
            v-if="isConnected"
            data-pyro-server-action-buttons
            class="server-action-buttons-anim flex w-fit flex-shrink-0"
          >
            <UiServersPanelServerActionButton
              v-if="!serverData.flows?.intro"
              class="flex-shrink-0"
              :is-online="isServerRunning"
              :is-actioning="isActioning"
              :is-installing="serverData.status === 'installing'"
              :disabled="isActioning || !!error"
              :server-name="serverData.name"
              :server-data="serverData"
              :uptime-seconds="uptimeSeconds"
              @action="sendPowerAction"
            />
          </div>
        </div>

        <div
          v-if="serverData.flows?.intro"
          class="flex items-center gap-2 font-semibold text-secondary"
        >
          <SettingsIcon /> Configuring server...
        </div>
        <UiServersServerInfoLabels
          v-else
          :server-data="serverData"
          :show-game-label="showGameLabel"
          :show-loader-label="showLoaderLabel"
          :uptime-seconds="uptimeSeconds"
          :linked="true"
          class="server-action-buttons-anim flex min-w-0 flex-col flex-wrap items-center gap-4 text-secondary *:hidden sm:flex-row sm:*:flex"
        />
      </div>
    </div>

    <div v-if="serverData.flows?.intro">
      <h2 class="my-4 text-xl font-extrabold">
        What would you like to install on your new server?
      </h2>

      <ServerInstallation
        :server="server"
        :backup-in-progress="backupInProgress"
        ignore-current-installation
        @reinstall="onReinstall"
      />
    </div>

    <template v-else>
      <div
        data-pyro-navigation
        class="isolate flex w-full select-none flex-col justify-between gap-4 overflow-auto md:flex-row md:items-center"
      >
        <UiNavTabs :links="navLinks" />
      </div>

<<<<<<< HEAD
      <div data-pyro-mount class="h-full w-full flex-1">
        <div
          v-if="error"
          class="mx-auto mb-4 flex justify-between gap-2 rounded-2xl border-2 border-solid border-red bg-bg-red p-4 font-semibold text-contrast"
        >
          <div class="flex flex-row gap-4">
            <IssuesIcon class="hidden h-8 w-8 shrink-0 text-red sm:block" />
            <div class="flex flex-col gap-2 leading-[150%]">
              <div class="flex items-center gap-3">
                <IssuesIcon class="flex h-8 w-8 shrink-0 text-red sm:hidden" />
                <div class="flex gap-2 text-2xl font-bold">{{ errorTitle }}</div>
=======
            <div v-if="errorTitle.toLocaleLowerCase() === 'installation error'" class="font-normal">
              <div
                v-if="errorMessage.toLocaleLowerCase() === 'the specified version may be incorrect'"
              >
                An invalid loader or Minecraft version was specified and could not be installed.
                <ul class="m-0 mt-4 p-0 pl-4">
                  <li>
                    If this version of Minecraft was released recently, please check if Modrinth
                    Servers supports it.
                  </li>
                  <li>
                    If you've installed a modpack, it may have been packaged incorrectly or may not
                    be compatible with the loader.
                  </li>
                  <li>
                    Your server may need to be reinstalled with a valid mod loader and version. You
                    can change the loader by clicking the "Change Loader" button.
                  </li>
                  <li>
                    If you're stuck, please contact Modrinth Support with the information below:
                  </li>
                </ul>
                <ButtonStyled>
                  <button class="mt-2" @click="copyServerDebugInfo">
                    <CopyIcon v-if="!copied" />
                    <CheckIcon v-else />
                    Copy Debug Info
                  </button>
                </ButtonStyled>
              </div>
              <div v-if="errorMessage.toLocaleLowerCase() === 'internal error'">
                An internal error occurred while installing your server. Don't fret — try
                reinstalling your server, and if the problem persists, please contact Modrinth
                support with your server's debug information.
              </div>
              <div v-if="errorMessage.toLocaleLowerCase() === 'this version is not yet supported'">
                An error occurred while installing your server because Modrinth Servers does not
                support the version of Minecraft or the loader you specified. Try reinstalling your
                server with a different version or loader, and if the problem persists, please
                contact Modrinth Support with your server's debug information.
>>>>>>> a9cfc37a
              </div>

              <div
                v-if="errorTitle.toLocaleLowerCase() === 'installation error'"
                class="font-normal"
              >
                <div
                  v-if="
                    errorMessage.toLocaleLowerCase() === 'the specified version may be incorrect'
                  "
                >
                  An invalid loader or Minecraft version was specified and could not be installed.
                  <ul class="m-0 mt-4 p-0 pl-4">
                    <li>
                      If this version of Minecraft was released recently, please check if Modrinth
                      Servers supports it.
                    </li>
                    <li>
                      If you've installed a modpack, it may have been packaged incorrectly or may
                      not be compatible with the loader.
                    </li>
                    <li>
                      Your server may need to be reinstalled with a valid mod loader and version.
                      You can change the loader by clicking the "Change Loader" button.
                    </li>
                    <li>
                      If you're stuck, please contact Modrinth support with the information below:
                    </li>
                  </ul>
                  <ButtonStyled>
                    <button class="mt-2" @click="copyServerDebugInfo">
                      <CopyIcon v-if="!copied" />
                      <CheckIcon v-else />
                      Copy Debug Info
                    </button>
                  </ButtonStyled>
                </div>
                <div v-if="errorMessage.toLocaleLowerCase() === 'internal error'">
                  An internal error occurred while installing your server. Don't fret — try
                  reinstalling your server, and if the problem persists, please contact Modrinth
                  support with your server's debug information.
                </div>
                <div
                  v-if="errorMessage.toLocaleLowerCase() === 'this version is not yet supported'"
                >
                  An error occurred while installing your server because Modrinth Servers does not
                  support the version of Minecraft or the loader you specified. Try reinstalling
                  your server with a different version or loader, and if the problem persists,
                  please contact Modrinth support with your server's debug information.
                </div>

                <div
                  v-if="errorTitle === 'Installation error'"
                  class="mt-2 flex flex-col gap-4 sm:flex-row"
                >
                  <ButtonStyled v-if="errorLog">
                    <button @click="openInstallLog"><FileIcon />Open Installation Log</button>
                  </ButtonStyled>
                  <ButtonStyled>
                    <button @click="copyServerDebugInfo">
                      <CopyIcon v-if="!copied" />
                      <CheckIcon v-else />
                      Copy Debug Info
                    </button>
                  </ButtonStyled>
                  <ButtonStyled color="red" type="standard">
                    <NuxtLink
                      class="whitespace-pre"
                      :to="`/servers/manage/${serverId}/options/loader`"
                    >
                      <RightArrowIcon />
                      Change Loader
                    </NuxtLink>
                  </ButtonStyled>
                </div>
              </div>
            </div>
          </div>
        </div>

        <div
          v-if="!isConnected && !isReconnecting && !isLoading"
          data-pyro-server-ws-error
          class="mb-4 flex w-full flex-row items-center gap-4 rounded-2xl bg-bg-red p-4 text-contrast"
        >
          <IssuesIcon class="size-5 text-red" />
          Something went wrong...
        </div>

        <div
          v-if="isReconnecting"
          data-pyro-server-ws-reconnecting
          class="mb-4 flex w-full flex-row items-center gap-4 rounded-2xl bg-bg-orange p-4 text-sm text-contrast"
        >
          <UiServersPanelSpinner />
          Hang on, we're reconnecting to your server.
        </div>

        <div
          v-if="serverData.status === 'installing'"
          data-pyro-server-installing
          class="mb-4 flex w-full flex-row items-center gap-4 rounded-2xl bg-bg-blue p-4 text-sm text-contrast"
        >
          <UiServersServerIcon :image="serverData.image" class="!h-10 !w-10" />

          <div class="flex flex-col gap-1">
            <span class="text-lg font-bold"> We're preparing your server! </span>
            <div class="flex flex-row items-center gap-2">
              <UiServersPanelSpinner class="!h-3 !w-3" /> <LazyUiServersInstallingTicker />
            </div>
          </div>
        </div>
        <NuxtPage
          :route="route"
          :is-connected="isConnected"
          :is-ws-auth-incorrect="isWSAuthIncorrect"
          :is-server-running="isServerRunning"
          :stats="stats"
          :server-power-state="serverPowerState"
          :power-state-details="powerStateDetails"
          :socket="socket"
          :server="server"
          :backup-in-progress="backupInProgress"
          @reinstall="onReinstall"
        />
      </div>
    </template>
  </div>
  <div
    v-if="flags.advancedDebugInfo"
    class="experimental-styles-within relative mx-auto mt-6 box-border w-full min-w-0 max-w-[1280px] px-6"
  >
    <h2 class="m-0 text-lg font-extrabold text-contrast">Server data</h2>
    <pre class="markdown-body w-full overflow-auto rounded-2xl bg-bg-raised p-4 text-sm">{{
      JSON.stringify(server, null, "  ")
    }}</pre>
  </div>
</template>

<script setup lang="ts">
import { ref, computed, onMounted, onUnmounted, watch } from "vue";
import {
  SettingsIcon,
  CopyIcon,
  IssuesIcon,
  LeftArrowIcon,
  RightArrowIcon,
  CheckIcon,
  FileIcon,
  TransferIcon,
  LockIcon,
} from "@modrinth/assets";
import DOMPurify from "dompurify";
import { ButtonStyled, ServerNotice } from "@modrinth/ui";
import { Intercom, shutdown } from "@intercom/messenger-js-sdk";
import { reloadNuxtApp, navigateTo } from "#app";
import type { MessageDescriptor } from "@vintl/vintl";
import type { ServerState, Stats, WSEvent, WSInstallationResultEvent } from "~/types/servers";
import { usePyroConsole } from "~/store/console.ts";
import { type Backup } from "~/composables/pyroServers.ts";
import { usePyroFetch } from "~/composables/pyroFetch.ts";
import ServerInstallation from "~/components/ui/servers/ServerInstallation.vue";

const app = useNuxtApp() as unknown as { $notify: any };

const socket = ref<WebSocket | null>(null);
const isReconnecting = ref(false);
const isLoading = ref(true);
const reconnectInterval = ref<ReturnType<typeof setInterval> | null>(null);
const isFirstMount = ref(true);
const isMounted = ref(true);
const flags = useFeatureFlags();

const INTERCOM_APP_ID = ref("ykeritl9");
const auth = (await useAuth()) as unknown as {
  value: { user: { id: string; username: string; email: string; created: string } };
};
const userId = ref(auth.value?.user?.id ?? null);
const username = ref(auth.value?.user?.username ?? null);
const email = ref(auth.value?.user?.email ?? null);
const createdAt = ref(
  auth.value?.user?.created ? Math.floor(new Date(auth.value.user.created).getTime() / 1000) : null,
);

const route = useNativeRoute();
const router = useRouter();
const serverId = route.params.id as string;

const server = await usePyroServer(serverId, ["general", "ws"]);

const loadModulesPromise = Promise.resolve().then(() => {
  if (server.general?.status === "suspended") {
    return;
  }
  return server.loadModules(["content", "backups", "network", "startup", "fs"]);
});

provide("modulesLoaded", loadModulesPromise);

watch(
  () => [server.general?.error, server.ws?.error],
  ([generalError, wsError]) => {
    if (server.general?.status === "suspended") return;

    const error = generalError?.error || wsError?.error;
    if (error && error.statusCode !== 403) {
      startPolling();
    }
  },
);

const errorTitle = ref("Error");
const errorMessage = ref("An unexpected error occurred.");
const errorLog = ref("");
const errorLogFile = ref("");
const serverData = computed(() => server.general);
const isConnected = ref(false);
const isWSAuthIncorrect = ref(false);
const pyroConsole = usePyroConsole();
const cpuData = ref<number[]>([]);
const ramData = ref<number[]>([]);
const isActioning = ref(false);
const isServerRunning = computed(() => serverPowerState.value === "running");
const serverPowerState = ref<ServerState>("stopped");
const powerStateDetails = ref<{ oom_killed?: boolean; exit_code?: number }>();

const uptimeSeconds = ref(0);
const firstConnect = ref(true);
const copied = ref(false);
const error = ref<Error | null>(null);

const initialConsoleMessage = [
  "   __________________________________________________",
  " /  Welcome to your \x1B[32mModrinth Server\x1B[37m!                  \\",
  "|   Press the green start button to start your server! |",
  " \\____________________________________________________/",
  "\x1B[32m     _    _ \x1B[37m",
  "\x1B[32m    (o)--(o)      \x1B[37m",
  "\x1B[32m   /.______.\\\x1B[37m",
  "\x1B[32m   \\________/     \x1B[37m",
  "\x1B[32m  ./        \\.    \x1B[37m",
  "\x1B[32m ( .        , )\x1B[37m",
  "\x1B[32m  \\ \\_\\\\ //_/ /\x1B[37m",
  "\x1B[32m   ~~  ~~  ~~\x1B[37m",
];

const stats = ref<Stats>({
  current: {
    cpu_percent: 0,
    ram_usage_bytes: 0,
    ram_total_bytes: 1,
    storage_usage_bytes: 0,
    storage_total_bytes: 0,
  },
  past: {
    cpu_percent: 0,
    ram_usage_bytes: 0,
    ram_total_bytes: 1,
    storage_usage_bytes: 0,
    storage_total_bytes: 0,
  },
  graph: {
    cpu: [],
    ram: [],
  },
});

const showGameLabel = computed(() => !!serverData.value?.game);
const showLoaderLabel = computed(() => !!serverData.value?.loader);

const navLinks = [
  { label: "Overview", href: `/servers/manage/${serverId}`, subpages: [] },
  {
    label: "Content",
    href: `/servers/manage/${serverId}/content`,
    subpages: ["mods", "datapacks"],
  },
  { label: "Files", href: `/servers/manage/${serverId}/files`, subpages: [] },
  { label: "Backups", href: `/servers/manage/${serverId}/backups`, subpages: [] },
  {
    label: "Options",
    href: `/servers/manage/${serverId}/options`,
    subpages: ["startup", "network", "properties", "info"],
  },
];

const filteredNotices = computed(
  () => serverData.value?.notices?.filter((n) => n.level !== "survey") ?? [],
);
const surveyNotice = computed(() => serverData.value?.notices?.find((n) => n.level === "survey"));

async function dismissSurvey() {
  const noticeId = surveyNotice.value?.id;
  if (noticeId === undefined) {
    console.warn("No survey notice to dismiss");
    return;
  }
  await dismissNotice(noticeId);
  console.log(`Dismissed survey notice ${noticeId}`);
}

type TallyPopupOptions = {
  key?: string;
  layout?: "default" | "modal";
  width?: number;
  alignLeft?: boolean;
  hideTitle?: boolean;
  overlay?: boolean;
  emoji?: {
    text: string;
    animation:
      | "none"
      | "wave"
      | "tada"
      | "heart-beat"
      | "spin"
      | "flash"
      | "bounce"
      | "rubber-band"
      | "head-shake";
  };
  autoClose?: number;
  showOnce?: boolean;
  doNotShowAfterSubmit?: boolean;
  customFormUrl?: string;
  hiddenFields?: {
    [key: string]: unknown;
  };
  onOpen?: () => void;
  onClose?: () => void;
  onPageView?: (page: number) => void;
  onSubmit?: (payload: unknown) => void;
};

const popupOptions = computed(
  () =>
    ({
      layout: "default",
      width: 400,
      autoClose: 2000,
      hideTitle: true,
      hiddenFields: {
        username: auth.value?.user?.username,
        user_id: auth.value?.user?.id,
        user_email: auth.value?.user?.email,
        server_id: serverData.value?.server_id,
        loader: serverData.value?.loader,
        game_version: serverData.value?.mc_version,
        modpack_id: serverData.value?.project?.id,
        modpack_name: serverData.value?.project?.title,
      },
      onOpen: () => console.log(`Opened survey notice: ${surveyNotice.value?.id}`),
      onClose: async () => await dismissSurvey(),
      onSubmit: (payload: any) => {
        console.log("Form submitted:", payload);
      },
    }) satisfies TallyPopupOptions,
);

function showSurvey() {
  if (!surveyNotice.value) {
    console.warn("No survey notice to open");
    return;
  }

  try {
    if ((window as any).Tally?.openPopup) {
      console.log(
        `Opening Tally popup for survey notice ${surveyNotice.value?.id} (form ID: ${surveyNotice.value?.message})`,
      );
      (window as any).Tally.openPopup(surveyNotice.value?.message, popupOptions.value);
    } else {
      console.warn("Tally script not yet loaded");
    }
  } catch (e) {
    console.error("Error opening Tally popup:", e);
  }
}

const connectWebSocket = () => {
  if (!isMounted.value) return;

  try {
    const wsAuth = computed(() => server.ws);
    socket.value = new WebSocket(`wss://${wsAuth.value?.url}`);

    socket.value.onopen = () => {
      if (!isMounted.value) {
        socket.value?.close();
        return;
      }

      pyroConsole.clear();
      socket.value?.send(JSON.stringify({ event: "auth", jwt: wsAuth.value?.token }));
      isConnected.value = true;
      isReconnecting.value = false;
      isLoading.value = false;

      if (firstConnect.value) {
        for (let i = 0; i < initialConsoleMessage.length; i++) {
          pyroConsole.addLine(initialConsoleMessage[i]);
        }
      }

      firstConnect.value = false;

      if (reconnectInterval.value) {
        if (reconnectInterval.value !== null) {
          clearInterval(reconnectInterval.value);
        }
        reconnectInterval.value = null;
      }
    };

    socket.value.onmessage = (event) => {
      if (isMounted.value) {
        const data: WSEvent = JSON.parse(event.data);
        handleWebSocketMessage(data);
      }
    };

    socket.value.onclose = () => {
      if (isMounted.value) {
        pyroConsole.addLine("\nSomething went wrong with the connection, we're reconnecting...");
        isConnected.value = false;
        scheduleReconnect();
      }
    };

    socket.value.onerror = (error) => {
      if (isMounted.value) {
        console.error("Failed to connect WebSocket:", error);
        isConnected.value = false;
        scheduleReconnect();
      }
    };
  } catch (error) {
    if (isMounted.value) {
      console.error("Failed to connect WebSocket:", error);
      isConnected.value = false;
      scheduleReconnect();
    }
  }
};

const scheduleReconnect = () => {
  if (!isMounted.value) return;

  if (!reconnectInterval.value) {
    isReconnecting.value = true;
    reconnectInterval.value = setInterval(() => {
      if (isMounted.value) {
        console.log("Attempting to reconnect...");
        connectWebSocket();
      } else {
        reconnectInterval.value = null;
      }
    }, 5000);
  }
};

let uptimeIntervalId: ReturnType<typeof setInterval> | null = null;

const startUptimeUpdates = () => {
  uptimeIntervalId = setInterval(() => {
    uptimeSeconds.value += 1;
  }, 1000);
};

const stopUptimeUpdates = () => {
  if (uptimeIntervalId) {
    clearInterval(uptimeIntervalId);
    intervalId = null;
  }
};

const handleWebSocketMessage = (data: WSEvent) => {
  switch (data.event) {
    case "log":
      // eslint-disable-next-line no-case-declarations
      const log = data.message.split("\n").filter((l) => l.trim());
      pyroConsole.addLines(log);
      break;
    case "stats":
      updateStats(data);
      break;
    case "auth-expiring":
    case "auth-incorrect":
      reauthenticate();
      break;
    case "power-state":
      if (data.state === "crashed") {
        updatePowerState(data.state, {
          oom_killed: data.oom_killed,
          exit_code: data.exit_code,
        });
      } else {
        updatePowerState(data.state);
      }
      break;
    case "installation-result":
      handleInstallationResult(data);
      break;
    case "new-mod":
      server.refresh(["content"]);
      console.log("New mod:", data);
      break;
    case "auth-ok":
      break;
    case "uptime":
      stopUptimeUpdates();
      uptimeSeconds.value = data.uptime;
      startUptimeUpdates();
      break;
    case "backup-progress": {
      // Update a backup's state
      const curBackup = server.backups?.data.find((backup) => backup.id === data.id);

      if (!curBackup) {
        console.log(`Ignoring backup-progress event for unknown backup: ${data.id}`);
      } else {
        console.log(
          `Handling backup progress for ${curBackup.name} (${data.id}) task: ${data.task} state: ${data.state} progress: ${data.progress}`,
        );

        if (!curBackup.task) {
          curBackup.task = {};
        }

        curBackup.task[data.task] = {
          progress: data.progress,
          state: data.state,
        };

        curBackup.ongoing = data.task === "create" && data.state === "ongoing";
      }

      break;
    }
    case "filesystem-ops": {
      if (!server.fs) {
        console.error("FilesystemOps received, but server.fs is not available", data.all);
        break;
      }
      if (JSON.stringify(server.fs.ops) !== JSON.stringify(data.all)) {
        server.fs.ops = data.all;
      }

      server.fs.queuedOps = server.fs.queuedOps.filter(
        (queuedOp) => !data.all.some((x) => x.src === queuedOp.src),
      );

      const cancelled = data.all.filter((x) => x.state === "cancelled");
      Promise.all(cancelled.map((x) => server.fs?.modifyOp(x.id, "dismiss")));

      const completed = data.all.filter((x) => x.state === "done");
      if (completed.length > 0) {
        setTimeout(
          async () =>
            await Promise.all(
              completed.map((x) => {
                if (!server.fs?.opsQueuedForModification.includes(x.id)) {
                  server.fs?.opsQueuedForModification.push(x.id);
                  return server.fs?.modifyOp(x.id, "dismiss");
                }
                return Promise.resolve();
              }),
            ),
          3000,
        );
      }
      break;
    }
    default:
      console.warn("Unhandled WebSocket event:", data);
  }
};

const newLoader = ref<string | null>(null);
const newLoaderVersion = ref<string | null>(null);
const newMCVersion = ref<string | null>(null);

const onReinstall = (potentialArgs: any) => {
  if (serverData.value?.flows?.intro) {
    usePyroFetch(`servers/${server.serverId}/flows/intro`, {
      method: "DELETE",
      version: 1,
    });
  }

  if (!serverData.value) return;

  serverData.value.status = "installing";

  if (potentialArgs?.loader) {
    newLoader.value = potentialArgs.loader;
  }
  if (potentialArgs?.lVersion) {
    newLoaderVersion.value = potentialArgs.lVersion;
  }
  if (potentialArgs?.mVersion) {
    newMCVersion.value = potentialArgs.mVersion;
  }

  error.value = null;
  errorTitle.value = "Error";
  errorMessage.value = "An unexpected error occurred.";
};

const handleInstallationResult = async (data: WSInstallationResultEvent) => {
  switch (data.result) {
    case "ok": {
      if (!serverData.value) break;

      stopPolling();

      try {
        await new Promise((resolve) => setTimeout(resolve, 2000));

        let attempts = 0;
        const maxAttempts = 3;
        let hasValidData = false;

        while (!hasValidData && attempts < maxAttempts) {
          attempts++;

          await server.refresh(["general"], {
            preserveConnection: true,
            preserveInstallState: true,
          });

          if (serverData.value?.loader && serverData.value?.mc_version) {
            hasValidData = true;
            serverData.value.status = "available";
            await server.refresh(["content", "startup"]);
            break;
          }

          await new Promise((resolve) => setTimeout(resolve, 2000));
        }

        if (!hasValidData) {
          console.error("Failed to get valid server data after installation");
        }
      } catch (err: unknown) {
        console.error("Error refreshing data after installation:", err);
      }

      newLoader.value = null;
      newLoaderVersion.value = null;
      newMCVersion.value = null;
      error.value = null;
      break;
    }
    case "err": {
      console.log("failed to install");
      console.log(data);
      errorTitle.value = "Installation error";
      errorMessage.value = data.reason ?? "Unknown error";
      error.value = new Error(data.reason ?? "Unknown error");
      let files = await server.fs?.listDirContents("/", 1, 100);
      if (files) {
        if (files.total > 1) {
          for (let i = 1; i < files.total; i++) {
            const nextFiles = await server.fs?.listDirContents("/", i, 100);
            if (nextFiles?.items?.length === 0) break;
            if (nextFiles) files = nextFiles;
          }
        }
      }
      const fileName = files?.items?.find((file: { name: string }) =>
        file.name.startsWith("modrinth-installation"),
      )?.name;
      errorLogFile.value = fileName ?? "";
      if (fileName) {
        errorLog.value = await server.fs?.downloadFile(fileName);
      }
      break;
    }
  }
};

const updateStats = (currentStats: Stats["current"]) => {
  isConnected.value = true;
  stats.value = {
    current: currentStats,
    past: { ...stats.value.current },
    graph: {
      cpu: updateGraphData(cpuData.value, currentStats.cpu_percent),
      ram: updateGraphData(
        ramData.value,
        Math.floor((currentStats.ram_usage_bytes / currentStats.ram_total_bytes) * 100),
      ),
    },
  };
};

const updatePowerState = (
  state: ServerState,
  details?: { oom_killed?: boolean; exit_code?: number },
) => {
  serverPowerState.value = state;

  if (state === "crashed") {
    powerStateDetails.value = details;
  } else {
    powerStateDetails.value = undefined;
  }

  if (state === "stopped" || state === "crashed") {
    stopUptimeUpdates();
    uptimeSeconds.value = 0;
  }
};

const updateGraphData = (dataArray: number[], newValue: number): number[] => {
  const updated = [...dataArray, newValue];
  if (updated.length > 10) updated.shift();
  return updated;
};

const reauthenticate = async () => {
  try {
    await server.refresh();
    const wsAuth = computed(() => server.ws);
    socket.value?.send(JSON.stringify({ event: "auth", jwt: wsAuth.value?.token }));
  } catch (error) {
    console.error("Reauthentication failed:", error);
    isWSAuthIncorrect.value = true;
  }
};

const toAdverb = (word: string) => {
  if (word.endsWith("p")) {
    return word + "ping";
  }
  if (word.endsWith("e")) {
    return word.slice(0, -1) + "ing";
  }
  if (word.endsWith("ie")) {
    return word.slice(0, -2) + "ying";
  }
  return word + "ing";
};

const sendPowerAction = async (action: "restart" | "start" | "stop" | "kill") => {
  const actionName = action.charAt(0).toUpperCase() + action.slice(1);
  try {
    isActioning.value = true;
    await server.general?.power(actionName);
  } catch (error) {
    console.error(`Error ${toAdverb(actionName)} server:`, error);
    notifyError(
      `Error ${toAdverb(actionName)} server`,
      "An error occurred while performing this action.",
    );
  } finally {
    isActioning.value = false;
  }
};

const notifyError = (title: string, text: string) => {
  addNotification({
    group: "server",
    title,
    text,
    type: "error",
  });
};

let intervalId: ReturnType<typeof setInterval> | null = null;
const countdown = ref(15);

const formattedTime = computed(() => {
  const seconds = countdown.value % 60;
  return `${seconds.toString().padStart(2, "0")}`;
});

export type BackupInProgressReason = {
  type: string;
  tooltip: MessageDescriptor;
};

const RestoreInProgressReason = {
  type: "restore",
  tooltip: defineMessage({
    id: "servers.backup.restore.in-progress.tooltip",
    defaultMessage: "Backup restore in progress",
  }),
} satisfies BackupInProgressReason;

const CreateInProgressReason = {
  type: "create",
  tooltip: defineMessage({
    id: "servers.backup.create.in-progress.tooltip",
    defaultMessage: "Backup creation in progress",
  }),
} satisfies BackupInProgressReason;

const backupInProgress = computed(() => {
  const backups = server.backups?.data;
  if (!backups) {
    return undefined;
  }
  if (backups.find((backup: Backup) => backup?.task?.create?.state === "ongoing")) {
    return CreateInProgressReason;
  }
  if (backups.find((backup: Backup) => backup?.task?.restore?.state === "ongoing")) {
    return RestoreInProgressReason;
  }
  return undefined;
});

const stopPolling = () => {
  if (intervalId) {
    clearInterval(intervalId);
    intervalId = null;
  }
};

const startPolling = () => {
  countdown.value = 15;
  intervalId = setInterval(() => {
    if (countdown.value <= 0) {
      reloadNuxtApp();
    } else {
      countdown.value--;
    }
  }, 1000);
};

const copyServerDebugInfo = () => {
  const debugInfo = `Server ID: ${serverData.value?.server_id}\nError: ${errorMessage.value}\nKind: ${serverData.value?.upstream?.kind}\nProject ID: ${serverData.value?.upstream?.project_id}\nVersion ID: ${serverData.value?.upstream?.version_id}\nLog: ${errorLog.value}`;
  navigator.clipboard.writeText(debugInfo);
  copied.value = true;
  setTimeout(() => {
    copied.value = false;
  }, 5000);
};

const openInstallLog = () => {
  router.replace({
    path: `/servers/manage/${serverId}/files`,
    query: { ...route.query, editing: errorLogFile.value },
  });
};

const cleanup = () => {
  isMounted.value = false;

  shutdown();

  stopPolling();
  stopUptimeUpdates();
  if (reconnectInterval.value) {
    clearInterval(reconnectInterval.value);
    reconnectInterval.value = null;
  }

  if (socket.value) {
    socket.value.onopen = null;
    socket.value.onmessage = null;
    socket.value.onclose = null;
    socket.value.onerror = null;

    if (
      socket.value.readyState === WebSocket.OPEN ||
      socket.value.readyState === WebSocket.CONNECTING
    ) {
      socket.value.close();
    }
    socket.value = null;
  }

  isConnected.value = false;
  isReconnecting.value = false;
  isLoading.value = true;

  DOMPurify.removeHook("afterSanitizeAttributes");
};

async function dismissNotice(noticeId: number) {
  await usePyroFetch(`servers/${serverId}/notices/${noticeId}/dismiss`, {
    method: "POST",
  }).catch((err) => {
    app.$notify({
      group: "main",
      title: "Error dismissing notice",
      text: err,
      type: "error",
    });
  });
  await server.refresh(["general"]);
}

onMounted(() => {
  isMounted.value = true;
  if (server.general?.status === "suspended") {
    isLoading.value = false;
    return;
  }
  if (server.error) {
    if (!server.error.message.includes("Forbidden")) {
      startPolling();
    }
  } else {
    connectWebSocket();
  }

  if (username.value && email.value && userId.value && createdAt.value) {
    const currentUser = auth.value?.user as any;
    const matches =
      username.value === currentUser?.username &&
      email.value === currentUser?.email &&
      userId.value === currentUser?.id &&
      createdAt.value === Math.floor(new Date(currentUser?.created).getTime() / 1000);

    if (matches) {
      Intercom({
        app_id: INTERCOM_APP_ID.value,
        userId: userId.value,
        name: username.value,
        email: email.value,
        created_at: createdAt.value,
      });
    } else {
      console.warn("[PYROSERVERS][INTERCOM] mismatch");
    }
  }

  DOMPurify.addHook(
    "afterSanitizeAttributes",
    (node: {
      tagName: string;
      getAttribute: (arg0: string) => any;
      setAttribute: (arg0: string, arg1: string) => void;
    }) => {
      if (node.tagName === "A" && node.getAttribute("target")) {
        node.setAttribute("rel", "noopener noreferrer");
      }
    },
  );

  if (surveyNotice.value) {
    showSurvey();
  }
});

onUnmounted(() => {
  cleanup();
});

watch(
  () => serverData.value?.status,
  (newStatus, oldStatus) => {
    if (isFirstMount.value) {
      isFirstMount.value = false;
      return;
    }

    if (newStatus === "installing" && oldStatus !== "installing") {
      countdown.value = 15;
      startPolling();
    }
  },
);

definePageMeta({
  middleware: "auth",
});

useHead({
  script: [
    {
      src: "https://tally.so/widgets/embed.js",
      defer: true,
    },
  ],
});
</script>

<style>
@keyframes server-action-buttons-anim {
  0% {
    opacity: 0;
    transform: translateX(1rem);
  }
  100% {
    opacity: 1;
    transform: none;
  }
}

.server-action-buttons-anim {
  animation: server-action-buttons-anim 0.2s ease-out;
}

.mobile-blurred-servericon::before {
  position: absolute;
  left: 0;
  top: 0;
  display: block;
  height: 9rem;
  width: 100%;
  background-size: cover;
  background-position: center;
  background-repeat: no-repeat;
  filter: blur(1rem);
  content: "";
  background-image: linear-gradient(
      to bottom,
      rgba(from var(--color-raised-bg) r g b / 0.2),
      rgb(from var(--color-raised-bg) r g b / 0.8)
    ),
    var(--server-bg-image);
}

@media screen and (min-width: 640px) {
  .mobile-blurred-servericon::before {
    display: none;
  }
}
</style><|MERGE_RESOLUTION|>--- conflicted
+++ resolved
@@ -260,7 +260,6 @@
         <UiNavTabs :links="navLinks" />
       </div>
 
-<<<<<<< HEAD
       <div data-pyro-mount class="h-full w-full flex-1">
         <div
           v-if="error"
@@ -272,48 +271,6 @@
               <div class="flex items-center gap-3">
                 <IssuesIcon class="flex h-8 w-8 shrink-0 text-red sm:hidden" />
                 <div class="flex gap-2 text-2xl font-bold">{{ errorTitle }}</div>
-=======
-            <div v-if="errorTitle.toLocaleLowerCase() === 'installation error'" class="font-normal">
-              <div
-                v-if="errorMessage.toLocaleLowerCase() === 'the specified version may be incorrect'"
-              >
-                An invalid loader or Minecraft version was specified and could not be installed.
-                <ul class="m-0 mt-4 p-0 pl-4">
-                  <li>
-                    If this version of Minecraft was released recently, please check if Modrinth
-                    Servers supports it.
-                  </li>
-                  <li>
-                    If you've installed a modpack, it may have been packaged incorrectly or may not
-                    be compatible with the loader.
-                  </li>
-                  <li>
-                    Your server may need to be reinstalled with a valid mod loader and version. You
-                    can change the loader by clicking the "Change Loader" button.
-                  </li>
-                  <li>
-                    If you're stuck, please contact Modrinth Support with the information below:
-                  </li>
-                </ul>
-                <ButtonStyled>
-                  <button class="mt-2" @click="copyServerDebugInfo">
-                    <CopyIcon v-if="!copied" />
-                    <CheckIcon v-else />
-                    Copy Debug Info
-                  </button>
-                </ButtonStyled>
-              </div>
-              <div v-if="errorMessage.toLocaleLowerCase() === 'internal error'">
-                An internal error occurred while installing your server. Don't fret — try
-                reinstalling your server, and if the problem persists, please contact Modrinth
-                support with your server's debug information.
-              </div>
-              <div v-if="errorMessage.toLocaleLowerCase() === 'this version is not yet supported'">
-                An error occurred while installing your server because Modrinth Servers does not
-                support the version of Minecraft or the loader you specified. Try reinstalling your
-                server with a different version or loader, and if the problem persists, please
-                contact Modrinth Support with your server's debug information.
->>>>>>> a9cfc37a
               </div>
 
               <div
@@ -340,7 +297,7 @@
                       You can change the loader by clicking the "Change Loader" button.
                     </li>
                     <li>
-                      If you're stuck, please contact Modrinth support with the information below:
+                    If you're stuck, please contact Modrinth Support with the information below:
                     </li>
                   </ul>
                   <ButtonStyled>
@@ -362,7 +319,7 @@
                   An error occurred while installing your server because Modrinth Servers does not
                   support the version of Minecraft or the loader you specified. Try reinstalling
                   your server with a different version or loader, and if the problem persists,
-                  please contact Modrinth support with your server's debug information.
+                  please contact Modrinth Support with your server's debug information.
                 </div>
 
                 <div
