--- conflicted
+++ resolved
@@ -1,637 +1,4 @@
 <template>
-<<<<<<< HEAD
-  <div
-    ref="scrollListener"
-    data-pyro
-    class="servers-hero relative isolate -mt-44 h-full min-h-screen pt-8"
-  >
-    <ModrinthServersPurchaseModal
-      v-if="customer"
-      :key="`purchase-modal-${customer.id}`"
-      ref="purchaseModal"
-      :publishable-key="config.public.stripePublishableKey"
-      :initiate-payment="
-        async (body) =>
-          await useBaseFetch('billing/payment', { internal: true, method: 'POST', body })
-      "
-      :available-products="pyroProducts"
-      :on-error="handleError"
-      :customer="customer"
-      :payment-methods="paymentMethods"
-      :currency="selectedCurrency"
-      :return-url="`${config.public.siteUrl}/servers/manage`"
-      :server-name="`${auth?.user?.username}'s server`"
-      :out-of-stock-url="outOfStockUrl"
-      :fetch-capacity-statuses="fetchCapacityStatuses"
-      :pings="regionPings"
-      :regions="regions"
-      :refresh-payment-methods="fetchPaymentData"
-      :fetch-stock="fetchStock"
-    />
-
-    <section
-      class="mx-auto mt-32 flex min-h-[calc(80vh-0px)] max-w-7xl flex-col justify-center px-5 sm:mt-20 sm:min-h-[calc(100vh-0px)] sm:pl-10 lg:pl-3"
-    >
-      <div class="z-[5] flex w-full flex-col gap-8">
-        <div class="flex flex-col gap-4">
-          <div
-            class="relative h-fit w-fit rounded-full bg-highlight-green px-3 py-1 text-sm font-bold text-brand backdrop-blur-lg"
-          >
-            Beta Release
-          </div>
-          <h1 class="relative m-0 max-w-3xl text-3xl font-bold !leading-[110%] md:text-6xl">
-            Host your next server with Modrinth Servers
-          </h1>
-        </div>
-        <h2
-          class="relative m-0 max-w-2xl text-base font-normal leading-[155%] text-secondary md:text-[1.2rem]"
-        >
-          Modrinth Servers is the easiest way to host your own Minecraft: Java Edition server.
-          Seamlessly install and play your favorite mods and modpacks, all within the Modrinth
-          platform.
-        </h2>
-        <div class="relative flex w-full flex-wrap items-center gap-8 align-middle sm:w-fit">
-          <div
-            class="flex w-full flex-col items-center gap-5 text-center align-middle sm:w-fit sm:flex-row"
-          >
-            <ButtonStyled color="brand" size="large">
-              <nuxt-link class="w-fit" to="#plan">
-                <GameIcon aria-hidden="true" />
-                {{ hasServers ? "Start a new server" : "Start your server" }}
-              </nuxt-link>
-            </ButtonStyled>
-            <ButtonStyled v-if="hasServers" type="outlined" size="large">
-              <nuxt-link class="w-fit" to="/servers/manage">
-                <BoxIcon aria-hidden="true" /> Manage your servers
-              </nuxt-link>
-            </ButtonStyled>
-          </div>
-        </div>
-      </div>
-
-      <div
-        class="absolute left-[55%] top-56 z-[5] hidden h-full max-h-[calc(100vh-10rem)] w-full rotate-1 xl:block"
-      >
-        <img
-          src="https://cdn.modrinth.com/servers/panel-right-dark.webp"
-          alt=""
-          aria-hidden="true"
-          class="pointer-events-none h-full w-fit select-none"
-        />
-      </div>
-
-      <div
-        class="top-26 pointer-events-none absolute left-0 z-[4] flex h-screen w-full flex-row items-end gap-24 sm:-right-1/4 sm:top-14"
-      >
-        <div
-          class="pointer-events-none absolute left-0 right-0 top-8 max-h-[90%] overflow-hidden sm:top-28 sm:mt-0"
-          style="mask-image: linear-gradient(black, transparent 80%)"
-        >
-          <img
-            src="https://cdn.modrinth.com/servers/bigrinth.webp"
-            alt=""
-            aria-hidden="true"
-            class="pointer-events-none w-full animate-spin select-none p-4 opacity-50"
-            style="
-              animation-duration: 172s !important;
-              animation-timing-function: linear;
-              animation-iteration-count: infinite;
-            "
-          />
-        </div>
-      </div>
-    </section>
-
-    <section
-      class="relative flex flex-col bg-[radial-gradient(65%_50%_at_50%_-10%,var(--color-brand-highlight)_0%,var(--color-accent-contrast)_100%)] px-3 pt-24 md:pt-48"
-    >
-      <div class="faded-brand-line absolute left-0 top-0 h-[1px] w-full"></div>
-      <div class="relative mx-auto flex w-full max-w-7xl flex-col gap-8">
-        <div
-          class="relative w-fit rounded-full bg-highlight-green px-3 py-1 text-sm font-bold text-brand backdrop-blur-lg"
-        >
-          Why Modrinth Servers?
-        </div>
-        <h1 class="relative m-0 max-w-2xl text-4xl leading-[120%] md:text-7xl">
-          Find a modpack. Now it's a server.
-        </h1>
-        <h2
-          class="relative m-0 max-w-2xl text-base font-normal leading-[155%] text-secondary md:text-[18px]"
-        >
-          Choose from the thousands of modpacks on Modrinth or create your own. Invite your friends
-          when you're ready to play.
-        </h2>
-        <img
-          src="https://cdn.modrinth.com/servers/excitement.webp"
-          alt=""
-          class="absolute right-14 top-0 hidden max-w-[360px] lg:block"
-        />
-        <div class="relative grid w-full grid-cols-1 gap-8 lg:grid-cols-2">
-          <div class="relative flex flex-col gap-4 rounded-2xl bg-bg p-6 text-left md:p-12">
-            <svg
-              xmlns="http://www.w3.org/2000/svg"
-              width="24"
-              height="24"
-              viewBox="0 0 24 24"
-              fill="none"
-              stroke="currentColor"
-              stroke-width="2"
-              stroke-linecap="round"
-              stroke-linejoin="round"
-              class="size-8 text-brand"
-            >
-              <path
-                d="M8.3 10a.7.7 0 0 1-.626-1.079L11.4 3a.7.7 0 0 1 1.198-.043L16.3 8.9a.7.7 0 0 1-.572 1.1Z"
-              />
-              <rect x="3" y="14" width="7" height="7" rx="1" />
-              <circle cx="17.5" cy="17.5" r="3.5" />
-            </svg>
-            <h2 class="m-0 text-lg font-bold">Play where your mods are</h2>
-            <h3 class="m-0 text-base font-normal text-secondary">
-              Modrinth Servers seamlessly integrates the mod and modpack installation process into
-              your server.
-            </h3>
-          </div>
-
-          <div class="relative flex flex-col gap-4 rounded-2xl bg-bg p-6 text-left md:p-12">
-            <LoaderIcon loader="fabric" class="size-8 text-brand" />
-            <h2 class="m-0 text-lg font-bold">All your favorite mods</h2>
-            <h3 class="m-0 text-base font-normal text-secondary">
-              Choose between Vanilla, Fabric, Forge, Quilt and NeoForge. If it's on Modrinth, it can
-              run on your server.
-            </h3>
-          </div>
-        </div>
-        <div class="relative">
-          <img
-            src="https://cdn.modrinth.com/servers/installation-dark.webp"
-            alt=""
-            class="hidden w-full rounded-2xl sm:block"
-          />
-        </div>
-        <div class="grid w-full grid-cols-1 gap-8 lg:grid-cols-3">
-          <div class="flex flex-col gap-4 rounded-2xl bg-bg p-6 text-left md:p-12">
-            <svg
-              xmlns="http://www.w3.org/2000/svg"
-              width="24"
-              height="24"
-              viewBox="0 0 24 24"
-              fill="none"
-              stroke="currentColor"
-              stroke-width="2"
-              stroke-linecap="round"
-              stroke-linejoin="round"
-              class="size-8 text-brand"
-            >
-              <rect width="20" height="16" x="2" y="4" rx="2" />
-              <path d="M6 8h.01" />
-              <path d="M10 8h.01" />
-              <path d="M14 8h.01" />
-            </svg>
-            <h2 class="m-0 text-lg font-bold">Manage it all on Modrinth</h2>
-            <h3 class="m-0 text-base font-normal text-secondary">
-              Your server, mods, players, and more are all on Modrinth. No need to switch between
-              platforms.
-            </h3>
-          </div>
-
-          <div class="relative flex flex-col gap-4 rounded-2xl bg-bg p-6 text-left md:p-12">
-            <svg
-              xmlns="http://www.w3.org/2000/svg"
-              width="24"
-              height="24"
-              viewBox="0 0 24 24"
-              fill="none"
-              stroke="currentColor"
-              stroke-width="2"
-              stroke-linecap="round"
-              stroke-linejoin="round"
-              class="size-8 text-brand"
-            >
-              <polygon points="13 19 22 12 13 5 13 19" />
-              <polygon points="2 19 11 12 2 5 2 19" />
-            </svg>
-            <h2 class="m-0 text-lg font-bold">Experience modern, reliable hosting</h2>
-            <h3 class="m-0 text-base font-normal text-secondary">
-              Modrinth Servers are hosted on
-              <span class="text-contrast">high-performance AMD CPUs with DDR5 RAM</span>, running on
-              custom-built software to ensure your server performs smoothly.
-            </h3>
-          </div>
-
-          <div class="relative flex flex-col gap-4 rounded-2xl bg-bg p-6 text-left md:p-12">
-            <ServerIcon class="size-8 text-brand" />
-            <h2 class="m-0 text-lg font-bold">Consistently fast</h2>
-            <h3 class="m-0 text-base font-normal text-secondary">
-              Our infrastructure is never overloaded, meaning each server hosted with Modrinth
-              always runs at its full performance.
-            </h3>
-          </div>
-        </div>
-      </div>
-    </section>
-
-    <section
-      class="relative mt-24 flex flex-col bg-[radial-gradient(65%_50%_at_50%_-10%,var(--color-brand-highlight)_0%,var(--color-accent-contrast)_100%)] px-3 pt-24 md:mt-48 md:pt-48"
-    >
-      <div class="faded-brand-line absolute left-0 top-0 h-[1px] w-full"></div>
-      <div class="relative mx-auto flex w-full max-w-7xl flex-col gap-8">
-        <div
-          class="relative w-fit rounded-full bg-highlight-green px-3 py-1 text-sm font-bold text-brand backdrop-blur-lg"
-        >
-          Included with your server
-        </div>
-        <h1 class="relative m-0 max-w-2xl text-4xl leading-[120%] md:text-7xl">
-          Comes with all the features you need.
-        </h1>
-        <h2
-          class="relative m-0 max-w-xl text-base font-normal leading-[155%] text-secondary md:text-[18px]"
-        >
-          Included with every server is a suite of features designed to provide a hosting experience
-          that only Modrinth can offer.
-        </h2>
-        <img
-          src="https://cdn.modrinth.com/servers/waving.webp"
-          alt=""
-          class="absolute right-8 top-40 hidden max-w-[480px] lg:block"
-        />
-        <div class="grid grid-cols-1 gap-9 lg:grid-cols-2">
-          <div class="grid w-full grid-cols-1 gap-8">
-            <div class="relative flex flex-col gap-4 rounded-2xl bg-bg p-6 text-left md:p-12">
-              <svg
-                xmlns="http://www.w3.org/2000/svg"
-                width="24"
-                height="24"
-                viewBox="0 0 24 24"
-                fill="none"
-                stroke="currentColor"
-                stroke-width="2"
-                stroke-linecap="round"
-                stroke-linejoin="round"
-                class="size-8 text-brand"
-              >
-                <circle cx="12" cy="12" r="10" />
-                <path d="M12 2a14.5 14.5 0 0 0 0 20 14.5 14.5 0 0 0 0-20" />
-                <path d="M2 12h20" />
-              </svg>
-              <h2 class="m-0 text-lg font-bold">Custom URL</h2>
-              <h3 class="m-0 text-base font-normal text-secondary">
-                Share your server with a custom
-                <span class="text-contrast">modrinth.gg</span> URL.
-              </h3>
-              <div
-                aria-hidden="true"
-                class="ooh-shiny absolute right-4 top-4 flex items-center justify-center rounded-full bg-bg-raised p-4"
-              >
-                <span class="font-bold text-contrast">{{ currentText }}</span
-                >.modrinth.gg
-              </div>
-            </div>
-            <div class="relative flex flex-col gap-4 rounded-2xl bg-bg p-6 text-left md:p-12">
-              <svg
-                xmlns="http://www.w3.org/2000/svg"
-                width="24"
-                height="24"
-                viewBox="0 0 24 24"
-                fill="none"
-                stroke="currentColor"
-                stroke-width="2"
-                stroke-linecap="round"
-                stroke-linejoin="round"
-                class="size-8 text-brand"
-              >
-                <path d="M12 13v8" />
-                <path d="M4 14.899A7 7 0 1 1 15.71 8h1.79a4.5 4.5 0 0 1 2.5 8.242" />
-                <path d="m8 17 4-4 4 4" />
-              </svg>
-              <h2 class="m-0 text-lg font-bold">Backups included</h2>
-              <h3 class="m-0 text-base font-normal text-secondary">
-                Every server comes with 15 backups stored securely off-site.
-              </h3>
-            </div>
-          </div>
-          <div
-            style="
-              background: radial-gradient(
-                86.12% 101.64% at 95.97% 94.07%,
-                rgba(27, 217, 106, 0.23) 0%,
-                rgba(14, 115, 56, 0.2) 100%
-              );
-              border: 1px solid rgba(12, 107, 52, 0.55);
-              box-shadow: 0px 12px 38.1px rgba(27, 217, 106, 0.13);
-            "
-            class="relative flex flex-col gap-4 overflow-hidden rounded-2xl p-6 text-left sm:backdrop-blur-xl md:p-12"
-          >
-            <h2 class="m-0 text-lg font-bold">Easy to use file manager</h2>
-            <h3 class="m-0 text-base font-normal">
-              Search, manage, edit, and upload files directly to your server with ease.
-            </h3>
-
-            <img
-              src="https://cdn.modrinth.com/servers/content-dark.webp"
-              alt=""
-              class="absolute -bottom-12 -right-[15%] hidden max-w-2xl rounded-2xl bg-brand p-4 lg:block"
-            />
-          </div>
-        </div>
-        <div class="grid w-full grid-cols-1 gap-8 lg:grid-cols-2">
-          <div class="relative flex flex-col gap-4 rounded-2xl bg-bg p-6 text-left md:p-12">
-            <TerminalSquareIcon class="size-8 text-brand" />
-            <h2 class="m-0 text-lg font-bold">
-              A powerful console, server properties manager, and more
-            </h2>
-            <h3 class="m-0 text-base font-normal text-secondary">
-              Modrinth Servers come with powerful tools to manage your server.
-            </h3>
-          </div>
-          <div class="relative flex flex-col gap-4 rounded-2xl bg-bg p-6 text-left md:p-12">
-            <svg
-              xmlns="http://www.w3.org/2000/svg"
-              width="24"
-              height="24"
-              viewBox="0 0 24 24"
-              fill="none"
-              stroke="currentColor"
-              stroke-width="2"
-              stroke-linecap="round"
-              stroke-linejoin="round"
-              class="size-8 text-brand"
-            >
-              <path
-                d="M19 14c1.49-1.46 3-3.21 3-5.5A5.5 5.5 0 0 0 16.5 3c-1.76 0-3 .5-4.5 2-1.5-1.5-2.74-2-4.5-2A5.5 5.5 0 0 0 2 8.5c0 2.3 1.5 4.05 3 5.5l7 7Z"
-              />
-              <path
-                d="M12 5 9.04 7.96a2.17 2.17 0 0 0 0 3.08c.82.82 2.13.85 3 .07l2.07-1.9a2.82 2.82 0 0 1 3.79 0l2.96 2.66"
-              />
-              <path d="m18 15-2-2" />
-              <path d="m15 18-2-2" />
-            </svg>
-            <h2 class="m-0 text-lg font-bold">Help when you need it</h2>
-            <h3 class="m-0 text-base font-normal text-secondary">
-              Reach out to the Modrinth team for help with your server at any time.
-            </h3>
-          </div>
-        </div>
-
-        <div class="grid w-full grid-cols-1 gap-8 lg:grid-cols-2">
-          <div class="relative flex flex-col gap-4 rounded-2xl bg-bg p-6 text-left md:p-12">
-            <TransferIcon class="size-8 text-brand" />
-            <h2 class="m-0 text-lg font-bold">SFTP access</h2>
-            <h3 class="m-0 text-base font-normal text-secondary">
-              Access your server files directly with SFTP built into Modrinth Servers.
-            </h3>
-          </div>
-          <div class="relative flex flex-col gap-4 rounded-2xl bg-bg p-6 text-left md:p-12">
-            <VersionIcon class="size-8 text-brand" />
-            <h2 class="m-0 text-lg font-bold">Advanced networking management</h2>
-            <h3 class="m-0 text-base font-normal text-secondary">
-              Add your own domain to your server, reserve up to 15 ports for mods that require them,
-              and more.
-            </h3>
-          </div>
-        </div>
-        <div class="relative flex flex-col gap-4 rounded-2xl bg-bg p-6 text-left md:p-12">
-          <h1 class="m-0 text-lg font-bold">Frequently Asked Questions</h1>
-          <div class="details-hide flex flex-col gap-1">
-            <details pyro-hash="cpus" class="group" :open="$route.hash === '#cpus'">
-              <summary class="flex cursor-pointer items-center py-3 font-medium text-contrast">
-                <span class="mr-2 transition-transform duration-200 group-open:rotate-90">
-                  <RightArrowIcon />
-                </span>
-                What kind of CPUs do Modrinth Servers run on?
-              </summary>
-              <p class="m-0 ml-6 leading-[160%]">
-                Modrinth Servers are powered by AMD Ryzen 7900 and 7950X3D equivalent CPUs at 5+
-                GHz, paired with DDR5 memory.
-              </p>
-            </details>
-            <details pyro-hash="cpu-burst" class="group" :open="$route.hash === '#cpu-burst'">
-              <summary class="flex cursor-pointer items-center py-3 font-medium text-contrast">
-                <span class="mr-2 transition-transform duration-200 group-open:rotate-90">
-                  <RightArrowIcon />
-                </span>
-                How do CPU burst threads work?
-              </summary>
-              <p class="m-0 ml-6 leading-[160%]">
-                When your server is under heavy load, we temporarily give it access to additional
-                CPU threads to help mitigate lag spikes and instability. This helps prevent the TPS
-                from going below 20, ensuring the smoothest experience possible. Since those extra
-                CPU threads are only shortly available during high load periods, they might not show
-                up in Spark reports or other profiling tools.
-              </p>
-            </details>
-
-            <details pyro-hash="ddos" class="group" :open="$route.hash === '#ddos'">
-              <summary class="flex cursor-pointer items-center py-3 font-medium text-contrast">
-                <span class="mr-2 transition-transform duration-200 group-open:rotate-90">
-                  <RightArrowIcon />
-                </span>
-                Do Modrinth Servers have DDoS protection?
-              </summary>
-              <p class="m-0 ml-6 leading-[160%]">
-                Yes. All Modrinth Servers come with DDoS protection, with up to 17Tbps capacity in
-                some locations.
-              </p>
-            </details>
-
-            <details pyro-hash="region" class="group" :open="$route.hash === '#region'">
-              <summary class="flex cursor-pointer items-center py-3 font-medium text-contrast">
-                <span class="mr-2 transition-transform duration-200 group-open:rotate-90">
-                  <RightArrowIcon />
-                </span>
-                Where are Modrinth Servers located? Can I choose a region?
-              </summary>
-              <p class="m-0 ml-6 leading-[160%]">
-                We have servers available in North America and Europe at the moment that you can
-                choose upon purchase. More regions to come in the future! If you'd like to switch
-                your region, please contact support.
-              </p>
-            </details>
-
-            <details pyro-hash="storage" class="group" :open="$route.hash === '#storage'">
-              <summary class="flex cursor-pointer items-center py-3 font-medium text-contrast">
-                <span class="mr-2 transition-transform duration-200 group-open:rotate-90">
-                  <RightArrowIcon />
-                </span>
-                Can I increase the storage on my server?
-              </summary>
-              <p class="m-0 ml-6 leading-[160%]">
-                Yes, storage can be increased on your server at no additional cost. If you need more
-                storage, reach out to Modrinth Support.
-              </p>
-            </details>
-
-            <details pyro-hash="performance" class="group" :open="$route.hash === '#performance'">
-              <summary class="flex cursor-pointer items-center py-3 font-medium text-contrast">
-                <span class="mr-2 transition-transform duration-200 group-open:rotate-90">
-                  <RightArrowIcon />
-                </span>
-                How fast are Modrinth Servers?
-              </summary>
-              <p class="m-0 ml-6 leading-[160%]">
-                Modrinth Servers are hosted on very modern high-performance hardware, but it's tough
-                to say how exactly that will translate into how fast your server will run because
-                there are so many factors that affect it, such as the mods, data packs, or plugins
-                you're running on your server, and even user behavior.
-              </p>
-              <p class="mb-0 ml-6 mt-3 leading-[160%]">
-                Most performance issues that arise tend to be the fault of an unoptimized modpack,
-                mod, data pack, or plugin that causes the server to lag. Since our servers are very
-                high-end, you shouldn't run into much trouble as long as you pick an appropriate
-                plan for the content you're running on the server.
-              </p>
-            </details>
-
-            <details pyro-hash="prices" class="group" :open="$route.hash === '#prices'">
-              <summary class="flex cursor-pointer items-center py-3 font-medium text-contrast">
-                <span class="mr-2 transition-transform duration-200 group-open:rotate-90">
-                  <RightArrowIcon />
-                </span>
-                What currency are the prices in?
-              </summary>
-              <p class="m-0 ml-6 leading-[160%]">
-                All prices are listed in United States Dollars (USD).
-              </p>
-            </details>
-
-            <details pyro-hash="versions" class="group" :open="$route.hash === '#versions'">
-              <summary class="flex cursor-pointer items-center py-3 font-medium text-contrast">
-                <span class="mr-2 transition-transform duration-200 group-open:rotate-90">
-                  <RightArrowIcon />
-                </span>
-                What Minecraft versions and loaders can be used?
-              </summary>
-              <p class="m-0 ml-6 leading-[160%]">
-                Modrinth Servers can run any version of Minecraft: Java Edition going all the way
-                back to version 1.2.5, including snapshot versions.
-              </p>
-              <p class="m-0 ml-6 mt-3 leading-[160%]">
-                We also support a wide range of mod and plugin loaders, including Fabric, Quilt,
-                Forge, and NeoForge for mods, as well as Paper and Purpur for plugins. Availability
-                depends on whether the mod or plugin loader supports the selected Minecraft version.
-              </p>
-            </details>
-          </div>
-        </div>
-      </div>
-    </section>
-
-    <section
-      pyro-hash="plan"
-      class="relative mt-24 flex flex-col bg-[radial-gradient(65%_50%_at_50%_-10%,var(--color-brand-highlight)_0%,var(--color-accent-contrast)_100%)] px-3 pt-24 md:mt-48 md:pt-48"
-    >
-      <div class="faded-brand-line absolute left-0 top-0 h-[1px] w-full"></div>
-      <div id="plan" class="mx-auto flex w-full max-w-7xl flex-col items-center gap-8 text-center">
-        <h1 class="relative m-0 text-4xl leading-[120%] md:text-7xl">
-          There's a server for everyone
-        </h1>
-        <p class="m-0 flex items-center gap-1">
-          Available in North America and Europe for wide coverage.
-        </p>
-
-        <div class="grid grid-cols-[1fr_auto_1fr] items-center gap-3">
-          <span></span>
-          <OptionGroup v-slot="{ option }" v-model="billingPeriod" :options="billingPeriods">
-            <template v-if="option === 'monthly'"> Pay monthly </template>
-            <span v-else-if="option === 'quarterly'"> Pay quarterly </span>
-            <span v-else-if="option === 'yearly'"> Pay yearly </span>
-          </OptionGroup>
-          <template v-if="billingPeriods.includes('quarterly')">
-            <button
-              v-if="billingPeriod !== 'quarterly'"
-              class="bg-transparent p-0 text-sm font-medium text-brand hover:underline active:scale-95"
-              @click="billingPeriod = 'quarterly'"
-            >
-              Save 16% with quarterly billing!
-            </button>
-            <span v-else class="bg-transparent p-0 text-sm font-medium text-brand">
-              Save 16% with quarterly billing!
-            </span>
-          </template>
-          <span v-else></span>
-        </div>
-
-        <MedalPlanPromotion v-if="flags.enableMedalPromotion" />
-
-        <ul class="m-0 flex w-full grid-cols-3 flex-col gap-8 p-0 lg:grid">
-          <ServerPlanSelector
-            :capacity="capacityStatuses?.small?.available"
-            plan="small"
-            :ram="plans.small.metadata.ram"
-            :storage="plans.small.metadata.storage"
-            :cpus="plans.small.metadata.cpu"
-            :price="
-              plans.small?.prices?.find((x) => x.currency_code === selectedCurrency)?.prices
-                ?.intervals?.[billingPeriod]
-            "
-            :interval="billingPeriod"
-            :currency="selectedCurrency"
-            :is-usa="country.toLowerCase() === 'us'"
-            @select="selectProduct('small')"
-            @scroll-to-faq="scrollToFaq()"
-          />
-          <ServerPlanSelector
-            :capacity="capacityStatuses?.medium?.available"
-            plan="medium"
-            :ram="plans.medium.metadata.ram"
-            :storage="plans.medium.metadata.storage"
-            :cpus="plans.medium.metadata.cpu"
-            :price="
-              plans.medium?.prices?.find((x) => x.currency_code === selectedCurrency)?.prices
-                ?.intervals?.[billingPeriod]
-            "
-            :interval="billingPeriod"
-            :currency="selectedCurrency"
-            :is-usa="country.toLowerCase() === 'us'"
-            @select="selectProduct('medium')"
-            @scroll-to-faq="scrollToFaq()"
-          />
-          <ServerPlanSelector
-            :capacity="capacityStatuses?.large?.available"
-            :ram="plans.large.metadata.ram"
-            :storage="plans.large.metadata.storage"
-            :cpus="plans.large.metadata.cpu"
-            :price="
-              plans.large?.prices?.find((x) => x.currency_code === selectedCurrency)?.prices
-                ?.intervals?.[billingPeriod]
-            "
-            :currency="selectedCurrency"
-            :is-usa="country.toLowerCase() === 'us'"
-            plan="large"
-            :interval="billingPeriod"
-            @select="selectProduct('large')"
-            @scroll-to-faq="scrollToFaq()"
-          />
-        </ul>
-
-        <div
-          class="mb-24 flex w-full flex-col items-start justify-between gap-4 rounded-2xl bg-bg p-8 text-left lg:flex-row lg:gap-0"
-        >
-          <div class="flex flex-col gap-4">
-            <h1 class="m-0">Know exactly what you need?</h1>
-            <h2 class="m-0 text-base font-normal text-primary">
-              Pick a customized plan with just the specs you need.
-            </h2>
-          </div>
-
-          <div
-            class="experimental-styles-within flex w-full flex-col-reverse gap-2 md:w-auto md:flex-col md:items-center"
-          >
-            <ButtonStyled color="standard" size="large">
-              <button class="w-full md:w-fit" @click="selectProduct('custom')">
-                Get started
-                <RightArrowIcon class="shrink-0" />
-              </button>
-            </ButtonStyled>
-            <p v-if="lowestPrice" class="m-0 text-sm">
-              Starting at {{ formatPrice(locale, lowestPrice, selectedCurrency, true) }} / month
-            </p>
-          </div>
-        </div>
-      </div>
-    </section>
-  </div>
-=======
 	<div
 		ref="scrollListener"
 		data-pyro
@@ -1149,12 +516,11 @@
 		</section>
 
 		<section
-			id="plan"
 			pyro-hash="plan"
 			class="relative mt-24 flex flex-col bg-[radial-gradient(65%_50%_at_50%_-10%,var(--color-brand-highlight)_0%,var(--color-accent-contrast)_100%)] px-3 pt-24 md:mt-48 md:pt-48"
 		>
 			<div class="faded-brand-line absolute left-0 top-0 h-[1px] w-full"></div>
-			<div class="mx-auto flex w-full max-w-7xl flex-col items-center gap-8 text-center">
+			<div id="plan" class="mx-auto flex w-full max-w-7xl flex-col items-center gap-8 text-center">
 				<h1 class="relative m-0 text-4xl leading-[120%] md:text-7xl">
 					There's a server for everyone
 				</h1>
@@ -1183,6 +549,8 @@
 					</template>
 					<span v-else></span>
 				</div>
+
+				<MedalPlanPromotion v-if="flags.enableMedalPromotion" />
 
 				<ul class="m-0 flex w-full grid-cols-3 flex-col gap-8 p-0 lg:grid">
 					<ServerPlanSelector
@@ -1263,43 +631,10 @@
 			</div>
 		</section>
 	</div>
->>>>>>> 2aabcf36
 </template>
 
 <script setup>
 import {
-<<<<<<< HEAD
-  BoxIcon,
-  GameIcon,
-  RightArrowIcon,
-  ServerIcon,
-  TerminalSquareIcon,
-  TransferIcon,
-  VersionIcon,
-} from "@modrinth/assets";
-import {
-  ButtonStyled,
-  injectNotificationManager,
-  ModrinthServersPurchaseModal,
-} from "@modrinth/ui";
-import { monthsInInterval } from "@modrinth/ui/src/utils/billing.ts";
-import { formatPrice } from "@modrinth/utils";
-import { useVIntl } from "@vintl/vintl";
-import { computed } from "vue";
-import { products } from "~/generated/state.json";
-import { useServersFetch } from "~/composables/servers/servers-fetch.ts";
-import MedalPlanPromotion from "~/components/ui/servers/marketing/MedalPlanPromotion.vue";
-import OptionGroup from "~/components/ui/OptionGroup.vue";
-import LoaderIcon from "~/components/ui/servers/icons/LoaderIcon.vue";
-import ServerPlanSelector from "~/components/ui/servers/marketing/ServerPlanSelector.vue";
-
-const { addNotification } = injectNotificationManager();
-const { locale } = useVIntl();
-const flags = useFeatureFlags();
-
-const billingPeriods = ref(["monthly", "quarterly"]);
-const billingPeriod = ref(billingPeriods.value.includes("quarterly") ? "quarterly" : "monthly");
-=======
 	BoxIcon,
 	GameIcon,
 	RightArrowIcon,
@@ -1313,19 +648,19 @@
 import { formatPrice } from '@modrinth/utils'
 import { useVIntl } from '@vintl/vintl'
 import { computed } from 'vue'
-
 import OptionGroup from '~/components/ui/OptionGroup.vue'
 import LoaderIcon from '~/components/ui/servers/icons/LoaderIcon.vue'
+import MedalPlanPromotion from '~/components/ui/servers/marketing/MedalPlanPromotion.vue'
 import ServerPlanSelector from '~/components/ui/servers/marketing/ServerPlanSelector.vue'
 import { useServersFetch } from '~/composables/servers/servers-fetch.ts'
 import { products } from '~/generated/state.json'
 
 const { addNotification } = injectNotificationManager()
 const { locale } = useVIntl()
+const flags = useFeatureFlags()
 
 const billingPeriods = ref(['monthly', 'quarterly'])
 const billingPeriod = ref(billingPeriods.value.includes('quarterly') ? 'quarterly' : 'monthly')
->>>>>>> 2aabcf36
 
 const pyroProducts = products
 	.filter((p) => p.metadata.type === 'pyro')
@@ -1544,69 +879,6 @@
 }
 
 const selectProduct = async (product) => {
-<<<<<<< HEAD
-  if (loggedOut.value) {
-    data.$router.push(`/auth/sign-in?redirect=${encodeURIComponent("/servers?plan=" + product)}`);
-    return;
-  }
-
-  await refreshCapacity();
-  console.log(capacityStatuses.value);
-
-  if ((product === "custom" && isCustomAtCapacity.value) || isAtCapacity.value) {
-    addNotification({
-      title: "Server Capacity Full",
-      type: "error",
-      text: "We are currently at capacity. Please try again later.",
-    });
-    return;
-  }
-
-  const selectedPlan = plans[product];
-  if (!selectedPlan) return;
-
-  if (
-    (product === "custom" && !selectedPlan.length) ||
-    (product !== "custom" && !selectedPlan.metadata)
-  ) {
-    addNotification({
-      title: "Invalid product",
-      type: "error",
-      text: "The selected product was found but lacks necessary data. Please contact support.",
-    });
-    return;
-  }
-
-  // required for the purchase modal
-  if (!pyroProducts.metadata) {
-    pyroProducts.metadata = {};
-  }
-  pyroProducts.metadata.type = "pyro";
-
-  customServer.value = product === "custom";
-  selectedProduct.value = selectedPlan;
-  showModal.value = true;
-  modalKey.value++;
-  await nextTick();
-
-  if (product === "custom") {
-    purchaseModal.value?.show(billingPeriod.value, null, selectedProjectId.value);
-  } else {
-    purchaseModal.value?.show(billingPeriod.value, selectedProduct.value, selectedProjectId.value);
-  }
-};
-
-const planQuery = async () => {
-  if ("plan" in route.query) {
-    await nextTick();
-    const planElement = document.getElementById("plan");
-    if (planElement) {
-      planElement.scrollIntoView({ behavior: "smooth" });
-      await selectProduct(route.query.plan);
-    }
-  }
-};
-=======
 	if (loggedOut.value) {
 		data.$router.push(`/auth/sign-in?redirect=${encodeURIComponent('/servers?plan=' + product)}`)
 		return
@@ -1652,19 +924,22 @@
 	await nextTick()
 
 	if (product === 'custom') {
-		purchaseModal.value?.show(billingPeriod.value, undefined, selectedProjectId.value)
+		purchaseModal.value?.show(billingPeriod.value, null, selectedProjectId.value)
 	} else {
 		purchaseModal.value?.show(billingPeriod.value, selectedProduct.value, selectedProjectId.value)
 	}
 }
 
-const planQuery = () => {
-	if (route.query.plan) {
-		document.getElementById('plan').scrollIntoView()
-		selectProduct(route.query.plan)
-	}
-}
->>>>>>> 2aabcf36
+const planQuery = async () => {
+	if ('plan' in route.query) {
+		await nextTick()
+		const planElement = document.getElementById('plan')
+		if (planElement) {
+			planElement.scrollIntoView({ behavior: 'smooth' })
+			await selectProduct(route.query.plan)
+		}
+	}
+}
 
 const regions = ref([])
 const regionPings = ref([])
