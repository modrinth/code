<template>
	<div v-if="user" class="experimental-styles-within">
		<ModalCreation ref="modal_creation" />
		<CollectionCreateModal ref="modal_collection_creation" />
		<NewModal ref="editRoleModal" header="Edit role">
			<div class="flex w-80 flex-col gap-4">
				<div class="flex flex-col gap-2">
					<Combobox v-model="selectedRole" :options="roleOptions" placeholder="Select a role" />
				</div>
				<div class="flex justify-end gap-2">
					<ButtonStyled>
						<button @click="cancelRoleEdit">
							<XIcon />
							{{ formatMessage(commonMessages.cancelButton) }}
						</button>
					</ButtonStyled>
					<ButtonStyled color="brand">
						<button
							:disabled="!selectedRole || selectedRole === user.role || isSavingRole"
							@click="saveRoleEdit"
						>
							<template v-if="isSavingRole">
								<SpinnerIcon class="animate-spin" /> {{ formatMessage(messages.savingLabel) }}
							</template>
							<template v-else>
								<SaveIcon /> {{ formatMessage(commonMessages.saveChangesButton) }}
							</template>
						</button>
					</ButtonStyled>
				</div>
			</div>
		</NewModal>
		<NewModal v-if="auth.user && isStaff(auth.user)" ref="userDetailsModal" header="User details">
			<div class="flex flex-col gap-3">
				<div class="flex flex-col gap-1">
					<span class="text-lg font-bold text-primary">{{
						formatMessage(messages.emailLabel)
					}}</span>
					<div>
						<span
							v-tooltip="
								user.email_verified
									? formatMessage(messages.emailVerifiedTooltip)
									: formatMessage(messages.emailNotVerifiedTooltip)
							"
							class="flex w-fit items-center gap-1"
						>
							<span>{{ user.email }}</span>
							<CheckIcon v-if="user.email_verified" class="h-4 w-4 text-brand" />
							<XIcon v-else class="h-4 w-4 text-red" />
						</span>
					</div>
				</div>

				<div class="flex flex-col gap-1">
					<span class="text-lg font-bold text-primary">{{
						formatMessage(messages.authProvidersLabel)
					}}</span>
					<span>{{ user.auth_providers.join(', ') }}</span>
				</div>

				<div class="flex flex-col gap-1">
					<span class="text-lg font-bold text-primary">{{
						formatMessage(messages.paymentMethodsLabel)
					}}</span>
					<span>
						<template v-if="user.payout_data?.paypal_address">
							Paypal ({{ user.payout_data.paypal_address }} - {{ user.payout_data.paypal_country }})
						</template>
						<template v-if="user.payout_data?.paypal_address && user.payout_data?.venmo_address">
							,
						</template>
						<template v-if="user.payout_data?.venmo_address">
							Venmo ({{ user.payout_data.venmo_address }})
						</template>
					</span>
				</div>

				<div class="flex flex-col gap-1">
					<span class="text-lg font-bold text-primary">{{
						formatMessage(messages.hasPasswordLabel)
					}}</span>
					<span>
						{{
							user.has_password ? formatMessage(messages.yesLabel) : formatMessage(messages.noLabel)
						}}
					</span>
				</div>

				<div class="flex flex-col gap-1">
					<span class="text-lg font-bold text-primary">{{
						formatMessage(messages.hasTotpLabel)
					}}</span>
					<span>
						{{ user.has_totp ? formatMessage(messages.yesLabel) : formatMessage(messages.noLabel) }}
					</span>
				</div>
			</div>
		</NewModal>
		<div class="new-page sidebar" :class="{ 'alt-layout': cosmetics.leftContentLayout }">
			<div class="normal-page__header py-4">
				<ContentPageHeader>
					<template #icon>
						<Avatar :src="user.avatar_url" :alt="user.username" size="96px" circle />
					</template>
					<template #title>
						<span class="flex items-center gap-2">
							{{ user.username }}
							<TagItem
								v-if="isAdminViewing && isAffiliate"
								:style="{
									'--_color': 'var(--color-brand)',
									'--_bg-color': 'var(--color-brand-highlight)',
								}"
							>
								<AffiliateIcon /> Affiliate
							</TagItem>
						</span>
					</template>
					<template #summary>
						{{
							user.bio
								? user.bio
								: projects.length === 0
									? formatMessage(messages.bioFallbackUser)
									: formatMessage(messages.bioFallbackCreator)
						}}
					</template>
					<template #stats>
						<div
							class="flex items-center gap-2 border-0 border-r border-solid border-divider pr-4 font-semibold"
						>
							<BoxIcon class="h-6 w-6 text-secondary" />
							{{
								formatMessage(messages.profileProjectsLabel, {
									count: formatCompactNumber(projects?.length || 0),
								})
							}}
						</div>
						<div
							v-tooltip="sumDownloads.toLocaleString()"
							class="flex items-center gap-2 border-0 border-r border-solid border-divider pr-4 font-semibold"
						>
							<DownloadIcon class="h-6 w-6 text-secondary" />
							{{
								formatMessage(messages.profileDownloadsLabel, {
									count: formatCompactNumber(sumDownloads),
								})
							}}
						</div>
						<div
							v-tooltip="
								formatMessage(commonMessages.dateAtTimeTooltip, {
									date: new Date(user.created),
									time: new Date(user.created),
								})
							"
							class="flex items-center gap-2 font-semibold"
						>
							<CalendarIcon class="h-6 w-6 text-secondary" />
							{{ formatMessage(messages.profileJoinedLabel) }}
							{{ formatRelativeTime(user.created) }}
						</div>
					</template>
					<template #actions>
						<ButtonStyled size="large">
							<NuxtLink v-if="auth.user && auth.user.id === user.id" to="/settings/profile">
								<EditIcon aria-hidden="true" />
								{{ formatMessage(commonMessages.editButton) }}
							</NuxtLink>
						</ButtonStyled>
						<ButtonStyled size="large" circular type="transparent">
							<OverflowMenu
								:options="[
									{
										id: 'manage-projects',
										action: () => navigateTo('/dashboard/projects'),
										hoverOnly: true,
										shown: auth.user && auth.user.id === user.id,
									},
									{ divider: true, shown: auth.user && auth.user.id === user.id },
									{
										id: 'report',
										action: () => (auth.user ? reportUser(user.id) : navigateTo('/auth/sign-in')),
										color: 'red',
										hoverOnly: true,
										shown: auth.user?.id !== user.id,
									},
									{ id: 'copy-id', action: () => copyId() },
									{ id: 'copy-permalink', action: () => copyPermalink() },
									{
										divider: true,
										shown: auth.user && isAdmin(auth.user),
									},
									{
										id: 'open-billing',
										action: () => navigateTo(`/admin/billing/${user.id}`),
										shown: auth.user && isStaff(auth.user),
									},
									{
										id: 'toggle-affiliate',
										action: () => toggleAffiliate(user.id),
										shown: isAdminViewing,
										remainOnClick: true,
										color: isAffiliate ? 'red' : 'orange',
									},
									{
										id: 'open-info',
										action: () => $refs.userDetailsModal.show(),
										shown: auth.user && isStaff(auth.user),
									},
									{
										id: 'edit-role',
										action: () => openRoleEditModal(),
										shown: auth.user && isAdmin(auth.user),
									},
								]"
								aria-label="More options"
								:dropdown-id="`${baseId}-more-options`"
							>
								<MoreVerticalIcon aria-hidden="true" />
								<template #manage-projects>
									<BoxIcon aria-hidden="true" />
									{{ formatMessage(messages.profileManageProjectsButton) }}
								</template>
								<template #report>
									<ReportIcon aria-hidden="true" />
									{{ formatMessage(commonMessages.reportButton) }}
								</template>
								<template #copy-id>
									<ClipboardCopyIcon aria-hidden="true" />
									{{ formatMessage(commonMessages.copyIdButton) }}
								</template>
								<template #copy-permalink>
									<ClipboardCopyIcon aria-hidden="true" />
									{{ formatMessage(commonMessages.copyPermalinkButton) }}
								</template>
								<template #open-billing>
									<CurrencyIcon aria-hidden="true" />
									{{ formatMessage(messages.billingButton) }}
								</template>
								<template #open-info>
									<InfoIcon aria-hidden="true" />
									{{ formatMessage(messages.infoButton) }}
								</template>
								<template #toggle-affiliate>
									<AffiliateIcon aria-hidden="true" />
									{{
										formatMessage(
											isAffiliate ? messages.removeAffiliateButton : messages.setAffiliateButton,
										)
									}}
								</template>
								<template #edit-role>
									<EditIcon aria-hidden="true" />
									{{ formatMessage(messages.editRoleButton) }}
								</template>
							</OverflowMenu>
						</ButtonStyled>
					</template>
				</ContentPageHeader>
			</div>
			<div class="normal-page__content">
				<div v-if="navLinks.length >= 2" class="mb-4 max-w-full overflow-x-auto">
					<NavTabs :links="navLinks" />
				</div>
				<div v-if="projects.length > 0">
					<div
						v-if="route.params.projectType !== 'collections'"
						:class="'project-list display-mode--' + cosmetics.searchDisplayMode.user"
					>
						<ProjectCard
							v-for="project in (route.params.projectType !== undefined
								? projects.filter(
										(x) =>
											x.project_type ===
											route.params.projectType.substr(0, route.params.projectType.length - 1),
									)
								: projects
							)
								.slice()
								.sort((a, b) => b.downloads - a.downloads)"
							:id="project.slug || project.id"
							:key="project.id"
							:name="project.title"
							:display="cosmetics.searchDisplayMode.user"
							:featured-image="project.gallery.find((element) => element.featured)?.url"
							:description="project.description"
							:created-at="project.published"
							:updated-at="project.updated"
							:downloads="project.downloads.toString()"
							:follows="project.followers.toString()"
							:icon-url="project.icon_url"
							:categories="project.categories"
							:client-side="project.client_side"
							:server-side="project.server_side"
							:status="
								auth.user && (auth.user.id === user.id || tags.staffRoles.includes(auth.user.role))
									? project.status
									: null
							"
							:type="project.project_type"
							:color="project.color"
						/>
					</div>
				</div>
				<div v-else-if="route.params.projectType !== 'collections'" class="error">
					<UpToDate class="icon" />
					<br />
					<span v-if="auth.user && auth.user.id === user.id" class="preserve-lines text">
						<IntlFormatted :message-id="messages.profileNoProjectsAuthLabel">
							<template #create-link="{ children }">
								<a class="link" @click.prevent="$refs.modal_creation.show()">
									<component :is="() => children" />
								</a>
							</template>
						</IntlFormatted>
					</span>
					<span v-else class="text">{{ formatMessage(messages.profileNoProjectsLabel) }}</span>
				</div>
				<div v-if="['collections'].includes(route.params.projectType)" class="collections-grid">
					<nuxt-link
						v-for="collection in collections.sort(
							(a, b) => new Date(b.created) - new Date(a.created),
						)"
						:key="collection.id"
						:to="`/collection/${collection.id}`"
						class="card collection-item"
					>
						<div class="collection">
							<Avatar :src="collection.icon_url" class="icon" />
							<div class="details">
								<h2 class="title">{{ collection.name }}</h2>
								<div class="stats">
									<LibraryIcon aria-hidden="true" />
									{{ formatMessage(messages.collectionLabel) }}
								</div>
							</div>
						</div>
						<div class="description">
							{{ collection.description }}
						</div>
						<div class="stat-bar">
							<div class="stats">
								<BoxIcon />
								{{
									`${$formatNumber(collection.projects?.length || 0, false)} project${
										(collection.projects?.length || 0) !== 1 ? 's' : ''
									}`
								}}
							</div>
							<div class="stats">
								<template v-if="collection.status === 'listed'">
									<GlobeIcon />
									<span> {{ formatMessage(commonMessages.publicLabel) }} </span>
								</template>
								<template v-else-if="collection.status === 'unlisted'">
									<LinkIcon />
									<span> {{ formatMessage(commonMessages.unlistedLabel) }} </span>
								</template>
								<template v-else-if="collection.status === 'private'">
									<LockIcon />
									<span> {{ formatMessage(commonMessages.privateLabel) }} </span>
								</template>
								<template v-else-if="collection.status === 'rejected'">
									<XIcon />
									<span> {{ formatMessage(commonMessages.rejectedLabel) }} </span>
								</template>
							</div>
						</div>
					</nuxt-link>
				</div>
				<div
					v-if="route.params.projectType === 'collections' && collections.length === 0"
					class="error"
				>
					<UpToDate class="icon" />
					<br />
					<span v-if="auth.user && auth.user.id === user.id" class="preserve-lines text">
						<IntlFormatted :message-id="messages.profileNoCollectionsAuthLabel">
							<template #create-link="{ children }">
								<a
									class="link"
									@click.prevent="(event) => $refs.modal_collection_creation.show(event)"
								>
									<component :is="() => children" />
								</a>
							</template>
						</IntlFormatted>
					</span>
					<span v-else class="text">{{ formatMessage(messages.profileNoCollectionsLabel) }}</span>
				</div>
			</div>
			<div class="normal-page__sidebar">
				<div v-if="organizations.length > 0" class="card flex-card">
					<h2 class="text-lg text-contrast">
						{{ formatMessage(messages.profileOrganizations) }}
					</h2>
					<div class="flex flex-wrap gap-2">
						<nuxt-link
							v-for="org in sortedOrgs"
							:key="org.id"
							v-tooltip="org.name"
							class="organization"
							:to="`/organization/${org.slug}`"
						>
							<Avatar :src="org.icon_url" :alt="'Icon for ' + org.name" size="3rem" />
						</nuxt-link>
					</div>
				</div>
				<div v-if="badges.length > 0" class="card flex-card">
					<h2 class="text-lg text-contrast">
						{{ formatMessage(messages.profileBadges) }}
					</h2>
					<div class="flex flex-wrap gap-2">
						<div v-for="badge in badges" :key="badge">
							<StaffBadge v-if="badge === 'staff'" class="h-14 w-14" />
							<ModBadge v-else-if="badge === 'mod'" class="h-14 w-14" />
							<nuxt-link v-else-if="badge === 'plus'" to="/plus">
								<PlusBadge class="h-14 w-14" />
							</nuxt-link>
							<TenMClubBadge v-else-if="badge === '10m-club'" class="h-14 w-14" />
							<EarlyAdopterBadge v-else-if="badge === 'early-adopter'" class="h-14 w-14" />
							<AlphaTesterBadge v-else-if="badge === 'alpha-tester'" class="h-14 w-14" />
							<BetaTesterBadge v-else-if="badge === 'beta-tester'" class="h-14 w-14" />
						</div>
					</div>
				</div>
				<AdPlaceholder v-if="!auth.user" />
			</div>
		</div>
	</div>
</template>
<script setup>
import {
	AffiliateIcon,
	BoxIcon,
	CalendarIcon,
	CheckIcon,
	ClipboardCopyIcon,
	CurrencyIcon,
	DownloadIcon,
	EditIcon,
	GlobeIcon,
	InfoIcon,
	LibraryIcon,
	LinkIcon,
	LockIcon,
	MoreVerticalIcon,
	ReportIcon,
	SaveIcon,
	SpinnerIcon,
	XIcon,
} from '@modrinth/assets'
import {
	Avatar,
	ButtonStyled,
	Combobox,
	commonMessages,
	ContentPageHeader,
	injectNotificationManager,
	NewModal,
	OverflowMenu,
<<<<<<< HEAD
=======
	TagItem,
	TeleportDropdownMenu,
>>>>>>> 17f395ee
	useRelativeTime,
} from '@modrinth/ui'
import { isAdmin, UserBadge } from '@modrinth/utils'
import { IntlFormatted } from '@vintl/vintl/components'

import TenMClubBadge from '~/assets/images/badges/10m-club.svg?component'
import AlphaTesterBadge from '~/assets/images/badges/alpha-tester.svg?component'
import BetaTesterBadge from '~/assets/images/badges/beta-tester.svg?component'
import EarlyAdopterBadge from '~/assets/images/badges/early-adopter.svg?component'
import ModBadge from '~/assets/images/badges/mod.svg?component'
import PlusBadge from '~/assets/images/badges/plus.svg?component'
import StaffBadge from '~/assets/images/badges/staff.svg?component'
import UpToDate from '~/assets/images/illustrations/up_to_date.svg?component'
import AdPlaceholder from '~/components/ui/AdPlaceholder.vue'
import CollectionCreateModal from '~/components/ui/create/CollectionCreateModal.vue'
import ModalCreation from '~/components/ui/create/ProjectCreateModal.vue'
import NavTabs from '~/components/ui/NavTabs.vue'
import ProjectCard from '~/components/ui/ProjectCard.vue'
import { isStaff } from '~/helpers/users.js'
import { reportUser } from '~/utils/report-helpers.ts'

const data = useNuxtApp()
const route = useNativeRoute()
const auth = await useAuth()
const cosmetics = useCosmetics()
const tags = useGeneratedState()
const config = useRuntimeConfig()

const vintl = useVIntl()
const { formatMessage } = vintl

const formatCompactNumber = useCompactNumber(true)

const formatRelativeTime = useRelativeTime()

const { addNotification } = injectNotificationManager()

const baseId = useId()

const messages = defineMessages({
	profileProjectsLabel: {
		id: 'profile.label.projects',
		defaultMessage: '{count} {count, plural, one {project} other {projects}}',
	},
	profileDownloadsLabel: {
		id: 'profile.label.downloads',
		defaultMessage: '{count} {count, plural, one {download} other {downloads}}',
	},
	profileJoinedLabel: {
		id: 'profile.label.joined',
		defaultMessage: 'Joined',
	},
	savingLabel: {
		id: 'profile.label.saving',
		defaultMessage: 'Saving...',
	},
	emailLabel: {
		id: 'profile.details.label.email',
		defaultMessage: 'Email',
	},
	emailVerifiedTooltip: {
		id: 'profile.details.tooltip.email-verified',
		defaultMessage: 'Email verified',
	},
	emailNotVerifiedTooltip: {
		id: 'profile.details.tooltip.email-not-verified',
		defaultMessage: 'Email not verified',
	},
	authProvidersLabel: {
		id: 'profile.details.label.auth-providers',
		defaultMessage: 'Auth providers',
	},
	paymentMethodsLabel: {
		id: 'profile.details.label.payment-methods',
		defaultMessage: 'Payment methods',
	},
	hasPasswordLabel: {
		id: 'profile.details.label.has-password',
		defaultMessage: 'Has password',
	},
	hasTotpLabel: {
		id: 'profile.details.label.has-totp',
		defaultMessage: 'Has TOTP',
	},
	yesLabel: {
		id: 'profile.label.yes',
		defaultMessage: 'Yes',
	},
	noLabel: {
		id: 'profile.label.no',
		defaultMessage: 'No',
	},
	bioFallbackUser: {
		id: 'profile.bio.fallback.user',
		defaultMessage: 'A Modrinth user.',
	},
	bioFallbackCreator: {
		id: 'profile.bio.fallback.creator',
		defaultMessage: 'A Modrinth creator.',
	},
	collectionLabel: {
		id: 'profile.label.collection',
		defaultMessage: 'Collection',
	},
	profileProjectsFollowersStats: {
		id: 'profile.stats.projects-followers',
		defaultMessage:
			'{count, plural, one {<stat>{count}</stat> project follower} other {<stat>{count}</stat> project followers}}',
	},
	profileUserId: {
		id: 'profile.user-id',
		defaultMessage: 'User ID: {id}',
	},
	profileDetails: {
		id: 'profile.label.details',
		defaultMessage: 'Details',
	},
	profileOrganizations: {
		id: 'profile.label.organizations',
		defaultMessage: 'Organizations',
	},
	profileBadges: {
		id: 'profile.label.badges',
		defaultMessage: 'Badges',
	},
	profileManageProjectsButton: {
		id: 'profile.button.manage-projects',
		defaultMessage: 'Manage projects',
	},
	profileMetaDescription: {
		id: 'profile.meta.description',
		defaultMessage: "Download {username}'s projects on Modrinth",
	},
	profileMetaDescriptionWithBio: {
		id: 'profile.meta.description-with-bio',
		defaultMessage: "{bio} - Download {username}'s projects on Modrinth",
	},
	profileNoProjectsLabel: {
		id: 'profile.label.no-projects',
		defaultMessage: 'This user has no projects!',
	},
	profileNoProjectsAuthLabel: {
		id: 'profile.label.no-projects-auth',
		defaultMessage:
			"You don't have any projects.\nWould you like to <create-link>create one</create-link>?",
	},
	profileNoCollectionsLabel: {
		id: 'profile.label.no-collections',
		defaultMessage: 'This user has no collections!',
	},
	profileNoCollectionsAuthLabel: {
		id: 'profile.label.no-collections-auth',
		defaultMessage:
			"You don't have any collections.\nWould you like to <create-link>create one</create-link>?",
	},
	billingButton: {
		id: 'profile.button.billing',
		defaultMessage: 'Manage user billing',
	},
	infoButton: {
		id: 'profile.button.info',
		defaultMessage: 'View user details',
	},
	setAffiliateButton: {
		id: 'profile.button.set-affiliate',
		defaultMessage: 'Set as affiliate',
	},
	removeAffiliateButton: {
		id: 'profile.button.remove-affiliate',
		defaultMessage: 'Remove as affiliate',
	},
	affiliateLabel: {
		id: 'profile.label.affiliate',
		defaultMessage: 'Affiliate',
	},
	editRoleButton: {
		id: 'profile.button.edit-role',
		defaultMessage: 'Edit role',
	},
	userNotFoundError: {
		id: 'profile.error.not-found',
		defaultMessage: 'User not found',
	},
})

let user, projects, organizations, collections, refreshUser
try {
	;[
		{ data: user, refresh: refreshUser },
		{ data: projects },
		{ data: organizations },
		{ data: collections },
	] = await Promise.all([
		useAsyncData(`user/${route.params.id}`, () => useBaseFetch(`user/${route.params.id}`)),
		useAsyncData(
			`user/${route.params.id}/projects`,
			() => useBaseFetch(`user/${route.params.id}/projects`),
			{
				transform: (projects) => {
					for (const project of projects) {
						project.categories = project.categories.concat(project.loaders)
						project.project_type = data.$getProjectTypeForUrl(
							project.project_type,
							project.categories,
							tags.value,
						)
					}

					return projects
				},
			},
		),
		useAsyncData(`user/${route.params.id}/organizations`, () =>
			useBaseFetch(`user/${route.params.id}/organizations`, {
				apiVersion: 3,
			}),
		),
		useAsyncData(`user/${route.params.id}/collections`, () =>
			useBaseFetch(`user/${route.params.id}/collections`, { apiVersion: 3 }),
		),
	])
} catch {
	throw createError({
		fatal: true,
		statusCode: 404,
		message: formatMessage(messages.userNotFoundError),
	})
}

const sortedOrgs = computed(() =>
	organizations.value ? [...organizations.value].sort((a, b) => a.name.localeCompare(b.name)) : [],
)

if (!user.value) {
	throw createError({
		fatal: true,
		statusCode: 404,
		message: formatMessage(messages.userNotFoundError),
	})
}

if (user.value.username !== route.params.id) {
	await navigateTo(`/user/${user.value.username}`, { redirectCode: 301 })
}

const title = computed(() => `${user.value.username} - Modrinth`)
const description = computed(() =>
	user.value.bio
		? formatMessage(messages.profileMetaDescriptionWithBio, {
				bio: user.value.bio,
				username: user.value.username,
			})
		: formatMessage(messages.profileMetaDescription, { username: user.value.username }),
)

useSeoMeta({
	title: () => title.value,
	description: () => description.value,
	ogTitle: () => title.value,
	ogDescription: () => description.value,
	ogImage: () => user.value.avatar_url ?? 'https://cdn.modrinth.com/placeholder.png',
})

const projectTypes = computed(() => {
	const obj = {}

	if (collections.value.length > 0) {
		obj.collection = true
	}

	for (const project of projects.value) {
		obj[project.project_type] = true
	}

	delete obj.project

	return Object.keys(obj)
})
const sumDownloads = computed(() => {
	let sum = 0

	for (const project of projects.value) {
		sum += project.downloads
	}

	return sum
})

const joinDate = computed(() => new Date(user.value.created))
const MODRINTH_BETA_END_DATE = new Date('2022-02-27T08:00:00.000Z')
const MODRINTH_ALPHA_END_DATE = new Date('2020-11-30T08:00:00.000Z')

const badges = computed(() => {
	const badges = []

	if (user.value.role === 'admin') {
		badges.push('staff')
	}

	if (user.value.role === 'moderator') {
		badges.push('mod')
	}

	if (isPermission(user.value.badges, 1 << 0)) {
		badges.push('plus')
	}

	if (sumDownloads.value > 10000000) {
		badges.push('10m-club')
	}

	if (
		isPermission(user.value.badges, 1 << 1) ||
		isPermission(user.value.badges, 1 << 2) ||
		isPermission(user.value.badges, 1 << 3)
	) {
		badges.push('early-adopter')
	}

	if (isPermission(user.value.badges, 1 << 4) || joinDate.value < MODRINTH_ALPHA_END_DATE) {
		badges.push('alpha-tester')
	} else if (isPermission(user.value.badges, 1 << 4) || joinDate.value < MODRINTH_BETA_END_DATE) {
		badges.push('beta-tester')
	}

	if (isPermission(user.value.badges, 1 << 5)) {
		badges.push('contributor')
	}

	if (isPermission(user.value.badges, 1 << 6)) {
		badges.push('translator')
	}

	return badges
})

async function copyId() {
	await navigator.clipboard.writeText(user.value.id)
}

async function copyPermalink() {
	await navigator.clipboard.writeText(`${config.public.siteUrl}/user/${user.value.id}`)
}

const isAffiliate = computed(() => user.value.badges & UserBadge.AFFILIATE)
const isAdminViewing = computed(() => isAdmin(auth.value.user))

async function toggleAffiliate(id) {
	await useBaseFetch(`user/${id}`, {
		method: 'PATCH',
		body: { badges: user.value.badges ^ (1 << 7) },
	})
	refreshUser()
}

const navLinks = computed(() => [
	{
		label: formatMessage(commonMessages.allProjectType),
		href: `/user/${user.value.username}`,
	},
	...projectTypes.value
		.map((x) => {
			return {
				label: formatMessage(getProjectTypeMessage(x, true)),
				href: `/user/${user.value.username}/${x}s`,
			}
		})
		.slice()
		.sort((a, b) => a.label.localeCompare(b.label)),
])

const selectedRole = ref(user.value.role)
const isSavingRole = ref(false)

const roleOptions = [
	{ value: 'developer', label: 'Developer' },
	{ value: 'moderator', label: 'Moderator' },
	{ value: 'admin', label: 'Admin' },
]

const editRoleModal = useTemplateRef('editRoleModal')

const openRoleEditModal = () => {
	selectedRole.value = user.value.role
	editRoleModal.value?.show()
}

const cancelRoleEdit = () => {
	selectedRole.value = user.value.role
	editRoleModal.value?.hide()
}

function saveRoleEdit() {
	if (!selectedRole.value || selectedRole.value === user.value.role) {
		return
	}

	isSavingRole.value = true

	useBaseFetch(`user/${user.value.id}`, {
		method: 'PATCH',
		body: {
			role: selectedRole.value,
		},
	})
		.then(() => {
			user.value.role = selectedRole.value

			editRoleModal.value?.hide()
		})
		.catch(() => {
			console.error('Failed to update user role:', error)

			addNotification({
				type: 'error',
				title: 'Failed to update role',
				message: 'An error occurred while updating the user role. Please try again.',
			})
		})
		.finally(() => {
			isSavingRole.value = false
		})
}
</script>
<script>
export default defineNuxtComponent({
	methods: {},
})
</script>

<style lang="scss" scoped>
.collections-grid {
	display: grid;
	grid-template-columns: repeat(2, 1fr);

	@media screen and (max-width: 800px) {
		grid-template-columns: repeat(1, 1fr);
	}

	gap: var(--gap-md);

	.collection-item {
		display: flex;
		flex-direction: column;
		gap: var(--gap-md);
		margin-bottom: 0px;
	}

	.description {
		// Grow to take up remaining space
		flex-grow: 1;

		color: var(--color-text);
		font-size: 16px;
	}

	.stat-bar {
		display: flex;
		align-items: center;
		gap: var(--gap-md);
		margin-top: auto;
	}

	.stats {
		display: flex;
		align-items: center;
		gap: var(--gap-xs);

		svg {
			color: var(--color-secondary);
		}
	}

	.collection {
		display: grid;
		grid-template-columns: auto 1fr;
		gap: var(--gap-md);

		.icon {
			width: 100% !important;
			height: 6rem !important;
			max-width: unset !important;
			max-height: unset !important;
			aspect-ratio: 1 / 1;
			object-fit: cover;
		}

		.details {
			display: flex;
			flex-direction: column;
			gap: var(--gap-sm);

			.title {
				color: var(--color-contrast);
				font-weight: 700;
				font-size: var(--font-size-lg);
				margin: 0;
			}
		}
	}
}
</style><|MERGE_RESOLUTION|>--- conflicted
+++ resolved
@@ -461,11 +461,8 @@
 	injectNotificationManager,
 	NewModal,
 	OverflowMenu,
-<<<<<<< HEAD
-=======
 	TagItem,
 	TeleportDropdownMenu,
->>>>>>> 17f395ee
 	useRelativeTime,
 } from '@modrinth/ui'
 import { isAdmin, UserBadge } from '@modrinth/utils'
