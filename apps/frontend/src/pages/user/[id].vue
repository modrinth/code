--- conflicted
+++ resolved
@@ -1,55 +1,85 @@
 <template>
-<<<<<<< HEAD
-  <div v-if="user" class="experimental-styles-within">
-    <ModalCreation ref="modal_creation" />
-    <CollectionCreateModal ref="modal_collection_creation" />
-    <NewModal v-if="auth.user && isStaff(auth.user)" ref="userDetailsModal" header="User details">
-      <div class="flex flex-col gap-3">
-        <div class="flex flex-col gap-1">
-          <span class="text-lg font-bold text-primary">Email</span>
-          <div>
-            <span
-              v-tooltip="user.email_verified ? 'Email verified' : 'Email not verified'"
-              class="flex w-fit items-center gap-1"
-            >
-              <span>{{ user.email }}</span>
-              <CheckIcon v-if="user.email_verified" class="h-4 w-4 text-brand" />
-              <XIcon v-else class="h-4 w-4 text-red" />
-            </span>
-          </div>
-        </div>
-
-        <div class="flex flex-col gap-1">
-          <span class="text-lg font-bold text-primary"> Auth providers </span>
-          <span>{{ user.auth_providers.join(", ") }}</span>
-        </div>
-
-        <div class="flex flex-col gap-1">
-          <span class="text-lg font-bold text-primary"> Payment methods</span>
-          <span>
-            <template v-if="user.payout_data?.paypal_address">
-              Paypal ({{ user.payout_data.paypal_address }} - {{ user.payout_data.paypal_country }})
-            </template>
-            <template v-if="user.payout_data?.paypal_address && user.payout_data?.venmo_address">
-              ,
-            </template>
-            <template v-if="user.payout_data?.venmo_address">
-              Venmo ({{ user.payout_data.venmo_address }})
-            </template>
-          </span>
-        </div>
-
-        <div class="flex flex-col gap-1">
-          <span class="text-lg font-bold text-primary"> Has password </span>
-          <span>
-            {{ user.has_password ? "Yes" : "No" }}
-          </span>
-        </div>
-
-        <div class="flex flex-col gap-1">
-          <span class="text-lg font-bold text-primary"> Has TOTP </span>
-          <span>
-            {{ user.has_totp ? "Yes" : "No" }}
+	<div v-if="user" class="experimental-styles-within">
+		<ModalCreation ref="modal_creation" />
+		<CollectionCreateModal ref="modal_collection_creation" />
+		<NewModal ref="editRoleModal" header="Edit role">
+			<div class="flex w-80 flex-col gap-4">
+				<div class="flex flex-col gap-2">
+					<TeleportDropdownMenu
+						v-model="selectedRole"
+						:options="roleOptions"
+						name="edit-role"
+						placeholder="Select a role"
+					/>
+				</div>
+				<div class="flex justify-end gap-2">
+					<ButtonStyled>
+						<button @click="cancelRoleEdit">
+							<XIcon />
+							Cancel
+						</button>
+					</ButtonStyled>
+					<ButtonStyled color="brand">
+						<button
+							:disabled="!selectedRole || selectedRole === user.role || isSavingRole"
+							@click="saveRoleEdit"
+						>
+							<template v-if="isSavingRole">
+								<SpinnerIcon class="animate-spin" /> Saving...
+							</template>
+							<template v-else> <SaveIcon /> Save changes </template>
+						</button>
+					</ButtonStyled>
+				</div>
+			</div>
+		</NewModal>
+		<NewModal v-if="auth.user && isStaff(auth.user)" ref="userDetailsModal" header="User details">
+			<div class="flex flex-col gap-3">
+				<div class="flex flex-col gap-1">
+					<span class="text-lg font-bold text-primary">Email</span>
+					<div>
+						<span
+							v-tooltip="user.email_verified ? 'Email verified' : 'Email not verified'"
+							class="flex w-fit items-center gap-1"
+						>
+							<span>{{ user.email }}</span>
+							<CheckIcon v-if="user.email_verified" class="h-4 w-4 text-brand" />
+							<XIcon v-else class="h-4 w-4 text-red" />
+						</span>
+					</div>
+				</div>
+
+				<div class="flex flex-col gap-1">
+					<span class="text-lg font-bold text-primary"> Auth providers </span>
+					<span>{{ user.auth_providers.join(', ') }}</span>
+				</div>
+
+				<div class="flex flex-col gap-1">
+					<span class="text-lg font-bold text-primary"> Payment methods</span>
+					<span>
+						<template v-if="user.payout_data?.paypal_address">
+							Paypal ({{ user.payout_data.paypal_address }} - {{ user.payout_data.paypal_country }})
+						</template>
+						<template v-if="user.payout_data?.paypal_address && user.payout_data?.venmo_address">
+							,
+						</template>
+						<template v-if="user.payout_data?.venmo_address">
+							Venmo ({{ user.payout_data.venmo_address }})
+						</template>
+					</span>
+				</div>
+
+				<div class="flex flex-col gap-1">
+					<span class="text-lg font-bold text-primary"> Has password </span>
+					<span>
+						{{ user.has_password ? 'Yes' : 'No' }}
+					</span>
+				</div>
+
+				<div class="flex flex-col gap-1">
+					<span class="text-lg font-bold text-primary"> Has TOTP </span>
+					<span>
+						{{ user.has_totp ? 'Yes' : 'No' }}
           </span>
         </div>
 
@@ -75,375 +105,7 @@
               user.bio
                 ? user.bio
                 : projects.length === 0
-                  ? "A Modrinth user."
-                  : "A Modrinth creator."
-            }}
-          </template>
-          <template #stats>
-            <div
-              class="flex items-center gap-2 border-0 border-r border-solid border-divider pr-4 font-semibold"
-            >
-              <BoxIcon class="h-6 w-6 text-secondary" />
-              {{ formatCompactNumber(projects?.length || 0) }}
-              projects
-            </div>
-            <div
-              class="flex items-center gap-2 border-0 border-r border-solid border-divider pr-4 font-semibold"
-            >
-              <DownloadIcon class="h-6 w-6 text-secondary" />
-              {{ formatCompactNumber(sumDownloads) }}
-              downloads
-            </div>
-            <div
-              v-tooltip="
-                formatMessage(commonMessages.dateAtTimeTooltip, {
-                  date: new Date(user.created),
-                  time: new Date(user.created),
-                })
-              "
-              class="flex items-center gap-2 font-semibold"
-            >
-              <CalendarIcon class="h-6 w-6 text-secondary" />
-              Joined
-              {{ formatRelativeTime(user.created) }}
-            </div>
-          </template>
-          <template #actions>
-            <ButtonStyled size="large">
-              <NuxtLink v-if="auth.user && auth.user.id === user.id" to="/settings/profile">
-                <EditIcon aria-hidden="true" />
-                {{ formatMessage(commonMessages.editButton) }}
-              </NuxtLink>
-            </ButtonStyled>
-            <ButtonStyled size="large" circular type="transparent">
-              <OverflowMenu
-                :options="[
-                  {
-                    id: 'manage-projects',
-                    action: () => navigateTo('/dashboard/projects'),
-                    hoverOnly: true,
-                    shown: auth.user && auth.user.id === user.id,
-                  },
-                  { divider: true, shown: auth.user && auth.user.id === user.id },
-                  {
-                    id: 'report',
-                    action: () => (auth.user ? reportUser(user.id) : navigateTo('/auth/sign-in')),
-                    color: 'red',
-                    hoverOnly: true,
-                    shown: auth.user?.id !== user.id,
-                  },
-                  { id: 'copy-id', action: () => copyId() },
-                  { id: 'copy-permalink', action: () => copyPermalink() },
-                  {
-                    id: 'open-billing',
-                    action: () => navigateTo(`/admin/billing/${user.id}`),
-                    shown: auth.user && isStaff(auth.user),
-                  },
-                  {
-                    id: 'open-info',
-                    action: () => $refs.userDetailsModal.show(),
-                    shown: auth.user && isStaff(auth.user),
-                  },
-                ]"
-                aria-label="More options"
-              >
-                <MoreVerticalIcon aria-hidden="true" />
-                <template #manage-projects>
-                  <BoxIcon aria-hidden="true" />
-                  {{ formatMessage(messages.profileManageProjectsButton) }}
-                </template>
-                <template #report>
-                  <ReportIcon aria-hidden="true" />
-                  {{ formatMessage(commonMessages.reportButton) }}
-                </template>
-                <template #copy-id>
-                  <ClipboardCopyIcon aria-hidden="true" />
-                  {{ formatMessage(commonMessages.copyIdButton) }}
-                </template>
-                <template #copy-permalink>
-                  <ClipboardCopyIcon aria-hidden="true" />
-                  {{ formatMessage(commonMessages.copyPermalinkButton) }}
-                </template>
-                <template #open-billing>
-                  <CurrencyIcon aria-hidden="true" />
-                  {{ formatMessage(messages.billingButton) }}
-                </template>
-                <template #open-info>
-                  <InfoIcon aria-hidden="true" />
-                  {{ formatMessage(messages.infoButton) }}
-                </template>
-              </OverflowMenu>
-            </ButtonStyled>
-          </template>
-        </ContentPageHeader>
-      </div>
-      <div class="normal-page__content">
-        <div v-if="navLinks.length >= 2" class="mb-4 max-w-full overflow-x-auto">
-          <NavTabs :links="navLinks" />
-        </div>
-        <div v-if="projects.length > 0">
-          <div
-            v-if="route.params.projectType !== 'collections'"
-            :class="'project-list display-mode--' + cosmetics.searchDisplayMode.user"
-          >
-            <ProjectCard
-              v-for="project in (route.params.projectType !== undefined
-                ? projects.filter(
-                    (x) =>
-                      x.project_type ===
-                      route.params.projectType.substr(0, route.params.projectType.length - 1),
-                  )
-                : projects
-              )
-                .slice()
-                .sort((a, b) => b.downloads - a.downloads)"
-              :id="project.slug || project.id"
-              :key="project.id"
-              :name="project.title"
-              :display="cosmetics.searchDisplayMode.user"
-              :featured-image="project.gallery.find((element) => element.featured)?.url"
-              :description="project.description"
-              :created-at="project.published"
-              :updated-at="project.updated"
-              :downloads="project.downloads.toString()"
-              :follows="project.followers.toString()"
-              :icon-url="project.icon_url"
-              :categories="project.categories"
-              :client-side="project.client_side"
-              :server-side="project.server_side"
-              :status="
-                auth.user && (auth.user.id === user.id || tags.staffRoles.includes(auth.user.role))
-                  ? project.status
-                  : null
-              "
-              :type="project.project_type"
-              :color="project.color"
-            />
-          </div>
-        </div>
-        <div v-else-if="route.params.projectType !== 'collections'" class="error">
-          <UpToDate class="icon" />
-          <br />
-          <span v-if="auth.user && auth.user.id === user.id" class="preserve-lines text">
-            <IntlFormatted :message-id="messages.profileNoProjectsAuthLabel">
-              <template #create-link="{ children }">
-                <a class="link" @click.prevent="$refs.modal_creation.show()">
-                  <component :is="() => children" />
-                </a>
-              </template>
-            </IntlFormatted>
-          </span>
-          <span v-else class="text">{{ formatMessage(messages.profileNoProjectsLabel) }}</span>
-        </div>
-        <div v-if="['collections'].includes(route.params.projectType)" class="collections-grid">
-          <nuxt-link
-            v-for="collection in collections.sort(
-              (a, b) => new Date(b.created) - new Date(a.created),
-            )"
-            :key="collection.id"
-            :to="`/collection/${collection.id}`"
-            class="card collection-item"
-          >
-            <div class="collection">
-              <Avatar :src="collection.icon_url" class="icon" />
-              <div class="details">
-                <h2 class="title">{{ collection.name }}</h2>
-                <div class="stats">
-                  <LibraryIcon aria-hidden="true" />
-                  Collection
-                </div>
-              </div>
-            </div>
-            <div class="description">
-              {{ collection.description }}
-            </div>
-            <div class="stat-bar">
-              <div class="stats">
-                <BoxIcon />
-                {{
-                  `${$formatNumber(collection.projects?.length || 0, false)} project${(collection.projects?.length || 0) !== 1 ? "s" : ""}`
-                }}
-              </div>
-              <div class="stats">
-                <template v-if="collection.status === 'listed'">
-                  <GlobeIcon />
-                  <span> Public </span>
-                </template>
-                <template v-else-if="collection.status === 'unlisted'">
-                  <LinkIcon />
-                  <span> Unlisted </span>
-                </template>
-                <template v-else-if="collection.status === 'private'">
-                  <LockIcon />
-                  <span> Private </span>
-                </template>
-                <template v-else-if="collection.status === 'rejected'">
-                  <XIcon />
-                  <span> Rejected </span>
-                </template>
-              </div>
-            </div>
-          </nuxt-link>
-        </div>
-        <div
-          v-if="route.params.projectType === 'collections' && collections.length === 0"
-          class="error"
-        >
-          <UpToDate class="icon" />
-          <br />
-          <span v-if="auth.user && auth.user.id === user.id" class="preserve-lines text">
-            <IntlFormatted :message-id="messages.profileNoCollectionsAuthLabel">
-              <template #create-link="{ children }">
-                <a
-                  class="link"
-                  @click.prevent="(event) => $refs.modal_collection_creation.show(event)"
-                >
-                  <component :is="() => children" />
-                </a>
-              </template>
-            </IntlFormatted>
-          </span>
-          <span v-else class="text">{{ formatMessage(messages.profileNoCollectionsLabel) }}</span>
-        </div>
-      </div>
-      <div class="normal-page__sidebar">
-        <div v-if="organizations.length > 0" class="card flex-card">
-          <h2 class="text-lg text-contrast">{{ formatMessage(messages.profileOrganizations) }}</h2>
-          <div class="flex flex-wrap gap-2">
-            <nuxt-link
-              v-for="org in sortedOrgs"
-              :key="org.id"
-              v-tooltip="org.name"
-              class="organization"
-              :to="`/organization/${org.slug}`"
-            >
-              <Avatar :src="org.icon_url" :alt="'Icon for ' + org.name" size="3rem" />
-            </nuxt-link>
-          </div>
-        </div>
-        <div v-if="badges.length > 0" class="card flex-card">
-          <h2 class="text-lg text-contrast">{{ formatMessage(messages.profileBadges) }}</h2>
-          <div class="flex flex-wrap gap-2">
-            <div v-for="badge in badges" :key="badge">
-              <StaffBadge v-if="badge === 'staff'" class="h-14 w-14" />
-              <ModBadge v-else-if="badge === 'mod'" class="h-14 w-14" />
-              <nuxt-link v-else-if="badge === 'plus'" to="/plus">
-                <PlusBadge class="h-14 w-14" />
-              </nuxt-link>
-              <TenMClubBadge v-else-if="badge === '10m-club'" class="h-14 w-14" />
-              <EarlyAdopterBadge v-else-if="badge === 'early-adopter'" class="h-14 w-14" />
-              <AlphaTesterBadge v-else-if="badge === 'alpha-tester'" class="h-14 w-14" />
-              <BetaTesterBadge v-else-if="badge === 'beta-tester'" class="h-14 w-14" />
-            </div>
-          </div>
-        </div>
-        <AdPlaceholder
-          v-if="!auth.user || !isPermission(auth.user.badges, 1 << 0) || flags.showAdsWithPlus"
-        />
-      </div>
-    </div>
-  </div>
-=======
-	<div v-if="user" class="experimental-styles-within">
-		<ModalCreation ref="modal_creation" />
-		<CollectionCreateModal ref="modal_collection_creation" />
-		<NewModal ref="editRoleModal" header="Edit role">
-			<div class="flex w-80 flex-col gap-4">
-				<div class="flex flex-col gap-2">
-					<TeleportDropdownMenu
-						v-model="selectedRole"
-						:options="roleOptions"
-						name="edit-role"
-						placeholder="Select a role"
-					/>
-				</div>
-				<div class="flex justify-end gap-2">
-					<ButtonStyled>
-						<button @click="cancelRoleEdit">
-							<XIcon />
-							Cancel
-						</button>
-					</ButtonStyled>
-					<ButtonStyled color="brand">
-						<button
-							:disabled="!selectedRole || selectedRole === user.role || isSavingRole"
-							@click="saveRoleEdit"
-						>
-							<template v-if="isSavingRole">
-								<SpinnerIcon class="animate-spin" /> Saving...
-							</template>
-							<template v-else> <SaveIcon /> Save changes </template>
-						</button>
-					</ButtonStyled>
-				</div>
-			</div>
-		</NewModal>
-		<NewModal v-if="auth.user && isStaff(auth.user)" ref="userDetailsModal" header="User details">
-			<div class="flex flex-col gap-3">
-				<div class="flex flex-col gap-1">
-					<span class="text-lg font-bold text-primary">Email</span>
-					<div>
-						<span
-							v-tooltip="user.email_verified ? 'Email verified' : 'Email not verified'"
-							class="flex w-fit items-center gap-1"
-						>
-							<span>{{ user.email }}</span>
-							<CheckIcon v-if="user.email_verified" class="h-4 w-4 text-brand" />
-							<XIcon v-else class="h-4 w-4 text-red" />
-						</span>
-					</div>
-				</div>
-
-				<div class="flex flex-col gap-1">
-					<span class="text-lg font-bold text-primary"> Auth providers </span>
-					<span>{{ user.auth_providers.join(', ') }}</span>
-				</div>
-
-				<div class="flex flex-col gap-1">
-					<span class="text-lg font-bold text-primary"> Payment methods</span>
-					<span>
-						<template v-if="user.payout_data?.paypal_address">
-							Paypal ({{ user.payout_data.paypal_address }} - {{ user.payout_data.paypal_country }})
-						</template>
-						<template v-if="user.payout_data?.paypal_address && user.payout_data?.venmo_address">
-							,
-						</template>
-						<template v-if="user.payout_data?.venmo_address">
-							Venmo ({{ user.payout_data.venmo_address }})
-						</template>
-					</span>
-				</div>
-
-				<div class="flex flex-col gap-1">
-					<span class="text-lg font-bold text-primary"> Has password </span>
-					<span>
-						{{ user.has_password ? 'Yes' : 'No' }}
-					</span>
-				</div>
-
-				<div class="flex flex-col gap-1">
-					<span class="text-lg font-bold text-primary"> Has TOTP </span>
-					<span>
-						{{ user.has_totp ? 'Yes' : 'No' }}
-					</span>
-				</div>
-			</div>
-		</NewModal>
-		<div class="new-page sidebar" :class="{ 'alt-layout': cosmetics.leftContentLayout }">
-			<div class="normal-page__header py-4">
-				<ContentPageHeader>
-					<template #icon>
-						<Avatar :src="user.avatar_url" :alt="user.username" size="96px" circle />
-					</template>
-					<template #title>
-						{{ user.username }}
-					</template>
-					<template #summary>
-						{{
-							user.bio
-								? user.bio
-								: projects.length === 0
-									? 'A Modrinth user.'
+                  ? 'A Modrinth user.'
 									: 'A Modrinth creator.'
 						}}
 					</template>
@@ -727,7 +389,6 @@
 			</div>
 		</div>
 	</div>
->>>>>>> b23d3e67
 </template>
 <script setup>
 import {
