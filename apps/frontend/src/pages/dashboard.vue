--- conflicted
+++ resolved
@@ -1,7 +1,6 @@
 <template>
 	<div class="normal-page !mt-8">
 		<div class="normal-page__sidebar">
-<<<<<<< HEAD
 			<NavStack
 				:items="[
 					{ type: 'heading', label: 'Dashboard' },
@@ -17,52 +16,10 @@
 					{ link: '/dashboard/projects', label: 'Projects', icon: ListIcon },
 					{ link: '/dashboard/organizations', label: 'Organizations', icon: OrganizationIcon },
 					{ link: '/dashboard/analytics', label: 'Analytics', icon: ChartIcon },
+					{ link: '/dashboard/affiliates', label: formatMessage(commonMessages.affiliateLinksButton), icon: AffiliateIcon, shown: isAffiliate },
 					{ link: '/dashboard/revenue', label: 'Revenue', icon: CurrencyIcon },
 				]"
 			/>
-=======
-			<aside class="universal-card">
-				<h1>Dashboard</h1>
-				<NavStack>
-					<NavStackItem link="/dashboard" label="Overview">
-						<DashboardIcon aria-hidden="true" />
-					</NavStackItem>
-					<NavStackItem link="/dashboard/notifications" label="Notifications">
-						<NotificationsIcon aria-hidden="true" />
-					</NavStackItem>
-					<NavStackItem link="/dashboard/reports" label="Active reports">
-						<ReportIcon aria-hidden="true" />
-					</NavStackItem>
-					<NavStackItem link="/dashboard/analytics" label="Analytics">
-						<ChartIcon aria-hidden="true" />
-					</NavStackItem>
-
-					<h3>Manage</h3>
-					<NavStackItem v-if="true" link="/dashboard/projects" label="Projects">
-						<ListIcon aria-hidden="true" />
-					</NavStackItem>
-					<NavStackItem v-if="true" link="/dashboard/organizations" label="Organizations">
-						<OrganizationIcon aria-hidden="true" />
-					</NavStackItem>
-					<NavStackItem
-						link="/dashboard/collections"
-						:label="formatMessage(commonMessages.collectionsLabel)"
-					>
-						<LibraryIcon aria-hidden="true" />
-					</NavStackItem>
-					<NavStackItem
-						v-if="isAffiliate"
-						link="/dashboard/affiliate-links"
-						:label="formatMessage(commonMessages.affiliateLinksButton)"
-					>
-						<AffiliateIcon aria-hidden="true" />
-					</NavStackItem>
-					<NavStackItem link="/dashboard/revenue" label="Revenue">
-						<CurrencyIcon aria-hidden="true" />
-					</NavStackItem>
-				</NavStack>
-			</aside>
->>>>>>> 17f395ee
 		</div>
 		<div class="normal-page__content mt-4 lg:!mt-0">
 			<NuxtPage :route="route" />
