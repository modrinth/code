--- conflicted
+++ resolved
@@ -5,146 +5,77 @@
 		</div>
 		<div class="normal-page">
 			<div class="normal-page__sidebar">
-<<<<<<< HEAD
-				<NavStack
-					:items="
-						[
-							{ type: 'heading', label: 'Display' },
-							{
-								link: '/settings',
-								label: formatMessage(commonSettingsMessages.appearance),
-								icon: PaintbrushIcon,
-							},
-							isStaging
-								? {
-										link: '/settings/language',
-										label: formatMessage(commonSettingsMessages.language),
-										icon: LanguagesIcon,
-									}
-								: null,
-							auth.user ? { type: 'heading', label: 'Account' } : null,
-							auth.user
-								? {
-										link: '/settings/profile',
-										label: formatMessage(commonSettingsMessages.profile),
-										icon: UserIcon,
-									}
-								: null,
-							auth.user
-								? {
-										link: '/settings/account',
-										label: formatMessage(commonSettingsMessages.account),
-										icon: ShieldIcon,
-									}
-								: null,
-							auth.user
-								? {
-										link: '/settings/authorizations',
-										label: formatMessage(commonSettingsMessages.authorizedApps),
-										icon: GridIcon,
-									}
-								: null,
-							auth.user
-								? {
-										link: '/settings/sessions',
-										label: formatMessage(commonSettingsMessages.sessions),
-										icon: MonitorSmartphoneIcon,
-									}
-								: null,
-							auth.user
-								? {
-										link: '/settings/billing',
-										label: formatMessage(commonSettingsMessages.billing),
-										icon: CardIcon,
-									}
-								: null,
-							auth.user ? { type: 'heading', label: 'Developer' } : null,
-							auth.user
-								? {
-										link: '/settings/pats',
-										label: formatMessage(commonSettingsMessages.pats),
-										icon: KeyIcon,
-									}
-								: null,
-							auth.user
-								? {
-										link: '/settings/applications',
-										label: formatMessage(commonSettingsMessages.applications),
-										icon: ServerIcon,
-									}
-								: null,
-						].filter(Boolean)
-					"
-				/>
-=======
-				<aside class="universal-card">
-					<NavStack>
-						<h3>Display</h3>
-						<NavStackItem
-							link="/settings"
-							:label="formatMessage(commonSettingsMessages.appearance)"
-						>
-							<PaintbrushIcon />
-						</NavStackItem>
-						<NavStackItem
-							v-if="isStaging"
-							:badge="`${formatMessage(commonMessages.beta)}`"
-							link="/settings/language"
-							:label="formatMessage(commonSettingsMessages.language)"
-						>
-							<LanguagesIcon />
-						</NavStackItem>
-						<template v-if="auth.user">
-							<h3>Account</h3>
-							<NavStackItem
-								link="/settings/profile"
-								:label="formatMessage(commonSettingsMessages.profile)"
-							>
-								<UserIcon />
-							</NavStackItem>
-							<NavStackItem
-								link="/settings/account"
-								:label="formatMessage(commonSettingsMessages.account)"
-							>
-								<ShieldIcon />
-							</NavStackItem>
-							<NavStackItem
-								link="/settings/authorizations"
-								:label="formatMessage(commonSettingsMessages.authorizedApps)"
-							>
-								<GridIcon />
-							</NavStackItem>
-							<NavStackItem
-								link="/settings/sessions"
-								:label="formatMessage(commonSettingsMessages.sessions)"
-							>
-								<MonitorSmartphoneIcon />
-							</NavStackItem>
-							<NavStackItem
-								link="/settings/billing"
-								:label="formatMessage(commonSettingsMessages.billing)"
-							>
-								<CardIcon />
-							</NavStackItem>
-						</template>
-						<template v-if="auth.user">
-							<h3>Developer</h3>
-							<NavStackItem
-								link="/settings/pats"
-								:label="formatMessage(commonSettingsMessages.pats)"
-							>
-								<KeyIcon />
-							</NavStackItem>
-							<NavStackItem
-								link="/settings/applications"
-								:label="formatMessage(commonSettingsMessages.applications)"
-							>
-								<ServerIcon />
-							</NavStackItem>
-						</template>
-					</NavStack>
-				</aside>
->>>>>>> d8d97204
+        <NavStack
+          :items="
+            [
+              { type: 'heading', label: 'Display' },
+              {
+                link: '/settings',
+                label: formatMessage(commonSettingsMessages.appearance),
+                icon: PaintbrushIcon,
+              },
+              isStaging
+                ? {
+                    link: '/settings/language',
+                    label: formatMessage(commonSettingsMessages.language),
+                    icon: LanguagesIcon,
+                    badge: `${formatMessage(commonMessages.beta)}`,
+                  }
+                : null,
+              auth.user ? { type: 'heading', label: 'Account' } : null,
+              auth.user
+                ? {
+                    link: '/settings/profile',
+                    label: formatMessage(commonSettingsMessages.profile),
+                    icon: UserIcon,
+                  }
+                : null,
+              auth.user
+                ? {
+                    link: '/settings/account',
+                    label: formatMessage(commonSettingsMessages.account),
+                    icon: ShieldIcon,
+                  }
+                : null,
+              auth.user
+                ? {
+                    link: '/settings/authorizations',
+                    label: formatMessage(commonSettingsMessages.authorizedApps),
+                    icon: GridIcon,
+                  }
+                : null,
+              auth.user
+                ? {
+                    link: '/settings/sessions',
+                    label: formatMessage(commonSettingsMessages.sessions),
+                    icon: MonitorSmartphoneIcon,
+                  }
+                : null,
+              auth.user
+                ? {
+                    link: '/settings/billing',
+                    label: formatMessage(commonSettingsMessages.billing),
+                    icon: CardIcon,
+                  }
+                : null,
+              auth.user ? { type: 'heading', label: 'Developer' } : null,
+              auth.user
+                ? {
+                    link: '/settings/pats',
+                    label: formatMessage(commonSettingsMessages.pats),
+                    icon: KeyIcon,
+                  }
+                : null,
+              auth.user
+                ? {
+                    link: '/settings/applications',
+                    label: formatMessage(commonSettingsMessages.applications),
+                    icon: ServerIcon,
+                  }
+                : null,
+            ].filter(Boolean)
+          "
+        />
 			</div>
 			<div class="normal-page__content">
 				<NuxtPage :route="route" />
