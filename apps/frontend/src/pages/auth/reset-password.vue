--- conflicted
+++ resolved
@@ -22,17 +22,7 @@
           />
         </div>
 
-<<<<<<< HEAD
-        <NuxtTurnstile
-          ref="turnstile"
-          v-model="token"
-          class="turnstile"
-          :options="{ theme: $theme.active === 'light' ? 'light' : 'dark' }"
-          data-size="flexible"
-        />
-=======
         <HCaptcha ref="captcha" v-model="token" />
->>>>>>> 7184c5f5
 
         <button class="btn btn-primary centered-btn" :disabled="!token" @click="recovery">
           <SendIcon /> {{ formatMessage(methodChoiceMessages.action) }}
@@ -78,11 +68,8 @@
 </template>
 <script setup>
 import { SendIcon, MailIcon, KeyIcon } from "@modrinth/assets";
-<<<<<<< HEAD
 import { commonMessages } from "@modrinth/ui";
-=======
 import HCaptcha from "@/components/ui/HCaptcha.vue";
->>>>>>> 7184c5f5
 
 const { formatMessage } = useVIntl();
 
