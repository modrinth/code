<template>
	<ServersUpgradeModalWrapper ref="upgradeModal" />
	<section class="universal-card experimental-styles-within">
		<h2>{{ formatMessage(messages.subscriptionTitle) }}</h2>
		<p>{{ formatMessage(messages.subscriptionDescription) }}</p>
		<div class="universal-card recessed">
			<ConfirmModal
				ref="modalCancel"
				:title="formatMessage(cancelModalMessages.title)"
				:description="formatMessage(cancelModalMessages.description)"
				:proceed-label="formatMessage(cancelModalMessages.action)"
				@proceed="cancelSubscription(cancelSubscriptionId, true)"
			/>
			<div class="flex flex-wrap justify-between gap-4">
				<div class="flex flex-col gap-4">
					<template v-if="midasCharge">
						<span v-if="midasCharge.status === 'open'"> You're currently subscribed to: </span>
						<span v-else-if="midasCharge.status === 'processing'" class="text-orange">
							Your payment is being processed. Perks will activate once payment is complete.
						</span>
						<span v-else-if="midasCharge.status === 'cancelled'">
							You've cancelled your subscription. <br />
							You will retain your perks until the end of the current billing cycle.
						</span>
						<span v-else-if="midasCharge.status === 'failed'" class="text-red">
							Your subscription payment failed. Please update your payment method.
						</span>
					</template>

					<span v-else>Become a subscriber to Modrinth Plus!</span>
					<ModrinthPlusIcon class="h-8 w-min" />
					<div class="flex flex-col gap-2">
						<span class="font-bold">Benefits</span>
						<div class="flex items-center gap-2">
							<CheckCircleIcon class="h-5 w-5 text-brand" />
							<span> Ad-free browsing on modrinth.com and Modrinth App </span>
						</div>
						<div class="flex items-center gap-2">
							<CheckCircleIcon class="h-5 w-5 text-brand" />
							<span>Modrinth+ badge on your profile</span>
						</div>
						<div class="flex items-center gap-2">
							<CheckCircleIcon class="h-5 w-5 text-brand" />
							<span>Support Modrinth and creators directly</span>
						</div>
					</div>
				</div>
				<div class="flex w-full flex-wrap justify-between gap-4 xl:w-auto xl:flex-col">
					<div class="flex flex-col gap-1 xl:ml-auto xl:text-right">
						<span class="text-2xl font-bold text-dark">
							<template v-if="midasCharge">
								{{
									formatPrice(
										vintl.locale,
										midasSubscriptionPrice.prices.intervals[midasSubscription.interval],
										midasSubscriptionPrice.currency_code,
									)
								}}
								/
								{{ midasSubscription.interval }}
							</template>
							<template v-else>
								{{ formatPrice(vintl.locale, price.prices.intervals.monthly, price.currency_code) }}
								/ month
							</template>
						</span>
						<!-- Next charge preview for Midas when interval is changing -->
						<div
							v-if="
								midasCharge &&
								midasCharge.status === 'open' &&
								midasSubscription &&
								midasSubscription.interval &&
								midasCharge.subscription_interval !== midasSubscription.interval
							"
							class="-mt-1 flex items-baseline gap-2 text-sm text-secondary"
						>
							<span class="opacity-70">Next:</span>
							<span class="font-semibold text-contrast">
								{{ formatPrice(vintl.locale, midasCharge.amount, midasCharge.currency_code) }}
							</span>
							<span>/{{ midasCharge.subscription_interval.replace('ly', '') }}</span>
						</div>
						<template v-if="midasCharge">
							<span
								v-if="
									midasCharge.status === 'open' && midasCharge.subscription_interval === 'monthly'
								"
								class="text-sm text-purple"
							>
								Save
								{{
									formatPrice(
										vintl.locale,
										midasCharge.amount * 12 - oppositePrice,
										midasCharge.currency_code,
									)
								}}/year by switching to yearly billing!
							</span>
							<span class="text-sm text-secondary">
								Since {{ $dayjs(midasSubscription.created).format('MMMM D, YYYY') }}
							</span>
							<span v-if="midasCharge.status === 'open'" class="text-sm text-secondary">
								Renews {{ $dayjs(midasCharge.due).format('MMMM D, YYYY') }}
							</span>
							<span v-else-if="midasCharge.status === 'cancelled'" class="text-sm text-secondary">
								Expires {{ $dayjs(midasCharge.due).format('MMMM D, YYYY') }}
							</span>
							<span
								v-if="
									midasCharge.status === 'open' &&
									midasSubscription &&
									midasSubscription.interval &&
									midasCharge.subscription_interval !== midasSubscription.interval
								"
								class="text-sm text-secondary"
							>
								Switches to {{ midasCharge.subscription_interval }} billing on
								{{ $dayjs(midasCharge.due).format('MMMM D, YYYY') }}
							</span>
						</template>

						<span v-else class="text-sm text-secondary">
							Or
							{{ formatPrice(vintl.locale, price.prices.intervals.yearly, price.currency_code) }} /
							year (save
							{{
								calculateSavings(price.prices.intervals.monthly, price.prices.intervals.yearly)
							}}%)!
						</span>
					</div>
					<div
						v-if="midasCharge && midasCharge.status === 'failed'"
						class="ml-auto flex flex-row-reverse items-center gap-2"
					>
						<ButtonStyled v-if="midasCharge && midasCharge.status === 'failed'">
							<button
								@click="
									() => {
										$refs.midasPurchaseModal.show()
									}
								"
							>
								<UpdatedIcon />
								Update method
							</button>
						</ButtonStyled>
						<ButtonStyled type="transparent" circular>
							<OverflowMenu
								:dropdown-id="`${baseId}-cancel-midas`"
								:options="[
									{
										id: 'cancel',
										action: () => {
											cancelSubscriptionId = midasSubscription.id
											$refs.modalCancel.show()
										},
									},
								]"
							>
								<MoreVerticalIcon />
								<template #cancel><XIcon /> Cancel</template>
							</OverflowMenu>
						</ButtonStyled>
					</div>
					<div
						v-else-if="midasCharge && midasCharge.status !== 'cancelled'"
						class="ml-auto flex gap-2"
					>
						<ButtonStyled>
							<button
								:disabled="changingInterval"
								@click="
									() => {
										cancelSubscriptionId = midasSubscription.id
										$refs.modalCancel.show()
									}
								"
							>
								<XIcon /> Cancel
							</button>
						</ButtonStyled>
						<ButtonStyled
							:color="midasCharge.subscription_interval === 'yearly' ? 'standard' : 'purple'"
							color-fill="text"
						>
							<button
								v-tooltip="
									midasCharge.subscription_interval === 'yearly'
										? `Monthly billing will cost you an additional ${formatPrice(
												vintl.locale,
												oppositePrice * 12 - midasCharge.amount,
												midasCharge.currency_code,
											)} per year`
										: undefined
								"
								:disabled="changingInterval"
								@click="switchMidasInterval(oppositeInterval)"
							>
								<SpinnerIcon v-if="changingInterval" class="animate-spin" />
								<TransferIcon v-else /> {{ changingInterval ? 'Switching' : 'Switch' }} to
								{{ oppositeInterval }}
							</button>
						</ButtonStyled>
					</div>
					<ButtonStyled
						v-else-if="midasCharge && midasCharge.status === 'cancelled'"
						color="purple"
					>
						<button class="ml-auto" @click="cancelSubscription(midasSubscription.id, false)">
							Resubscribe <RightArrowIcon />
						</button>
					</ButtonStyled>
					<ButtonStyled v-else color="purple" size="large">
						<button
							class="ml-auto"
							@click="
								() => {
									$refs.midasPurchaseModal.show()
								}
							"
						>
							Subscribe <RightArrowIcon />
						</button>
					</ButtonStyled>
				</div>
			</div>
		</div>
		<div v-if="pyroSubscriptions.length > 0">
			<div
				v-for="(subscription, index) in pyroSubscriptions"
				:key="index"
				class="universal-card recessed mt-4"
			>
				<div class="flex flex-col justify-between gap-4">
					<div class="flex flex-col gap-4">
						<ModrinthServersIcon class="flex h-8 w-fit" />
						<div class="flex flex-col gap-2">
<<<<<<< HEAD
							<UiServersServerListing
								v-if="subscription.serverInfo"
								v-bind="subscription.serverInfo"
								:pending-change="getPendingChange(subscription)"
							/>
=======
							<ServerListing v-if="subscription.serverInfo" v-bind="subscription.serverInfo" />
>>>>>>> 674f2995
							<div v-else class="w-fit">
								<p>
									A linked server couldn't be found for this subscription. There are a few possible
									explanations for this. If you just purchased your server, this is normal. It could
									take up to an hour for your server to be provisioned. Otherwise, if you purchased
									this server a while ago, it has likely since been suspended. If this is not what
									you were expecting, please contact Modrinth Support with the following
									information:
								</p>
								<div class="flex w-full flex-col gap-2">
									<CopyCode
										class="whitespace-nowrap"
										:text="'Server ID: ' + subscription.metadata.id"
									/>
									<CopyCode class="whitespace-nowrap" :text="'Stripe ID: ' + subscription.id" />
								</div>
							</div>
							<h3 class="m-0 mt-4 text-xl font-semibold leading-none text-contrast">
								{{ getProductSize(getPyroProduct(subscription)) }} Plan
							</h3>
							<div class="flex flex-row justify-between">
								<div class="mt-2 flex flex-col gap-2">
									<div class="flex items-center gap-2">
										<CheckCircleIcon class="h-5 w-5 text-brand" />
										<span>
											{{ getPyroProduct(subscription)?.metadata?.cpu / 2 }} Shared CPUs (Bursts up
											to {{ getPyroProduct(subscription)?.metadata?.cpu }} CPUs)
										</span>
									</div>
									<div class="flex items-center gap-2">
										<CheckCircleIcon class="h-5 w-5 text-brand" />
										<span>
											{{
												getPyroProduct(subscription)?.metadata?.ram
													? getPyroProduct(subscription).metadata.ram / 1024 + ' GB RAM'
													: ''
											}}
										</span>
									</div>
									<div class="flex items-center gap-2">
										<CheckCircleIcon class="h-5 w-5 text-brand" />
										<span>
											{{
												getPyroProduct(subscription)?.metadata?.swap
													? getPyroProduct(subscription).metadata.swap / 1024 + ' GB Swap'
													: ''
											}}
										</span>
									</div>
									<div class="flex items-center gap-2">
										<CheckCircleIcon class="h-5 w-5 text-brand" />
										<span>
											{{
												getPyroProduct(subscription)?.metadata?.storage
													? getPyroProduct(subscription).metadata.storage / 1024 + ' GB SSD'
													: ''
											}}
										</span>
									</div>
								</div>
								<div class="flex flex-col items-end justify-between">
									<div class="flex flex-col items-end gap-2">
										<div class="flex text-2xl font-bold text-contrast">
											<span class="text-contrast">
												{{
													formatPrice(
														vintl.locale,
														getProductPrice(getPyroProduct(subscription), subscription.interval)
															.prices.intervals[subscription.interval],
														getProductPrice(getPyroProduct(subscription), subscription.interval)
															.currency_code,
													)
												}}
											</span>
											<span>/{{ subscription.interval.replace('ly', '') }}</span>
										</div>
										<div
											v-if="
												getPyroCharge(subscription) &&
												getPyroCharge(subscription).status === 'open' &&
												((getPyroCharge(subscription).price_id &&
													getPyroCharge(subscription).price_id !== subscription.price_id) ||
													(getPyroCharge(subscription).subscription_interval &&
														getPyroCharge(subscription).subscription_interval !==
															subscription.interval))
											"
											class="-mt-1 flex items-baseline gap-2 text-sm text-secondary"
										>
											<span class="opacity-70">Next:</span>
											<span class="font-semibold text-contrast">
												{{
													formatPrice(
														vintl.locale,
														getPyroCharge(subscription).amount,
														getPyroCharge(subscription).currency_code,
													)
												}}
											</span>
											<span>
												/
												{{
													(
														getPyroCharge(subscription).subscription_interval ||
														subscription.interval
													).replace('ly', '')
												}}
											</span>
										</div>
										<div v-if="getPyroCharge(subscription)" class="mb-4 flex flex-col items-end">
											<span class="text-sm text-secondary">
												Since {{ $dayjs(subscription.created).format('MMMM D, YYYY') }}
											</span>
											<span
												v-if="getPyroCharge(subscription).status === 'open'"
												class="text-sm text-secondary"
											>
												Renews {{ $dayjs(getPyroCharge(subscription).due).format('MMMM D, YYYY') }}
											</span>
											<span
												v-if="
													getPyroCharge(subscription).status === 'open' &&
													getPyroCharge(subscription).subscription_interval &&
													getPyroCharge(subscription).subscription_interval !==
														subscription.interval
												"
												class="text-sm text-secondary"
											>
												Switches to
												{{ getPyroCharge(subscription).subscription_interval }}
												billing on
												{{ $dayjs(getPyroCharge(subscription).due).format('MMMM D, YYYY') }}
											</span>
											<span
												v-else-if="getPyroCharge(subscription).status === 'processing'"
												class="text-sm text-orange"
											>
												Your payment is being processed. Your server will activate once payment is
												complete.
											</span>
											<span
												v-else-if="getPyroCharge(subscription).status === 'cancelled'"
												class="text-sm text-secondary"
											>
												Expires {{ $dayjs(getPyroCharge(subscription).due).format('MMMM D, YYYY') }}
											</span>
											<span
												v-else-if="getPyroCharge(subscription).status === 'failed'"
												class="text-sm text-red"
											>
												Your subscription payment failed. Please update your payment method, then
												resubscribe.
											</span>
										</div>
									</div>
									<div class="flex gap-2">
										<ButtonStyled
											v-if="
												getPyroCharge(subscription) &&
												getPyroCharge(subscription).status !== 'cancelled'
											"
										>
											<button @click="showCancellationSurvey(subscription)">
												<XIcon />
												Cancel
											</button>
										</ButtonStyled>
										<ButtonStyled
											v-if="
												getPyroCharge(subscription) &&
												getPyroCharge(subscription).status !== 'cancelled' &&
												getPyroCharge(subscription).status !== 'failed'
											"
											color="green"
											color-fill="text"
										>
											<button @click="showPyroUpgradeModal(subscription)">
												<ArrowBigUpDashIcon />
												Upgrade
											</button>
										</ButtonStyled>
										<ButtonStyled
											v-else-if="
												getPyroCharge(subscription) &&
												(getPyroCharge(subscription).status === 'cancelled' ||
													getPyroCharge(subscription).status === 'failed')
											"
											color="green"
										>
											<button
												@click="
													resubscribePyro(
														subscription.id,
														$dayjs(getPyroCharge(subscription).due).isBefore($dayjs()),
													)
												"
											>
												Resubscribe <RightArrowIcon />
											</button>
										</ButtonStyled>
									</div>
								</div>
							</div>
						</div>
					</div>
				</div>
			</div>
		</div>
	</section>

	<section class="universal-card experimental-styles-within">
		<ConfirmModal
			ref="modal_confirm"
			:title="formatMessage(deleteModalMessages.title)"
			:description="formatMessage(deleteModalMessages.description)"
			:proceed-label="formatMessage(deleteModalMessages.action)"
			@proceed="removePaymentMethod(removePaymentMethodIndex)"
		/>
		<PurchaseModal
			ref="midasPurchaseModal"
			:product="midasProduct"
			:country="country"
			:publishable-key="config.public.stripePublishableKey"
			:send-billing-request="
				async (body) =>
					await useBaseFetch('billing/payment', { internal: true, method: 'POST', body })
			"
			:on-error="
				(err) =>
					addNotification({
						title: 'An error occurred',
						type: 'error',
						text: err.message ?? (err.data ? err.data.description : err),
					})
			"
			:customer="customer"
			:payment-methods="paymentMethods"
			:return-url="`${config.public.siteUrl}/settings/billing`"
		/>
		<AddPaymentMethodModal
			ref="addPaymentMethodModal"
			:publishable-key="config.public.stripePublishableKey"
			:return-url="`${config.public.siteUrl}/settings/billing`"
			:create-setup-intent="createSetupIntent"
			:on-error="handleError"
		/>
		<div class="header__row">
			<div class="header__title">
				<h2 class="text-2xl">{{ formatMessage(messages.paymentMethodTitle) }}</h2>
			</div>
			<nuxt-link class="btn" to="/settings/billing/charges">
				<HistoryIcon /> {{ formatMessage(messages.paymentMethodHistory) }}
			</nuxt-link>
			<button class="btn" @click="addPaymentMethod">
				<PlusIcon /> {{ formatMessage(messages.paymentMethodAdd) }}
			</button>
		</div>
		<div
			v-if="!paymentMethods || paymentMethods.length === 0"
			class="universal-card recessed !mb-0"
		>
			{{ formatMessage(messages.paymentMethodNone) }}
		</div>
		<div v-else class="flex flex-col gap-4">
			<div
				v-for="(method, index) in paymentMethods"
				:key="index"
				class="universal-card recessed !mb-0 flex items-center justify-between"
			>
				<div class="flex gap-2">
					<CardIcon v-if="method.type === 'card'" class="h-8 w-8" />
					<CurrencyIcon v-else-if="method.type === 'cashapp'" class="h-8 w-8" />
					<PayPalIcon v-else-if="method.type === 'paypal'" class="h-8 w-8" />
					<div class="flex flex-col">
						<div class="flex items-center gap-2">
							<div class="font-bold text-contrast">
								<template v-if="method.type === 'card'">
									{{
										formatMessage(messages.paymentMethodCardDisplay, {
											card_brand:
												formatMessage(paymentMethodTypes[method.card.brand]) ??
												formatMessage(paymentMethodTypes.unknown),
											last_four: method.card.last4,
										})
									}}
								</template>
								<template v-else>
									{{
										formatMessage(paymentMethodTypes[method.type]) ??
										formatMessage(paymentMethodTypes.unknown)
									}}
								</template>
							</div>
							<div
								v-if="primaryPaymentMethodId === method.id"
								class="border-r-ma rounded-full bg-button-bg px-2 py-0.5 text-sm font-bold text-secondary"
							>
								{{ formatMessage(messages.paymentMethodPrimary) }}
							</div>
						</div>
						<div v-if="method.type === 'card'" class="text-secondary">
							{{
								formatMessage(messages.paymentMethodCardExpiry, {
									month: method.card.exp_month,
									year: method.card.exp_year,
								})
							}}
						</div>
						<div v-else-if="method.type === 'cashapp'" class="text-secondary">
							{{ method.cashapp.cashtag }}
						</div>
						<div v-else-if="method.type === 'paypal'" class="text-secondary">
							{{ method.paypal.payer_email }}
						</div>
					</div>
				</div>
				<OverflowMenu
					:dropdown-id="`${baseId}-payment-method-overflow-${index}`"
					class="btn icon-only transparent"
					:options="
						[
							{
								id: 'primary',
								action: () => editPaymentMethod(index, true),
							},
							{
								id: 'remove',
								action: () => {
									removePaymentMethodIndex = index
									$refs.modal_confirm.show()
								},
								color: 'red',
								hoverOnly: true,
							},
						].slice(primaryPaymentMethodId === method.id ? 1 : 0, 2)
					"
				>
					<MoreVerticalIcon />
					<template #primary>
						<StarIcon />
						{{ formatMessage(messages.paymentMethodMakePrimary) }}
					</template>
					<template #edit>
						<EditIcon />
						{{ formatMessage(commonMessages.editButton) }}
					</template>
					<template #remove>
						<TrashIcon />
						{{ formatMessage(commonMessages.deleteLabel) }}
					</template>
				</OverflowMenu>
			</div>
		</div>
	</section>
</template>

<script setup>
import {
	ArrowBigUpDashIcon,
	CardIcon,
	CheckCircleIcon,
	CurrencyIcon,
	EditIcon,
	HistoryIcon,
	ModrinthPlusIcon,
	MoreVerticalIcon,
	PayPalIcon,
	PlusIcon,
	RightArrowIcon,
	SpinnerIcon,
	StarIcon,
	TransferIcon,
	TrashIcon,
	UpdatedIcon,
	XIcon,
} from '@modrinth/assets'
import {
	AddPaymentMethodModal,
	ButtonStyled,
	commonMessages,
	ConfirmModal,
	CopyCode,
	injectNotificationManager,
	OverflowMenu,
	PurchaseModal,
} from '@modrinth/ui'
import { calculateSavings, formatPrice, getCurrency } from '@modrinth/utils'
import { computed, ref } from 'vue'

<<<<<<< HEAD
import ServersUpgradeModalWrapper from '~/components/ui/servers/ServersUpgradeModalWrapper.vue'
=======
import ModrinthServersIcon from '~/components/ui/servers/ModrinthServersIcon.vue'
import ServerListing from '~/components/ui/servers/ServerListing.vue'
>>>>>>> 674f2995
import { useServersFetch } from '~/composables/servers/servers-fetch.ts'
import { products } from '~/generated/state.json'

const { addNotification } = injectNotificationManager()
definePageMeta({
	middleware: 'auth',
})

const auth = await useAuth()
const baseId = useId()

useHead({
	script: [
		{
			src: 'https://js.stripe.com/v3/',
			defer: true,
			async: true,
		},
	],
})

const config = useRuntimeConfig()

const vintl = useVIntl()
const { formatMessage } = vintl

const deleteModalMessages = defineMessages({
	title: {
		id: 'settings.billing.modal.delete.title',
		defaultMessage: 'Are you sure you want to remove this payment method?',
	},
	description: {
		id: 'settings.billing.modal.delete.description',
		defaultMessage: 'This will remove this payment method forever (like really forever).',
	},
	action: {
		id: 'settings.billing.modal.delete.action',
		defaultMessage: 'Remove this payment method',
	},
})

const cancelModalMessages = defineMessages({
	title: {
		id: 'settings.billing.modal.cancel.title',
		defaultMessage: 'Are you sure you want to cancel your subscription?',
	},
	description: {
		id: 'settings.billing.modal.cancel.description',
		defaultMessage:
			'This will cancel your subscription. You will retain your perks until the end of the current billing cycle.',
	},
	action: {
		id: 'settings.billing.modal.cancel.action',
		defaultMessage: 'Cancel subscription',
	},
})

const messages = defineMessages({
	subscriptionTitle: {
		id: 'settings.billing.subscription.title',
		defaultMessage: 'Subscriptions',
	},
	subscriptionDescription: {
		id: 'settings.billing.subscription.description',
		defaultMessage: 'Manage your Modrinth subscriptions.',
	},
	paymentMethodTitle: {
		id: 'settings.billing.payment_method.title',
		defaultMessage: 'Payment methods',
	},
	paymentMethodNone: {
		id: 'settings.billing.payment_method.none',
		defaultMessage: 'You have not added any payment methods.',
	},
	paymentMethodHistory: {
		id: 'settings.billing.payment_method.action.history',
		defaultMessage: 'View past charges',
	},
	paymentMethodAdd: {
		id: 'settings.billing.payment_method.action.add',
		defaultMessage: 'Add payment method',
	},
	paymentMethodPrimary: {
		id: 'settings.billing.payment_method.primary',
		defaultMessage: 'Primary',
	},
	paymentMethodMakePrimary: {
		id: 'settings.billing.payment_method.action.primary',
		defaultMessage: 'Make primary',
	},
	paymentMethodCardDisplay: {
		id: 'settings.billing.payment_method.card_display',
		defaultMessage: '{card_brand} ending in {last_four}',
	},
	paymentMethodCardExpiry: {
		id: 'settings.billing.payment_method.card_expiry',
		defaultMessage: 'Expires {month}/{year}',
	},
	pyroSubscriptionTitle: {
		id: 'settings.billing.pyro_subscription.title',
		defaultMessage: 'Modrinth Server Subscriptions',
	},
	pyroSubscriptionDescription: {
		id: 'settings.billing.pyro_subscription.description',
		defaultMessage: 'Manage your Modrinth Server subscriptions.',
	},
})

const paymentMethodTypes = defineMessages({
	visa: {
		id: 'settings.billing.payment_method_type.visa',
		defaultMessage: 'Visa',
	},
	amex: { id: 'settings.billing.payment_method_type.amex', defaultMessage: 'American Express' },
	diners: { id: 'settings.billing.payment_method_type.diners', defaultMessage: 'Diners Club' },
	discover: { id: 'settings.billing.payment_method_type.discover', defaultMessage: 'Discover' },
	eftpos: { id: 'settings.billing.payment_method_type.eftpos', defaultMessage: 'EFTPOS' },
	jcb: { id: 'settings.billing.payment_method_type.jcb', defaultMessage: 'JCB' },
	mastercard: {
		id: 'settings.billing.payment_method_type.mastercard',
		defaultMessage: 'MasterCard',
	},
	unionpay: { id: 'settings.billing.payment_method_type.unionpay', defaultMessage: 'UnionPay' },
	paypal: { id: 'settings.billing.payment_method_type.paypal', defaultMessage: 'PayPal' },
	cashapp: { id: 'settings.billing.payment_method_type.cashapp', defaultMessage: 'Cash App' },
	amazon_pay: {
		id: 'settings.billing.payment_method_type.amazon_pay',
		defaultMessage: 'Amazon Pay',
	},
	unknown: {
		id: 'settings.billing.payment_method_type.unknown',
		defaultMessage: 'Unknown payment method',
	},
})

const [
	{ data: paymentMethods, refresh: refreshPaymentMethods },
	{ data: charges, refresh: refreshCharges },
	{ data: customer, refresh: refreshCustomer },
	{ data: subscriptions, refresh: refreshSubscriptions },
	{ data: productsData, refresh: refreshProducts },
	{ data: serversData, refresh: refreshServers },
] = await Promise.all([
	useAsyncData('billing/payment_methods', () =>
		useBaseFetch('billing/payment_methods', { internal: true }),
	),
	useAsyncData('billing/payments', () => useBaseFetch('billing/payments', { internal: true })),
	useAsyncData('billing/customer', () => useBaseFetch('billing/customer', { internal: true })),
	useAsyncData('billing/subscriptions', () =>
		useBaseFetch('billing/subscriptions', { internal: true }),
	),
	useAsyncData('billing/products', () => useBaseFetch('billing/products', { internal: true })),
	useAsyncData('servers', () => useServersFetch('servers')),
])

const midasProduct = ref(products.find((x) => x.metadata?.type === 'midas'))
const midasSubscription = computed(() =>
	subscriptions.value?.find(
		(x) =>
			x.status === 'provisioned' && midasProduct.value?.prices?.find((y) => y.id === x.price_id),
	),
)
const midasSubscriptionPrice = computed(() =>
	midasSubscription.value
		? midasProduct.value?.prices?.find((x) => x.id === midasSubscription.value.price_id)
		: null,
)
const midasCharge = computed(() =>
	midasSubscription.value
		? charges.value?.find((x) => x.subscription_id === midasSubscription.value.id)
		: null,
)

const oppositePrice = computed(() =>
	midasSubscription.value
		? midasProduct.value?.prices?.find((price) => price.id === midasSubscription.value.price_id)
				?.prices?.intervals?.[oppositeInterval.value]
		: undefined,
)

const pyroSubscriptions = computed(() => {
	const pyroSubs = subscriptions.value?.filter((s) => s?.metadata?.type === 'pyro') || []
	const servers = serversData.value?.servers || []

	return pyroSubs.map((subscription) => {
		const server = servers.find((s) => s.server_id === subscription.metadata.id)
		return {
			...subscription,
			serverInfo: server,
		}
	})
})

const midasPurchaseModal = ref()
const country = useUserCountry()
const price = computed(() =>
	midasProduct.value?.prices?.find((x) => x.currency_code === getCurrency(country.value)),
)

const primaryPaymentMethodId = computed(() => {
	if (customer.value?.invoice_settings?.default_payment_method) {
		return customer.value.invoice_settings.default_payment_method
	} else if (paymentMethods.value?.[0]?.id) {
		return paymentMethods.value[0].id
	} else {
		return null
	}
})

const addPaymentMethodModal = ref()

function addPaymentMethod() {
	addPaymentMethodModal.value.show(paymentMethods.value)
}

async function createSetupIntent() {
	return await useBaseFetch('billing/payment_method', {
		internal: true,
		method: 'POST',
	})
}

const removePaymentMethodIndex = ref()

const changingInterval = ref(false)

const oppositeInterval = computed(() =>
	midasCharge.value?.subscription_interval === 'yearly' ? 'monthly' : 'yearly',
)

async function switchMidasInterval(interval) {
	changingInterval.value = true
	startLoading()
	try {
		await useBaseFetch(`billing/subscription/${midasSubscription.value.id}`, {
			internal: true,
			method: 'PATCH',
			body: {
				interval,
			},
		})
		await refresh()
	} catch (error) {
		console.error('Error switching Modrinth+ payment interval:', error)
	}
	stopLoading()
	changingInterval.value = false
}

async function editPaymentMethod(index, primary) {
	startLoading()
	try {
		await useBaseFetch(`billing/payment_method/${paymentMethods.value[index].id}`, {
			internal: true,
			method: 'PATCH',
			data: {
				primary,
			},
		})
		await refresh()
	} catch (err) {
		addNotification({
			title: 'An error occurred',
			text: err.data ? err.data.description : err,
			type: 'error',
		})
	}
	stopLoading()
}

async function removePaymentMethod(index) {
	startLoading()
	try {
		await useBaseFetch(`billing/payment_method/${paymentMethods.value[index].id}`, {
			internal: true,
			method: 'DELETE',
		})
		await refresh()
	} catch (err) {
		addNotification({
			title: 'An error occurred',
			text: err.data ? err.data.description : err,
			type: 'error',
		})
	}
	stopLoading()
}

const cancelSubscriptionId = ref(null)
async function cancelSubscription(id, cancelled) {
	startLoading()
	try {
		await useBaseFetch(`billing/subscription/${id}`, {
			internal: true,
			method: 'PATCH',
			body: {
				cancelled,
			},
		})
		await refresh()
	} catch (err) {
		addNotification({
			title: 'An error occurred',
			text: err.data ? err.data.description : err,
			type: 'error',
		})
	}
	stopLoading()
}

const getPyroProduct = (subscription) => {
	if (!subscription || !productsData.value) return null
	return productsData.value.find((p) => p.prices?.some((x) => x.id === subscription.price_id))
}

// Get product by a price ID (useful for pending next-charge changes)
const getProductFromPriceId = (priceId) => {
	if (!priceId || !productsData.value) return null
	return productsData.value.find((p) => p.prices?.some((x) => x.id === priceId))
}

const getPyroCharge = (subscription) => {
	if (!subscription || !charges.value) return null
	return charges.value.find(
		(charge) => charge.subscription_id === subscription.id && charge.status !== 'succeeded',
	)
}

const getProductSize = (product) => {
	if (!product || !product.metadata) return 'Unknown'
	const ramSize = product.metadata.ram
	if (ramSize === 4096) return 'Small'
	if (ramSize === 6144) return 'Medium'
	if (ramSize === 8192) return 'Large'
	return 'Custom'
}

const getProductPrice = (product, interval) => {
	if (!product || !product.prices) return null
	const countryValue = country.value
	return (
		product.prices.find(
			(p) => p.currency_code === getCurrency(countryValue) && p.prices?.intervals?.[interval],
		) ??
		product.prices.find((p) => p.currency_code === 'USD' && p.prices?.intervals?.[interval]) ??
		product.prices[0]
	)
}

const getPlanChangeVerb = (currentProduct, nextProduct) => {
	const curRam = currentProduct?.metadata?.ram ?? 0
	const nextRam = nextProduct?.metadata?.ram ?? 0

	return nextRam < curRam ? 'downgrade' : 'upgrade'
}

const modalCancel = ref(null)

const upgradeModal = ref(null)
const showPyroUpgradeModal = (subscription) => {
	upgradeModal.value?.open(subscription?.metadata?.id)
}

const resubscribePyro = async (subscriptionId, wasSuspended) => {
	try {
		await useBaseFetch(`billing/subscription/${subscriptionId}`, {
			internal: true,
			method: 'PATCH',
			body: {
				cancelled: false,
			},
		})
		await refresh()
		if (wasSuspended) {
			addNotification({
				title: 'Resubscription request submitted',
				text: 'If the server is currently suspended, it may take up to 10 minutes for another charge attempt to be made.',
				type: 'success',
			})
		} else {
			addNotification({
				title: 'Success',
				text: 'Server subscription resubscribed successfully',
				type: 'success',
			})
		}
	} catch {
		addNotification({
			title: 'Error resubscribing',
			text: 'An error occurred while resubscribing to your Modrinth server.',
			type: 'error',
		})
	}
}

const refresh = async () => {
	await Promise.all([
		refreshPaymentMethods(),
		refreshCharges(),
		refreshCustomer(),
		refreshSubscriptions(),
		refreshProducts(),
		refreshServers(),
	])
}

function showCancellationSurvey(subscription) {
	if (!subscription) {
		console.warn('No survey notice to open')
		return
	}

	const product = getPyroProduct(subscription)
	const priceObj = product?.prices?.find((x) => x.id === subscription.price_id)
	const price = priceObj?.prices?.intervals?.[subscription.interval]
	const currency = priceObj?.currency_code

	const popupOptions = {
		layout: 'modal',
		width: 700,
		autoClose: 2000,
		hideTitle: true,
		hiddenFields: {
			username: auth.value?.user?.username,
			user_id: auth.value?.user?.id,
			user_email: auth.value?.user?.email,
			subscription_id: subscription.id,
			price_id: subscription.price_id,
			interval: subscription.interval,
			started: subscription.created,
			plan_ram: product?.metadata.ram / 1024,
			plan_cpu: product?.metadata.cpu,
			price: price ? `${price / 100}` : 'unknown',
			currency: currency ?? 'unknown',
		},
		onOpen: () => console.log(`Opened cancellation survey for: ${subscription.id}`),
		onClose: () => console.log(`Closed cancellation survey for: ${subscription.id}`),
		onSubmit: (payload) => {
			console.log('Form submitted, cancelling server.', payload)
			cancelSubscription(subscription.id, true)
		},
	}

	const formId = 'mOr7lM'

	try {
		if (window.Tally?.openPopup) {
			console.log(
				`Opening Tally popup for servers subscription ${subscription.id} (form ID: ${formId})`,
			)
			window.Tally.openPopup(formId, popupOptions)
		} else {
			console.warn('Tally script not yet loaded')
		}
	} catch (e) {
		console.error('Error opening Tally popup:', e)
	}
}

useHead({
	script: [
		{
			src: 'https://tally.so/widgets/embed.js',
			defer: true,
		},
	],
})

const getPendingChange = (subscription) => {
	const charge = getPyroCharge(subscription)
	if (!charge || charge.status !== 'open') return null

	const nextProduct = getProductFromPriceId(charge.price_id)
	if (!nextProduct || charge.price_id === subscription.price_id) {
		// Not a plan change, but interval could change
		if (charge.subscription_interval && charge.subscription_interval !== subscription.interval) {
			return {
				planSize: getProductSize(getPyroProduct(subscription)),
				cpu: getPyroProduct(subscription)?.metadata?.cpu / 2,
				cpuBurst: getPyroProduct(subscription)?.metadata?.cpu,
				ramGb: (getPyroProduct(subscription)?.metadata?.ram || 0) / 1024,
				swapGb: (getPyroProduct(subscription)?.metadata?.swap || 0) / 1024 || undefined,
				storageGb: (getPyroProduct(subscription)?.metadata?.storage || 0) / 1024 || undefined,
				date: charge.due,
				intervalChange: charge.subscription_interval,
				verb: 'Switches',
			}
		}
		return null
	}

	const curProduct = getPyroProduct(subscription)
	const verb = getPlanChangeVerb(curProduct, nextProduct)
	const cpu = nextProduct?.metadata?.cpu ?? 0
	const ram = nextProduct?.metadata?.ram ?? 0
	const swap = nextProduct?.metadata?.swap ?? 0
	const storage = nextProduct?.metadata?.storage ?? 0

	return {
		planSize: getProductSize(nextProduct),
		cpu: cpu / 2,
		cpuBurst: cpu,
		ramGb: ram / 1024,
		swapGb: swap ? swap / 1024 : undefined,
		storageGb: storage ? storage / 1024 : undefined,
		date: charge.due,
		intervalChange:
			charge.subscription_interval && charge.subscription_interval !== subscription.interval
				? charge.subscription_interval
				: null,
		verb,
	}
}
</script><|MERGE_RESOLUTION|>--- conflicted
+++ resolved
@@ -236,15 +236,11 @@
 					<div class="flex flex-col gap-4">
 						<ModrinthServersIcon class="flex h-8 w-fit" />
 						<div class="flex flex-col gap-2">
-<<<<<<< HEAD
 							<UiServersServerListing
 								v-if="subscription.serverInfo"
 								v-bind="subscription.serverInfo"
 								:pending-change="getPendingChange(subscription)"
 							/>
-=======
-							<ServerListing v-if="subscription.serverInfo" v-bind="subscription.serverInfo" />
->>>>>>> 674f2995
 							<div v-else class="w-fit">
 								<p>
 									A linked server couldn't be found for this subscription. There are a few possible
@@ -633,12 +629,9 @@
 import { calculateSavings, formatPrice, getCurrency } from '@modrinth/utils'
 import { computed, ref } from 'vue'
 
-<<<<<<< HEAD
 import ServersUpgradeModalWrapper from '~/components/ui/servers/ServersUpgradeModalWrapper.vue'
-=======
 import ModrinthServersIcon from '~/components/ui/servers/ModrinthServersIcon.vue'
 import ServerListing from '~/components/ui/servers/ServerListing.vue'
->>>>>>> 674f2995
 import { useServersFetch } from '~/composables/servers/servers-fetch.ts'
 import { products } from '~/generated/state.json'
 
