--- conflicted
+++ resolved
@@ -146,9 +146,6 @@
     <NewModal ref="settingsModal">
       <template #title>
         <Avatar :src="project.icon_url" :alt="project.title" class="icon" size="32px" />
-<<<<<<< HEAD
-        <span class="text-contrast text-lg font-extrabold"> Settings </span>
-=======
         <span class="text-lg font-extrabold text-contrast"> Settings </span>
       </template>
     </NewModal>
@@ -400,7 +397,6 @@
             </p>
           </AutomaticAccordion>
         </div>
->>>>>>> e0febff4
       </template>
     </NewModal>
     <CollectionCreateModal ref="modal_collection" :project-ids="[project.id]" />
@@ -412,11 +408,7 @@
               <Avatar :src="project.icon_url" :alt="project.title" size="96px" />
               <div class="flex flex-col gap-1">
                 <div class="flex items-center gap-2">
-<<<<<<< HEAD
-                  <h1 class="text-contrast m-0 text-2xl font-extrabold leading-none">
-=======
                   <h1 class="m-0 text-2xl font-extrabold leading-none text-contrast">
->>>>>>> e0febff4
                     {{ project.title }}
                   </h1>
                   <Badge
@@ -547,14 +539,6 @@
                 </nuxt-link>
               </ButtonStyled>
               <ButtonStyled v-if="auth.user && currentMember" size="large" circular>
-<<<<<<< HEAD
-                <button @click="() => settingsModal.show()">
-                  <SettingsIcon />
-                </button>
-              </ButtonStyled>
-              <ButtonStyled
-v-if="auth.user && tags.staffRoles.includes(auth.user.role) && !showModerationChecklist"
-=======
                 <nuxt-link
                   :to="`/${project.project_type}/${project.slug ? project.slug : project.id}/settings`"
                 >
@@ -564,7 +548,6 @@
               <ButtonStyled
                 v-if="
                   auth.user && tags.staffRoles.includes(auth.user.role) && !showModerationChecklist
->>>>>>> e0febff4
                 "
                 size="large"
                 circular
@@ -666,10 +649,7 @@
         :reset-organization="resetOrganization"
         :reset-members="resetMembers"
         :route="route"
-<<<<<<< HEAD
-=======
         @on-download="triggerDownloadAnimation"
->>>>>>> e0febff4
       />
     </div>
     <ModerationChecklist
@@ -708,19 +688,6 @@
 } from "@modrinth/assets";
 import {
   Avatar,
-<<<<<<< HEAD
-  NewModal,
-  ButtonStyled,
-  Checkbox,
-  OverflowMenu,
-  PopoutMenu,
-  StatItem,
-} from "@modrinth/ui";
-import { renderString, isRejected, isUnderReview, isStaff, formatCategory } from "@modrinth/utils";
-import DownloadIcon from "~/assets/images/utils/download.svg?component";
-import ReportIcon from "~/assets/images/utils/report.svg?component";
-import HeartIcon from "~/assets/images/utils/heart.svg?component";
-=======
   Button,
   ButtonStyled,
   Checkbox,
@@ -732,24 +699,12 @@
 } from "@modrinth/ui";
 import { formatCategory, isRejected, isStaff, isUnderReview } from "@modrinth/utils";
 import dayjs from "dayjs";
->>>>>>> e0febff4
 import Badge from "~/components/ui/Badge.vue";
 import NavTabs from "~/components/ui/NavTabs.vue";
 import NavStack from "~/components/ui/NavStack.vue";
 import NavStackItem from "~/components/ui/NavStackItem.vue";
 import ProjectMemberHeader from "~/components/ui/ProjectMemberHeader.vue";
 import MessageBanner from "~/components/ui/MessageBanner.vue";
-<<<<<<< HEAD
-import SettingsIcon from "~/assets/images/utils/settings.svg?component";
-import UsersIcon from "~/assets/images/utils/users.svg?component";
-import CategoriesIcon from "~/assets/images/utils/tags.svg?component";
-import DescriptionIcon from "~/assets/images/utils/align-left.svg?component";
-import LinksIcon from "~/assets/images/utils/link.svg?component";
-import CopyrightIcon from "~/assets/images/utils/copyright.svg?component";
-import GalleryIcon from "~/assets/images/utils/image.svg?component";
-import VersionIcon from "~/assets/images/utils/version.svg?component";
-=======
->>>>>>> e0febff4
 import { reportProject } from "~/utils/report-helpers.ts";
 import Breadcrumbs from "~/components/ui/Breadcrumbs.vue";
 import { userCollectProject } from "~/composables/user.js";
@@ -772,10 +727,6 @@
 const tags = useTags();
 
 const { formatMessage } = useVIntl();
-<<<<<<< HEAD
-
-const settingsModal = ref();
-=======
 
 const settingsModal = ref();
 const downloadModal = ref();
@@ -855,7 +806,6 @@
         dayjs(x.date_published).isAfter(dayjs(filteredBeta.value.date_published))),
   );
 });
->>>>>>> e0febff4
 
 const messages = defineMessages({
   downloadsStat: {
