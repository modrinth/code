<script setup lang="ts">
import {
	AlignLeftIcon,
	BookTextIcon,
	ChartIcon,
	GlobeIcon,
	ImageIcon,
	InfoIcon,
	LinkIcon,
	TagsIcon,
	UsersIcon,
	VersionIcon,
} from '@modrinth/assets'
import {
	commonMessages,
	commonProjectSettingsMessages,
	injectNotificationManager,
	useVIntl,
} from '@modrinth/ui'
<<<<<<< HEAD
import { isStaff, type Project, type ProjectV3Partial } from '@modrinth/utils'
import { useVIntl } from '@vintl/vintl'
=======
import type { Project, ProjectV3Partial } from '@modrinth/utils'
>>>>>>> 1bbb01bd
import { useLocalStorage, useScroll } from '@vueuse/core'
import { computed } from 'vue'

import ModerationProjectNags from '~/components/ui/moderation/ModerationProjectNags.vue'
import NavStack from '~/components/ui/NavStack.vue'

const { formatMessage } = useVIntl()

const props = defineProps<{
	currentMember: any
	patchProject: any
	patchIcon: any
	resetProject: any
	resetVersions: any
	resetOrganization: any
	resetMembers: any
}>()

const flags = useFeatureFlags()

const project = defineModel<Project>('project', { required: true })
const projectV3 = defineModel<ProjectV3Partial>('projectV3', { required: true })
const versions = defineModel<any>('versions')
const members = defineModel<any>('members')
const allMembers = defineModel<any>('allMembers')
const dependencies = defineModel<any>('dependencies')
const organization = defineModel<any>('organization')

const navItems = computed(() => {
	const base = `${project.value.project_type}/${project.value.slug ? project.value.slug : project.value.id}`

	const showEnvironment =
		projectV3.value.project_types.some((type) => ['mod', 'modpack'].includes(type)) &&
		isStaff(props.currentMember.user)

	const items = [
		{
			link: `/${base}/settings`,
			label: formatMessage(commonProjectSettingsMessages.general),
			icon: InfoIcon,
		},
		flags.value.newProjectGeneralSettings
			? {
					link: `/${base}/settings/general`,
					label: formatMessage(commonProjectSettingsMessages.general),
					badge: formatMessage(commonMessages.newBadge),
					icon: InfoIcon,
				}
			: null,
		{
			link: `/${base}/settings/tags`,
			label: formatMessage(commonProjectSettingsMessages.tags),
			icon: TagsIcon,
		},
		{
			link: `/${base}/settings/description`,
			label: formatMessage(commonProjectSettingsMessages.description),
			icon: AlignLeftIcon,
		},
		{
			link: `/${base}/settings/versions`,
			label: formatMessage(commonProjectSettingsMessages.versions),
			icon: VersionIcon,
		},
		{
			link: `/${base}/settings/license`,
			label: formatMessage(commonProjectSettingsMessages.license),
			icon: BookTextIcon,
		},
		{
			link: `/${base}/settings/gallery`,
			label: formatMessage(commonProjectSettingsMessages.gallery),
			icon: ImageIcon,
		},
		{
			link: `/${base}/settings/links`,
			label: formatMessage(commonProjectSettingsMessages.links),
			icon: LinkIcon,
		},
		{
			link: `/${base}/settings/members`,
			label: formatMessage(commonProjectSettingsMessages.members),
			icon: UsersIcon,
		},
		{
			link: `/${base}/settings/analytics`,
			label: formatMessage(commonProjectSettingsMessages.analytics),
			icon: ChartIcon,
		},
		{ type: 'heading', label: 'moderation', shown: showEnvironment },
		{
			link: `/${base}/settings/environment`,
			label: formatMessage(commonProjectSettingsMessages.environment),
			icon: GlobeIcon,
			shown: showEnvironment,
		},
	]
	return items.filter(Boolean) as any[]
})

const { addNotification } = injectNotificationManager()

const tags = useGeneratedState()
const route = useRoute()
const collapsedChecklist = useLocalStorage(`project-checklist-collapsed-${project.value.id}`, false)

async function setProcessing() {
	startLoading()

	try {
		await useBaseFetch(`project/${project.value.id}`, {
			method: 'PATCH',
			body: {
				status: 'processing',
			},
		})

		project.value.status = 'processing'
	} catch (err: any) {
		addNotification({
			title: formatMessage(commonMessages.errorNotificationTitle),
			text: err.data ? err.data.description : err,
			type: 'error',
		})
	}

	stopLoading()
}

// To persist scroll position through settings pages
// This scroll code is jank asf, if anyone has a better way please do suggest it
const scroll = useScroll(window)
watch(route, () => {
	const scrollY = scroll.y.value
	setTimeout(() => window.scrollTo(0, scrollY), 10)
})
</script>

<template>
	<div class="mb-8 flex w-full flex-col gap-4">
		<ModerationProjectNags
			v-if="
				(currentMember && project.status === 'draft') ||
				tags.rejectedStatuses.includes(project.status)
			"
			:project="project"
			:versions="versions"
			:current-member="currentMember"
			:collapsed="collapsedChecklist"
			:route-name="route.name as string"
			:tags="tags"
			@toggle-collapsed="() => (collapsedChecklist = !collapsedChecklist)"
			@set-processing="setProcessing"
		/>
		<div class="experimental-styles-within grid gap-4 lg:grid-cols-[1fr_3fr]">
			<div>
				<NavStack :items="navItems" />
			</div>
			<div class="min-w-0">
				<NuxtPage
					v-model:project="project"
					v-model:project-v3="projectV3"
					v-model:versions="versions"
					v-model:members="members"
					v-model:all-members="allMembers"
					v-model:dependencies="dependencies"
					v-model:organization="organization"
					:current-member="currentMember"
					:patch-project="patchProject"
					:patch-icon="patchIcon"
					:reset-project="resetProject"
					:reset-versions="resetVersions"
					:reset-organization="resetOrganization"
					:reset-members="resetMembers"
				/>
			</div>
		</div>
	</div>
</template><|MERGE_RESOLUTION|>--- conflicted
+++ resolved
@@ -17,12 +17,7 @@
 	injectNotificationManager,
 	useVIntl,
 } from '@modrinth/ui'
-<<<<<<< HEAD
 import { isStaff, type Project, type ProjectV3Partial } from '@modrinth/utils'
-import { useVIntl } from '@vintl/vintl'
-=======
-import type { Project, ProjectV3Partial } from '@modrinth/utils'
->>>>>>> 1bbb01bd
 import { useLocalStorage, useScroll } from '@vueuse/core'
 import { computed } from 'vue'
 
