<template>
  <div>
    <ConfirmModal
      ref="modal_confirm"
      title="Are you sure you want to delete this project?"
      description="If you proceed, all versions and any attached data will be removed from our servers. This may break other projects, so be careful."
      :has-to-type="true"
      :confirmation-text="project.title"
      proceed-label="Delete"
      @proceed="deleteProject"
    />
    <section class="universal-card">
      <div class="label">
        <h3>
          <span class="label__title size-card-header">Project information</span>
        </h3>
      </div>
      <label for="project-icon">
        <span class="label__title">Icon</span>
      </label>
      <div class="input-group">
        <Avatar
          :src="deletedIcon ? null : previewImage ? previewImage : project.icon_url"
          :alt="project.title"
          size="md"
          class="project__icon"
        />
        <div class="input-stack">
          <FileInput
            id="project-icon"
            :max-size="262144"
            :show-icon="true"
            accept="image/png,image/jpeg,image/gif,image/webp"
            class="choose-image iconified-button"
            prompt="Upload icon"
            aria-label="Upload icon"
            :disabled="!hasPermission"
            @change="showPreviewImage"
          >
            <UploadIcon aria-hidden="true" />
          </FileInput>
          <button
            v-if="!deletedIcon && (previewImage || project.icon_url)"
            class="iconified-button"
            :disabled="!hasPermission"
            @click="markIconForDeletion"
          >
            <TrashIcon aria-hidden="true" />
            Remove icon
          </button>
        </div>
      </div>

      <label for="project-name">
        <span class="label__title">Name</span>
      </label>
      <input
        id="project-name"
        v-model="name"
        maxlength="2048"
        type="text"
        :disabled="!hasPermission"
      />

      <label for="project-slug">
        <span class="label__title">URL</span>
      </label>
      <div class="text-input-wrapper">
        <div class="text-input-wrapper__before">
          https://modrinth.com/{{ $getProjectTypeForUrl(project.project_type, project.loaders) }}/
        </div>
        <input
          id="project-slug"
          v-model="slug"
          type="text"
          maxlength="64"
          autocomplete="off"
          :disabled="!hasPermission"
        />
      </div>

      <label for="project-summary">
        <span class="label__title">Summary</span>
      </label>
      <div v-if="summaryWarning" class="my-2 flex items-center gap-1.5 text-orange">
        <TriangleAlertIcon class="my-auto" />
        {{ summaryWarning }}
      </div>
      <div class="textarea-wrapper summary-input">
        <textarea
          id="project-summary"
          v-model="summary"
          maxlength="256"
          :disabled="!hasPermission"
        />
      </div>
      <template
        v-if="
          project.versions?.length !== 0 &&
          project.project_type !== 'resourcepack' &&
          project.project_type !== 'plugin' &&
          project.project_type !== 'shader' &&
          project.project_type !== 'datapack'
        "
      >
        <div class="adjacent-input">
          <label for="project-env-client">
            <span class="label__title">Client-side</span>
            <span class="label__description">
              Select based on if the
              {{ formatProjectType(project.project_type).toLowerCase() }} has functionality on the
              client side. Just because a mod works in Singleplayer doesn't mean it has actual
              client-side functionality.
            </span>
          </label>
          <Multiselect
            id="project-env-client"
            v-model="clientSide"
            class="small-multiselect"
            placeholder="Select one"
            :options="sideTypes"
            :custom-label="(value) => value.charAt(0).toUpperCase() + value.slice(1)"
            :searchable="false"
            :close-on-select="true"
            :show-labels="false"
            :allow-empty="false"
            :disabled="!hasPermission"
          />
        </div>
        <div class="adjacent-input">
          <label for="project-env-server">
            <span class="label__title">Server-side</span>
            <span class="label__description">
              Select based on if the
              {{ formatProjectType(project.project_type).toLowerCase() }} has functionality on the
              <strong>logical</strong> server. Remember that Singleplayer contains an integrated
              server.
            </span>
          </label>
          <Multiselect
            id="project-env-server"
            v-model="serverSide"
            class="small-multiselect"
            placeholder="Select one"
            :options="sideTypes"
            :custom-label="(value) => value.charAt(0).toUpperCase() + value.slice(1)"
            :searchable="false"
            :close-on-select="true"
            :show-labels="false"
            :allow-empty="false"
            :disabled="!hasPermission"
          />
        </div>
      </template>
      <div class="adjacent-input">
        <label for="project-visibility">
          <span class="label__title">Visibility</span>
          <div class="label__description">
            Public and archived projects are visible in search. Unlisted projects are published, but
            not visible in search or on user profiles. Private projects are only accessible by
            members of the project.

            <p>If approved by the moderators:</p>
            <ul class="visibility-info">
              <li>
                <CheckIcon
                  v-if="visibility === 'approved' || visibility === 'archived'"
                  class="good"
                />
                <XIcon v-else class="bad" />
                {{ hasModifiedVisibility() ? "Will be v" : "V" }}isible in search
              </li>
              <li>
                <XIcon v-if="visibility === 'unlisted' || visibility === 'private'" class="bad" />
                <CheckIcon v-else class="good" />
                {{ hasModifiedVisibility() ? "Will be v" : "V" }}isible on profile
              </li>
              <li>
                <CheckIcon v-if="visibility !== 'private'" class="good" />
                <IssuesIcon
                  v-else
                  v-tooltip="{
                    content:
                      visibility === 'private'
                        ? 'Only members will be able to view the project.'
                        : '',
                  }"
                  class="warn"
                />
                {{ hasModifiedVisibility() ? "Will be v" : "V" }}isible via URL
              </li>
            </ul>
          </div>
        </label>
        <Multiselect
          id="project-visibility"
          v-model="visibility"
          class="small-multiselect"
          placeholder="Select one"
          :options="tags.approvedStatuses"
          :custom-label="(value) => formatProjectStatus(value)"
          :searchable="false"
          :close-on-select="true"
          :show-labels="false"
          :allow-empty="false"
          :disabled="!hasPermission"
        />
      </div>
      <div class="button-group">
        <button
          type="button"
          class="iconified-button brand-button"
          :disabled="!hasChanges"
          @click="saveChanges()"
        >
          <SaveIcon aria-hidden="true" />
          Save changes
        </button>
      </div>
    </section>

    <section class="universal-card">
      <div class="label">
        <h3>
          <span class="label__title size-card-header">Delete project</span>
        </h3>
      </div>
      <p>
        Removes your project from Modrinth's servers and search. Clicking on this will delete your
        project, so be extra careful!
      </p>
      <button
        type="button"
        class="iconified-button danger-button"
        :disabled="!hasDeletePermission"
        @click="$refs.modal_confirm.show()"
      >
        <TrashIcon aria-hidden="true" />
        Delete project
      </button>
    </section>
  </div>
</template>

<script setup>
import { CheckIcon, IssuesIcon, SaveIcon, TrashIcon, UploadIcon, XIcon } from "@modrinth/assets";
import { Avatar, ConfirmModal, injectNotificationManager } from "@modrinth/ui";
import { formatProjectStatus, formatProjectType } from "@modrinth/utils";
<<<<<<< HEAD
import { Multiselect } from "vue-multiselect";
=======
import {
  UploadIcon,
  SaveIcon,
  TrashIcon,
  XIcon,
  IssuesIcon,
  CheckIcon,
  TriangleAlertIcon,
} from "@modrinth/assets";
import { Multiselect } from "vue-multiselect";
import { ConfirmModal, Avatar } from "@modrinth/ui";
import { MIN_SUMMARY_CHARS } from "@modrinth/moderation";
>>>>>>> 9ea43a12
import FileInput from "~/components/ui/FileInput.vue";

const { addNotification } = injectNotificationManager();

const props = defineProps({
  project: {
    type: Object,
    required: true,
    default: () => ({}),
  },
  currentMember: {
    type: Object,
    required: true,
    default: () => ({}),
  },
  patchProject: {
    type: Function,
    required: true,
    default: () => {},
  },
  patchIcon: {
    type: Function,
    required: true,
    default: () => {},
  },
  resetProject: {
    type: Function,
    required: true,
    default: () => {},
  },
});

const tags = useTags();
const router = useNativeRouter();

const name = ref(props.project.title);
const slug = ref(props.project.slug);
const summary = ref(props.project.description);
const icon = ref(null);
const previewImage = ref(null);
const clientSide = ref(props.project.client_side);
const serverSide = ref(props.project.server_side);
const deletedIcon = ref(false);
const visibility = ref(
  tags.value.approvedStatuses.includes(props.project.status)
    ? props.project.status
    : props.project.requested_status,
);

const hasPermission = computed(() => {
  const EDIT_DETAILS = 1 << 2;
  return (props.currentMember.permissions & EDIT_DETAILS) === EDIT_DETAILS;
});

const hasDeletePermission = computed(() => {
  const DELETE_PROJECT = 1 << 7;
  return (props.currentMember.permissions & DELETE_PROJECT) === DELETE_PROJECT;
});

const summaryWarning = computed(() => {
  const text = summary.value?.trim() || "";
  const charCount = text.length;

  if (charCount < MIN_SUMMARY_CHARS) {
    return `It's recommended to have a summary with at least ${MIN_SUMMARY_CHARS} characters. (${charCount}/${MIN_SUMMARY_CHARS})`;
  }

  return null;
});

const sideTypes = ["required", "optional", "unsupported"];

const patchData = computed(() => {
  const data = {};

  if (name.value !== props.project.title) {
    data.title = name.value.trim();
  }
  if (slug.value !== props.project.slug) {
    data.slug = slug.value.trim();
  }
  if (summary.value !== props.project.description) {
    data.description = summary.value.trim();
  }
  if (clientSide.value !== props.project.client_side) {
    data.client_side = clientSide.value;
  }
  if (serverSide.value !== props.project.server_side) {
    data.server_side = serverSide.value;
  }
  if (tags.value.approvedStatuses.includes(props.project.status)) {
    if (visibility.value !== props.project.status) {
      data.status = visibility.value;
    }
  } else if (visibility.value !== props.project.requested_status) {
    data.requested_status = visibility.value;
  }

  return data;
});

const hasChanges = computed(() => {
  return Object.keys(patchData.value).length > 0 || deletedIcon.value || icon.value;
});

const hasModifiedVisibility = () => {
  const originalVisibility = tags.value.approvedStatuses.includes(props.project.status)
    ? props.project.status
    : props.project.requested_status;

  return originalVisibility !== visibility.value;
};

const saveChanges = async () => {
  if (hasChanges.value) {
    await props.patchProject(patchData.value);
  }

  if (deletedIcon.value) {
    await deleteIcon();
    deletedIcon.value = false;
  } else if (icon.value) {
    await props.patchIcon(icon.value);
    icon.value = null;
  }
};

const showPreviewImage = (files) => {
  const reader = new FileReader();
  icon.value = files[0];
  deletedIcon.value = false;
  reader.readAsDataURL(icon.value);
  reader.onload = (event) => {
    previewImage.value = event.target.result;
  };
};

const deleteProject = async () => {
  await useBaseFetch(`project/${props.project.id}`, {
    method: "DELETE",
  });
  await initUserProjects();
  await router.push("/dashboard/projects");
  addNotification({
    title: "Project deleted",
    text: "Your project has been deleted.",
    type: "success",
  });
};

const markIconForDeletion = () => {
  deletedIcon.value = true;
  icon.value = null;
  previewImage.value = null;
};

const deleteIcon = async () => {
  await useBaseFetch(`project/${props.project.id}/icon`, {
    method: "DELETE",
  });
  await props.resetProject();
  addNotification({
    title: "Project icon removed",
    text: "Your project's icon has been removed.",
    type: "success",
  });
};
</script>
<style lang="scss" scoped>
.visibility-info {
  padding: 0;
  list-style: none;

  li {
    display: flex;
    align-items: center;
    gap: var(--spacing-card-xs);
  }
}

svg {
  &.good {
    color: var(--color-green);
  }

  &.bad {
    color: var(--color-red);
  }

  &.warn {
    color: var(--color-orange);
  }
}

.summary-input {
  min-height: 8rem;
  max-width: 24rem;
}

.small-multiselect {
  max-width: 15rem;
}

.button-group {
  justify-content: flex-start;
}
</style><|MERGE_RESOLUTION|>--- conflicted
+++ resolved
@@ -246,9 +246,7 @@
 import { CheckIcon, IssuesIcon, SaveIcon, TrashIcon, UploadIcon, XIcon } from "@modrinth/assets";
 import { Avatar, ConfirmModal, injectNotificationManager } from "@modrinth/ui";
 import { formatProjectStatus, formatProjectType } from "@modrinth/utils";
-<<<<<<< HEAD
 import { Multiselect } from "vue-multiselect";
-=======
 import {
   UploadIcon,
   SaveIcon,
@@ -261,7 +259,6 @@
 import { Multiselect } from "vue-multiselect";
 import { ConfirmModal, Avatar } from "@modrinth/ui";
 import { MIN_SUMMARY_CHARS } from "@modrinth/moderation";
->>>>>>> 9ea43a12
 import FileInput from "~/components/ui/FileInput.vue";
 
 const { addNotification } = injectNotificationManager();
