--- conflicted
+++ resolved
@@ -244,12 +244,8 @@
 <script setup>
 import { Multiselect } from "vue-multiselect";
 
-<<<<<<< HEAD
-import { Avatar, FileInput } from "@modrinth/ui";
-=======
 import { formatProjectStatus } from "@modrinth/utils";
 import Avatar from "~/components/ui/Avatar.vue";
->>>>>>> 9ed1dd71
 import ModalConfirm from "~/components/ui/ModalConfirm.vue";
 
 import UploadIcon from "~/assets/images/utils/upload.svg?component";
