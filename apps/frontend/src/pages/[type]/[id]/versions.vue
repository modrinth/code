--- conflicted
+++ resolved
@@ -34,18 +34,7 @@
         <div
           class="text-sm font-bold text-contrast max-sm:hidden sm:max-xl:collapse sm:max-xl:hidden"
         >
-<<<<<<< HEAD
-          {{ version.name }}
-        </nuxt-link>
-        <div class="version__metadata">
-          <Badge v-if="version.version_type === 'release'" type="release" color="green" />
-          <Badge v-else-if="version.version_type === 'beta'" type="beta" color="orange" />
-          <Badge v-else-if="version.version_type === 'alpha'" type="alpha" color="red" />
-          <span class="divider" />
-          <span class="version_number">{{ version.version_number }}</span>
-=======
           Platforms
->>>>>>> 9ed1dd71
         </div>
         <div
           class="text-sm font-bold text-contrast max-sm:hidden sm:max-xl:collapse sm:max-xl:hidden"
@@ -281,14 +270,6 @@
 </template>
 
 <script setup>
-<<<<<<< HEAD
-import { Badge, FileInput, DropArea } from "@modrinth/ui";
-import { acceptFileFromProjectType } from "~/helpers/fileUtils.js";
-import DownloadIcon from "~/assets/images/utils/download.svg?component";
-import UploadIcon from "~/assets/images/utils/upload.svg?component";
-import InfoIcon from "~/assets/images/utils/info.svg?component";
-import Pagination from "~/components/ui/Pagination.vue";
-=======
 import {
   ButtonStyled,
   OverflowMenu,
@@ -312,13 +293,15 @@
 } from "@modrinth/assets";
 import { formatBytes, formatCategory } from "@modrinth/utils";
 import { formatVersionsForDisplay } from "~/helpers/projects.js";
->>>>>>> 9ed1dd71
 import VersionFilterControl from "~/components/ui/VersionFilterControl.vue";
 import DropArea from "~/components/ui/DropArea.vue";
+import { Badge, FileInput, DropArea } from "@modrinth/ui";
 import { acceptFileFromProjectType } from "~/helpers/fileUtils.js";
-import AdPlaceholder from "~/components/ui/AdPlaceholder.vue";
-
-const formatCompactNumber = useCompactNumber();
+import DownloadIcon from "~/assets/images/utils/download.svg?component";
+import UploadIcon from "~/assets/images/utils/upload.svg?component";
+import InfoIcon from "~/assets/images/utils/info.svg?component";
+import Pagination from "~/components/ui/Pagination.vue";
+import VersionFilterControl from "~/components/ui/VersionFilterControl.vue";
 
 const props = defineProps({
   project: {
