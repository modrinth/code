--- conflicted
+++ resolved
@@ -513,11 +513,7 @@
             v-model="version.project_type"
             class="input"
             placeholder="Select one"
-<<<<<<< HEAD
-            :options="tags.projectTypes.map((x) => x.id)"
-=======
             :options="['mod', 'modpack', 'datapack', 'plugin', 'server']"
->>>>>>> b78282d6
             :custom-label="(value) => $formatProjectType(value)"
             :searchable="false"
             :close-on-select="true"
