<template>
	<div class="pointer-events-none fixed inset-0 z-[-1]">
		<div id="fixed-background-teleport" class="relative"></div>
	</div>
	<div class="pointer-events-none absolute inset-0 z-[-1]">
		<div id="absolute-background-teleport" class="relative"></div>
	</div>
	<div class="pointer-events-none absolute inset-0 z-50">
		<div
			class="over-the-top-random-animation"
			:style="{ '--_r-count': rCount }"
			:class="{ threshold: rCount > 20, 'rings-expand': rCount >= 40 }"
		>
			<div>
				<div
					class="animation-ring-3 flex items-center justify-center rounded-full border-4 border-solid border-brand bg-brand-highlight opacity-40"
				></div>
				<div
					class="animation-ring-2 flex items-center justify-center rounded-full border-4 border-solid border-brand bg-brand-highlight opacity-60"
				></div>
				<div
					class="animation-ring-1 flex items-center justify-center rounded-full border-4 border-solid border-brand bg-brand-highlight text-9xl font-extrabold text-contrast"
				>
					?
				</div>
			</div>
		</div>
	</div>
	<div ref="main_page" class="layout" :class="{ 'expanded-mobile-nav': isBrowseMenuOpen }">
		<PagewideBanner v-if="isRussia && !flags.hideRussiaCensorshipBanner" variant="error">
			<template #title>
				<div class="flex flex-col gap-1 text-contrast">
					<span lang="ru">К сожалению, Modrinth скоро станет недоступен в России</span>
					<span class="text-sm font-medium opacity-50" lang="en">
						Modrinth will soon be unavailable in Russia
					</span>
				</div>
			</template>
			<template #description>
				<p class="m-0" lang="ru">
					Российское правительство потребовало от нас заблокировать некоторые проекты на Modrinth,
					но мы решили отказать им в цензуре.
				</p>
				<p class="-mt-2 mb-0 text-sm opacity-50" lang="en">
					The Russian government has asked us to censor certain topics on Modrinth and we have
					decided to refuse to comply with their requests.
				</p>

				<p class="m-0 font-semibold" lang="ru">
					Пожалуйста, найдите какой-нибудь надёжный VPN или прокси, чтобы не потерять доступ к
					Modrinth.
				</p>
				<p class="-mt-2 mb-0 text-sm opacity-50" lang="en">
					Please seek a reputable VPN or proxy of some kind to continue to access Modrinth in
					Russia.
				</p>
			</template>
			<template #actions>
				<div class="mt-2 flex w-fit gap-2">
					<ButtonStyled color="brand">
						<nuxt-link to="/news/article/standing-by-our-values-russian">
							<BookTextIcon /> Прочесть наше полное заявление
							<span class="text-xs font-medium">(Перевод на русский)</span>
						</nuxt-link>
					</ButtonStyled>
					<ButtonStyled>
						<nuxt-link to="/news/article/standing-by-our-values">
							<BookTextIcon /> Read our full statement
							<span class="text-xs font-medium">(English)</span>
						</nuxt-link>
					</ButtonStyled>
				</div>
			</template>
			<template #actions_right>
				<ButtonStyled circular type="transparent">
					<button
						v-tooltip="formatMessage(commonMessages.closeButton)"
						@click="hideRussiaCensorshipBanner"
					>
						<XIcon :aria-label="formatMessage(commonMessages.closeButton)" />
					</button>
				</ButtonStyled>
			</template>
		</PagewideBanner>
		<PagewideBanner v-if="showTinMismatchBanner" variant="error">
			<template #title>
				<span>{{ formatMessage(tinMismatchBannerMessages.title) }}</span>
			</template>
			<template #description>
				<span>{{ formatMessage(tinMismatchBannerMessages.description) }}</span>
			</template>
			<template #actions>
				<div class="flex w-fit flex-row">
					<ButtonStyled color="red">
						<nuxt-link to="https://support.modrinth.com" target="_blank" rel="noopener">
							<MessageIcon /> {{ formatMessage(tinMismatchBannerMessages.action) }}
						</nuxt-link>
					</ButtonStyled>
				</div>
			</template>
		</PagewideBanner>
		<PagewideBanner v-if="showTaxComplianceBanner" variant="warning">
			<template #title>
				<span>{{ formatMessage(taxBannerMessages.title) }}</span>
			</template>
			<template #description>
				<span>{{ formatMessage(taxBannerMessages.description) }}</span>
			</template>
			<template #actions>
				<ButtonStyled color="orange">
					<button @click="openTaxForm">
						<FileTextIcon /> {{ formatMessage(taxBannerMessages.action) }}
					</button>
				</ButtonStyled>
			</template>
		</PagewideBanner>
		<PagewideBanner
			v-if="auth.user && !auth.user.email_verified && route.path !== '/auth/verify-email'"
			variant="warning"
		>
			<template #title>
				<span>
					{{
						auth?.user?.email
							? formatMessage(verifyEmailBannerMessages.title)
							: formatMessage(addEmailBannerMessages.title)
					}}
				</span>
			</template>
			<template #description>
				<span>
					{{
						auth?.user?.email
							? formatMessage(verifyEmailBannerMessages.description)
							: formatMessage(addEmailBannerMessages.description)
					}}
				</span>
			</template>
			<template #actions>
				<button v-if="auth?.user?.email" class="btn" @click="handleResendEmailVerification">
					{{ formatMessage(verifyEmailBannerMessages.action) }}
				</button>
				<nuxt-link v-else class="btn" to="/settings/account">
					<SettingsIcon aria-hidden="true" />
					{{ formatMessage(addEmailBannerMessages.action) }}
				</nuxt-link>
			</template>
		</PagewideBanner>
		<PagewideBanner
			v-if="
				user.subscriptions.some((x) => x.status === 'payment-failed') &&
				route.path !== '/settings/billing'
			"
			variant="error"
		>
			<template #title>
				<span>{{ formatMessage(subscriptionPaymentFailedBannerMessages.title) }}</span>
			</template>
			<template #description>
				<span>{{ formatMessage(subscriptionPaymentFailedBannerMessages.description) }}</span>
			</template>
			<template #actions>
				<nuxt-link class="btn" to="/settings/billing">
					<SettingsIcon aria-hidden="true" />
					{{ formatMessage(subscriptionPaymentFailedBannerMessages.action) }}
				</nuxt-link>
			</template>
		</PagewideBanner>
		<PagewideBanner
			v-if="
				config.public.apiBaseUrl.startsWith('https://staging-api.modrinth.com') &&
				!cosmetics.hideStagingBanner
			"
			variant="warning"
		>
			<template #title>
				<span>{{ formatMessage(stagingBannerMessages.title) }}</span>
			</template>
			<template #description>
				{{ formatMessage(stagingBannerMessages.description) }}
			</template>
			<template #actions_right>
				<Button
					transparent
					icon-only
					:aria-label="formatMessage(commonMessages.closeButton)"
					@click="hideStagingBanner"
				>
					<XIcon aria-hidden="true" />
				</Button>
			</template>
		</PagewideBanner>
		<PagewideBanner v-if="generatedStateErrors?.length" variant="error">
			<template #title>
				<span>{{ formatMessage(failedToBuildBannerMessages.title) }}</span>
			</template>
			<template #description>
				{{
					formatMessage(failedToBuildBannerMessages.description, {
						errors: generatedStateErrors,
						url: config.public.apiBaseUrl,
					})
				}}
			</template>
		</PagewideBanner>

		<CreatorTaxFormModal
			ref="taxFormModalRef"
			close-button-text="Close"
			:emit-success-on-close="false"
		/>
		<header
			class="experimental-styles-within desktop-only relative z-[5] mx-auto grid max-w-[1280px] grid-cols-[1fr_auto] items-center gap-2 px-6 py-4 lg:grid-cols-[auto_1fr_auto]"
		>
			<div>
				<NuxtLink to="/" :aria-label="formatMessage(messages.modrinthHomePage)">
					<TextLogo aria-hidden="true" class="h-7 w-auto text-contrast" />
				</NuxtLink>
			</div>
			<div
				:class="`col-span-2 row-start-2 flex flex-wrap justify-center ${flags.projectTypesPrimaryNav ? 'gap-2' : 'gap-4'} lg:col-span-1 lg:row-start-auto`"
			>
				<template v-if="flags.projectTypesPrimaryNav">
					<ButtonStyled
						type="transparent"
						:highlighted="route.name === 'search-mods' || route.path.startsWith('/mod/')"
						:highlighted-style="
							route.name === 'search-mods' ? 'main-nav-primary' : 'main-nav-secondary'
						"
					>
						<nuxt-link to="/mods">
							<BoxIcon aria-hidden="true" />
							{{ formatMessage(commonProjectTypeCategoryMessages.mod) }}
						</nuxt-link>
					</ButtonStyled>
					<ButtonStyled
						type="transparent"
						:highlighted="
							route.name === 'search-resourcepacks' || route.path.startsWith('/resourcepack/')
						"
						:highlighted-style="
							route.name === 'search-resourcepacks' ? 'main-nav-primary' : 'main-nav-secondary'
						"
					>
						<nuxt-link to="/resourcepacks">
							<PaintbrushIcon aria-hidden="true" />
							{{ formatMessage(commonProjectTypeCategoryMessages.resourcepack) }}
						</nuxt-link>
					</ButtonStyled>
					<ButtonStyled
						type="transparent"
						:highlighted="route.name === 'search-datapacks' || route.path.startsWith('/datapack/')"
						:highlighted-style="
							route.name === 'search-datapacks' ? 'main-nav-primary' : 'main-nav-secondary'
						"
					>
						<nuxt-link to="/datapacks">
							<BracesIcon aria-hidden="true" />
							{{ formatMessage(commonProjectTypeCategoryMessages.datapack) }}
						</nuxt-link>
					</ButtonStyled>
					<ButtonStyled
						type="transparent"
						:highlighted="route.name === 'search-modpacks' || route.path.startsWith('/modpack/')"
						:highlighted-style="
							route.name === 'search-modpacks' ? 'main-nav-primary' : 'main-nav-secondary'
						"
					>
						<nuxt-link to="/modpacks">
							<PackageOpenIcon aria-hidden="true" />
							{{ formatMessage(commonProjectTypeCategoryMessages.modpack) }}
						</nuxt-link>
					</ButtonStyled>
					<ButtonStyled
						type="transparent"
						:highlighted="route.name === 'search-shaders' || route.path.startsWith('/shader/')"
						:highlighted-style="
							route.name === 'search-shaders' ? 'main-nav-primary' : 'main-nav-secondary'
						"
					>
						<nuxt-link to="/shaders">
							<GlassesIcon aria-hidden="true" />
							{{ formatMessage(commonProjectTypeCategoryMessages.shader) }}
						</nuxt-link>
					</ButtonStyled>
					<ButtonStyled
						type="transparent"
						:highlighted="route.name === 'search-plugins' || route.path.startsWith('/plugin/')"
						:highlighted-style="
							route.name === 'search-plugins' ? 'main-nav-primary' : 'main-nav-secondary'
						"
					>
						<nuxt-link to="/plugins">
							<PlugIcon aria-hidden="true" />
							{{ formatMessage(commonProjectTypeCategoryMessages.plugin) }}
						</nuxt-link>
					</ButtonStyled>
				</template>
				<template v-else>
					<ButtonStyled
						type="transparent"
						:highlighted="isDiscovering || isDiscoveringSubpage"
						:highlighted-style="isDiscoveringSubpage ? 'main-nav-secondary' : 'main-nav-primary'"
					>
						<TeleportOverflowMenu
							:options="[
								{
									id: 'mods',
									action: '/mods',
								},
								{
									id: 'resourcepacks',
									action: '/resourcepacks',
								},
								{
									id: 'datapacks',
									action: '/datapacks',
								},
								{
									id: 'shaders',
									action: '/shaders',
								},
								{
									id: 'modpacks',
									action: '/modpacks',
								},
								{
									id: 'plugins',
									action: '/plugins',
								},
							]"
							hoverable
						>
							<BoxIcon
								v-if="route.name === 'search-mods' || route.path.startsWith('/mod/')"
								aria-hidden="true"
							/>
							<PaintbrushIcon
								v-else-if="
									route.name === 'search-resourcepacks' || route.path.startsWith('/resourcepack/')
								"
								aria-hidden="true"
							/>
							<BracesIcon
								v-else-if="route.name === 'search-datapacks' || route.path.startsWith('/datapack/')"
								aria-hidden="true"
							/>
							<PackageOpenIcon
								v-else-if="route.name === 'search-modpacks' || route.path.startsWith('/modpack/')"
								aria-hidden="true"
							/>
							<GlassesIcon
								v-else-if="route.name === 'search-shaders' || route.path.startsWith('/shader/')"
								aria-hidden="true"
							/>
							<PlugIcon
								v-else-if="route.name === 'search-plugins' || route.path.startsWith('/plugin/')"
								aria-hidden="true"
							/>
							<CompassIcon v-else aria-hidden="true" />
							<span class="hidden md:contents">{{
								formatMessage(navMenuMessages.discoverContent)
							}}</span>
							<span class="contents md:hidden">{{ formatMessage(navMenuMessages.discover) }}</span>
							<DropdownIcon aria-hidden="true" class="h-5 w-5 text-secondary" />

							<template #mods>
								<BoxIcon aria-hidden="true" />
								{{ formatMessage(commonProjectTypeCategoryMessages.mod) }}
							</template>
							<template #resourcepacks>
								<PaintbrushIcon aria-hidden="true" />
								{{ formatMessage(commonProjectTypeCategoryMessages.resourcepack) }}
							</template>
							<template #datapacks>
								<BracesIcon aria-hidden="true" />
								{{ formatMessage(commonProjectTypeCategoryMessages.datapack) }}
							</template>
							<template #plugins>
								<PlugIcon aria-hidden="true" />
								{{ formatMessage(commonProjectTypeCategoryMessages.plugin) }}
							</template>
							<template #shaders>
								<GlassesIcon aria-hidden="true" />
								{{ formatMessage(commonProjectTypeCategoryMessages.shader) }}
							</template>
							<template #modpacks>
								<PackageOpenIcon aria-hidden="true" />
								{{ formatMessage(commonProjectTypeCategoryMessages.modpack) }}
							</template>
						</TeleportOverflowMenu>
					</ButtonStyled>
					<ButtonStyled
						type="transparent"
						:highlighted="
							route.name?.startsWith('servers') ||
							(route.name?.startsWith('search-') && route.query.sid)
						"
						:highlighted-style="
							route.name === 'servers' ? 'main-nav-primary' : 'main-nav-secondary'
						"
					>
						<nuxt-link to="/servers">
							<ServerIcon aria-hidden="true" />
							{{ formatMessage(navMenuMessages.hostAServer) }}
						</nuxt-link>
					</ButtonStyled>
					<ButtonStyled type="transparent" :highlighted="route.name === 'app'">
						<nuxt-link to="/app">
							<DownloadIcon aria-hidden="true" />
							<span class="hidden md:contents">{{
								formatMessage(navMenuMessages.getModrinthApp)
							}}</span>
							<span class="contents md:hidden">{{
								formatMessage(navMenuMessages.modrinthApp)
							}}</span>
						</nuxt-link>
					</ButtonStyled>
				</template>
			</div>
			<div class="flex items-center gap-1">
				<ButtonStyled type="transparent">
					<OverflowMenu
						v-if="auth.user && isStaff(auth.user)"
						class="btn-dropdown-animation flex items-center gap-1 rounded-xl bg-transparent px-2 py-1"
						position="bottom"
						direction="left"
						:dropdown-id="`${basePopoutId}-staff`"
						:aria-label="formatMessage(messages.createNew)"
						:options="[
							{
								id: 'review-projects',
								color: 'orange',
								link: '/moderation/',
							},
							{
								id: 'review-reports',
								color: 'orange',
								link: '/moderation/reports',
							},
							{
								divider: true,
							},
							{
								id: 'file-lookup',
								link: '/admin/file_lookup',
							},
							{
								divider: true,
								shown: isAdmin(auth.user),
							},
							{
								id: 'user-lookup',
								color: 'primary',
								link: '/admin/user_email',
								shown: isAdmin(auth.user),
							},
							{
								id: 'affiliates',
								color: 'primary',
								link: '/admin/affiliates',
								shown: isAdmin(auth.user),
							},
							{
								id: 'servers-notices',
								color: 'primary',
								link: '/admin/servers/notices',
								shown: isAdmin(auth.user),
							},
							{
								id: 'servers-nodes',
								color: 'primary',
								link: '/admin/servers/nodes',
								shown: isAdmin(auth.user),
							},
						]"
					>
						<ModrinthIcon aria-hidden="true" />
						<DropdownIcon aria-hidden="true" class="h-5 w-5 text-secondary" />
						<template #review-projects>
							<ScaleIcon aria-hidden="true" /> {{ formatMessage(messages.reviewProjects) }}
						</template>
						<template #review-reports>
							<ReportIcon aria-hidden="true" /> {{ formatMessage(messages.reports) }}
						</template>
						<template #user-lookup>
							<UserSearchIcon aria-hidden="true" /> {{ formatMessage(messages.lookupByEmail) }}
						</template>
						<template #file-lookup>
							<FileIcon aria-hidden="true" /> {{ formatMessage(messages.fileLookup) }}
						</template>
						<template #servers-notices>
							<IssuesIcon aria-hidden="true" /> {{ formatMessage(messages.manageServerNotices) }}
						</template>
<<<<<<< HEAD
						<template #affiliates>
							<AffiliateIcon aria-hidden="true" /> {{ formatMessage(messages.manageAffiliates) }}
						</template>
=======
						<template #servers-nodes> <ServerIcon aria-hidden="true" /> Server Nodes </template>
>>>>>>> 8d80433c
					</OverflowMenu>
				</ButtonStyled>
				<ButtonStyled type="transparent">
					<OverflowMenu
						v-if="auth.user"
						class="btn-dropdown-animation flex items-center gap-1 rounded-xl bg-transparent px-2 py-1"
						position="bottom"
						direction="left"
						:dropdown-id="`${basePopoutId}-create`"
						:aria-label="formatMessage(messages.createNew)"
						:options="[
							{
								id: 'new-project',
								action: (event) => $refs.modal_creation.show(event),
							},
							{
								id: 'new-collection',
								action: (event) => $refs.modal_collection_creation.show(event),
							},
							{ divider: true },
							{
								id: 'new-organization',
								action: (event) => $refs.modal_organization_creation.show(event),
							},
						]"
					>
						<PlusIcon aria-hidden="true" />
						<DropdownIcon aria-hidden="true" class="h-5 w-5 text-secondary" />
						<template #new-project>
							<BoxIcon aria-hidden="true" /> {{ formatMessage(messages.newProject) }}
						</template>
						<!-- <template #import-project> <BoxImportIcon /> Import project </template>-->
						<template #new-collection>
							<CollectionIcon aria-hidden="true" /> {{ formatMessage(messages.newCollection) }}
						</template>
						<template #new-organization>
							<OrganizationIcon aria-hidden="true" /> {{ formatMessage(messages.newOrganization) }}
						</template>
					</OverflowMenu>
				</ButtonStyled>
				<OverflowMenu
					v-if="auth.user"
					:dropdown-id="`${basePopoutId}-user`"
					class="btn-dropdown-animation flex items-center gap-1 rounded-xl bg-transparent px-2 py-1"
					:options="userMenuOptions"
				>
					<Avatar :src="auth.user.avatar_url" aria-hidden="true" circle />
					<DropdownIcon class="h-5 w-5 text-secondary" />
					<template #profile>
						<UserIcon aria-hidden="true" /> {{ formatMessage(messages.profile) }}
					</template>
					<template #notifications>
						<BellIcon aria-hidden="true" /> {{ formatMessage(commonMessages.notificationsLabel) }}
					</template>
					<template #saved>
						<BookmarkIcon aria-hidden="true" /> {{ formatMessage(messages.savedProjects) }}
					</template>
					<template #servers>
						<ServerIcon aria-hidden="true" /> {{ formatMessage(commonMessages.serversLabel) }}
					</template>
					<template #plus>
						<ArrowBigUpDashIcon aria-hidden="true" />
						{{ formatMessage(messages.upgradeToModrinthPlus) }}
					</template>
					<template #settings>
						<SettingsIcon aria-hidden="true" /> {{ formatMessage(commonMessages.settingsLabel) }}
					</template>
					<template #flags>
						<ReportIcon aria-hidden="true" /> {{ formatMessage(messages.featureFlags) }}
					</template>
					<template #projects>
						<BoxIcon aria-hidden="true" /> {{ formatMessage(messages.projects) }}
					</template>
					<template #organizations>
						<OrganizationIcon aria-hidden="true" /> {{ formatMessage(messages.organizations) }}
					</template>
					<template #affiliate-links>
						<AffiliateIcon aria-hidden="true" />
						{{ formatMessage(commonMessages.affiliateLinksButton) }}
					</template>
					<template #revenue>
						<CurrencyIcon aria-hidden="true" /> {{ formatMessage(messages.revenue) }}
					</template>
					<template #analytics>
						<ChartIcon aria-hidden="true" /> {{ formatMessage(messages.analytics) }}
					</template>
					<template #moderation>
						<ScaleIcon aria-hidden="true" /> {{ formatMessage(commonMessages.moderationLabel) }}
					</template>
					<template #sign-out>
						<LogOutIcon aria-hidden="true" /> {{ formatMessage(commonMessages.signOutButton) }}
					</template>
				</OverflowMenu>
				<template v-else>
					<ButtonStyled color="brand">
						<nuxt-link to="/auth/sign-in">
							<LogInIcon aria-hidden="true" />
							{{ formatMessage(commonMessages.signInButton) }}
						</nuxt-link>
					</ButtonStyled>
					<ButtonStyled circular>
						<nuxt-link :v-tooltip="formatMessage(commonMessages.settingsLabel)" to="/settings">
							<SettingsIcon :aria-label="formatMessage(commonMessages.settingsLabel)" />
						</nuxt-link>
					</ButtonStyled>
				</template>
			</div>
		</header>
		<header class="mobile-navigation mobile-only">
			<div
				class="nav-menu nav-menu-browse"
				:class="{ expanded: isBrowseMenuOpen }"
				@focusin="isBrowseMenuOpen = true"
				@focusout="isBrowseMenuOpen = false"
			>
				<div class="links cascade-links">
					<NuxtLink
						v-for="navRoute in navRoutes"
						:key="navRoute.href"
						:to="navRoute.href"
						class="iconified-button"
					>
						{{ navRoute.label }}
					</NuxtLink>
				</div>
			</div>
			<div
				class="nav-menu nav-menu-mobile"
				:class="{ expanded: isMobileMenuOpen }"
				@focusin="isMobileMenuOpen = true"
				@focusout="isMobileMenuOpen = false"
			>
				<div class="account-container">
					<NuxtLink
						v-if="auth.user"
						:to="`/user/${auth.user.username}`"
						class="iconified-button account-button"
					>
						<Avatar
							:src="auth.user.avatar_url"
							class="user-icon"
							:alt="formatMessage(messages.yourAvatarAlt)"
							aria-hidden="true"
							circle
						/>
						<div class="account-text">
							<div>@{{ auth.user.username }}</div>
							<div>{{ formatMessage(commonMessages.visitYourProfile) }}</div>
						</div>
					</NuxtLink>
					<nuxt-link v-else class="iconified-button brand-button" to="/auth/sign-in">
						<LogInIcon aria-hidden="true" /> {{ formatMessage(commonMessages.signInButton) }}
					</nuxt-link>
				</div>
				<div class="links">
					<template v-if="auth.user">
						<button class="iconified-button danger-button" @click="logoutUser()">
							<LogOutIcon aria-hidden="true" />
							{{ formatMessage(commonMessages.signOutButton) }}
						</button>
						<button class="iconified-button" @click="$refs.modal_creation.show()">
							<PlusIcon aria-hidden="true" />
							{{ formatMessage(commonMessages.createAProjectButton) }}
						</button>
						<NuxtLink class="iconified-button" to="/dashboard/collections">
							<LibraryIcon class="icon" />
							{{ formatMessage(commonMessages.collectionsLabel) }}
						</NuxtLink>
						<NuxtLink class="iconified-button" to="/servers/manage">
							<ServerIcon class="icon" />
							{{ formatMessage(commonMessages.serversLabel) }}
						</NuxtLink>
						<NuxtLink
							v-if="auth.user.role === 'moderator' || auth.user.role === 'admin'"
							class="iconified-button"
							to="/moderation"
						>
							<ScaleIcon aria-hidden="true" />
							{{ formatMessage(commonMessages.moderationLabel) }}
						</NuxtLink>
						<NuxtLink v-if="flags.developerMode" class="iconified-button" to="/flags">
							<ReportIcon aria-hidden="true" />
							{{ formatMessage(messages.featureFlags) }}
						</NuxtLink>
					</template>
					<NuxtLink class="iconified-button" to="/settings">
						<SettingsIcon aria-hidden="true" />
						{{ formatMessage(commonMessages.settingsLabel) }}
					</NuxtLink>
					<button class="iconified-button" @click="changeTheme">
						<MoonIcon v-if="$theme.active === 'light'" class="icon" />
						<SunIcon v-else class="icon" />
						<span class="dropdown-item__text">
							{{ formatMessage(messages.changeTheme) }}
						</span>
					</button>
				</div>
			</div>
			<div class="mobile-navbar" :class="{ expanded: isBrowseMenuOpen || isMobileMenuOpen }">
				<NuxtLink
					to="/"
					class="tab button-animation"
					:title="formatMessage(navMenuMessages.home)"
					:aria-label="formatMessage(navMenuMessages.home)"
				>
					<HomeIcon aria-hidden="true" />
				</NuxtLink>
				<button
					class="tab button-animation"
					:class="{ 'router-link-exact-active': isBrowseMenuOpen }"
					:title="formatMessage(navMenuMessages.search)"
					:aria-label="formatMessage(navMenuMessages.search)"
					@click="toggleBrowseMenu()"
				>
					<template v-if="auth.user">
						<SearchIcon aria-hidden="true" />
					</template>
					<template v-else>
						<SearchIcon aria-hidden="true" class="smaller" />
						{{ formatMessage(navMenuMessages.search) }}
					</template>
				</button>
				<template v-if="auth.user">
					<NuxtLink
						to="/dashboard/notifications"
						class="tab button-animation"
						:aria-label="formatMessage(commonMessages.notificationsLabel)"
						:class="{
							'no-active': isMobileMenuOpen || isBrowseMenuOpen,
						}"
						:title="formatMessage(commonMessages.notificationsLabel)"
						@click="
							() => {
								isMobileMenuOpen = false
								isBrowseMenuOpen = false
							}
						"
					>
						<BellIcon aria-hidden="true" />
					</NuxtLink>
					<NuxtLink
						to="/dashboard"
						class="tab button-animation"
						:aria-label="formatMessage(commonMessages.dashboardLabel)"
						:title="formatMessage(commonMessages.dashboardLabel)"
					>
						<ChartIcon aria-hidden="true" />
					</NuxtLink>
				</template>
				<button
					class="tab button-animation"
					:title="formatMessage(messages.toggleMenu)"
					:aria-label="isMobileMenuOpen ? 'Close menu' : 'Open menu'"
					@click="toggleMobileMenu()"
				>
					<template v-if="!auth.user">
						<HamburgerIcon v-if="!isMobileMenuOpen" aria-hidden="true" />
						<XIcon v-else aria-hidden="true" />
					</template>
					<template v-else>
						<Avatar
							:src="auth.user.avatar_url"
							class="user-icon"
							:class="{ expanded: isMobileMenuOpen }"
							:alt="formatMessage(messages.yourAvatarAlt)"
							aria-hidden="true"
							circle
						/>
					</template>
				</button>
			</div>
		</header>
		<main class="min-h-[calc(100vh-4.5rem-310.59px)]">
			<ProjectCreateModal v-if="auth.user" ref="modal_creation" />
			<CollectionCreateModal ref="modal_collection_creation" />
			<OrganizationCreateModal ref="modal_organization_creation" />
			<slot id="main" />
		</main>
		<footer
			class="footer-brand-background experimental-styles-within border-0 border-t-[1px] border-solid"
		>
			<div class="mx-auto flex max-w-screen-xl flex-col gap-6 p-6 pb-20 sm:px-12 md:py-12">
				<div
					class="grid grid-cols-1 gap-4 text-primary md:grid-cols-[1fr_2fr] lg:grid-cols-[auto_auto_auto_auto_auto]"
				>
					<div
						class="flex flex-col items-center gap-3 md:items-start"
						role="region"
						:aria-label="formatMessage(messages.modrinthInformation)"
					>
						<TextLogo
							aria-hidden="true"
							class="text-logo button-base h-6 w-auto text-contrast lg:h-8"
							@click="developerModeIncrement()"
						/>
						<div class="flex flex-wrap justify-center gap-px sm:-mx-2">
							<ButtonStyled
								v-for="(social, index) in socialLinks"
								:key="`footer-social-${index}`"
								circular
								type="transparent"
							>
								<a
									v-tooltip="social.label"
									:href="social.href"
									target="_blank"
									:rel="`noopener${social.rel ? ` ${social.rel}` : ''}`"
								>
									<component :is="social.icon" class="h-5 w-5" />
								</a>
							</ButtonStyled>
						</div>
						<div class="mt-auto flex flex-wrap justify-center gap-3 md:flex-col">
							<p class="m-0">
								<IntlFormatted :message-id="footerMessages.openSource">
									<template #github-link="{ children }">
										<a
											href="https://github.com/modrinth/code"
											class="text-brand hover:underline"
											target="_blank"
											rel="noopener"
										>
											<component :is="() => children" />
										</a>
									</template>
								</IntlFormatted>
							</p>
							<p class="m-0">© 2025 Rinth, Inc.</p>
						</div>
					</div>
					<div class="mt-4 grid grid-cols-1 gap-6 sm:grid-cols-2 lg:contents">
						<div
							v-for="group in footerLinks"
							:key="group.label"
							class="flex flex-col items-center gap-3 sm:items-start"
						>
							<h3 class="m-0 text-base text-contrast">{{ group.label }}</h3>
							<template v-for="item in group.links" :key="item.label">
								<nuxt-link
									v-if="item.href.startsWith('/')"
									:to="item.href"
									class="w-fit hover:underline"
								>
									{{ item.label }}
								</nuxt-link>
								<a
									v-else
									:href="item.href"
									class="w-fit hover:underline"
									target="_blank"
									rel="noopener"
								>
									{{ item.label }}
								</a>
							</template>
						</div>
					</div>
				</div>
				<div class="flex justify-center text-center text-xs font-medium text-secondary opacity-50">
					{{ formatMessage(footerMessages.legalDisclaimer) }}
				</div>
			</div>
		</footer>
	</div>
</template>
<script setup>
import {
	AffiliateIcon,
	ArrowBigUpDashIcon,
	BellIcon,
	BlueskyIcon,
	BookmarkIcon,
	BookTextIcon,
	BoxIcon,
	BracesIcon,
	ChartIcon,
	CollectionIcon,
	CompassIcon,
	CurrencyIcon,
	DiscordIcon,
	DownloadIcon,
	DropdownIcon,
	FileIcon,
	FileTextIcon,
	GithubIcon,
	GlassesIcon,
	HamburgerIcon,
	HomeIcon,
	IssuesIcon,
	LibraryIcon,
	LogInIcon,
	LogOutIcon,
	MastodonIcon,
	MessageIcon,
	ModrinthIcon,
	MoonIcon,
	OrganizationIcon,
	PackageOpenIcon,
	PaintbrushIcon,
	PlugIcon,
	PlusIcon,
	ReportIcon,
	ScaleIcon,
	SearchIcon,
	ServerIcon,
	SettingsIcon,
	SunIcon,
	TwitterIcon,
	UserIcon,
	UserSearchIcon,
	XIcon,
} from '@modrinth/assets'
import {
	Avatar,
	Button,
	ButtonStyled,
	commonMessages,
	commonProjectTypeCategoryMessages,
	injectNotificationManager,
	OverflowMenu,
	PagewideBanner,
} from '@modrinth/ui'
import { isAdmin, isStaff, UserBadge } from '@modrinth/utils'
import { IntlFormatted } from '@vintl/vintl/components'

import TextLogo from '~/components/brand/TextLogo.vue'
import CollectionCreateModal from '~/components/ui/create/CollectionCreateModal.vue'
import OrganizationCreateModal from '~/components/ui/create/OrganizationCreateModal.vue'
import ProjectCreateModal from '~/components/ui/create/ProjectCreateModal.vue'
import CreatorTaxFormModal from '~/components/ui/dashboard/CreatorTaxFormModal.vue'
import TeleportOverflowMenu from '~/components/ui/servers/TeleportOverflowMenu.vue'
import { errors as generatedStateErrors } from '~/generated/state.json'
import { getProjectTypeMessage } from '~/utils/i18n-project-type.ts'

const country = useUserCountry()

const { formatMessage } = useVIntl()

const auth = await useAuth()
const user = await useUser()

const { addNotification } = injectNotificationManager()

const cosmetics = useCosmetics()
const flags = useFeatureFlags()

const config = useRuntimeConfig()
const route = useNativeRoute()
const router = useNativeRouter()
const link = config.public.siteUrl + route.path.replace(/\/+$/, '')

const { data: payoutBalance } = await useAsyncData('payout/balance', () =>
	useBaseFetch('payout/balance', { apiVersion: 3 }),
)

const showTaxComplianceBanner = computed(() => {
	if (flags.value.testTaxForm && auth.value.user) return true
	const bal = payoutBalance.value
	if (!bal) return false
	const thresholdMet = (bal.withdrawn_ytd ?? 0) >= 600
	const status = bal.form_completion_status ?? 'unknown'
	const isComplete = status === 'complete'
	const isTinMismatch = status === 'tin-mismatch'
	return !!auth.value.user && thresholdMet && !isComplete && !isTinMismatch
})

const showTinMismatchBanner = computed(() => {
	const bal = payoutBalance.value
	if (!bal) return false
	const status = bal.form_completion_status ?? 'unknown'
	return !!auth.value.user && status === 'tin-mismatch'
})

const taxBannerMessages = defineMessages({
	title: {
		id: 'layout.banner.tax.title',
		defaultMessage: 'Tax form required',
	},
	description: {
		id: 'layout.banner.tax.description',
		defaultMessage:
			"You've already withdrawn over $600 from Modrinth this year. To comply with tax regulations, you need to complete a tax form. Your withdrawals are paused until this form is submitted.",
	},
	action: {
		id: 'layout.banner.tax.action',
		defaultMessage: 'Complete tax form',
	},
})

const tinMismatchBannerMessages = defineMessages({
	title: {
		id: 'layout.banner.tin-mismatch.title',
		defaultMessage: 'Tax form failed',
	},
	description: {
		id: 'layout.banner.tin-mismatch.description',
		defaultMessage:
			"Your withdrawals are temporarily locked because your TIN or SSN didn't match IRS records. Please contact support to reset and resubmit your tax form.",
	},
	action: {
		id: 'layout.banner.tin-mismatch.action',
		defaultMessage: 'Contact support',
	},
})

const taxFormModalRef = ref(null)
function openTaxForm(e) {
	if (taxFormModalRef.value && taxFormModalRef.value.startTaxForm) {
		taxFormModalRef.value.startTaxForm(e)
	}
}

const basePopoutId = useId()
async function handleResendEmailVerification() {
	try {
		await resendVerifyEmail()
		addNotification({
			title: 'Verification email sent',
			text: 'Please check your inbox for the verification email.',
			type: 'success',
		})
	} catch (err) {
		addNotification({
			title: 'An error occurred',
			text: err.data.description,
			type: 'error',
		})
	}
}

const verifyEmailBannerMessages = defineMessages({
	title: {
		id: 'layout.banner.account-action',
		defaultMessage: 'Account action required',
	},
	description: {
		id: 'layout.banner.verify-email.description',
		defaultMessage:
			'For security reasons, Modrinth needs you to verify the email address associated with your account.',
	},
	action: {
		id: 'layout.banner.verify-email.action',
		defaultMessage: 'Re-send verification email',
	},
})

const addEmailBannerMessages = defineMessages({
	title: {
		id: 'layout.banner.account-action',
		defaultMessage: 'Account action required',
	},
	description: {
		id: 'layout.banner.add-email.description',
		defaultMessage:
			'For security reasons, Modrinth needs you to register an email address to your account.',
	},
	action: {
		id: 'layout.banner.add-email.button',
		defaultMessage: 'Visit account settings',
	},
})

const subscriptionPaymentFailedBannerMessages = defineMessages({
	title: {
		id: 'layout.banner.subscription-payment-failed.title',
		defaultMessage: 'Billing action required.',
	},
	description: {
		id: 'layout.banner.subscription-payment-failed.description',
		defaultMessage:
			'One or more subscriptions failed to renew. Please update your payment method to prevent losing access!',
	},
	action: {
		id: 'layout.banner.subscription-payment-failed.button',
		defaultMessage: 'Update billing info',
	},
})

const stagingBannerMessages = defineMessages({
	title: {
		id: 'layout.banner.staging.title',
		defaultMessage: 'You’re viewing Modrinth’s staging environment',
	},
	description: {
		id: 'layout.banner.staging.description',
		defaultMessage:
			'The staging environment is completely separate from the production Modrinth database. This is used for testing and debugging purposes, and may be running in-development versions of the Modrinth backend or frontend newer than the production instance.',
	},
})

const failedToBuildBannerMessages = defineMessages({
	title: {
		id: 'layout.banner.build-fail.title',
		defaultMessage: 'Error generating state from API when building.',
	},
	description: {
		id: 'layout.banner.build-fail.description',
		defaultMessage:
			"This deploy of Modrinth's frontend failed to generate state from the API. This may be due to an outage or an error in configuration. Rebuild when the API is available. Error codes: {errors}; Current API URL is: {url}",
	},
})

const navMenuMessages = defineMessages({
	home: {
		id: 'layout.nav.home',
		defaultMessage: 'Home',
	},
	search: {
		id: 'layout.nav.search',
		defaultMessage: 'Search',
	},
	discoverContent: {
		id: 'layout.nav.discover-content',
		defaultMessage: 'Discover content',
	},
	discover: {
		id: 'layout.nav.discover',
		defaultMessage: 'Discover',
	},
	hostAServer: {
		id: 'layout.nav.host-a-server',
		defaultMessage: 'Host a server',
	},
	getModrinthApp: {
		id: 'layout.nav.get-modrinth-app',
		defaultMessage: 'Get Modrinth App',
	},
	modrinthApp: {
		id: 'layout.nav.modrinth-app',
		defaultMessage: 'Modrinth App',
	},
})

const messages = defineMessages({
	toggleMenu: {
		id: 'layout.menu-toggle.action',
		defaultMessage: 'Toggle menu',
	},
	yourAvatarAlt: {
		id: 'layout.avatar.alt',
		defaultMessage: 'Your avatar',
	},
	changeTheme: {
		id: 'layout.action.change-theme',
		defaultMessage: 'Change theme',
	},
	modrinthHomePage: {
		id: 'layout.nav.modrinth-home-page',
		defaultMessage: 'Modrinth home page',
	},
	modrinthInformation: {
		id: 'layout.footer.modrinth-information',
		defaultMessage: 'Modrinth information',
	},
	createNew: {
		id: 'layout.action.create-new',
		defaultMessage: 'Create new...',
	},
	reviewProjects: {
		id: 'layout.action.review-projects',
		defaultMessage: 'Review projects',
	},
	reports: {
		id: 'layout.action.reports',
		defaultMessage: 'Reports',
	},
	lookupByEmail: {
		id: 'layout.action.lookup-by-email',
		defaultMessage: 'Lookup by email',
	},
	fileLookup: {
		id: 'layout.action.file-lookup',
		defaultMessage: 'File lookup',
	},
	manageServerNotices: {
		id: 'layout.action.manage-server-notices',
		defaultMessage: 'Manage server notices',
	},
	manageAffiliates: {
		id: 'layout.action.manage-affiliates',
		defaultMessage: 'Manage affiliate links',
	},
	newProject: {
		id: 'layout.action.new-project',
		defaultMessage: 'New project',
	},
	newCollection: {
		id: 'layout.action.new-collection',
		defaultMessage: 'New collection',
	},
	newOrganization: {
		id: 'layout.action.new-organization',
		defaultMessage: 'New organization',
	},
	profile: {
		id: 'layout.nav.profile',
		defaultMessage: 'Profile',
	},
	savedProjects: {
		id: 'layout.nav.saved-projects',
		defaultMessage: 'Saved projects',
	},
	upgradeToModrinthPlus: {
		id: 'layout.nav.upgrade-to-modrinth-plus',
		defaultMessage: 'Upgrade to Modrinth+',
	},
	featureFlags: {
		id: 'layout.nav.feature-flags',
		defaultMessage: 'Feature flags',
	},
	projects: {
		id: 'layout.nav.projects',
		defaultMessage: 'Projects',
	},
	organizations: {
		id: 'layout.nav.organizations',
		defaultMessage: 'Organizations',
	},
	revenue: {
		id: 'layout.nav.revenue',
		defaultMessage: 'Revenue',
	},
	analytics: {
		id: 'layout.nav.analytics',
		defaultMessage: 'Analytics',
	},
})

const footerMessages = defineMessages({
	openSource: {
		id: 'layout.footer.open-source',
		defaultMessage: 'Modrinth is <github-link>open source</github-link>.',
	},
	legalDisclaimer: {
		id: 'layout.footer.legal-disclaimer',
		defaultMessage:
			'NOT AN OFFICIAL MINECRAFT SERVICE. NOT APPROVED BY OR ASSOCIATED WITH MOJANG OR MICROSOFT.',
	},
})

useHead({
	link: [
		{
			rel: 'canonical',
			href: link,
		},
	],
})
useSeoMeta({
	title: 'Modrinth',
	description: () =>
		formatMessage({
			id: 'layout.meta.description',
			defaultMessage:
				'Download Minecraft mods, plugins, datapacks, shaders, resourcepacks, and modpacks on Modrinth. ' +
				'Discover and publish projects on Modrinth with a modern, easy to use interface and API.',
		}),
	publisher: 'Modrinth',
	themeColor: '#1bd96a',
	colorScheme: 'dark light',

	// OpenGraph
	ogTitle: 'Modrinth',
	ogSiteName: 'Modrinth',
	ogDescription: () =>
		formatMessage({
			id: 'layout.meta.og-description',
			defaultMessage: 'Discover and publish Minecraft content!',
		}),
	ogType: 'website',
	ogImage: 'https://cdn.modrinth.com/modrinth-new.png',
	ogUrl: link,

	// Twitter
	twitterCard: 'summary',
	twitterSite: '@modrinth',
})

const developerModeCounter = ref(0)

const isMobileMenuOpen = ref(false)
const isBrowseMenuOpen = ref(false)
const navRoutes = computed(() => [
	{
		id: 'mods',
		label: formatMessage(getProjectTypeMessage('mod', true)),
		href: '/mods',
	},
	{
		label: formatMessage(getProjectTypeMessage('plugin', true)),
		href: '/plugins',
	},
	{
		label: formatMessage(getProjectTypeMessage('datapack', true)),
		href: '/datapacks',
	},
	{
		label: formatMessage(getProjectTypeMessage('shader', true)),
		href: '/shaders',
	},
	{
		label: formatMessage(getProjectTypeMessage('resourcepack', true)),
		href: '/resourcepacks',
	},
	{
		label: formatMessage(getProjectTypeMessage('modpack', true)),
		href: '/modpacks',
	},
])

const userMenuOptions = computed(() => {
	let options = [
		{
			id: 'profile',
			link: `/user/${auth.value.user.username}`,
		},
		{
			id: 'plus',
			link: '/plus',
			color: 'purple',
			shown: !flags.value.hidePlusPromoInUserMenu && !isPermission(auth.value.user.badges, 1 << 0),
		},
		{
			id: 'notifications',
			link: '/dashboard/notifications',
		},
		{
			id: 'saved',
			link: '/dashboard/collections',
		},
		{
			id: 'servers',
			link: '/servers/manage',
		},
		{
			id: 'flags',
			link: '/flags',
			shown: flags.value.developerMode,
		},
		{
			id: 'settings',
			link: '/settings',
		},
	]

	// TODO: Only show if user has projects
	options = [
		...options,
		{
			divider: true,
		},
		{
			id: 'projects',
			link: '/dashboard/projects',
		},
		{
			id: 'organizations',
			link: '/dashboard/organizations',
		},
		{
			id: 'affiliate-links',
			link: '/dashboard/affiliate-links',
			shown: auth.value.user.badges & UserBadge.AFFILIATE,
		},
		{
			id: 'revenue',
			link: '/dashboard/revenue',
		},
		{
			id: 'analytics',
			link: '/dashboard/analytics',
		},
	]

	options = [
		...options,
		{
			divider: true,
		},
		{
			id: 'sign-out',
			color: 'danger',
			action: () => logoutUser(),
			hoverFilled: true,
		},
	]
	return options
})

const isDiscovering = computed(
	() => route.name && route.name.startsWith('search-') && !route.query.sid,
)

const isDiscoveringSubpage = computed(
	() => route.name && route.name.startsWith('type-id') && !route.query.sid,
)

const isRussia = computed(() => country.value === 'ru')

const rCount = ref(0)

const randomProjects = ref([])
const disableRandomProjects = ref(false)

const disableRandomProjectsForRoute = computed(
	() =>
		route.name.startsWith('servers') ||
		route.name.includes('settings') ||
		route.name.includes('admin'),
)

async function onKeyDown(event) {
	if (disableRandomProjects.value || disableRandomProjectsForRoute.value) {
		return
	}

	if (event.key === 'r') {
		rCount.value++

		if (randomProjects.value.length < 3) {
			randomProjects.value = await useBaseFetch('projects_random?count=50').catch((err) => {
				console.error(err)
				return []
			})
		}
	}

	if (rCount.value >= 40) {
		rCount.value = 0
		const randomProject = randomProjects.value[0]
		await router.push(`/project/${randomProject.slug}`)
		randomProjects.value.splice(0, 1)
	}
}

function onKeyUp(event) {
	if (event.key === 'r') {
		rCount.value = 0
	}
}

onMounted(() => {
	if (window && import.meta.client) {
		window.history.scrollRestoration = 'auto'
	}

	runAnalytics()

	window.addEventListener('keydown', onKeyDown)
	window.addEventListener('keyup', onKeyUp)
})

watch(
	() => route.path,
	() => {
		isMobileMenuOpen.value = false
		isBrowseMenuOpen.value = false

		if (import.meta.client) {
			document.body.style.overflowY = 'scroll'
			document.body.setAttribute('tabindex', '-1')
			document.body.removeAttribute('tabindex')
		}

		runAnalytics()
	},
)

function developerModeIncrement() {
	if (developerModeCounter.value >= 5) {
		flags.value.developerMode = !flags.value.developerMode
		developerModeCounter.value = 0
		saveFeatureFlags()
		if (flags.value.developerMode) {
			addNotification({
				title: 'Developer mode activated',
				text: 'Developer mode has been enabled',
				type: 'success',
			})
		} else {
			addNotification({
				title: 'Developer mode deactivated',
				text: 'Developer mode has been disabled',
				type: 'success',
			})
		}
	} else {
		developerModeCounter.value++
	}
}

async function logoutUser() {
	await logout()
}

function runAnalytics() {
	const config = useRuntimeConfig()
	const replacedUrl = config.public.apiBaseUrl.replace('v2/', '')

	try {
		setTimeout(() => {
			$fetch(`${replacedUrl}analytics/view`, {
				method: 'POST',
				body: {
					url: window.location.href,
				},
				headers: {
					Authorization: auth.value.token,
				},
			})
				.then(() => {})
				.catch(() => {})
		})
	} catch (e) {
		console.error(`Sending analytics failed (CORS error? If so, ignore)`, e)
	}
}
function toggleMobileMenu() {
	isMobileMenuOpen.value = !isMobileMenuOpen.value
	if (isMobileMenuOpen.value) {
		isBrowseMenuOpen.value = false
	}
}
function toggleBrowseMenu() {
	isBrowseMenuOpen.value = !isBrowseMenuOpen.value

	if (isBrowseMenuOpen.value) {
		isMobileMenuOpen.value = false
	}
}

const { cycle: changeTheme } = useTheme()

function hideStagingBanner() {
	cosmetics.value.hideStagingBanner = true
}

function hideRussiaCensorshipBanner() {
	flags.value.hideRussiaCensorshipBanner = true
	saveFeatureFlags()
}

const socialLinks = [
	{
		label: formatMessage(
			defineMessage({ id: 'layout.footer.social.discord', defaultMessage: 'Discord' }),
		),
		href: 'https://discord.modrinth.com',
		icon: DiscordIcon,
	},
	{
		label: formatMessage(
			defineMessage({ id: 'layout.footer.social.bluesky', defaultMessage: 'Bluesky' }),
		),
		href: 'https://bsky.app/profile/modrinth.com',
		icon: BlueskyIcon,
	},
	{
		label: formatMessage(
			defineMessage({ id: 'layout.footer.social.mastodon', defaultMessage: 'Mastodon' }),
		),
		href: 'https://floss.social/@modrinth',
		icon: MastodonIcon,
		rel: 'me',
	},
	{
		label: formatMessage(defineMessage({ id: 'layout.footer.social.x', defaultMessage: 'X' })),
		href: 'https://x.com/modrinth',
		icon: TwitterIcon,
	},
	{
		label: formatMessage(
			defineMessage({ id: 'layout.footer.social.github', defaultMessage: 'GitHub' }),
		),
		href: 'https://github.com/modrinth',
		icon: GithubIcon,
	},
]

const footerLinks = [
	{
		label: formatMessage(defineMessage({ id: 'layout.footer.about', defaultMessage: 'About' })),
		links: [
			{
				href: '/news',
				label: formatMessage(
					defineMessage({ id: 'layout.footer.about.news', defaultMessage: 'News' }),
				),
			},
			{
				href: '/news/changelog',
				label: formatMessage(
					defineMessage({ id: 'layout.footer.about.changelog', defaultMessage: 'Changelog' }),
				),
			},
			{
				href: 'https://status.modrinth.com',
				label: formatMessage(
					defineMessage({ id: 'layout.footer.about.status', defaultMessage: 'Status' }),
				),
			},
			{
				href: 'https://careers.modrinth.com',
				label: formatMessage(
					defineMessage({ id: 'layout.footer.about.careers', defaultMessage: 'Careers' }),
				),
			},
			{
				href: '/legal/cmp-info',
				label: formatMessage(
					defineMessage({
						id: 'layout.footer.about.rewards-program',
						defaultMessage: 'Rewards Program',
					}),
				),
			},
		],
	},
	{
		label: formatMessage(
			defineMessage({ id: 'layout.footer.products', defaultMessage: 'Products' }),
		),
		links: [
			{
				href: '/plus',
				label: formatMessage(
					defineMessage({ id: 'layout.footer.products.plus', defaultMessage: 'Modrinth+' }),
				),
			},
			{
				href: '/app',
				label: formatMessage(
					defineMessage({ id: 'layout.footer.products.app', defaultMessage: 'Modrinth App' }),
				),
			},
			{
				href: '/servers',
				label: formatMessage(
					defineMessage({
						id: 'layout.footer.products.servers',
						defaultMessage: 'Modrinth Servers',
					}),
				),
			},
		],
	},
	{
		label: formatMessage(
			defineMessage({ id: 'layout.footer.resources', defaultMessage: 'Resources' }),
		),
		links: [
			{
				href: 'https://support.modrinth.com',
				label: formatMessage(
					defineMessage({
						id: 'layout.footer.resources.help-center',
						defaultMessage: 'Help Center',
					}),
				),
			},
			{
				href: 'https://translate.modrinth.com',
				label: formatMessage(
					defineMessage({ id: 'layout.footer.resources.translate', defaultMessage: 'Translate' }),
				),
			},
			{
				href: 'https://github.com/modrinth/code/issues',
				label: formatMessage(
					defineMessage({
						id: 'layout.footer.resources.report-issues',
						defaultMessage: 'Report issues',
					}),
				),
			},
			{
				href: 'https://docs.modrinth.com/api/',
				label: formatMessage(
					defineMessage({
						id: 'layout.footer.resources.api-docs',
						defaultMessage: 'API documentation',
					}),
				),
			},
		],
	},
	{
		label: formatMessage(defineMessage({ id: 'layout.footer.legal', defaultMessage: 'Legal' })),
		links: [
			{
				href: '/legal/rules',
				label: formatMessage(
					defineMessage({ id: 'layout.footer.legal.rules', defaultMessage: 'Content Rules' }),
				),
			},
			{
				href: '/legal/terms',
				label: formatMessage(
					defineMessage({ id: 'layout.footer.legal.terms-of-use', defaultMessage: 'Terms of Use' }),
				),
			},
			{
				href: '/legal/privacy',
				label: formatMessage(
					defineMessage({
						id: 'layout.footer.legal.privacy-policy',
						defaultMessage: 'Privacy Policy',
					}),
				),
			},
			{
				href: '/legal/security',
				label: formatMessage(
					defineMessage({
						id: 'layout.footer.legal.security-notice',
						defaultMessage: 'Security Notice',
					}),
				),
			},
			{
				href: '/legal/copyright',
				label: formatMessage(
					defineMessage({
						id: 'layout.footer.legal.copyright-policy',
						defaultMessage: 'Copyright Policy and DMCA',
					}),
				),
			},
		],
	},
]
</script>

<style lang="scss">
@import '~/assets/styles/global.scss';
// @import '@modrinth/assets';

.layout {
	min-height: 100vh;
	display: block;

	@media screen and (min-width: 1024px) {
		min-height: calc(100vh - var(--spacing-card-bg));
	}

	main {
		grid-area: main;
	}
}

@media (min-width: 1024px) {
	.layout {
		main {
			.alpha-alert {
				margin: 1rem;

				.wrapper {
					padding: 1rem 2rem 1rem 1rem;
				}
			}
		}
	}
}

@media (max-width: 1200px) {
	.app-btn {
		display: none;
	}
}

.mobile-navigation {
	display: none;

	.nav-menu {
		width: 100%;
		position: fixed;
		bottom: calc(var(--size-mobile-navbar-height) - var(--size-rounded-card));
		padding-bottom: var(--size-rounded-card);
		left: 0;
		background-color: var(--color-raised-bg);
		z-index: 6;
		transform: translateY(100%);
		transition: transform 0.4s cubic-bezier(0.54, 0.84, 0.42, 1);
		border-radius: var(--size-rounded-card) var(--size-rounded-card) 0 0;
		box-shadow: 0 0 20px 2px rgba(0, 0, 0, 0);

		.links,
		.account-container {
			display: grid;
			grid-template-columns: repeat(1, 1fr);
			grid-gap: 1rem;
			justify-content: center;
			padding: 1rem;

			.iconified-button {
				width: 100%;
				max-width: 500px;
				padding: 0.75rem;
				justify-content: center;
				font-weight: 600;
				font-size: 1rem;
				margin: 0 auto;
			}
		}

		.cascade-links {
			@media screen and (min-width: 354px) {
				grid-template-columns: repeat(2, 1fr);
			}

			@media screen and (min-width: 674px) {
				grid-template-columns: repeat(3, 1fr);
			}
		}

		&-browse {
			&.expanded {
				transform: translateY(0);
				box-shadow: 0 0 20px 2px rgba(0, 0, 0, 0.3);
			}
		}

		&-mobile {
			.account-container {
				padding-bottom: 0;

				.account-button {
					padding: var(--spacing-card-md);
					display: flex;
					align-items: center;
					justify-content: center;
					gap: 0.5rem;

					.user-icon {
						width: 2.25rem;
						height: 2.25rem;
					}

					.account-text {
						flex-grow: 0;
					}
				}
			}

			&.expanded {
				transform: translateY(0);
				box-shadow: 0 0 20px 2px rgba(0, 0, 0, 0.3);
			}
		}
	}

	.mobile-navbar {
		display: flex;
		height: calc(var(--size-mobile-navbar-height) + env(safe-area-inset-bottom));
		border-radius: var(--size-rounded-card) var(--size-rounded-card) 0 0;
		padding-bottom: env(safe-area-inset-bottom);
		position: fixed;
		left: 0;
		bottom: 0;
		background-color: var(--color-raised-bg);
		box-shadow: 0 0 20px 2px rgba(0, 0, 0, 0.3);
		z-index: 7;
		width: 100%;
		align-items: center;
		justify-content: space-between;
		transition: border-radius 0.3s ease-out;
		border-top: 2px solid rgba(0, 0, 0, 0);
		box-sizing: border-box;

		&.expanded {
			box-shadow: none;
			border-radius: 0;
		}

		.tab {
			position: relative;
			background: none;
			display: flex;
			flex-basis: 0;
			justify-content: center;
			align-items: center;
			flex-direction: row;
			gap: 0.25rem;
			font-weight: bold;
			padding: 0;
			transition: color ease-in-out 0.15s;
			color: var(--color-text-inactive);
			text-align: center;

			&.browse {
				svg {
					transform: rotate(180deg);
					transition: transform ease-in-out 0.3s;

					&.closed {
						transform: rotate(0deg);
					}
				}
			}

			&.bubble {
				&::after {
					background-color: var(--color-brand);
					border-radius: var(--size-rounded-max);
					content: '';
					height: 0.5rem;
					position: absolute;
					left: 1.5rem;
					top: 0;
					width: 0.5rem;
				}
			}

			svg {
				height: 1.75rem;
				width: 1.75rem;

				&.smaller {
					width: 1.25rem;
					height: 1.25rem;
				}
			}

			.user-icon {
				width: 2rem;
				height: 2rem;
				transition: border ease-in-out 0.15s;
				border: 0 solid var(--color-brand);
				box-sizing: border-box;

				&.expanded {
					border: 2px solid var(--color-brand);
				}
			}

			&:hover,
			&:focus {
				color: var(--color-text);
			}

			&:first-child {
				margin-left: 2rem;
			}

			&:last-child {
				margin-right: 2rem;
			}

			&.router-link-exact-active:not(&.no-active) {
				svg {
					color: var(--color-brand);
				}

				color: var(--color-brand);
			}
		}
	}
}

@media (any-hover: none) and (max-width: 640px) {
	.desktop-only {
		display: none;
	}
}

@media (any-hover: none) and (max-width: 640px) {
	.mobile-navigation {
		display: flex;
	}
}

.footer-brand-background {
	background: var(--brand-gradient-strong-bg);
	border-color: var(--brand-gradient-border);
}

.over-the-top-random-animation {
	position: fixed;
	z-index: 100;
	inset: 0;
	display: flex;
	justify-content: center;
	align-items: center;
	pointer-events: none;
	scale: 0.5;
	transition: all 0.5s ease-out;
	opacity: 0;
	animation:
		tilt-shaking calc(0.2s / (max((var(--_r-count) - 20), 1) / 20)) linear infinite,
		translate-x-shaking calc(0.3s / (max((var(--_r-count) - 20), 1) / 20)) linear infinite,
		translate-y-shaking calc(0.25s / (max((var(--_r-count) - 20), 1) / 20)) linear infinite;

	&.threshold {
		opacity: 1;
	}

	&.rings-expand {
		scale: 0.8;
		opacity: 0;

		.animation-ring-1 {
			width: 25rem;
			height: 25rem;
		}

		.animation-ring-2 {
			width: 50rem;
			height: 50rem;
		}

		.animation-ring-3 {
			width: 100rem;
			height: 100rem;
		}
	}

	> div {
		position: relative;
		display: flex;
		justify-content: center;
		align-items: center;
		width: fit-content;
		height: fit-content;

		> * {
			position: absolute;
			scale: calc(1 + max((var(--_r-count) - 20), 0) * 0.1);
			transition: all 0.2s ease-out;
			width: 20rem;
			height: 20rem;
		}
	}
}

@keyframes tilt-shaking {
	0% {
		rotate: 0deg;
	}

	25% {
		rotate: calc(1deg * (var(--_r-count) - 20));
	}

	50% {
		rotate: 0deg;
	}

	75% {
		rotate: calc(-1deg * (var(--_r-count) - 20));
	}

	100% {
		rotate: 0deg;
	}
}

@keyframes translate-x-shaking {
	0% {
		translate: 0;
	}

	25% {
		translate: calc(2px * (var(--_r-count) - 20));
	}

	50% {
		translate: 0;
	}

	75% {
		translate: calc(-2px * (var(--_r-count) - 20));
	}

	100% {
		translate: 0;
	}
}

@keyframes translate-y-shaking {
	0% {
		transform: translateY(0);
	}

	25% {
		transform: translateY(calc(2px * (var(--_r-count) - 20)));
	}

	50% {
		transform: translateY(0);
	}

	75% {
		transform: translateY(calc(-2px * (var(--_r-count) - 20)));
	}

	100% {
		transform: translateY(0);
	}
}
</style>
<style src="vue-multiselect/dist/vue-multiselect.css"></style><|MERGE_RESOLUTION|>--- conflicted
+++ resolved
@@ -492,13 +492,10 @@
 						<template #servers-notices>
 							<IssuesIcon aria-hidden="true" /> {{ formatMessage(messages.manageServerNotices) }}
 						</template>
-<<<<<<< HEAD
 						<template #affiliates>
 							<AffiliateIcon aria-hidden="true" /> {{ formatMessage(messages.manageAffiliates) }}
 						</template>
-=======
 						<template #servers-nodes> <ServerIcon aria-hidden="true" /> Server Nodes </template>
->>>>>>> 8d80433c
 					</OverflowMenu>
 				</ButtonStyled>
 				<ButtonStyled type="transparent">
