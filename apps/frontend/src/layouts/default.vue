<template>
  <div ref="main_page" class="layout" :class="{ 'expanded-mobile-nav': isBrowseMenuOpen }">
    <div
      v-if="auth.user && !auth.user.email_verified && route.path !== '/auth/verify-email'"
      class="email-nag"
    >
      <template v-if="auth.user.email">
        <span>{{ formatMessage(verifyEmailBannerMessages.title) }}</span>
        <button class="btn" @click="resendVerifyEmail">
          {{ formatMessage(verifyEmailBannerMessages.action) }}
        </button>
      </template>
      <template v-else>
        <span>{{ formatMessage(addEmailBannerMessages.title) }}</span>
        <nuxt-link class="btn" to="/settings/account">
          <SettingsIcon aria-hidden="true" />
          {{ formatMessage(addEmailBannerMessages.action) }}
        </nuxt-link>
      </template>
    </div>
    <div
      v-if="
        user &&
        user.subscriptions &&
        user.subscriptions.some((x) => x.status === 'payment-failed') &&
        route.path !== '/settings/billing'
      "
      class="email-nag"
    >
      <span>{{ formatMessage(subscriptionPaymentFailedBannerMessages.title) }}</span>
      <nuxt-link class="btn" to="/settings/billing">
        <SettingsIcon aria-hidden="true" />
        {{ formatMessage(subscriptionPaymentFailedBannerMessages.action) }}
      </nuxt-link>
    </div>
    <div
      v-if="
        config.public.apiBaseUrl.startsWith('https://staging-api.modrinth.com') &&
        !cosmetics.hideStagingBanner
      "
      class="site-banner site-banner--warning"
    >
      <div class="site-banner__title">
        <IssuesIcon aria-hidden="true" />
        <span>{{ formatMessage(stagingBannerMessages.title) }}</span>
      </div>
      <div class="site-banner__description">
        {{ formatMessage(stagingBannerMessages.description) }}
      </div>
      <div class="site-banner__actions">
        <Button transparent icon-only :action="hideStagingBanner" aria-label="Close banner"
          ><XIcon aria-hidden="true"
        /></Button>
      </div>
    </div>
<<<<<<< HEAD
    <header class="site-header" role="presentation">
      <section class="navbar columns" role="navigation">
        <section class="logo column" role="presentation">
          <NuxtLink class="button-base" to="/" aria-label="Modrinth home page">
            <BrandTextLogo aria-hidden="true" class="text-logo" />
          </NuxtLink>
        </section>
        <section class="nav-group columns" role="presentation">
          <section class="nav" aria-label="Page links">
            <NavRow class="navigation" :links="navRoutes" />
          </section>
          <section class="column-grow user-outer" aria-label="Account links">
            <section class="user-controls">
              <nuxt-link
                v-if="auth.user"
                to="/dashboard/notifications"
                class="control-button button-transparent"
                :title="formatMessage(commonMessages.notificationsLabel)"
              >
                <NotificationIcon aria-hidden="true" />
              </nuxt-link>
              <button
                class="control-button button-transparent"
                :title="formatMessage(messages.changeTheme)"
                @click="changeTheme"
              >
                <MoonIcon v-if="$theme.active === 'light'" aria-hidden="true" />
                <SunIcon v-else aria-hidden="true" />
              </button>
              <div
                v-if="auth.user"
                class="dropdown"
                :class="{ closed: !isDropdownOpen }"
                tabindex="0"
                @mouseover="isDropdownOpen = true"
                @focus="isDropdownOpen = true"
                @mouseleave="isDropdownOpen = false"
              >
                <button class="control" value="Profile Dropdown">
                  <Avatar
                    :src="auth.user.avatar_url"
                    class="user-icon"
                    :alt="formatMessage(messages.yourAvatarAlt)"
                    aria-hidden="true"
                    circle
                  />
                  <DropdownIcon class="caret" />
                </button>
                <div class="content card">
                  <NuxtLink class="item button-transparent" :to="`/user/${auth.user.username}`">
                    <div class="title profile-link">
                      <div class="username">@{{ auth.user.username }}</div>
                      <div class="prompt">{{ formatMessage(commonMessages.visitYourProfile) }}</div>
                    </div>
                  </NuxtLink>
                  <hr class="divider" />
                  <button class="item button-transparent" @click="$refs.modal_creation.show()">
                    <PlusIcon class="icon" />
                    <span class="title">
                      {{ formatMessage(commonMessages.createAProjectButton) }}
                    </span>
                  </button>
                  <hr class="divider" />
                  <NuxtLink class="item button-transparent" to="/servers/manage">
                    <ServerIcon class="icon" />
                    <span class="title">{{ formatMessage(commonMessages.serversLabel) }}</span>
                  </NuxtLink>
                  <NuxtLink class="item button-transparent" to="/dashboard/collections">
                    <LibraryIcon class="icon" />
                    <span class="title">{{ formatMessage(commonMessages.collectionsLabel) }}</span>
                  </NuxtLink>
                  <NuxtLink class="item button-transparent" to="/dashboard/notifications">
                    <NotificationIcon class="icon" />
                    <span class="title">{{
                      formatMessage(commonMessages.notificationsLabel)
                    }}</span>
                  </NuxtLink>
                  <NuxtLink class="item button-transparent" to="/dashboard">
                    <ChartIcon class="icon" />
                    <span class="title">{{ formatMessage(commonMessages.dashboardLabel) }}</span>
                  </NuxtLink>
                  <NuxtLink class="item button-transparent" to="/settings">
                    <SettingsIcon class="icon" />
                    <span class="title">{{ formatMessage(commonMessages.settingsLabel) }}</span>
                  </NuxtLink>
                  <NuxtLink
                    v-if="tags.staffRoles.includes(auth.user.role)"
                    class="item button-transparent"
                    to="/moderation"
                  >
                    <ModerationIcon class="icon" />
                    <span class="title">{{ formatMessage(commonMessages.moderationLabel) }}</span>
                  </NuxtLink>
                  <NuxtLink v-if="flags.developerMode" class="item button-transparent" to="/flags">
                    <ReportIcon class="icon" />
                    <span class="title">Feature flags</span>
                  </NuxtLink>
                  <NuxtLink
                    v-if="!cosmetics.hideModrinthAppPromos"
                    class="item button-transparent primary-color"
                    to="/app"
                  >
                    <DownloadIcon class="icon" />
                    <span class="title">
                      {{ formatMessage(messages.getModrinthApp) }}
                    </span>
                  </NuxtLink>
                  <hr class="divider" />
                  <button class="item button-transparent" @click="logoutUser()">
                    <LogOutIcon class="icon" />
                    <span class="dropdown-item__text">
                      {{ formatMessage(commonMessages.signOutButton) }}
                    </span>
                  </button>
                </div>
              </div>
              <section v-else class="auth-prompt">
                <nuxt-link class="iconified-button raised-button" to="/auth/sign-in">
                  <LogInIcon /> {{ formatMessage(commonMessages.signInButton) }}
                </nuxt-link>
                <nuxt-link
                  v-if="$route.path !== '/app' && !cosmetics.hideModrinthAppPromos"
                  class="btn btn-outline btn-primary app-btn"
                  to="/app"
                >
                  <DownloadIcon /> {{ formatMessage(messages.getModrinthApp) }}
                </nuxt-link>
              </section>
            </section>
          </section>
        </section>
      </section>
      <section class="mobile-navigation">
        <div
          class="nav-menu nav-menu-browse"
          :class="{ expanded: isBrowseMenuOpen }"
          @focusin="isBrowseMenuOpen = true"
          @focusout="isBrowseMenuOpen = false"
        >
          <div class="links cascade-links">
            <NuxtLink
              v-for="navRoute in navRoutes"
              :key="navRoute.href"
              :to="navRoute.href"
              class="iconified-button"
            >
              {{ navRoute.label }}
            </NuxtLink>
          </div>
        </div>
        <div
          class="nav-menu nav-menu-mobile"
          :class="{ expanded: isMobileMenuOpen }"
          @focusin="isMobileMenuOpen = true"
          @focusout="isMobileMenuOpen = false"
        >
          <div class="account-container">
            <NuxtLink
=======
    <header
      class="experimental-styles-within desktop-only relative z-[5] mx-auto my-4 grid max-w-[1280px] grid-cols-[1fr_auto] items-center gap-2 px-3 sm:grid-cols-[auto_1fr_auto]"
    >
      <div>
        <NuxtLink to="/" aria-label="Modrinth home page">
          <BrandTextLogo aria-hidden="true" class="h-7 w-auto text-contrast" />
        </NuxtLink>
      </div>
      <div
        class="col-span-2 row-start-2 flex flex-wrap justify-center gap-1 sm:col-span-1 sm:row-start-auto"
      >
        <ButtonStyled type="transparent">
          <OverflowMenu
            class="btn-dropdown-animation flex items-center gap-1 rounded-xl bg-transparent px-2 py-1"
            :options="[
              {
                id: 'mods',
                link: '/mods',
              },
              {
                id: 'resourcepacks',
                link: '/resourcepacks',
              },
              {
                id: 'datapacks',
                link: '/datapacks',
              },
              {
                id: 'plugins',
                link: '/plugins',
              },
              {
                id: 'shaders',
                link: '/shaders',
              },
              {
                id: 'modpacks',
                link: '/modpacks',
              },
            ]"
          >
            <CompassIcon aria-hidden="true" /> Browse
            <DropdownIcon aria-hidden="true" class="h-5 w-5 text-secondary" />
            <template #mods> <BoxIcon aria-hidden="true" /> Mods </template>
            <template #resourcepacks>
              <PaintBrushIcon aria-hidden="true" /> Resource Packs
            </template>
            <template #datapacks> <BracesIcon aria-hidden="true" /> Data Packs </template>
            <template #plugins> <ServerIcon aria-hidden="true" /> Plugins </template>
            <template #shaders> <GlassesIcon aria-hidden="true" /> Shaders </template>
            <template #modpacks> <PackageOpenIcon aria-hidden="true" /> Modpacks </template>
          </OverflowMenu>
        </ButtonStyled>
        <div class="contents lg:hidden">
          <ButtonStyled type="transparent">
            <OverflowMenu
>>>>>>> 9deddbbe
              v-if="auth.user"
              class="btn-dropdown-animation flex items-center gap-1 rounded-xl bg-transparent px-2 py-1"
              :options="[
                {
                  id: 'servers',
                  link: 'https://bisecthosting.com/modrinth',
                  shown: false,
                },
                {
                  id: 'app',
                  link: '/app',
                },
                {
                  id: 'plus',
                  color: 'purple',
                  link: '/plus',
                },
              ]"
            >
              <HamburgerIcon aria-hidden="true" /> More
              <DropdownIcon aria-hidden="true" class="h-5 w-5 text-secondary" />
              <template #servers> <ServerIcon aria-hidden="true" /> Host a server </template>
              <template #app> <DownloadIcon aria-hidden="true" /> Get Modrinth App </template>
              <template #plus>
                <ArrowBigUpDashIcon aria-hidden="true" /> Upgrade to Modrinth+
              </template>
            </OverflowMenu>
          </ButtonStyled>
        </div>
        <div class="hidden lg:contents">
          <ButtonStyled v-if="false" type="transparent">
            <a href="https://bisecthosting.com/modrinth">
              <ServerIcon aria-hidden="true" /> Host a server
            </a>
          </ButtonStyled>
          <ButtonStyled type="transparent">
            <NuxtLink to="/app"> <DownloadIcon aria-hidden="true" /> Get Modrinth App </NuxtLink>
          </ButtonStyled>
          <ButtonStyled
            v-if="!auth.user || isPermission(auth.badges, 1 << 0)"
            type="transparent"
            color="purple"
          >
            <NuxtLink to="/plus">
              <ArrowBigUpDashIcon aria-hidden="true" /> Upgrade to Modrinth+
            </NuxtLink>
          </ButtonStyled>
        </div>
      </div>
      <div class="flex items-center gap-2">
        <ButtonStyled type="transparent">
          <OverflowMenu
            v-if="auth.user"
            class="btn-dropdown-animation flex items-center gap-1 rounded-xl bg-transparent px-2 py-1"
            position="bottom"
            direction="left"
            aria-label="Create new..."
            :options="[
              {
                id: 'new-project',
                action: (event) => $refs.modal_creation.show(event),
              },
              {
                id: 'new-collection',
                action: (event) => $refs.modal_collection_creation.show(event),
              },
              { divider: true },
              {
                id: 'new-organization',
                action: (event) => $refs.modal_organization_creation.show(event),
              },
            ]"
          >
            <PlusIcon aria-hidden="true" />
            <DropdownIcon aria-hidden="true" class="h-5 w-5 text-secondary" />
            <template #new-project> <BoxIcon aria-hidden="true" /> New project </template>
            <!-- <template #import-project> <BoxImportIcon /> Import project </template>-->
            <template #new-collection>
              <CollectionIcon aria-hidden="true" /> New collection
            </template>
            <template #new-organization>
              <OrganizationIcon aria-hidden="true" /> New organization
            </template>
          </OverflowMenu>
        </ButtonStyled>
        <OverflowMenu
          v-if="auth.user"
          class="btn-dropdown-animation flex items-center gap-1 rounded-xl bg-transparent px-2 py-1"
          :options="userMenuOptions"
        >
          <Avatar :src="auth.user.avatar_url" aria-hidden="true" circle />
          <DropdownIcon class="h-5 w-5 text-secondary" />
          <template #profile> <UserIcon aria-hidden="true" /> Profile </template>
          <template #notifications> <BellIcon aria-hidden="true" /> Notifications </template>
          <template #saved> <BookmarkIcon aria-hidden="true" /> Saved projects </template>
          <template #settings> <SettingsIcon aria-hidden="true" /> Settings </template>
          <template #projects> <BoxIcon aria-hidden="true" /> Projects </template>
          <template #organizations>
            <OrganizationIcon aria-hidden="true" /> Organizations
          </template>
          <template #revenue> <CurrencyIcon aria-hidden="true" /> Revenue </template>
          <template #analytics> <ChartIcon aria-hidden="true" /> Analytics </template>
          <template #sign-out> <LogOutIcon aria-hidden="true" /> Sign out </template>
        </OverflowMenu>
        <ButtonStyled v-else color="brand">
          <nuxt-link to="/auth/sign-in">
            <LogInIcon aria-hidden="true" />
            Sign in
          </nuxt-link>
        </ButtonStyled>
      </div>
    </header>
    <header class="mobile-navigation mobile-only">
      <div
        class="nav-menu nav-menu-browse"
        :class="{ expanded: isBrowseMenuOpen }"
        @focusin="isBrowseMenuOpen = true"
        @focusout="isBrowseMenuOpen = false"
      >
        <div class="links cascade-links">
          <NuxtLink
            v-for="navRoute in navRoutes"
            :key="navRoute.href"
            :to="navRoute.href"
            class="iconified-button"
          >
            {{ navRoute.label }}
          </NuxtLink>
        </div>
      </div>
      <div
        class="nav-menu nav-menu-mobile"
        :class="{ expanded: isMobileMenuOpen }"
        @focusin="isMobileMenuOpen = true"
        @focusout="isMobileMenuOpen = false"
      >
        <div class="account-container">
          <NuxtLink
            v-if="auth.user"
            :to="`/user/${auth.user.username}`"
            class="iconified-button account-button"
          >
            <Avatar
              :src="auth.user.avatar_url"
              class="user-icon"
              :alt="formatMessage(messages.yourAvatarAlt)"
              aria-hidden="true"
              circle
            />
            <div class="account-text">
              <div>@{{ auth.user.username }}</div>
              <div>{{ formatMessage(commonMessages.visitYourProfile) }}</div>
            </div>
          </NuxtLink>
          <nuxt-link v-else class="iconified-button brand-button" to="/auth/sign-in">
            <LogInIcon aria-hidden="true" /> {{ formatMessage(commonMessages.signInButton) }}
          </nuxt-link>
        </div>
        <div class="links">
          <template v-if="auth.user">
            <button class="iconified-button danger-button" @click="logoutUser()">
              <LogOutIcon aria-hidden="true" />
              {{ formatMessage(commonMessages.signOutButton) }}
            </button>
            <button class="iconified-button" @click="$refs.modal_creation.show()">
              <PlusIcon aria-hidden="true" />
              {{ formatMessage(commonMessages.createAProjectButton) }}
            </button>
            <NuxtLink class="iconified-button" to="/dashboard/collections">
              <LibraryIcon class="icon" />
              {{ formatMessage(commonMessages.collectionsLabel) }}
            </NuxtLink>
            <NuxtLink
              v-if="auth.user.role === 'moderator' || auth.user.role === 'admin'"
              class="iconified-button"
              to="/moderation"
            >
              <ModerationIcon aria-hidden="true" />
              {{ formatMessage(commonMessages.moderationLabel) }}
            </NuxtLink>
            <NuxtLink v-if="flags.developerMode" class="iconified-button" to="/flags">
              <ReportIcon aria-hidden="true" />
              Feature flags
            </NuxtLink>
          </template>
          <NuxtLink class="iconified-button" to="/settings">
            <SettingsIcon aria-hidden="true" />
            {{ formatMessage(commonMessages.settingsLabel) }}
          </NuxtLink>
          <button class="iconified-button" @click="changeTheme">
            <MoonIcon v-if="$theme.active === 'light'" class="icon" />
            <SunIcon v-else class="icon" />
            <span class="dropdown-item__text">
              {{ formatMessage(messages.changeTheme) }}
            </span>
          </button>
        </div>
      </div>
      <div class="mobile-navbar" :class="{ expanded: isBrowseMenuOpen || isMobileMenuOpen }">
        <NuxtLink
          to="/"
          class="tab button-animation"
          :title="formatMessage(navMenuMessages.home)"
          aria-label="Home"
        >
          <HomeIcon aria-hidden="true" />
        </NuxtLink>
        <button
          class="tab button-animation"
          :class="{ 'router-link-exact-active': isBrowseMenuOpen }"
          :title="formatMessage(navMenuMessages.search)"
          aria-label="Search"
          @click="toggleBrowseMenu()"
        >
          <template v-if="auth.user">
            <SearchIcon aria-hidden="true" />
          </template>
          <template v-else>
            <SearchIcon aria-hidden="true" class="smaller" />
            {{ formatMessage(navMenuMessages.search) }}
          </template>
        </button>
        <template v-if="auth.user">
          <NuxtLink
            to="/dashboard/notifications"
            class="tab button-animation"
            aria-label="Notifications"
            :class="{
              'no-active': isMobileMenuOpen || isBrowseMenuOpen,
            }"
            :title="formatMessage(commonMessages.notificationsLabel)"
            @click="
              () => {
                isMobileMenuOpen = false;
                isBrowseMenuOpen = false;
              }
            "
          >
            <NotificationIcon aria-hidden="true" />
          </NuxtLink>
          <NuxtLink
            to="/dashboard"
            class="tab button-animation"
            aria-label="Dashboard"
            :title="formatMessage(commonMessages.dashboardLabel)"
          >
            <ChartIcon aria-hidden="true" />
          </NuxtLink>
        </template>
        <button
          class="tab button-animation"
          :title="formatMessage(messages.toggleMenu)"
          :aria-label="isMobileMenuOpen ? 'Close menu' : 'Open menu'"
          @click="toggleMobileMenu()"
        >
          <template v-if="!auth.user">
            <HamburgerIcon v-if="!isMobileMenuOpen" aria-hidden="true" />
            <CrossIcon v-else aria-hidden="true" />
          </template>
          <template v-else>
            <Avatar
              :src="auth.user.avatar_url"
              class="user-icon"
              :class="{ expanded: isMobileMenuOpen }"
              :alt="formatMessage(messages.yourAvatarAlt)"
              aria-hidden="true"
              circle
            />
          </template>
        </button>
      </div>
    </header>
    <main>
      <ModalCreation v-if="auth.user" ref="modal_creation" />
      <CollectionCreateModal ref="modal_collection_creation" />
      <OrganizationCreateModal ref="modal_organization_creation" />
      <slot id="main" />
    </main>
    <footer>
      <div class="logo-info" role="region" aria-label="Modrinth information">
        <BrandTextLogo
          aria-hidden="true"
          class="text-logo button-base mx-auto mb-4 lg:mx-0"
          @click="developerModeIncrement()"
        />
        <p class="mb-4">
          <IntlFormatted :message-id="footerMessages.openSource">
            <template #github-link="{ children }">
              <a
                :target="$external()"
                href="https://github.com/modrinth"
                class="text-link"
                rel="noopener"
              >
                <component :is="() => children" />
              </a>
            </template>
          </IntlFormatted>
        </p>
        <p class="mb-4">
          {{ config.public.branch }}@<a
            :target="$external()"
            :href="
              'https://github.com/' +
              config.public.owner +
              '/' +
              config.public.slug +
              '/tree/' +
              config.public.hash
            "
            class="text-link"
            rel="noopener"
            >{{ config.public.hash.substring(0, 7) }}</a
          >
        </p>
        <p>© Rinth, Inc.</p>
      </div>
      <div class="links links-1" role="region" aria-label="Legal">
        <h4 aria-hidden="true">{{ formatMessage(footerMessages.companyTitle) }}</h4>
        <nuxt-link to="/legal/terms"> {{ formatMessage(footerMessages.terms) }}</nuxt-link>
        <nuxt-link to="/legal/privacy"> {{ formatMessage(footerMessages.privacy) }}</nuxt-link>
        <nuxt-link to="/legal/rules"> {{ formatMessage(footerMessages.rules) }}</nuxt-link>
        <a :target="$external()" href="https://careers.modrinth.com">
          {{ formatMessage(footerMessages.careers) }}
          <span v-if="false" class="count-bubble">0</span>
        </a>
      </div>
      <div class="links links-2" role="region" aria-label="Resources">
        <h4 aria-hidden="true">{{ formatMessage(footerMessages.resourcesTitle) }}</h4>
        <a :target="$external()" href="https://support.modrinth.com">
          {{ formatMessage(footerMessages.support) }}
        </a>
        <a :target="$external()" href="https://blog.modrinth.com">
          {{ formatMessage(footerMessages.blog) }}
        </a>
        <a :target="$external()" href="https://docs.modrinth.com">
          {{ formatMessage(footerMessages.docs) }}
        </a>
        <a :target="$external()" href="https://status.modrinth.com">
          {{ formatMessage(footerMessages.status) }}
        </a>
      </div>
      <div class="links links-3" role="region" aria-label="Interact">
        <h4 aria-hidden="true">{{ formatMessage(footerMessages.interactTitle) }}</h4>
        <a rel="noopener" :target="$external()" href="https://discord.modrinth.com"> Discord </a>
        <a rel="noopener" :target="$external()" href="https://x.com/modrinth"> X (Twitter) </a>
        <a rel="noopener" :target="$external()" href="https://floss.social/@modrinth"> Mastodon </a>
        <a rel="noopener" :target="$external()" href="https://crowdin.com/project/modrinth">
          Crowdin
        </a>
      </div>
      <div class="buttons">
        <nuxt-link class="btn btn-outline btn-primary" to="/app">
          <DownloadIcon aria-hidden="true" />
          {{ formatMessage(messages.getModrinthApp) }}
        </nuxt-link>
        <button class="iconified-button raised-button" @click="changeTheme">
          <MoonIcon v-if="$theme.active === 'light'" aria-hidden="true" />
          <SunIcon v-else aria-hidden="true" />
          {{ formatMessage(messages.changeTheme) }}
        </button>
        <nuxt-link class="iconified-button raised-button" to="/settings">
          <SettingsIcon aria-hidden="true" />
          {{ formatMessage(commonMessages.settingsLabel) }}
        </nuxt-link>
      </div>
      <div class="not-affiliated-notice">
        {{ formatMessage(footerMessages.legalDisclaimer) }}
      </div>
    </footer>
  </div>
</template>
<script setup>
import {
  ArrowBigUpDashIcon,
  BookmarkIcon,
  ServerIcon,
  LogInIcon,
  DownloadIcon,
  LibraryIcon,
  XIcon,
  IssuesIcon,
  ReportIcon,
<<<<<<< HEAD
  ServerIcon,
=======
  CompassIcon,
  HamburgerIcon,
  SearchIcon,
  BellIcon,
  SettingsIcon,
  HomeIcon,
  MoonIcon,
  SunIcon,
  PlusIcon,
  DropdownIcon,
  LogOutIcon,
  ChartIcon,
  BoxIcon,
  CollectionIcon,
  OrganizationIcon,
  UserIcon,
  CurrencyIcon,
  BracesIcon,
  GlassesIcon,
  PaintBrushIcon,
  PackageOpenIcon,
>>>>>>> 9deddbbe
} from "@modrinth/assets";
import { Button, ButtonStyled, OverflowMenu, Avatar } from "@modrinth/ui";

import ModalCreation from "~/components/ui/ModalCreation.vue";
import { getProjectTypeMessage } from "~/utils/i18n-project-type.ts";
import { commonMessages } from "~/utils/common-messages.ts";
import CollectionCreateModal from "~/components/ui/CollectionCreateModal.vue";
import OrganizationCreateModal from "~/components/ui/OrganizationCreateModal.vue";
import CrossIcon from "assets/images/utils/x.svg";
import NotificationIcon from "assets/images/sidebar/notifications.svg";
import ModerationIcon from "assets/images/sidebar/admin.svg";

const { formatMessage } = useVIntl();

const app = useNuxtApp();
const auth = await useAuth();
const user = await useUser();

const cosmetics = useCosmetics();
const flags = useFeatureFlags();

const config = useRuntimeConfig();
const route = useNativeRoute();
const link = config.public.siteUrl + route.path.replace(/\/+$/, "");

const verifyEmailBannerMessages = defineMessages({
  title: {
    id: "layout.banner.verify-email.title",
    defaultMessage: "For security purposes, please verify your email address on Modrinth.",
  },
  action: {
    id: "layout.banner.verify-email.action",
    defaultMessage: "Re-send verification email",
  },
});

const addEmailBannerMessages = defineMessages({
  title: {
    id: "layout.banner.add-email.title",
    defaultMessage: "For security purposes, please enter your email on Modrinth.",
  },
  action: {
    id: "layout.banner.add-email.button",
    defaultMessage: "Visit account settings",
  },
});

const subscriptionPaymentFailedBannerMessages = defineMessages({
  title: {
    id: "layout.banner.subscription-payment-failed.title",
    defaultMessage:
      "Your subscription failed to renew. Please update your payment method to prevent losing access.",
  },
  action: {
    id: "layout.banner.subscription-payment-failed.button",
    defaultMessage: "Update billing info",
  },
});

const stagingBannerMessages = defineMessages({
  title: {
    id: "layout.banner.staging.title",
    defaultMessage: "You’re viewing Modrinth’s staging environment.",
  },
  description: {
    id: "layout.banner.staging.description",
    defaultMessage:
      "The staging environment is completely separate from the production Modrinth database. This is used for testing and debugging purposes, and may be running in-development versions of the Modrinth backend or frontend newer than the production instance.",
  },
});

const navMenuMessages = defineMessages({
  home: {
    id: "layout.nav.home",
    defaultMessage: "Home",
  },
  search: {
    id: "layout.nav.search",
    defaultMessage: "Search",
  },
});

const messages = defineMessages({
  toggleMenu: {
    id: "layout.menu-toggle.action",
    defaultMessage: "Toggle menu",
  },
  yourAvatarAlt: {
    id: "layout.avatar.alt",
    defaultMessage: "Your avatar",
  },
  getModrinthApp: {
    id: "layout.action.get-modrinth-app",
    defaultMessage: "Get Modrinth App",
  },
  changeTheme: {
    id: "layout.action.change-theme",
    defaultMessage: "Change theme",
  },
});

const footerMessages = defineMessages({
  openSource: {
    id: "layout.footer.open-source",
    defaultMessage: "Modrinth is <github-link>open source</github-link>.",
  },
  companyTitle: {
    id: "layout.footer.company.title",
    defaultMessage: "Company",
  },
  terms: {
    id: "layout.footer.company.terms",
    defaultMessage: "Terms",
  },
  privacy: {
    id: "layout.footer.company.privacy",
    defaultMessage: "Privacy",
  },
  rules: {
    id: "layout.footer.company.rules",
    defaultMessage: "Rules",
  },
  careers: {
    id: "layout.footer.company.careers",
    defaultMessage: "Careers",
  },
  resourcesTitle: {
    id: "layout.footer.resources.title",
    defaultMessage: "Resources",
  },
  support: {
    id: "layout.footer.resources.support",
    defaultMessage: "Support",
  },
  blog: {
    id: "layout.footer.resources.blog",
    defaultMessage: "Blog",
  },
  docs: {
    id: "layout.footer.resources.docs",
    defaultMessage: "Docs",
  },
  status: {
    id: "layout.footer.resources.status",
    defaultMessage: "Status",
  },
  interactTitle: {
    id: "layout.footer.interact.title",
    defaultMessage: "Interact",
  },
  legalDisclaimer: {
    id: "layout.footer.legal-disclaimer",
    defaultMessage:
      "NOT AN OFFICIAL MINECRAFT SERVICE. NOT APPROVED BY OR ASSOCIATED WITH MOJANG OR MICROSOFT.",
  },
});

useHead({
  link: [
    {
      rel: "canonical",
      href: link,
    },
  ],
});
useSeoMeta({
  title: "Modrinth",
  description: () =>
    formatMessage({
      id: "layout.meta.description",
      defaultMessage:
        "Download Minecraft mods, plugins, datapacks, shaders, resourcepacks, and modpacks on Modrinth. " +
        "Discover and publish projects on Modrinth with a modern, easy to use interface and API.",
    }),
  publisher: "Modrinth",
  themeColor: "#1bd96a",
  colorScheme: "dark light",

  // OpenGraph
  ogTitle: "Modrinth",
  ogSiteName: "Modrinth",
  ogDescription: () =>
    formatMessage({
      id: "layout.meta.og-description",
      defaultMessage: "Discover and publish Minecraft content!",
    }),
  ogType: "website",
  ogImage: "https://cdn.modrinth.com/modrinth-new.png",
  ogUrl: link,

  // Twitter
  twitterCard: "summary",
  twitterSite: "@modrinth",
});

const developerModeCounter = ref(0);

const isMobileMenuOpen = ref(false);
const isBrowseMenuOpen = ref(false);
const navRoutes = computed(() => [
  {
    label: formatMessage(getProjectTypeMessage("mod", true)),
    href: "/mods",
  },
  {
    label: formatMessage(getProjectTypeMessage("plugin", true)),
    href: "/plugins",
  },
  {
    label: formatMessage(getProjectTypeMessage("datapack", true)),
    href: "/datapacks",
  },
  {
    label: formatMessage(getProjectTypeMessage("shader", true)),
    href: "/shaders",
  },
  {
    label: formatMessage(getProjectTypeMessage("resourcepack", true)),
    href: "/resourcepacks",
  },
  {
    label: formatMessage(getProjectTypeMessage("modpack", true)),
    href: "/modpacks",
  },
]);

const userMenuOptions = computed(() => {
  let options = [
    {
      id: "profile",
      link: `/user/${auth.value.user.username}`,
    },
    {
      id: "notifications",
      link: "/dashboard/notifications",
    },
    {
      id: "saved",
      link: "/dashboard/collections",
    },
    {
      id: "settings",
      link: "/settings",
    },
  ];
  // TODO: Only show if user has projects
  options = [
    ...options,
    {
      divider: true,
    },
    {
      id: "projects",
      link: "/dashboard/projects",
    },
    {
      id: "organizations",
      link: "/dashboard/organizations",
    },
    {
      id: "revenue",
      link: "/dashboard/revenue",
    },
    {
      id: "analytics",
      link: "/dashboard/analytics",
    },
  ];
  options = [
    ...options,
    {
      divider: true,
    },
    {
      id: "sign-out",
      color: "danger",
      action: () => logoutUser(),
      hoverFilled: true,
    },
  ];
  return options;
});

onMounted(() => {
  if (window && import.meta.client) {
    window.history.scrollRestoration = "auto";
  }

  runAnalytics();
});

watch(
  () => route.path,
  () => {
    isMobileMenuOpen.value = false;
    isBrowseMenuOpen.value = false;

    if (import.meta.client) {
      document.body.style.overflowY = "scroll";
      document.body.setAttribute("tabindex", "-1");
      document.body.removeAttribute("tabindex");
    }

    updateCurrentDate();
    runAnalytics();
  },
);

function developerModeIncrement() {
  if (developerModeCounter.value >= 5) {
    flags.value.developerMode = !flags.value.developerMode;
    developerModeCounter.value = 0;
    saveFeatureFlags();
    if (flags.value.developerMode) {
      app.$notify({
        group: "main",
        title: "Developer mode activated",
        text: "Developer mode has been enabled",
        type: "success",
      });
    } else {
      app.$notify({
        group: "main",
        title: "Developer mode deactivated",
        text: "Developer mode has been disabled",
        type: "success",
      });
    }
  } else {
    developerModeCounter.value++;
  }
}

async function logoutUser() {
  await logout();
}

function runAnalytics() {
  const config = useRuntimeConfig();
  const replacedUrl = config.public.apiBaseUrl.replace("v2/", "");

  try {
    setTimeout(() => {
      $fetch(`${replacedUrl}analytics/view`, {
        method: "POST",
        body: {
          url: window.location.href,
        },
        headers: {
          Authorization: auth.value.token,
        },
      })
        .then(() => {})
        .catch(() => {});
    });
  } catch (e) {
    console.error(`Sending analytics failed (CORS error? If so, ignore)`, e);
  }
}
function toggleMobileMenu() {
  isMobileMenuOpen.value = !isMobileMenuOpen.value;
  if (isMobileMenuOpen.value) {
    isBrowseMenuOpen.value = false;
  }
}
function toggleBrowseMenu() {
  isBrowseMenuOpen.value = !isBrowseMenuOpen.value;

  if (isBrowseMenuOpen.value) {
    isMobileMenuOpen.value = false;
  }
}

const { cycle: changeTheme } = useTheme();

function hideStagingBanner() {
  cosmetics.value.hideStagingBanner = true;
}
</script>

<style lang="scss">
@import "~/assets/styles/global.scss";
// @import '@modrinth/assets';

.layout {
  min-height: 100vh;
  background-color: var(--color-bg);
  display: block;

  @media screen and (min-width: 1024px) {
    min-height: calc(100vh - var(--spacing-card-bg));
  }

  @media screen and (max-width: 750px) {
    margin-bottom: calc(var(--size-mobile-navbar-height) + 2rem);
  }

  main {
    grid-area: main;
  }

  footer {
    margin: 6rem 0 2rem 0;
    text-align: center;
    display: grid;
    grid-template:
      "logo-info  logo-info  logo-info" auto
      "links-1    links-2    links-3" auto
      "buttons    buttons    buttons" auto
      "notice     notice     notice" auto
      / 1fr 1fr 1fr;
    max-width: 1280px;

    .logo-info {
      margin-left: auto;
      margin-right: auto;
      max-width: 15rem;
      margin-bottom: 1rem;
      grid-area: logo-info;

      .text-logo {
        width: 10rem;
        height: auto;
      }
    }

    .links {
      display: flex;
      flex-direction: column;
      margin-bottom: 1rem;

      h4 {
        color: var(--color-text-dark);
        margin: 0 0 1rem 0;
      }

      a {
        margin: 0 0 1rem 0;
      }

      &.links-1 {
        grid-area: links-1;
      }

      &.links-2 {
        grid-area: links-2;
      }

      &.links-3 {
        grid-area: links-3;
      }

      .count-bubble {
        font-size: 1rem;
        border-radius: 5rem;
        background: var(--color-brand);
        color: var(--color-text-inverted);
        padding: 0 0.35rem;
        margin-left: 0.25rem;
      }
    }

    .buttons {
      margin-left: auto;
      margin-right: auto;
      grid-area: buttons;

      button,
      a {
        margin-bottom: 0.5rem;
        margin-left: auto;
        margin-right: auto;
      }
    }

    .not-affiliated-notice {
      grid-area: notice;
      font-size: var(--font-size-xs);
      text-align: center;
      font-weight: 500;
      margin-top: var(--spacing-card-md);
    }

    @media screen and (min-width: 1024px) {
      display: grid;
      margin-inline: auto;
      grid-template:
        "logo-info  links-1 links-2 links-3 buttons" auto
        "notice     notice  notice  notice  notice" auto;
      text-align: unset;

      .logo-info {
        margin-right: 4rem;
      }

      .links {
        margin-right: 4rem;
      }

      .buttons {
        width: unset;
        margin-left: 0;

        button,
        a {
          margin-right: unset;
        }
      }

      .not-affiliated-notice {
        margin-top: 0;
      }
    }
  }
}

@media (min-width: 1024px) {
  .layout {
    main {
      .alpha-alert {
        margin: 1rem;

        .wrapper {
          padding: 1rem 2rem 1rem 1rem;
        }
      }
    }
  }
}

.email-nag {
  background-color: var(--color-raised-bg);
  width: 100%;
  display: flex;
  align-items: center;
  justify-content: center;
  gap: 1rem;
  padding: 0.5rem 1rem;
}

.site-banner--warning {
  background-color: var(--color-red-bg);
  border-bottom: 2px solid var(--color-red);
  display: grid;
  gap: 0.5rem;
  grid-template: "title actions" "description actions";
  padding-block: var(--gap-xl);
  padding-inline: max(calc((100% - 80rem) / 2 + var(--gap-md)), var(--gap-xl));

  .site-banner__title {
    grid-area: title;
    display: flex;
    gap: 0.5rem;
    align-items: center;
    font-weight: bold;
    font-size: var(--font-size-md);
    color: var(--color-contrast);

    svg {
      color: var(--color-red);
      width: 1.5rem;
      height: 1.5rem;
      flex-shrink: 0;
    }
  }

  .site-banner__description {
    grid-area: description;
  }

  .site-banner__actions {
    grid-area: actions;
  }

  a {
    color: var(--color-red);
  }
}

@media (max-width: 1200px) {
  .app-btn {
    display: none;
  }
}

.mobile-navigation {
  display: none;

  .nav-menu {
    width: 100%;
    position: fixed;
    bottom: calc(var(--size-mobile-navbar-height) - var(--size-rounded-card));
    padding-bottom: var(--size-rounded-card);
    left: 0;
    background-color: var(--color-raised-bg);
    z-index: 6;
    transform: translateY(100%);
    transition: transform 0.4s cubic-bezier(0.54, 0.84, 0.42, 1);
    border-radius: var(--size-rounded-card) var(--size-rounded-card) 0 0;
    box-shadow: 0 0 20px 2px rgba(0, 0, 0, 0);

    .links,
    .account-container {
      display: grid;
      grid-template-columns: repeat(1, 1fr);
      grid-gap: 1rem;
      justify-content: center;
      padding: 1rem;

      .iconified-button {
        width: 100%;
        max-width: 500px;
        padding: 0.75rem;
        justify-content: center;
        font-weight: 600;
        font-size: 1rem;
        margin: 0 auto;
      }
    }

    .cascade-links {
      @media screen and (min-width: 354px) {
        grid-template-columns: repeat(2, 1fr);
      }
      @media screen and (min-width: 674px) {
        grid-template-columns: repeat(3, 1fr);
      }
    }

    &-browse {
      &.expanded {
        transform: translateY(0);
        box-shadow: 0 0 20px 2px rgba(0, 0, 0, 0.3);
      }
    }

    &-mobile {
      .account-container {
        padding-bottom: 0;

        .account-button {
          padding: var(--spacing-card-md);
          display: flex;
          align-items: center;
          justify-content: center;
          gap: 0.5rem;

          .user-icon {
            width: 2.25rem;
            height: 2.25rem;
          }

          .account-text {
            flex-grow: 0;
          }
        }
      }

      &.expanded {
        transform: translateY(0);
        box-shadow: 0 0 20px 2px rgba(0, 0, 0, 0.3);
      }
    }
  }

  .mobile-navbar {
    display: flex;
    height: calc(var(--size-mobile-navbar-height) + env(safe-area-inset-bottom));
    border-radius: var(--size-rounded-card) var(--size-rounded-card) 0 0;
    padding-bottom: env(safe-area-inset-bottom);
    position: fixed;
    left: 0;
    bottom: 0;
    background-color: var(--color-raised-bg);
    box-shadow: 0 0 20px 2px rgba(0, 0, 0, 0.3);
    z-index: 7;
    width: 100%;
    align-items: center;
    justify-content: space-between;
    transition: border-radius 0.3s ease-out;
    border-top: 2px solid rgba(0, 0, 0, 0);
    box-sizing: border-box;

    &.expanded {
      box-shadow: none;
      border-radius: 0;
    }

    .tab {
      position: relative;
      background: none;
      display: flex;
      flex-basis: 0;
      justify-content: center;
      align-items: center;
      flex-direction: row;
      gap: 0.25rem;
      font-weight: bold;
      padding: 0;
      transition: color ease-in-out 0.15s;
      color: var(--color-text-inactive);
      text-align: center;

      &.browse {
        svg {
          transform: rotate(180deg);
          transition: transform ease-in-out 0.3s;

          &.closed {
            transform: rotate(0deg);
          }
        }
      }

      &.bubble {
        &::after {
          background-color: var(--color-brand);
          border-radius: var(--size-rounded-max);
          content: "";
          height: 0.5rem;
          position: absolute;
          left: 1.5rem;
          top: 0;
          width: 0.5rem;
        }
      }

      svg {
        height: 1.75rem;
        width: 1.75rem;

        &.smaller {
          width: 1.25rem;
          height: 1.25rem;
        }
      }

      .user-icon {
        width: 2rem;
        height: 2rem;
        transition: border ease-in-out 0.15s;
        border: 0 solid var(--color-brand);
        box-sizing: border-box;

        &.expanded {
          border: 2px solid var(--color-brand);
        }
      }

      &:hover,
      &:focus {
        color: var(--color-text);
      }

      &:first-child {
        margin-left: 2rem;
      }

      &:last-child {
        margin-right: 2rem;
      }

      &.router-link-exact-active:not(&.no-active) {
        svg {
          color: var(--color-brand);
        }

        color: var(--color-brand);
      }
    }
  }
}

@media (any-hover: none) and (max-width: 640px) {
  .desktop-only {
    display: none;
  }
}

@media (any-hover: none) and (max-width: 640px) {
  .mobile-navigation {
    display: flex;
  }

  main {
    padding-top: 0.75rem;
  }
}
</style>
<style src="vue-multiselect/dist/vue-multiselect.css"></style><|MERGE_RESOLUTION|>--- conflicted
+++ resolved
@@ -53,166 +53,6 @@
         /></Button>
       </div>
     </div>
-<<<<<<< HEAD
-    <header class="site-header" role="presentation">
-      <section class="navbar columns" role="navigation">
-        <section class="logo column" role="presentation">
-          <NuxtLink class="button-base" to="/" aria-label="Modrinth home page">
-            <BrandTextLogo aria-hidden="true" class="text-logo" />
-          </NuxtLink>
-        </section>
-        <section class="nav-group columns" role="presentation">
-          <section class="nav" aria-label="Page links">
-            <NavRow class="navigation" :links="navRoutes" />
-          </section>
-          <section class="column-grow user-outer" aria-label="Account links">
-            <section class="user-controls">
-              <nuxt-link
-                v-if="auth.user"
-                to="/dashboard/notifications"
-                class="control-button button-transparent"
-                :title="formatMessage(commonMessages.notificationsLabel)"
-              >
-                <NotificationIcon aria-hidden="true" />
-              </nuxt-link>
-              <button
-                class="control-button button-transparent"
-                :title="formatMessage(messages.changeTheme)"
-                @click="changeTheme"
-              >
-                <MoonIcon v-if="$theme.active === 'light'" aria-hidden="true" />
-                <SunIcon v-else aria-hidden="true" />
-              </button>
-              <div
-                v-if="auth.user"
-                class="dropdown"
-                :class="{ closed: !isDropdownOpen }"
-                tabindex="0"
-                @mouseover="isDropdownOpen = true"
-                @focus="isDropdownOpen = true"
-                @mouseleave="isDropdownOpen = false"
-              >
-                <button class="control" value="Profile Dropdown">
-                  <Avatar
-                    :src="auth.user.avatar_url"
-                    class="user-icon"
-                    :alt="formatMessage(messages.yourAvatarAlt)"
-                    aria-hidden="true"
-                    circle
-                  />
-                  <DropdownIcon class="caret" />
-                </button>
-                <div class="content card">
-                  <NuxtLink class="item button-transparent" :to="`/user/${auth.user.username}`">
-                    <div class="title profile-link">
-                      <div class="username">@{{ auth.user.username }}</div>
-                      <div class="prompt">{{ formatMessage(commonMessages.visitYourProfile) }}</div>
-                    </div>
-                  </NuxtLink>
-                  <hr class="divider" />
-                  <button class="item button-transparent" @click="$refs.modal_creation.show()">
-                    <PlusIcon class="icon" />
-                    <span class="title">
-                      {{ formatMessage(commonMessages.createAProjectButton) }}
-                    </span>
-                  </button>
-                  <hr class="divider" />
-                  <NuxtLink class="item button-transparent" to="/servers/manage">
-                    <ServerIcon class="icon" />
-                    <span class="title">{{ formatMessage(commonMessages.serversLabel) }}</span>
-                  </NuxtLink>
-                  <NuxtLink class="item button-transparent" to="/dashboard/collections">
-                    <LibraryIcon class="icon" />
-                    <span class="title">{{ formatMessage(commonMessages.collectionsLabel) }}</span>
-                  </NuxtLink>
-                  <NuxtLink class="item button-transparent" to="/dashboard/notifications">
-                    <NotificationIcon class="icon" />
-                    <span class="title">{{
-                      formatMessage(commonMessages.notificationsLabel)
-                    }}</span>
-                  </NuxtLink>
-                  <NuxtLink class="item button-transparent" to="/dashboard">
-                    <ChartIcon class="icon" />
-                    <span class="title">{{ formatMessage(commonMessages.dashboardLabel) }}</span>
-                  </NuxtLink>
-                  <NuxtLink class="item button-transparent" to="/settings">
-                    <SettingsIcon class="icon" />
-                    <span class="title">{{ formatMessage(commonMessages.settingsLabel) }}</span>
-                  </NuxtLink>
-                  <NuxtLink
-                    v-if="tags.staffRoles.includes(auth.user.role)"
-                    class="item button-transparent"
-                    to="/moderation"
-                  >
-                    <ModerationIcon class="icon" />
-                    <span class="title">{{ formatMessage(commonMessages.moderationLabel) }}</span>
-                  </NuxtLink>
-                  <NuxtLink v-if="flags.developerMode" class="item button-transparent" to="/flags">
-                    <ReportIcon class="icon" />
-                    <span class="title">Feature flags</span>
-                  </NuxtLink>
-                  <NuxtLink
-                    v-if="!cosmetics.hideModrinthAppPromos"
-                    class="item button-transparent primary-color"
-                    to="/app"
-                  >
-                    <DownloadIcon class="icon" />
-                    <span class="title">
-                      {{ formatMessage(messages.getModrinthApp) }}
-                    </span>
-                  </NuxtLink>
-                  <hr class="divider" />
-                  <button class="item button-transparent" @click="logoutUser()">
-                    <LogOutIcon class="icon" />
-                    <span class="dropdown-item__text">
-                      {{ formatMessage(commonMessages.signOutButton) }}
-                    </span>
-                  </button>
-                </div>
-              </div>
-              <section v-else class="auth-prompt">
-                <nuxt-link class="iconified-button raised-button" to="/auth/sign-in">
-                  <LogInIcon /> {{ formatMessage(commonMessages.signInButton) }}
-                </nuxt-link>
-                <nuxt-link
-                  v-if="$route.path !== '/app' && !cosmetics.hideModrinthAppPromos"
-                  class="btn btn-outline btn-primary app-btn"
-                  to="/app"
-                >
-                  <DownloadIcon /> {{ formatMessage(messages.getModrinthApp) }}
-                </nuxt-link>
-              </section>
-            </section>
-          </section>
-        </section>
-      </section>
-      <section class="mobile-navigation">
-        <div
-          class="nav-menu nav-menu-browse"
-          :class="{ expanded: isBrowseMenuOpen }"
-          @focusin="isBrowseMenuOpen = true"
-          @focusout="isBrowseMenuOpen = false"
-        >
-          <div class="links cascade-links">
-            <NuxtLink
-              v-for="navRoute in navRoutes"
-              :key="navRoute.href"
-              :to="navRoute.href"
-              class="iconified-button"
-            >
-              {{ navRoute.label }}
-            </NuxtLink>
-          </div>
-        </div>
-        <div
-          class="nav-menu nav-menu-mobile"
-          :class="{ expanded: isMobileMenuOpen }"
-          @focusin="isMobileMenuOpen = true"
-          @focusout="isMobileMenuOpen = false"
-        >
-          <div class="account-container">
-            <NuxtLink
-=======
     <header
       class="experimental-styles-within desktop-only relative z-[5] mx-auto my-4 grid max-w-[1280px] grid-cols-[1fr_auto] items-center gap-2 px-3 sm:grid-cols-[auto_1fr_auto]"
     >
@@ -269,7 +109,6 @@
         <div class="contents lg:hidden">
           <ButtonStyled type="transparent">
             <OverflowMenu
->>>>>>> 9deddbbe
               v-if="auth.user"
               class="btn-dropdown-animation flex items-center gap-1 rounded-xl bg-transparent px-2 py-1"
               :options="[
@@ -653,9 +492,6 @@
   XIcon,
   IssuesIcon,
   ReportIcon,
-<<<<<<< HEAD
-  ServerIcon,
-=======
   CompassIcon,
   HamburgerIcon,
   SearchIcon,
@@ -677,7 +513,6 @@
   GlassesIcon,
   PaintBrushIcon,
   PackageOpenIcon,
->>>>>>> 9deddbbe
 } from "@modrinth/assets";
 import { Button, ButtonStyled, OverflowMenu, Avatar } from "@modrinth/ui";
 
