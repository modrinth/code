<template>
  <div ref="main_page" class="layout" :class="{ 'expanded-mobile-nav': isBrowseMenuOpen }">
    <div
      v-if="auth.user && !auth.user.email_verified && route.path !== '/auth/verify-email'"
      class="email-nag"
    >
      <template v-if="auth.user.email">
        <span>{{ formatMessage(verifyEmailBannerMessages.title) }}</span>
        <button class="btn" @click="resendVerifyEmail">
          {{ formatMessage(verifyEmailBannerMessages.action) }}
        </button>
      </template>
      <template v-else>
        <span>{{ formatMessage(addEmailBannerMessages.title) }}</span>
        <nuxt-link class="btn" to="/settings/account">
          <SettingsIcon aria-hidden="true" />
          {{ formatMessage(addEmailBannerMessages.action) }}
        </nuxt-link>
      </template>
    </div>
    <div
      v-if="
        user &&
        user.subscriptions &&
        user.subscriptions.some((x) => x.status === 'payment-failed') &&
        route.path !== '/settings/billing'
      "
      class="email-nag"
    >
      <span>{{ formatMessage(subscriptionPaymentFailedBannerMessages.title) }}</span>
      <nuxt-link class="btn" to="/settings/billing">
        <SettingsIcon aria-hidden="true" />
        {{ formatMessage(subscriptionPaymentFailedBannerMessages.action) }}
      </nuxt-link>
    </div>
    <div
      v-if="
        config.public.apiBaseUrl.startsWith('https://staging-api.modrinth.com') &&
        !cosmetics.hideStagingBanner
      "
      class="site-banner site-banner--warning [&>*]:z-[6]"
    >
      <div class="site-banner__title">
        <IssuesIcon aria-hidden="true" />
        <span>{{ formatMessage(stagingBannerMessages.title) }}</span>
      </div>
      <div class="site-banner__description">
        {{ formatMessage(stagingBannerMessages.description) }}
      </div>
      <div class="site-banner__actions">
        <Button transparent icon-only :action="hideStagingBanner" aria-label="Close banner"
          ><XIcon aria-hidden="true"
        /></Button>
      </div>
    </div>
    <header
      class="experimental-styles-within desktop-only relative z-[5] mx-auto grid max-w-[1280px] grid-cols-[1fr_auto] items-center gap-2 px-3 py-4 lg:grid-cols-[auto_1fr_auto]"
    >
      <div>
        <NuxtLink to="/" aria-label="Modrinth home page">
          <BrandTextLogo aria-hidden="true" class="h-7 w-auto text-contrast" />
        </NuxtLink>
      </div>
      <div
        :class="`col-span-2 row-start-2 flex flex-wrap justify-center ${flags.projectTypesPrimaryNav ? 'gap-2' : 'gap-4'} lg:col-span-1 lg:row-start-auto`"
      >
        <template v-if="flags.projectTypesPrimaryNav">
          <ButtonStyled
            type="transparent"
            :highlighted="route.name === 'search-mods' || route.path.startsWith('/mod/')"
            :highlighted-style="
              route.name === 'search-mods' ? 'main-nav-primary' : 'main-nav-secondary'
            "
          >
            <nuxt-link to="/mods"> <BoxIcon aria-hidden="true" /> Mods </nuxt-link>
          </ButtonStyled>
          <ButtonStyled
            type="transparent"
            :highlighted="
              route.name === 'search-resourcepacks' || route.path.startsWith('/resourcepack/')
            "
            :highlighted-style="
              route.name === 'search-resourcepacks' ? 'main-nav-primary' : 'main-nav-secondary'
            "
          >
            <nuxt-link to="/resourcepacks">
              <PaintBrushIcon aria-hidden="true" /> Resource Packs
            </nuxt-link>
          </ButtonStyled>
          <ButtonStyled
            type="transparent"
            :highlighted="route.name === 'search-datapacks' || route.path.startsWith('/datapack/')"
            :highlighted-style="
              route.name === 'search-datapacks' ? 'main-nav-primary' : 'main-nav-secondary'
            "
          >
            <nuxt-link to="/datapacks"> <BracesIcon aria-hidden="true" /> Data Packs </nuxt-link>
          </ButtonStyled>
          <ButtonStyled
            type="transparent"
            :highlighted="route.name === 'search-modpacks' || route.path.startsWith('/modpack/')"
            :highlighted-style="
              route.name === 'search-modpacks' ? 'main-nav-primary' : 'main-nav-secondary'
            "
          >
            <nuxt-link to="/modpacks"> <PackageOpenIcon aria-hidden="true" /> Modpacks </nuxt-link>
          </ButtonStyled>
          <ButtonStyled
            type="transparent"
            :highlighted="route.name === 'search-shaders' || route.path.startsWith('/shader/')"
            :highlighted-style="
              route.name === 'search-shaders' ? 'main-nav-primary' : 'main-nav-secondary'
            "
          >
            <nuxt-link to="/shaders"> <GlassesIcon aria-hidden="true" /> Shaders </nuxt-link>
          </ButtonStyled>
          <ButtonStyled
            type="transparent"
            :highlighted="route.name === 'search-plugins' || route.path.startsWith('/plugin/')"
            :highlighted-style="
              route.name === 'search-plugins' ? 'main-nav-primary' : 'main-nav-secondary'
            "
          >
            <nuxt-link to="/plugins"> <PlugIcon aria-hidden="true" /> Plugins </nuxt-link>
          </ButtonStyled>
        </template>
        <template v-else>
          <ButtonStyled
            type="transparent"
            :highlighted="isDiscovering || isDiscoveringSubpage"
            :highlighted-style="isDiscoveringSubpage ? 'main-nav-secondary' : 'main-nav-primary'"
          >
            <TeleportOverflowMenu
              :options="[
                {
                  id: 'mods',
                  action: '/mods',
                },
                {
                  id: 'resourcepacks',
                  action: '/resourcepacks',
                },
                {
                  id: 'datapacks',
                  action: '/datapacks',
                },
                {
                  id: 'shaders',
                  action: '/shaders',
                },
                {
                  id: 'modpacks',
                  action: '/modpacks',
                },
                {
                  id: 'plugins',
                  action: '/plugins',
                },
              ]"
              hoverable
            >
              <BoxIcon
                v-if="route.name === 'search-mods' || route.path.startsWith('/mod/')"
                aria-hidden="true"
              />
              <PaintBrushIcon
                v-else-if="
                  route.name === 'search-resourcepacks' || route.path.startsWith('/resourcepack/')
                "
                aria-hidden="true"
              />
              <BracesIcon
                v-else-if="route.name === 'search-datapacks' || route.path.startsWith('/datapack/')"
                aria-hidden="true"
              />
              <PackageOpenIcon
                v-else-if="route.name === 'search-modpacks' || route.path.startsWith('/modpack/')"
                aria-hidden="true"
              />
              <GlassesIcon
                v-else-if="route.name === 'search-shaders' || route.path.startsWith('/shader/')"
                aria-hidden="true"
              />
              <PlugIcon
                v-else-if="route.name === 'search-plugins' || route.path.startsWith('/plugin/')"
                aria-hidden="true"
              />
              <CompassIcon v-else aria-hidden="true" />
              <span class="hidden md:contents">Discover content</span>
              <span class="contents md:hidden">Discover</span>
              <DropdownIcon aria-hidden="true" class="h-5 w-5 text-secondary" />

              <template #mods> <BoxIcon aria-hidden="true" /> Mods </template>
              <template #resourcepacks>
                <PaintBrushIcon aria-hidden="true" /> Resource Packs
              </template>
              <template #datapacks> <BracesIcon aria-hidden="true" /> Data Packs </template>
              <template #plugins> <PlugIcon aria-hidden="true" /> Plugins </template>
              <template #shaders> <GlassesIcon aria-hidden="true" /> Shaders </template>
              <template #modpacks> <PackageOpenIcon aria-hidden="true" /> Modpacks </template>
            </TeleportOverflowMenu>
          </ButtonStyled>

          <ButtonStyled
            type="transparent"
<<<<<<< HEAD
            :highlighted="
              route.name.startsWith('servers') ||
              (route.name.startsWith('search-') && route.query.sid)
            "
=======
            :highlighted="route.name?.startsWith('servers')"
>>>>>>> 88b1a370
            :highlighted-style="
              route.name === 'servers' ? 'main-nav-primary' : 'main-nav-secondary'
            "
          >
            <nuxt-link to="/servers">
              <ServerIcon aria-hidden="true" />
              Host a server
            </nuxt-link>
          </ButtonStyled>
          <ButtonStyled type="transparent" :highlighted="route.name === 'app'">
            <nuxt-link to="/app">
              <DownloadIcon aria-hidden="true" />
              <span class="hidden md:contents">Get Modrinth App</span>
              <span class="contents md:hidden">Modrinth App</span>
            </nuxt-link>
          </ButtonStyled>
        </template>
      </div>
      <div class="flex items-center gap-2">
        <ButtonStyled type="transparent">
          <OverflowMenu
            v-if="auth.user"
            class="btn-dropdown-animation flex items-center gap-1 rounded-xl bg-transparent px-2 py-1"
            position="bottom"
            direction="left"
            :dropdown-id="createPopoutId"
            aria-label="Create new..."
            :options="[
              {
                id: 'new-project',
                action: (event) => $refs.modal_creation.show(event),
              },
              {
                id: 'new-collection',
                action: (event) => $refs.modal_collection_creation.show(event),
              },
              { divider: true },
              {
                id: 'new-organization',
                action: (event) => $refs.modal_organization_creation.show(event),
              },
            ]"
          >
            <PlusIcon aria-hidden="true" />
            <DropdownIcon aria-hidden="true" class="h-5 w-5 text-secondary" />
            <template #new-project> <BoxIcon aria-hidden="true" /> New project </template>
            <!-- <template #import-project> <BoxImportIcon /> Import project </template>-->
            <template #new-collection>
              <CollectionIcon aria-hidden="true" /> New collection
            </template>
            <template #new-organization>
              <OrganizationIcon aria-hidden="true" /> New organization
            </template>
          </OverflowMenu>
        </ButtonStyled>
        <OverflowMenu
          v-if="auth.user"
          :dropdown-id="userPopoutId"
          class="btn-dropdown-animation flex items-center gap-1 rounded-xl bg-transparent px-2 py-1"
          :options="userMenuOptions"
        >
          <Avatar :src="auth.user.avatar_url" aria-hidden="true" circle />
          <DropdownIcon class="h-5 w-5 text-secondary" />
          <template #profile> <UserIcon aria-hidden="true" /> Profile </template>
          <template #notifications> <BellIcon aria-hidden="true" /> Notifications </template>
          <template #saved> <BookmarkIcon aria-hidden="true" /> Saved projects </template>
          <template #servers> <ServerIcon aria-hidden="true" /> My servers </template>
          <template #plus>
            <ArrowBigUpDashIcon aria-hidden="true" /> Upgrade to Modrinth+
          </template>
          <template #settings> <SettingsIcon aria-hidden="true" /> Settings </template>
          <template #flags> <ReportIcon aria-hidden="true" /> Feature flags </template>
          <template #projects> <BoxIcon aria-hidden="true" /> Projects </template>
          <template #organizations>
            <OrganizationIcon aria-hidden="true" /> Organizations
          </template>
          <template #revenue> <CurrencyIcon aria-hidden="true" /> Revenue </template>
          <template #analytics> <ChartIcon aria-hidden="true" /> Analytics </template>
          <template #moderation> <ModerationIcon aria-hidden="true" /> Moderation </template>
          <template #sign-out> <LogOutIcon aria-hidden="true" /> Sign out </template>
        </OverflowMenu>
        <ButtonStyled v-else color="brand">
          <nuxt-link to="/auth/sign-in">
            <LogInIcon aria-hidden="true" />
            Sign in
          </nuxt-link>
        </ButtonStyled>
      </div>
    </header>
    <header class="mobile-navigation mobile-only">
      <div
        class="nav-menu nav-menu-browse"
        :class="{ expanded: isBrowseMenuOpen }"
        @focusin="isBrowseMenuOpen = true"
        @focusout="isBrowseMenuOpen = false"
      >
        <div class="links cascade-links">
          <NuxtLink
            v-for="navRoute in navRoutes"
            :key="navRoute.href"
            :to="navRoute.href"
            class="iconified-button"
          >
            {{ navRoute.label }}
          </NuxtLink>
        </div>
      </div>
      <div
        class="nav-menu nav-menu-mobile"
        :class="{ expanded: isMobileMenuOpen }"
        @focusin="isMobileMenuOpen = true"
        @focusout="isMobileMenuOpen = false"
      >
        <div class="account-container">
          <NuxtLink
            v-if="auth.user"
            :to="`/user/${auth.user.username}`"
            class="iconified-button account-button"
          >
            <Avatar
              :src="auth.user.avatar_url"
              class="user-icon"
              :alt="formatMessage(messages.yourAvatarAlt)"
              aria-hidden="true"
              circle
            />
            <div class="account-text">
              <div>@{{ auth.user.username }}</div>
              <div>{{ formatMessage(commonMessages.visitYourProfile) }}</div>
            </div>
          </NuxtLink>
          <nuxt-link v-else class="iconified-button brand-button" to="/auth/sign-in">
            <LogInIcon aria-hidden="true" /> {{ formatMessage(commonMessages.signInButton) }}
          </nuxt-link>
        </div>
        <div class="links">
          <template v-if="auth.user">
            <button class="iconified-button danger-button" @click="logoutUser()">
              <LogOutIcon aria-hidden="true" />
              {{ formatMessage(commonMessages.signOutButton) }}
            </button>
            <button class="iconified-button" @click="$refs.modal_creation.show()">
              <PlusIcon aria-hidden="true" />
              {{ formatMessage(commonMessages.createAProjectButton) }}
            </button>
            <NuxtLink class="iconified-button" to="/dashboard/collections">
              <LibraryIcon class="icon" />
              {{ formatMessage(commonMessages.collectionsLabel) }}
            </NuxtLink>
            <NuxtLink class="iconified-button" to="/servers/manage">
              <ServerIcon class="icon" />
              {{ formatMessage(commonMessages.serversLabel) }}
            </NuxtLink>
            <NuxtLink
              v-if="auth.user.role === 'moderator' || auth.user.role === 'admin'"
              class="iconified-button"
              to="/moderation"
            >
              <ModerationIcon aria-hidden="true" />
              {{ formatMessage(commonMessages.moderationLabel) }}
            </NuxtLink>
            <NuxtLink v-if="flags.developerMode" class="iconified-button" to="/flags">
              <ReportIcon aria-hidden="true" />
              Feature flags
            </NuxtLink>
          </template>
          <NuxtLink class="iconified-button" to="/settings">
            <SettingsIcon aria-hidden="true" />
            {{ formatMessage(commonMessages.settingsLabel) }}
          </NuxtLink>
          <button class="iconified-button" @click="changeTheme">
            <MoonIcon v-if="$theme.active === 'light'" class="icon" />
            <SunIcon v-else class="icon" />
            <span class="dropdown-item__text">
              {{ formatMessage(messages.changeTheme) }}
            </span>
          </button>
        </div>
      </div>
      <div class="mobile-navbar" :class="{ expanded: isBrowseMenuOpen || isMobileMenuOpen }">
        <NuxtLink
          to="/"
          class="tab button-animation"
          :title="formatMessage(navMenuMessages.home)"
          aria-label="Home"
        >
          <HomeIcon aria-hidden="true" />
        </NuxtLink>
        <button
          class="tab button-animation"
          :class="{ 'router-link-exact-active': isBrowseMenuOpen }"
          :title="formatMessage(navMenuMessages.search)"
          aria-label="Search"
          @click="toggleBrowseMenu()"
        >
          <template v-if="auth.user">
            <SearchIcon aria-hidden="true" />
          </template>
          <template v-else>
            <SearchIcon aria-hidden="true" class="smaller" />
            {{ formatMessage(navMenuMessages.search) }}
          </template>
        </button>
        <template v-if="auth.user">
          <NuxtLink
            to="/dashboard/notifications"
            class="tab button-animation"
            aria-label="Notifications"
            :class="{
              'no-active': isMobileMenuOpen || isBrowseMenuOpen,
            }"
            :title="formatMessage(commonMessages.notificationsLabel)"
            @click="
              () => {
                isMobileMenuOpen = false;
                isBrowseMenuOpen = false;
              }
            "
          >
            <NotificationIcon aria-hidden="true" />
          </NuxtLink>
          <NuxtLink
            to="/dashboard"
            class="tab button-animation"
            aria-label="Dashboard"
            :title="formatMessage(commonMessages.dashboardLabel)"
          >
            <ChartIcon aria-hidden="true" />
          </NuxtLink>
        </template>
        <button
          class="tab button-animation"
          :title="formatMessage(messages.toggleMenu)"
          :aria-label="isMobileMenuOpen ? 'Close menu' : 'Open menu'"
          @click="toggleMobileMenu()"
        >
          <template v-if="!auth.user">
            <HamburgerIcon v-if="!isMobileMenuOpen" aria-hidden="true" />
            <CrossIcon v-else aria-hidden="true" />
          </template>
          <template v-else>
            <Avatar
              :src="auth.user.avatar_url"
              class="user-icon"
              :class="{ expanded: isMobileMenuOpen }"
              :alt="formatMessage(messages.yourAvatarAlt)"
              aria-hidden="true"
              circle
            />
          </template>
        </button>
      </div>
    </header>
    <main>
      <ModalCreation v-if="auth.user" ref="modal_creation" />
      <CollectionCreateModal ref="modal_collection_creation" />
      <OrganizationCreateModal ref="modal_organization_creation" />
      <slot id="main" />
    </main>
    <footer>
      <div class="logo-info" role="region" aria-label="Modrinth information">
        <BrandTextLogo
          aria-hidden="true"
          class="text-logo button-base mx-auto mb-4 lg:mx-0"
          @click="developerModeIncrement()"
        />
        <p class="mb-4">
          <IntlFormatted :message-id="footerMessages.openSource">
            <template #github-link="{ children }">
              <a
                :target="$external()"
                href="https://github.com/modrinth"
                class="text-link"
                rel="noopener"
              >
                <component :is="() => children" />
              </a>
            </template>
          </IntlFormatted>
        </p>
        <p class="mb-4">
          {{ config.public.branch }}@<a
            :target="$external()"
            :href="
              'https://github.com/' +
              config.public.owner +
              '/' +
              config.public.slug +
              '/tree/' +
              config.public.hash
            "
            class="text-link"
            rel="noopener"
            >{{ config.public.hash.substring(0, 7) }}</a
          >
        </p>
        <p>© Rinth, Inc.</p>
      </div>
      <div class="links links-1" role="region" aria-label="Legal">
        <h4 aria-hidden="true">{{ formatMessage(footerMessages.companyTitle) }}</h4>
        <nuxt-link to="/legal/terms"> {{ formatMessage(footerMessages.terms) }}</nuxt-link>
        <nuxt-link to="/legal/privacy"> {{ formatMessage(footerMessages.privacy) }}</nuxt-link>
        <nuxt-link to="/legal/rules"> {{ formatMessage(footerMessages.rules) }}</nuxt-link>
        <a :target="$external()" href="https://careers.modrinth.com">
          {{ formatMessage(footerMessages.careers) }}
          <span v-if="false" class="count-bubble">0</span>
        </a>
      </div>
      <div class="links links-2" role="region" aria-label="Resources">
        <h4 aria-hidden="true">{{ formatMessage(footerMessages.resourcesTitle) }}</h4>
        <a :target="$external()" href="https://support.modrinth.com">
          {{ formatMessage(footerMessages.support) }}
        </a>
        <a :target="$external()" href="https://blog.modrinth.com">
          {{ formatMessage(footerMessages.blog) }}
        </a>
        <a :target="$external()" href="https://docs.modrinth.com">
          {{ formatMessage(footerMessages.docs) }}
        </a>
        <a :target="$external()" href="https://status.modrinth.com">
          {{ formatMessage(footerMessages.status) }}
        </a>
      </div>
      <div class="links links-3" role="region" aria-label="Interact">
        <h4 aria-hidden="true">{{ formatMessage(footerMessages.interactTitle) }}</h4>
        <a rel="noopener" :target="$external()" href="https://discord.modrinth.com"> Discord </a>
        <a rel="noopener" :target="$external()" href="https://x.com/modrinth"> X (Twitter) </a>
        <a rel="noopener" :target="$external()" href="https://floss.social/@modrinth"> Mastodon </a>
        <a rel="noopener" :target="$external()" href="https://crowdin.com/project/modrinth">
          Crowdin
        </a>
      </div>
      <div class="buttons">
        <nuxt-link class="btn btn-outline btn-primary" to="/app">
          <DownloadIcon aria-hidden="true" />
          {{ formatMessage(messages.getModrinthApp) }}
        </nuxt-link>
        <button class="iconified-button raised-button" @click="changeTheme">
          <MoonIcon v-if="$theme.active === 'light'" aria-hidden="true" />
          <SunIcon v-else aria-hidden="true" />
          {{ formatMessage(messages.changeTheme) }}
        </button>
        <nuxt-link class="iconified-button raised-button" to="/settings">
          <SettingsIcon aria-hidden="true" />
          {{ formatMessage(commonMessages.settingsLabel) }}
        </nuxt-link>
      </div>
      <div class="not-affiliated-notice">
        {{ formatMessage(footerMessages.legalDisclaimer) }}
      </div>
    </footer>
  </div>
</template>
<script setup>
import {
  ArrowBigUpDashIcon,
  BookmarkIcon,
  ServerIcon,
  LogInIcon,
  DownloadIcon,
  LibraryIcon,
  XIcon,
  IssuesIcon,
  ReportIcon,
  CompassIcon,
  HamburgerIcon,
  SearchIcon,
  BellIcon,
  SettingsIcon,
  HomeIcon,
  MoonIcon,
  SunIcon,
  PlugIcon,
  PlusIcon,
  DropdownIcon,
  LogOutIcon,
  ChartIcon,
  BoxIcon,
  CollectionIcon,
  OrganizationIcon,
  UserIcon,
  CurrencyIcon,
  BracesIcon,
  GlassesIcon,
  PaintBrushIcon,
  PackageOpenIcon,
  XIcon as CrossIcon,
  ScaleIcon as ModerationIcon,
  BellIcon as NotificationIcon,
} from "@modrinth/assets";
import { Button, ButtonStyled, OverflowMenu, Avatar, commonMessages } from "@modrinth/ui";

import ModalCreation from "~/components/ui/ModalCreation.vue";
import { getProjectTypeMessage } from "~/utils/i18n-project-type.ts";
import CollectionCreateModal from "~/components/ui/CollectionCreateModal.vue";
import OrganizationCreateModal from "~/components/ui/OrganizationCreateModal.vue";
import TeleportOverflowMenu from "~/components/ui/servers/TeleportOverflowMenu.vue";

const { formatMessage } = useVIntl();

const app = useNuxtApp();
const auth = await useAuth();
const user = await useUser();

const cosmetics = useCosmetics();
const flags = useFeatureFlags();

const config = useRuntimeConfig();
const route = useNativeRoute();
const link = config.public.siteUrl + route.path.replace(/\/+$/, "");

const createPopoutId = useId();
const userPopoutId = useId();

const verifyEmailBannerMessages = defineMessages({
  title: {
    id: "layout.banner.verify-email.title",
    defaultMessage: "For security purposes, please verify your email address on Modrinth.",
  },
  action: {
    id: "layout.banner.verify-email.action",
    defaultMessage: "Re-send verification email",
  },
});

const addEmailBannerMessages = defineMessages({
  title: {
    id: "layout.banner.add-email.title",
    defaultMessage: "For security purposes, please enter your email on Modrinth.",
  },
  action: {
    id: "layout.banner.add-email.button",
    defaultMessage: "Visit account settings",
  },
});

const subscriptionPaymentFailedBannerMessages = defineMessages({
  title: {
    id: "layout.banner.subscription-payment-failed.title",
    defaultMessage:
      "Your subscription failed to renew. Please update your payment method to prevent losing access.",
  },
  action: {
    id: "layout.banner.subscription-payment-failed.button",
    defaultMessage: "Update billing info",
  },
});

const stagingBannerMessages = defineMessages({
  title: {
    id: "layout.banner.staging.title",
    defaultMessage: "You’re viewing Modrinth’s staging environment.",
  },
  description: {
    id: "layout.banner.staging.description",
    defaultMessage:
      "The staging environment is completely separate from the production Modrinth database. This is used for testing and debugging purposes, and may be running in-development versions of the Modrinth backend or frontend newer than the production instance.",
  },
});

const navMenuMessages = defineMessages({
  home: {
    id: "layout.nav.home",
    defaultMessage: "Home",
  },
  search: {
    id: "layout.nav.search",
    defaultMessage: "Search",
  },
});

const messages = defineMessages({
  toggleMenu: {
    id: "layout.menu-toggle.action",
    defaultMessage: "Toggle menu",
  },
  yourAvatarAlt: {
    id: "layout.avatar.alt",
    defaultMessage: "Your avatar",
  },
  getModrinthApp: {
    id: "layout.action.get-modrinth-app",
    defaultMessage: "Get Modrinth App",
  },
  changeTheme: {
    id: "layout.action.change-theme",
    defaultMessage: "Change theme",
  },
});

const footerMessages = defineMessages({
  openSource: {
    id: "layout.footer.open-source",
    defaultMessage: "Modrinth is <github-link>open source</github-link>.",
  },
  companyTitle: {
    id: "layout.footer.company.title",
    defaultMessage: "Company",
  },
  terms: {
    id: "layout.footer.company.terms",
    defaultMessage: "Terms",
  },
  privacy: {
    id: "layout.footer.company.privacy",
    defaultMessage: "Privacy",
  },
  rules: {
    id: "layout.footer.company.rules",
    defaultMessage: "Rules",
  },
  careers: {
    id: "layout.footer.company.careers",
    defaultMessage: "Careers",
  },
  resourcesTitle: {
    id: "layout.footer.resources.title",
    defaultMessage: "Resources",
  },
  support: {
    id: "layout.footer.resources.support",
    defaultMessage: "Support",
  },
  blog: {
    id: "layout.footer.resources.blog",
    defaultMessage: "Blog",
  },
  docs: {
    id: "layout.footer.resources.docs",
    defaultMessage: "Docs",
  },
  status: {
    id: "layout.footer.resources.status",
    defaultMessage: "Status",
  },
  interactTitle: {
    id: "layout.footer.interact.title",
    defaultMessage: "Interact",
  },
  legalDisclaimer: {
    id: "layout.footer.legal-disclaimer",
    defaultMessage:
      "NOT AN OFFICIAL MINECRAFT SERVICE. NOT APPROVED BY OR ASSOCIATED WITH MOJANG OR MICROSOFT.",
  },
});

useHead({
  link: [
    {
      rel: "canonical",
      href: link,
    },
  ],
});
useSeoMeta({
  title: "Modrinth",
  description: () =>
    formatMessage({
      id: "layout.meta.description",
      defaultMessage:
        "Download Minecraft mods, plugins, datapacks, shaders, resourcepacks, and modpacks on Modrinth. " +
        "Discover and publish projects on Modrinth with a modern, easy to use interface and API.",
    }),
  publisher: "Modrinth",
  themeColor: "#1bd96a",
  colorScheme: "dark light",

  // OpenGraph
  ogTitle: "Modrinth",
  ogSiteName: "Modrinth",
  ogDescription: () =>
    formatMessage({
      id: "layout.meta.og-description",
      defaultMessage: "Discover and publish Minecraft content!",
    }),
  ogType: "website",
  ogImage: "https://cdn.modrinth.com/modrinth-new.png",
  ogUrl: link,

  // Twitter
  twitterCard: "summary",
  twitterSite: "@modrinth",
});

const developerModeCounter = ref(0);

const isMobileMenuOpen = ref(false);
const isBrowseMenuOpen = ref(false);
const navRoutes = computed(() => [
  {
    id: "mods",
    label: formatMessage(getProjectTypeMessage("mod", true)),
    href: "/mods",
  },
  {
    label: formatMessage(getProjectTypeMessage("plugin", true)),
    href: "/plugins",
  },
  {
    label: formatMessage(getProjectTypeMessage("datapack", true)),
    href: "/datapacks",
  },
  {
    label: formatMessage(getProjectTypeMessage("shader", true)),
    href: "/shaders",
  },
  {
    label: formatMessage(getProjectTypeMessage("resourcepack", true)),
    href: "/resourcepacks",
  },
  {
    label: formatMessage(getProjectTypeMessage("modpack", true)),
    href: "/modpacks",
  },
]);

const userMenuOptions = computed(() => {
  let options = [
    {
      id: "profile",
      link: `/user/${auth.value.user.username}`,
    },
    {
      id: "plus",
      link: "/plus",
      color: "purple",
      shown: !flags.value.hidePlusPromoInUserMenu && !isPermission(auth.value.user.badges, 1 << 0),
    },
    {
      id: "notifications",
      link: "/dashboard/notifications",
    },
    {
      id: "saved",
      link: "/dashboard/collections",
    },
    {
      id: "servers",
      link: "/servers/manage",
    },
    {
      id: "flags",
      link: "/flags",
      shown: flags.value.developerMode,
    },
    {
      id: "settings",
      link: "/settings",
    },
  ];

  // TODO: Only show if user has projects
  options = [
    ...options,
    {
      divider: true,
    },
    {
      id: "projects",
      link: "/dashboard/projects",
    },
    {
      id: "organizations",
      link: "/dashboard/organizations",
    },
    {
      id: "revenue",
      link: "/dashboard/revenue",
    },
    {
      id: "analytics",
      link: "/dashboard/analytics",
    },
  ];

  if (
    (auth.value && auth.value.user && auth.value.user.role === "moderator") ||
    auth.value.user.role === "admin"
  ) {
    options = [
      ...options,
      {
        divider: true,
      },
      {
        id: "moderation",
        color: "orange",
        link: "/moderation/review",
      },
    ];
  }

  options = [
    ...options,
    {
      divider: true,
    },
    {
      id: "sign-out",
      color: "danger",
      action: () => logoutUser(),
      hoverFilled: true,
    },
  ];
  return options;
});

const isDiscovering = computed(
  () => route.name && route.name.startsWith("search-") && !route.query.sid,
);

const isDiscoveringSubpage = computed(
  () => route.name && route.name.startsWith("type-id") && !route.query.sid,
);

onMounted(() => {
  if (window && import.meta.client) {
    window.history.scrollRestoration = "auto";
  }

  runAnalytics();
});

watch(
  () => route.path,
  () => {
    isMobileMenuOpen.value = false;
    isBrowseMenuOpen.value = false;

    if (import.meta.client) {
      document.body.style.overflowY = "scroll";
      document.body.setAttribute("tabindex", "-1");
      document.body.removeAttribute("tabindex");
    }

    updateCurrentDate();
    runAnalytics();
  },
);

function developerModeIncrement() {
  if (developerModeCounter.value >= 5) {
    flags.value.developerMode = !flags.value.developerMode;
    developerModeCounter.value = 0;
    saveFeatureFlags();
    if (flags.value.developerMode) {
      app.$notify({
        group: "main",
        title: "Developer mode activated",
        text: "Developer mode has been enabled",
        type: "success",
      });
    } else {
      app.$notify({
        group: "main",
        title: "Developer mode deactivated",
        text: "Developer mode has been disabled",
        type: "success",
      });
    }
  } else {
    developerModeCounter.value++;
  }
}

async function logoutUser() {
  await logout();
}

function runAnalytics() {
  const config = useRuntimeConfig();
  const replacedUrl = config.public.apiBaseUrl.replace("v2/", "");

  try {
    setTimeout(() => {
      $fetch(`${replacedUrl}analytics/view`, {
        method: "POST",
        body: {
          url: window.location.href,
        },
        headers: {
          Authorization: auth.value.token,
        },
      })
        .then(() => {})
        .catch(() => {});
    });
  } catch (e) {
    console.error(`Sending analytics failed (CORS error? If so, ignore)`, e);
  }
}
function toggleMobileMenu() {
  isMobileMenuOpen.value = !isMobileMenuOpen.value;
  if (isMobileMenuOpen.value) {
    isBrowseMenuOpen.value = false;
  }
}
function toggleBrowseMenu() {
  isBrowseMenuOpen.value = !isBrowseMenuOpen.value;

  if (isBrowseMenuOpen.value) {
    isMobileMenuOpen.value = false;
  }
}

const { cycle: changeTheme } = useTheme();

function hideStagingBanner() {
  cosmetics.value.hideStagingBanner = true;
}
</script>

<style lang="scss">
@import "~/assets/styles/global.scss";
// @import '@modrinth/assets';

.layout {
  min-height: 100vh;
  background-color: var(--color-bg);
  display: block;

  @media screen and (min-width: 1024px) {
    min-height: calc(100vh - var(--spacing-card-bg));
  }

  @media screen and (max-width: 750px) {
    margin-bottom: calc(var(--size-mobile-navbar-height) + 2rem);
  }

  main {
    grid-area: main;
  }

  footer {
    margin: 6rem 0 2rem 0;
    text-align: center;
    display: grid;
    grid-template:
      "logo-info  logo-info  logo-info" auto
      "links-1    links-2    links-3" auto
      "buttons    buttons    buttons" auto
      "notice     notice     notice" auto
      / 1fr 1fr 1fr;
    max-width: 1280px;

    .logo-info {
      margin-left: auto;
      margin-right: auto;
      max-width: 15rem;
      margin-bottom: 1rem;
      grid-area: logo-info;

      .text-logo {
        width: 10rem;
        height: auto;
      }
    }

    .links {
      display: flex;
      flex-direction: column;
      margin-bottom: 1rem;

      h4 {
        color: var(--color-text-dark);
        margin: 0 0 1rem 0;
      }

      a {
        margin: 0 0 1rem 0;
      }

      &.links-1 {
        grid-area: links-1;
      }

      &.links-2 {
        grid-area: links-2;
      }

      &.links-3 {
        grid-area: links-3;
      }

      .count-bubble {
        font-size: 1rem;
        border-radius: 5rem;
        background: var(--color-brand);
        color: var(--color-text-inverted);
        padding: 0 0.35rem;
        margin-left: 0.25rem;
      }
    }

    .buttons {
      margin-left: auto;
      margin-right: auto;
      grid-area: buttons;

      button,
      a {
        margin-bottom: 0.5rem;
        margin-left: auto;
        margin-right: auto;
      }
    }

    .not-affiliated-notice {
      grid-area: notice;
      font-size: var(--font-size-xs);
      text-align: center;
      font-weight: 500;
      margin-top: var(--spacing-card-md);
    }

    @media screen and (min-width: 1024px) {
      display: grid;
      margin-inline: auto;
      grid-template:
        "logo-info  links-1 links-2 links-3 buttons" auto
        "notice     notice  notice  notice  notice" auto;
      text-align: unset;

      .logo-info {
        margin-right: 4rem;
      }

      .links {
        margin-right: 4rem;
      }

      .buttons {
        width: unset;
        margin-left: 0;

        button,
        a {
          margin-right: unset;
        }
      }

      .not-affiliated-notice {
        margin-top: 0;
      }
    }
  }
}

@media (min-width: 1024px) {
  .layout {
    main {
      .alpha-alert {
        margin: 1rem;

        .wrapper {
          padding: 1rem 2rem 1rem 1rem;
        }
      }
    }
  }
}

.email-nag {
  z-index: 6;
  position: relative;
  background-color: var(--color-raised-bg);
  width: 100%;
  display: flex;
  align-items: center;
  justify-content: center;
  gap: 1rem;
  padding: 0.5rem 1rem;
}

.site-banner--warning {
  // On some pages, there's gradient backgrounds that seep underneath
  // the banner, so we need to add a solid color underlay.
  background-color: black;
  border-bottom: 2px solid var(--color-red);
  display: grid;
  gap: 0.5rem;
  grid-template: "title actions" "description actions";
  padding-block: var(--gap-xl);
  padding-inline: max(calc((100% - 80rem) / 2 + var(--gap-md)), var(--gap-xl));
  z-index: 4;
  position: relative;

  &::before {
    content: "";
    position: absolute;
    top: 0;
    left: 0;
    right: 0;
    bottom: 0;
    background-color: var(--color-red-bg);
    z-index: 5;
  }

  .site-banner__title {
    grid-area: title;
    display: flex;
    gap: 0.5rem;
    align-items: center;
    font-weight: bold;
    font-size: var(--font-size-md);
    color: var(--color-contrast);

    svg {
      color: var(--color-red);
      width: 1.5rem;
      height: 1.5rem;
      flex-shrink: 0;
    }
  }

  .site-banner__description {
    grid-area: description;
  }

  .site-banner__actions {
    grid-area: actions;
  }

  a {
    color: var(--color-red);
  }
}

@media (max-width: 1200px) {
  .app-btn {
    display: none;
  }
}

.mobile-navigation {
  display: none;

  .nav-menu {
    width: 100%;
    position: fixed;
    bottom: calc(var(--size-mobile-navbar-height) - var(--size-rounded-card));
    padding-bottom: var(--size-rounded-card);
    left: 0;
    background-color: var(--color-raised-bg);
    z-index: 6;
    transform: translateY(100%);
    transition: transform 0.4s cubic-bezier(0.54, 0.84, 0.42, 1);
    border-radius: var(--size-rounded-card) var(--size-rounded-card) 0 0;
    box-shadow: 0 0 20px 2px rgba(0, 0, 0, 0);

    .links,
    .account-container {
      display: grid;
      grid-template-columns: repeat(1, 1fr);
      grid-gap: 1rem;
      justify-content: center;
      padding: 1rem;

      .iconified-button {
        width: 100%;
        max-width: 500px;
        padding: 0.75rem;
        justify-content: center;
        font-weight: 600;
        font-size: 1rem;
        margin: 0 auto;
      }
    }

    .cascade-links {
      @media screen and (min-width: 354px) {
        grid-template-columns: repeat(2, 1fr);
      }
      @media screen and (min-width: 674px) {
        grid-template-columns: repeat(3, 1fr);
      }
    }

    &-browse {
      &.expanded {
        transform: translateY(0);
        box-shadow: 0 0 20px 2px rgba(0, 0, 0, 0.3);
      }
    }

    &-mobile {
      .account-container {
        padding-bottom: 0;

        .account-button {
          padding: var(--spacing-card-md);
          display: flex;
          align-items: center;
          justify-content: center;
          gap: 0.5rem;

          .user-icon {
            width: 2.25rem;
            height: 2.25rem;
          }

          .account-text {
            flex-grow: 0;
          }
        }
      }

      &.expanded {
        transform: translateY(0);
        box-shadow: 0 0 20px 2px rgba(0, 0, 0, 0.3);
      }
    }
  }

  .mobile-navbar {
    display: flex;
    height: calc(var(--size-mobile-navbar-height) + env(safe-area-inset-bottom));
    border-radius: var(--size-rounded-card) var(--size-rounded-card) 0 0;
    padding-bottom: env(safe-area-inset-bottom);
    position: fixed;
    left: 0;
    bottom: 0;
    background-color: var(--color-raised-bg);
    box-shadow: 0 0 20px 2px rgba(0, 0, 0, 0.3);
    z-index: 7;
    width: 100%;
    align-items: center;
    justify-content: space-between;
    transition: border-radius 0.3s ease-out;
    border-top: 2px solid rgba(0, 0, 0, 0);
    box-sizing: border-box;

    &.expanded {
      box-shadow: none;
      border-radius: 0;
    }

    .tab {
      position: relative;
      background: none;
      display: flex;
      flex-basis: 0;
      justify-content: center;
      align-items: center;
      flex-direction: row;
      gap: 0.25rem;
      font-weight: bold;
      padding: 0;
      transition: color ease-in-out 0.15s;
      color: var(--color-text-inactive);
      text-align: center;

      &.browse {
        svg {
          transform: rotate(180deg);
          transition: transform ease-in-out 0.3s;

          &.closed {
            transform: rotate(0deg);
          }
        }
      }

      &.bubble {
        &::after {
          background-color: var(--color-brand);
          border-radius: var(--size-rounded-max);
          content: "";
          height: 0.5rem;
          position: absolute;
          left: 1.5rem;
          top: 0;
          width: 0.5rem;
        }
      }

      svg {
        height: 1.75rem;
        width: 1.75rem;

        &.smaller {
          width: 1.25rem;
          height: 1.25rem;
        }
      }

      .user-icon {
        width: 2rem;
        height: 2rem;
        transition: border ease-in-out 0.15s;
        border: 0 solid var(--color-brand);
        box-sizing: border-box;

        &.expanded {
          border: 2px solid var(--color-brand);
        }
      }

      &:hover,
      &:focus {
        color: var(--color-text);
      }

      &:first-child {
        margin-left: 2rem;
      }

      &:last-child {
        margin-right: 2rem;
      }

      &.router-link-exact-active:not(&.no-active) {
        svg {
          color: var(--color-brand);
        }

        color: var(--color-brand);
      }
    }
  }
}

@media (any-hover: none) and (max-width: 640px) {
  .desktop-only {
    display: none;
  }
}

@media (any-hover: none) and (max-width: 640px) {
  .mobile-navigation {
    display: flex;
  }

  main {
    padding-top: 0.75rem;
  }
}
</style>
<style src="vue-multiselect/dist/vue-multiselect.css"></style><|MERGE_RESOLUTION|>--- conflicted
+++ resolved
@@ -203,14 +203,10 @@
 
           <ButtonStyled
             type="transparent"
-<<<<<<< HEAD
             :highlighted="
-              route.name.startsWith('servers') ||
-              (route.name.startsWith('search-') && route.query.sid)
+              route.name?.startsWith('servers') ||
+              (route.name?.startsWith('search-') && route.query.sid)
             "
-=======
-            :highlighted="route.name?.startsWith('servers')"
->>>>>>> 88b1a370
             :highlighted-style="
               route.name === 'servers' ? 'main-nav-primary' : 'main-nav-secondary'
             "
