<template>
	<div class="pointer-events-none fixed inset-0 z-[-1]">
		<div id="fixed-background-teleport" class="relative"></div>
	</div>
	<div class="pointer-events-none absolute inset-0 z-[-1]">
		<div id="absolute-background-teleport" class="relative"></div>
	</div>
	<div class="pointer-events-none absolute inset-0 z-50">
		<div
			class="over-the-top-random-animation"
			:style="{ '--_r-count': rCount }"
			:class="{ threshold: rCount > 20, 'rings-expand': rCount >= 40 }"
		>
			<div>
				<div
					class="animation-ring-3 flex items-center justify-center rounded-full border-4 border-solid border-brand bg-brand-highlight opacity-40"
				></div>
				<div
					class="animation-ring-2 flex items-center justify-center rounded-full border-4 border-solid border-brand bg-brand-highlight opacity-60"
				></div>
				<div
					class="animation-ring-1 flex items-center justify-center rounded-full border-4 border-solid border-brand bg-brand-highlight text-9xl font-extrabold text-contrast"
				>
					?
				</div>
			</div>
		</div>
	</div>
	<div ref="main_page" class="layout" :class="{ 'expanded-mobile-nav': isBrowseMenuOpen }">
		<PagewideBanner
			v-if="auth.user && !auth.user.email_verified && route.path !== '/auth/verify-email'"
			variant="warning"
		>
			<template #title>
				<span>
					{{
						auth?.user?.email
							? formatMessage(verifyEmailBannerMessages.title)
							: formatMessage(addEmailBannerMessages.title)
					}}
				</span>
			</template>
			<template #description>
				<span>
					{{
						auth?.user?.email
							? formatMessage(verifyEmailBannerMessages.description)
							: formatMessage(addEmailBannerMessages.description)
					}}
				</span>
			</template>
			<template #actions>
				<button v-if="auth?.user?.email" class="btn" @click="handleResendEmailVerification">
					{{ formatMessage(verifyEmailBannerMessages.action) }}
				</button>
				<nuxt-link v-else class="btn" to="/settings/account">
					<SettingsIcon aria-hidden="true" />
					{{ formatMessage(addEmailBannerMessages.action) }}
				</nuxt-link>
			</template>
		</PagewideBanner>
		<PagewideBanner
			v-if="
				user.subscriptions.some((x) => x.status === 'payment-failed') &&
				route.path !== '/settings/billing'
			"
			variant="error"
		>
			<template #title>
				<span>{{ formatMessage(subscriptionPaymentFailedBannerMessages.title) }}</span>
			</template>
			<template #description>
				<span>{{ formatMessage(subscriptionPaymentFailedBannerMessages.description) }}</span>
			</template>
			<template #actions>
				<nuxt-link class="btn" to="/settings/billing">
					<SettingsIcon aria-hidden="true" />
					{{ formatMessage(subscriptionPaymentFailedBannerMessages.action) }}
				</nuxt-link>
			</template>
		</PagewideBanner>
		<PagewideBanner
			v-if="
				config.public.apiBaseUrl.startsWith('https://staging-api.modrinth.com') &&
				!cosmetics.hideStagingBanner
			"
			variant="warning"
		>
			<template #title>
				<span>{{ formatMessage(stagingBannerMessages.title) }}</span>
			</template>
			<template #description>
				{{ formatMessage(stagingBannerMessages.description) }}
			</template>
			<template #actions_right>
				<Button
					transparent
					icon-only
					:aria-label="formatMessage(messages.close)"
					@click="hideStagingBanner"
				>
					<XIcon aria-hidden="true" />
				</Button>
			</template>
		</PagewideBanner>
		<PagewideBanner v-if="generatedStateErrors?.length" variant="error">
			<template #title>
				<span>{{ formatMessage(failedToBuildBannerMessages.title) }}</span>
			</template>
			<template #description>
				{{
					formatMessage(failedToBuildBannerMessages.description, {
						errors: generatedStateErrors,
						url: config.public.apiBaseUrl,
					})
				}}
			</template>
		</PagewideBanner>
		<header
			class="experimental-styles-within desktop-only relative z-[5] mx-auto grid max-w-[1280px] grid-cols-[1fr_auto] items-center gap-2 px-6 py-4 lg:grid-cols-[auto_1fr_auto]"
		>
			<div>
				<NuxtLink to="/" :aria-label="formatMessage(messages.modrinthHomePage)">
					<TextLogo aria-hidden="true" class="h-7 w-auto text-contrast" />
				</NuxtLink>
			</div>
			<div
				:class="`col-span-2 row-start-2 flex flex-wrap justify-center ${flags.projectTypesPrimaryNav ? 'gap-2' : 'gap-4'} lg:col-span-1 lg:row-start-auto`"
			>
				<template v-if="flags.projectTypesPrimaryNav">
					<ButtonStyled
						type="transparent"
						:highlighted="route.name === 'search-mods' || route.path.startsWith('/mod/')"
						:highlighted-style="
							route.name === 'search-mods' ? 'main-nav-primary' : 'main-nav-secondary'
						"
					>
						<nuxt-link to="/mods">
							<BoxIcon aria-hidden="true" />
							{{ formatMessage(commonProjectTypeCategoryMessages.mod) }}
						</nuxt-link>
					</ButtonStyled>
					<ButtonStyled
						type="transparent"
						:highlighted="
							route.name === 'search-resourcepacks' || route.path.startsWith('/resourcepack/')
						"
						:highlighted-style="
							route.name === 'search-resourcepacks' ? 'main-nav-primary' : 'main-nav-secondary'
						"
					>
						<nuxt-link to="/resourcepacks">
							<PaintbrushIcon aria-hidden="true" />
							{{ formatMessage(commonProjectTypeCategoryMessages.resourcepack) }}
						</nuxt-link>
					</ButtonStyled>
					<ButtonStyled
						type="transparent"
						:highlighted="route.name === 'search-datapacks' || route.path.startsWith('/datapack/')"
						:highlighted-style="
							route.name === 'search-datapacks' ? 'main-nav-primary' : 'main-nav-secondary'
						"
					>
						<nuxt-link to="/datapacks">
							<BracesIcon aria-hidden="true" />
							{{ formatMessage(commonProjectTypeCategoryMessages.datapack) }}
						</nuxt-link>
					</ButtonStyled>
					<ButtonStyled
						type="transparent"
						:highlighted="route.name === 'search-modpacks' || route.path.startsWith('/modpack/')"
						:highlighted-style="
							route.name === 'search-modpacks' ? 'main-nav-primary' : 'main-nav-secondary'
						"
					>
						<nuxt-link to="/modpacks">
							<PackageOpenIcon aria-hidden="true" />
							{{ formatMessage(commonProjectTypeCategoryMessages.modpack) }}
						</nuxt-link>
					</ButtonStyled>
					<ButtonStyled
						type="transparent"
						:highlighted="route.name === 'search-shaders' || route.path.startsWith('/shader/')"
						:highlighted-style="
							route.name === 'search-shaders' ? 'main-nav-primary' : 'main-nav-secondary'
						"
					>
						<nuxt-link to="/shaders">
							<GlassesIcon aria-hidden="true" />
							{{ formatMessage(commonProjectTypeCategoryMessages.shader) }}
						</nuxt-link>
					</ButtonStyled>
					<ButtonStyled
						type="transparent"
						:highlighted="route.name === 'search-plugins' || route.path.startsWith('/plugin/')"
						:highlighted-style="
							route.name === 'search-plugins' ? 'main-nav-primary' : 'main-nav-secondary'
						"
					>
						<nuxt-link to="/plugins">
							<PlugIcon aria-hidden="true" />
							{{ formatMessage(commonProjectTypeCategoryMessages.plugin) }}
						</nuxt-link>
					</ButtonStyled>
				</template>
				<template v-else>
					<ButtonStyled
						type="transparent"
						:highlighted="isDiscovering || isDiscoveringSubpage"
						:highlighted-style="isDiscoveringSubpage ? 'main-nav-secondary' : 'main-nav-primary'"
					>
						<TeleportOverflowMenu
							:options="[
								{
									id: 'mods',
									action: '/mods',
								},
								{
									id: 'resourcepacks',
									action: '/resourcepacks',
								},
								{
									id: 'datapacks',
									action: '/datapacks',
								},
								{
									id: 'shaders',
									action: '/shaders',
								},
								{
									id: 'modpacks',
									action: '/modpacks',
								},
								{
									id: 'plugins',
									action: '/plugins',
								},
							]"
							hoverable
						>
							<BoxIcon
								v-if="route.name === 'search-mods' || route.path.startsWith('/mod/')"
								aria-hidden="true"
							/>
							<PaintbrushIcon
								v-else-if="
									route.name === 'search-resourcepacks' || route.path.startsWith('/resourcepack/')
								"
								aria-hidden="true"
							/>
							<BracesIcon
								v-else-if="route.name === 'search-datapacks' || route.path.startsWith('/datapack/')"
								aria-hidden="true"
							/>
							<PackageOpenIcon
								v-else-if="route.name === 'search-modpacks' || route.path.startsWith('/modpack/')"
								aria-hidden="true"
							/>
							<GlassesIcon
								v-else-if="route.name === 'search-shaders' || route.path.startsWith('/shader/')"
								aria-hidden="true"
							/>
							<PlugIcon
								v-else-if="route.name === 'search-plugins' || route.path.startsWith('/plugin/')"
								aria-hidden="true"
							/>
							<CompassIcon v-else aria-hidden="true" />
							<span class="hidden md:contents">{{
								formatMessage(navMenuMessages.discoverContent)
							}}</span>
							<span class="contents md:hidden">{{ formatMessage(navMenuMessages.discover) }}</span>
							<DropdownIcon aria-hidden="true" class="h-5 w-5 text-secondary" />

							<template #mods>
								<BoxIcon aria-hidden="true" />
								{{ formatMessage(commonProjectTypeCategoryMessages.mod) }}
							</template>
							<template #resourcepacks>
								<PaintbrushIcon aria-hidden="true" />
								{{ formatMessage(commonProjectTypeCategoryMessages.resourcepack) }}
							</template>
							<template #datapacks>
								<BracesIcon aria-hidden="true" />
								{{ formatMessage(commonProjectTypeCategoryMessages.datapack) }}
							</template>
							<template #plugins>
								<PlugIcon aria-hidden="true" />
								{{ formatMessage(commonProjectTypeCategoryMessages.plugin) }}
							</template>
							<template #shaders>
								<GlassesIcon aria-hidden="true" />
								{{ formatMessage(commonProjectTypeCategoryMessages.shader) }}
							</template>
							<template #modpacks>
								<PackageOpenIcon aria-hidden="true" />
								{{ formatMessage(commonProjectTypeCategoryMessages.modpack) }}
							</template>
						</TeleportOverflowMenu>
					</ButtonStyled>
					<ButtonStyled
						type="transparent"
						:highlighted="
							route.name?.startsWith('servers') ||
							(route.name?.startsWith('search-') && route.query.sid)
						"
						:highlighted-style="
							route.name === 'servers' ? 'main-nav-primary' : 'main-nav-secondary'
						"
					>
						<nuxt-link to="/servers">
							<ServerIcon aria-hidden="true" />
							{{ formatMessage(navMenuMessages.hostAServer) }}
						</nuxt-link>
					</ButtonStyled>
					<ButtonStyled type="transparent" :highlighted="route.name === 'app'">
						<nuxt-link to="/app">
							<DownloadIcon aria-hidden="true" />
							<span class="hidden md:contents">{{
								formatMessage(navMenuMessages.getModrinthApp)
							}}</span>
							<span class="contents md:hidden">{{
								formatMessage(navMenuMessages.modrinthApp)
							}}</span>
						</nuxt-link>
					</ButtonStyled>
				</template>
			</div>
			<div class="flex items-center gap-1">
				<ButtonStyled type="transparent">
					<OverflowMenu
						v-if="auth.user && isStaff(auth.user)"
						class="btn-dropdown-animation flex items-center gap-1 rounded-xl bg-transparent px-2 py-1"
						position="bottom"
						direction="left"
						:dropdown-id="`${basePopoutId}-staff`"
						:aria-label="formatMessage(messages.createNew)"
						:options="[
							{
								id: 'review-projects',
								color: 'orange',
								link: '/moderation/',
							},
							{
								id: 'review-reports',
								color: 'orange',
								link: '/moderation/reports',
							},
							{
								divider: true,
							},
							{
								id: 'file-lookup',
								link: '/admin/file_lookup',
							},
							{
								divider: true,
								shown: isAdmin(auth.user),
							},
							{
								id: 'user-lookup',
								color: 'primary',
								link: '/admin/user_email',
								shown: isAdmin(auth.user),
							},
							{
								id: 'servers-notices',
								color: 'primary',
								link: '/admin/servers/notices',
								shown: isAdmin(auth.user),
							},
						]"
					>
						<ModrinthIcon aria-hidden="true" />
						<DropdownIcon aria-hidden="true" class="h-5 w-5 text-secondary" />
						<template #review-projects>
							<ScaleIcon aria-hidden="true" /> {{ formatMessage(messages.reviewProjects) }}
						</template>
						<template #review-reports>
							<ReportIcon aria-hidden="true" /> {{ formatMessage(messages.reports) }}
						</template>
						<template #user-lookup>
							<UserIcon aria-hidden="true" /> {{ formatMessage(messages.lookupByEmail) }}
						</template>
						<template #file-lookup>
							<FileIcon aria-hidden="true" /> {{ formatMessage(messages.fileLookup) }}
						</template>
						<template #servers-notices>
							<IssuesIcon aria-hidden="true" /> {{ formatMessage(messages.manageServerNotices) }}
						</template>
					</OverflowMenu>
				</ButtonStyled>
				<ButtonStyled type="transparent">
					<OverflowMenu
						v-if="auth.user"
						class="btn-dropdown-animation flex items-center gap-1 rounded-xl bg-transparent px-2 py-1"
						position="bottom"
						direction="left"
						:dropdown-id="`${basePopoutId}-create`"
						:aria-label="formatMessage(messages.createNew)"
						:options="[
							{
								id: 'new-project',
								action: (event) => $refs.modal_creation.show(event),
							},
							{
								id: 'new-collection',
								action: (event) => $refs.modal_collection_creation.show(event),
							},
							{ divider: true },
							{
								id: 'new-organization',
								action: (event) => $refs.modal_organization_creation.show(event),
							},
						]"
					>
						<PlusIcon aria-hidden="true" />
						<DropdownIcon aria-hidden="true" class="h-5 w-5 text-secondary" />
						<template #new-project>
							<BoxIcon aria-hidden="true" /> {{ formatMessage(messages.newProject) }}
						</template>
						<!-- <template #import-project> <BoxImportIcon /> Import project </template>-->
						<template #new-collection>
							<CollectionIcon aria-hidden="true" /> {{ formatMessage(messages.newCollection) }}
						</template>
						<template #new-organization>
							<OrganizationIcon aria-hidden="true" /> {{ formatMessage(messages.newOrganization) }}
						</template>
					</OverflowMenu>
				</ButtonStyled>
				<OverflowMenu
					v-if="auth.user"
					:dropdown-id="`${basePopoutId}-user`"
					class="btn-dropdown-animation flex items-center gap-1 rounded-xl bg-transparent px-2 py-1"
					:options="userMenuOptions"
				>
					<Avatar :src="auth.user.avatar_url" aria-hidden="true" circle />
					<DropdownIcon class="h-5 w-5 text-secondary" />
<<<<<<< HEAD
					<template #profile> <UserIcon aria-hidden="true" /> Profile </template>
					<template #notifications> <BellIcon aria-hidden="true" /> Notifications </template>
					<template #reports> <ReportIcon aria-hidden="true" /> Active reports </template>
					<template #saved> <LibraryIcon aria-hidden="true" /> Collections </template>
					<template #servers> <ServerIcon aria-hidden="true" /> My servers </template>
=======
					<template #profile>
						<UserIcon aria-hidden="true" /> {{ formatMessage(messages.profile) }}
					</template>
					<template #notifications>
						<BellIcon aria-hidden="true" /> {{ formatMessage(commonMessages.notificationsLabel) }}
					</template>
					<template #saved>
						<BookmarkIcon aria-hidden="true" /> {{ formatMessage(messages.savedProjects) }}
					</template>
					<template #servers>
						<ServerIcon aria-hidden="true" /> {{ formatMessage(commonMessages.serversLabel) }}
					</template>
>>>>>>> 7bc2c1dd
					<template #plus>
						<ArrowBigUpDashIcon aria-hidden="true" />
						{{ formatMessage(messages.upgradeToModrinthPlus) }}
					</template>
					<template #settings>
						<SettingsIcon aria-hidden="true" /> {{ formatMessage(commonMessages.settingsLabel) }}
					</template>
					<template #flags>
						<ReportIcon aria-hidden="true" /> {{ formatMessage(messages.featureFlags) }}
					</template>
					<template #projects>
						<BoxIcon aria-hidden="true" /> {{ formatMessage(messages.projects) }}
					</template>
					<template #organizations>
						<OrganizationIcon aria-hidden="true" /> {{ formatMessage(messages.organizations) }}
					</template>
					<template #revenue>
						<CurrencyIcon aria-hidden="true" /> {{ formatMessage(messages.revenue) }}
					</template>
					<template #analytics>
						<ChartIcon aria-hidden="true" /> {{ formatMessage(messages.analytics) }}
					</template>
					<template #moderation>
						<ScaleIcon aria-hidden="true" /> {{ formatMessage(commonMessages.moderationLabel) }}
					</template>
					<template #sign-out>
						<LogOutIcon aria-hidden="true" /> {{ formatMessage(commonMessages.signOutButton) }}
					</template>
				</OverflowMenu>
				<template v-else>
					<ButtonStyled color="brand">
						<nuxt-link to="/auth/sign-in">
							<LogInIcon aria-hidden="true" />
							{{ formatMessage(commonMessages.signInButton) }}
						</nuxt-link>
					</ButtonStyled>
					<ButtonStyled circular>
						<nuxt-link :v-tooltip="formatMessage(commonMessages.settingsLabel)" to="/settings">
							<SettingsIcon :aria-label="formatMessage(commonMessages.settingsLabel)" />
						</nuxt-link>
					</ButtonStyled>
				</template>
			</div>
		</header>
		<header class="mobile-navigation mobile-only">
			<div
				class="nav-menu nav-menu-browse"
				:class="{ expanded: isBrowseMenuOpen }"
				@focusin="isBrowseMenuOpen = true"
				@focusout="isBrowseMenuOpen = false"
			>
				<div class="links cascade-links">
					<NuxtLink
						v-for="navRoute in navRoutes"
						:key="navRoute.href"
						:to="navRoute.href"
						class="iconified-button"
					>
						{{ navRoute.label }}
					</NuxtLink>
				</div>
			</div>
			<div
				class="nav-menu nav-menu-mobile"
				:class="{ expanded: isMobileMenuOpen }"
				@focusin="isMobileMenuOpen = true"
				@focusout="isMobileMenuOpen = false"
			>
				<div class="account-container">
					<NuxtLink
						v-if="auth.user"
						:to="`/user/${auth.user.username}`"
						class="iconified-button account-button"
					>
						<Avatar
							:src="auth.user.avatar_url"
							class="user-icon"
							:alt="formatMessage(messages.yourAvatarAlt)"
							aria-hidden="true"
							circle
						/>
						<div class="account-text">
							<div>@{{ auth.user.username }}</div>
							<div>{{ formatMessage(commonMessages.visitYourProfile) }}</div>
						</div>
					</NuxtLink>
					<nuxt-link v-else class="iconified-button brand-button" to="/auth/sign-in">
						<LogInIcon aria-hidden="true" /> {{ formatMessage(commonMessages.signInButton) }}
					</nuxt-link>
				</div>
				<div class="links">
					<template v-if="auth.user">
						<button class="iconified-button danger-button" @click="logoutUser()">
							<LogOutIcon aria-hidden="true" />
							{{ formatMessage(commonMessages.signOutButton) }}
						</button>
						<button class="iconified-button" @click="$refs.modal_creation.show()">
							<PlusIcon aria-hidden="true" />
							{{ formatMessage(commonMessages.createAProjectButton) }}
						</button>
						<NuxtLink class="iconified-button" to="/dashboard/collections">
							<LibraryIcon class="icon" />
							{{ formatMessage(commonMessages.collectionsLabel) }}
						</NuxtLink>
						<NuxtLink class="iconified-button" to="/servers/manage">
							<ServerIcon class="icon" />
							{{ formatMessage(commonMessages.serversLabel) }}
						</NuxtLink>
						<NuxtLink
							v-if="auth.user.role === 'moderator' || auth.user.role === 'admin'"
							class="iconified-button"
							to="/moderation"
						>
							<ScaleIcon aria-hidden="true" />
							{{ formatMessage(commonMessages.moderationLabel) }}
						</NuxtLink>
						<NuxtLink v-if="flags.developerMode" class="iconified-button" to="/flags">
							<ReportIcon aria-hidden="true" />
							{{ formatMessage(messages.featureFlags) }}
						</NuxtLink>
					</template>
					<NuxtLink class="iconified-button" to="/settings">
						<SettingsIcon aria-hidden="true" />
						{{ formatMessage(commonMessages.settingsLabel) }}
					</NuxtLink>
					<button class="iconified-button" @click="changeTheme">
						<MoonIcon v-if="$theme.active === 'light'" class="icon" />
						<SunIcon v-else class="icon" />
						<span class="dropdown-item__text">
							{{ formatMessage(messages.changeTheme) }}
						</span>
					</button>
				</div>
			</div>
			<div class="mobile-navbar" :class="{ expanded: isBrowseMenuOpen || isMobileMenuOpen }">
				<NuxtLink
					to="/"
					class="tab button-animation"
					:title="formatMessage(navMenuMessages.home)"
					:aria-label="formatMessage(navMenuMessages.home)"
				>
					<HomeIcon aria-hidden="true" />
				</NuxtLink>
				<button
					class="tab button-animation"
					:class="{ 'router-link-exact-active': isBrowseMenuOpen }"
					:title="formatMessage(navMenuMessages.search)"
					:aria-label="formatMessage(navMenuMessages.search)"
					@click="toggleBrowseMenu()"
				>
					<template v-if="auth.user">
						<SearchIcon aria-hidden="true" />
					</template>
					<template v-else>
						<SearchIcon aria-hidden="true" class="smaller" />
						{{ formatMessage(navMenuMessages.search) }}
					</template>
				</button>
				<template v-if="auth.user">
					<NuxtLink
						to="/dashboard/notifications"
						class="tab button-animation"
						:aria-label="formatMessage(commonMessages.notificationsLabel)"
						:class="{
							'no-active': isMobileMenuOpen || isBrowseMenuOpen,
						}"
						:title="formatMessage(commonMessages.notificationsLabel)"
						@click="
							() => {
								isMobileMenuOpen = false
								isBrowseMenuOpen = false
							}
						"
					>
						<BellIcon aria-hidden="true" />
					</NuxtLink>
					<NuxtLink
						to="/dashboard"
						class="tab button-animation"
						:aria-label="formatMessage(commonMessages.dashboardLabel)"
						:title="formatMessage(commonMessages.dashboardLabel)"
					>
						<ChartIcon aria-hidden="true" />
					</NuxtLink>
				</template>
				<button
					class="tab button-animation"
					:title="formatMessage(messages.toggleMenu)"
					:aria-label="isMobileMenuOpen ? 'Close menu' : 'Open menu'"
					@click="toggleMobileMenu()"
				>
					<template v-if="!auth.user">
						<HamburgerIcon v-if="!isMobileMenuOpen" aria-hidden="true" />
						<XIcon v-else aria-hidden="true" />
					</template>
					<template v-else>
						<Avatar
							:src="auth.user.avatar_url"
							class="user-icon"
							:class="{ expanded: isMobileMenuOpen }"
							:alt="formatMessage(messages.yourAvatarAlt)"
							aria-hidden="true"
							circle
						/>
					</template>
				</button>
			</div>
		</header>
		<main class="min-h-[calc(100vh-4.5rem-310.59px)]">
			<ModalCreation v-if="auth.user" ref="modal_creation" />
			<CollectionCreateModal ref="modal_collection_creation" />
			<OrganizationCreateModal ref="modal_organization_creation" />
			<slot id="main" />
		</main>
		<footer
			class="footer-brand-background experimental-styles-within border-0 border-t-[1px] border-solid"
		>
			<div class="mx-auto flex max-w-screen-xl flex-col gap-6 p-6 pb-20 sm:px-12 md:py-12">
				<div
					class="grid grid-cols-1 gap-4 text-primary md:grid-cols-[1fr_2fr] lg:grid-cols-[auto_auto_auto_auto_auto]"
				>
					<div
						class="flex flex-col items-center gap-3 md:items-start"
						role="region"
						:aria-label="formatMessage(messages.modrinthInformation)"
					>
						<TextLogo
							aria-hidden="true"
							class="text-logo button-base h-6 w-auto text-contrast lg:h-8"
							@click="developerModeIncrement()"
						/>
						<div class="flex flex-wrap justify-center gap-px sm:-mx-2">
							<ButtonStyled
								v-for="(social, index) in socialLinks"
								:key="`footer-social-${index}`"
								circular
								type="transparent"
							>
								<a
									v-tooltip="social.label"
									:href="social.href"
									target="_blank"
									:rel="`noopener${social.rel ? ` ${social.rel}` : ''}`"
								>
									<component :is="social.icon" class="h-5 w-5" />
								</a>
							</ButtonStyled>
						</div>
						<div class="mt-auto flex flex-wrap justify-center gap-3 md:flex-col">
							<p class="m-0">
								<IntlFormatted :message-id="footerMessages.openSource">
									<template #github-link="{ children }">
										<a
											href="https://github.com/modrinth/code"
											class="text-brand hover:underline"
											target="_blank"
											rel="noopener"
										>
											<component :is="() => children" />
										</a>
									</template>
								</IntlFormatted>
							</p>
							<p class="m-0">© 2025 Rinth, Inc.</p>
						</div>
					</div>
					<div class="mt-4 grid grid-cols-1 gap-6 sm:grid-cols-2 lg:contents">
						<div
							v-for="group in footerLinks"
							:key="group.label"
							class="flex flex-col items-center gap-3 sm:items-start"
						>
							<h3 class="m-0 text-base text-contrast">{{ group.label }}</h3>
							<template v-for="item in group.links" :key="item.label">
								<nuxt-link
									v-if="item.href.startsWith('/')"
									:to="item.href"
									class="w-fit hover:underline"
								>
									{{ item.label }}
								</nuxt-link>
								<a
									v-else
									:href="item.href"
									class="w-fit hover:underline"
									target="_blank"
									rel="noopener"
								>
									{{ item.label }}
								</a>
							</template>
						</div>
					</div>
				</div>
				<div class="flex justify-center text-center text-xs font-medium text-secondary opacity-50">
					{{ formatMessage(footerMessages.legalDisclaimer) }}
				</div>
			</div>
		</footer>
	</div>
</template>
<script setup>
import {
	ArrowBigUpDashIcon,
	BellIcon,
	BlueskyIcon,
	BoxIcon,
	BracesIcon,
	ChartIcon,
	CollectionIcon,
	CompassIcon,
	CurrencyIcon,
	DiscordIcon,
	DownloadIcon,
	DropdownIcon,
	FileIcon,
	GithubIcon,
	GlassesIcon,
	HamburgerIcon,
	HomeIcon,
	IssuesIcon,
	LibraryIcon,
	LogInIcon,
	LogOutIcon,
	MastodonIcon,
	ModrinthIcon,
	MoonIcon,
	OrganizationIcon,
	PackageOpenIcon,
	PaintbrushIcon,
	PlugIcon,
	PlusIcon,
	ReportIcon,
	ScaleIcon,
	SearchIcon,
	ServerIcon,
	SettingsIcon,
	SunIcon,
	TwitterIcon,
	UserIcon,
	XIcon,
} from '@modrinth/assets'
import {
	Avatar,
	Button,
	ButtonStyled,
	commonMessages,
	commonProjectTypeCategoryMessages,
	injectNotificationManager,
	OverflowMenu,
	PagewideBanner,
} from '@modrinth/ui'
import { isAdmin, isStaff } from '@modrinth/utils'
import { IntlFormatted } from '@vintl/vintl/components'

import TextLogo from '~/components/brand/TextLogo.vue'
import CollectionCreateModal from '~/components/ui/CollectionCreateModal.vue'
import ModalCreation from '~/components/ui/ModalCreation.vue'
import OrganizationCreateModal from '~/components/ui/OrganizationCreateModal.vue'
import TeleportOverflowMenu from '~/components/ui/servers/TeleportOverflowMenu.vue'
import { errors as generatedStateErrors } from '~/generated/state.json'
import { getProjectTypeMessage } from '~/utils/i18n-project-type.ts'

const { formatMessage } = useVIntl()

const auth = await useAuth()
const user = await useUser()

const { addNotification } = injectNotificationManager()

const cosmetics = useCosmetics()
const flags = useFeatureFlags()

const config = useRuntimeConfig()
const route = useNativeRoute()
const router = useNativeRouter()
const link = config.public.siteUrl + route.path.replace(/\/+$/, '')

const basePopoutId = useId()
async function handleResendEmailVerification() {
	try {
		await resendVerifyEmail()
		addNotification({
			title: 'Verification email sent',
			text: 'Please check your inbox for the verification email.',
			type: 'success',
		})
	} catch (err) {
		addNotification({
			title: 'An error occurred',
			text: err.data.description,
			type: 'error',
		})
	}
}

const verifyEmailBannerMessages = defineMessages({
	title: {
		id: 'layout.banner.account-action',
		defaultMessage: 'Account action required',
	},
	description: {
		id: 'layout.banner.verify-email.description',
		defaultMessage:
			'For security reasons, Modrinth needs you to verify the email address associated with your account.',
	},
	action: {
		id: 'layout.banner.verify-email.action',
		defaultMessage: 'Re-send verification email',
	},
})

const addEmailBannerMessages = defineMessages({
	title: {
		id: 'layout.banner.account-action',
		defaultMessage: 'Account action required',
	},
	description: {
		id: 'layout.banner.add-email.description',
		defaultMessage:
			'For security reasons, Modrinth needs you to register an email address to your account.',
	},
	action: {
		id: 'layout.banner.add-email.button',
		defaultMessage: 'Visit account settings',
	},
})

const subscriptionPaymentFailedBannerMessages = defineMessages({
	title: {
		id: 'layout.banner.subscription-payment-failed.title',
		defaultMessage: 'Billing action required.',
	},
	description: {
		id: 'layout.banner.subscription-payment-failed.description',
		defaultMessage:
			'One or more subscriptions failed to renew. Please update your payment method to prevent losing access!',
	},
	action: {
		id: 'layout.banner.subscription-payment-failed.button',
		defaultMessage: 'Update billing info',
	},
})

const stagingBannerMessages = defineMessages({
	title: {
		id: 'layout.banner.staging.title',
		defaultMessage: 'You’re viewing Modrinth’s staging environment',
	},
	description: {
		id: 'layout.banner.staging.description',
		defaultMessage:
			'The staging environment is completely separate from the production Modrinth database. This is used for testing and debugging purposes, and may be running in-development versions of the Modrinth backend or frontend newer than the production instance.',
	},
})

const failedToBuildBannerMessages = defineMessages({
	title: {
		id: 'layout.banner.build-fail.title',
		defaultMessage: 'Error generating state from API when building.',
	},
	description: {
		id: 'layout.banner.build-fail.description',
		defaultMessage:
			"This deploy of Modrinth's frontend failed to generate state from the API. This may be due to an outage or an error in configuration. Rebuild when the API is available. Error codes: {errors}; Current API URL is: {url}",
	},
})

const navMenuMessages = defineMessages({
	home: {
		id: 'layout.nav.home',
		defaultMessage: 'Home',
	},
	search: {
		id: 'layout.nav.search',
		defaultMessage: 'Search',
	},
	discoverContent: {
		id: 'layout.nav.discover-content',
		defaultMessage: 'Discover content',
	},
	discover: {
		id: 'layout.nav.discover',
		defaultMessage: 'Discover',
	},
	hostAServer: {
		id: 'layout.nav.host-a-server',
		defaultMessage: 'Host a server',
	},
	getModrinthApp: {
		id: 'layout.nav.get-modrinth-app',
		defaultMessage: 'Get Modrinth App',
	},
	modrinthApp: {
		id: 'layout.nav.modrinth-app',
		defaultMessage: 'Modrinth App',
	},
})

const messages = defineMessages({
	toggleMenu: {
		id: 'layout.menu-toggle.action',
		defaultMessage: 'Toggle menu',
	},
	yourAvatarAlt: {
		id: 'layout.avatar.alt',
		defaultMessage: 'Your avatar',
	},
	changeTheme: {
		id: 'layout.action.change-theme',
		defaultMessage: 'Change theme',
	},
	close: {
		id: 'layout.action.close-banner',
		defaultMessage: 'Close',
	},
	modrinthHomePage: {
		id: 'layout.nav.modrinth-home-page',
		defaultMessage: 'Modrinth home page',
	},
	modrinthInformation: {
		id: 'layout.footer.modrinth-information',
		defaultMessage: 'Modrinth information',
	},
	createNew: {
		id: 'layout.action.create-new',
		defaultMessage: 'Create new...',
	},
	reviewProjects: {
		id: 'layout.action.review-projects',
		defaultMessage: 'Review projects',
	},
	reports: {
		id: 'layout.action.reports',
		defaultMessage: 'Reports',
	},
	lookupByEmail: {
		id: 'layout.action.lookup-by-email',
		defaultMessage: 'Lookup by email',
	},
	fileLookup: {
		id: 'layout.action.file-lookup',
		defaultMessage: 'File lookup',
	},
	manageServerNotices: {
		id: 'layout.action.manage-server-notices',
		defaultMessage: 'Manage server notices',
	},
	newProject: {
		id: 'layout.action.new-project',
		defaultMessage: 'New project',
	},
	newCollection: {
		id: 'layout.action.new-collection',
		defaultMessage: 'New collection',
	},
	newOrganization: {
		id: 'layout.action.new-organization',
		defaultMessage: 'New organization',
	},
	profile: {
		id: 'layout.nav.profile',
		defaultMessage: 'Profile',
	},
	savedProjects: {
		id: 'layout.nav.saved-projects',
		defaultMessage: 'Saved projects',
	},
	upgradeToModrinthPlus: {
		id: 'layout.nav.upgrade-to-modrinth-plus',
		defaultMessage: 'Upgrade to Modrinth+',
	},
	featureFlags: {
		id: 'layout.nav.feature-flags',
		defaultMessage: 'Feature flags',
	},
	projects: {
		id: 'layout.nav.projects',
		defaultMessage: 'Projects',
	},
	organizations: {
		id: 'layout.nav.organizations',
		defaultMessage: 'Organizations',
	},
	revenue: {
		id: 'layout.nav.revenue',
		defaultMessage: 'Revenue',
	},
	analytics: {
		id: 'layout.nav.analytics',
		defaultMessage: 'Analytics',
	},
})

const footerMessages = defineMessages({
	openSource: {
		id: 'layout.footer.open-source',
		defaultMessage: 'Modrinth is <github-link>open source</github-link>.',
	},
	legalDisclaimer: {
		id: 'layout.footer.legal-disclaimer',
		defaultMessage:
			'NOT AN OFFICIAL MINECRAFT SERVICE. NOT APPROVED BY OR ASSOCIATED WITH MOJANG OR MICROSOFT.',
	},
})

useHead({
	link: [
		{
			rel: 'canonical',
			href: link,
		},
	],
})
useSeoMeta({
	title: 'Modrinth',
	description: () =>
		formatMessage({
			id: 'layout.meta.description',
			defaultMessage:
				'Download Minecraft mods, plugins, datapacks, shaders, resourcepacks, and modpacks on Modrinth. ' +
				'Discover and publish projects on Modrinth with a modern, easy to use interface and API.',
		}),
	publisher: 'Modrinth',
	themeColor: '#1bd96a',
	colorScheme: 'dark light',

	// OpenGraph
	ogTitle: 'Modrinth',
	ogSiteName: 'Modrinth',
	ogDescription: () =>
		formatMessage({
			id: 'layout.meta.og-description',
			defaultMessage: 'Discover and publish Minecraft content!',
		}),
	ogType: 'website',
	ogImage: 'https://cdn.modrinth.com/modrinth-new.png',
	ogUrl: link,

	// Twitter
	twitterCard: 'summary',
	twitterSite: '@modrinth',
})

const developerModeCounter = ref(0)

const isMobileMenuOpen = ref(false)
const isBrowseMenuOpen = ref(false)
const navRoutes = computed(() => [
	{
		id: 'mods',
		label: formatMessage(getProjectTypeMessage('mod', true)),
		href: '/mods',
	},
	{
		label: formatMessage(getProjectTypeMessage('plugin', true)),
		href: '/plugins',
	},
	{
		label: formatMessage(getProjectTypeMessage('datapack', true)),
		href: '/datapacks',
	},
	{
		label: formatMessage(getProjectTypeMessage('shader', true)),
		href: '/shaders',
	},
	{
		label: formatMessage(getProjectTypeMessage('resourcepack', true)),
		href: '/resourcepacks',
	},
	{
		label: formatMessage(getProjectTypeMessage('modpack', true)),
		href: '/modpacks',
	},
])

const userMenuOptions = computed(() => {
	let options = [
		{
			id: 'profile',
			link: `/user/${auth.value.user.username}`,
		},
		{
			id: 'plus',
			link: '/plus',
			color: 'purple',
			shown: !flags.value.hidePlusPromoInUserMenu && !isPermission(auth.value.user.badges, 1 << 0),
		},
		{
			id: 'servers',
			link: '/servers/manage',
		},
		{
			id: 'flags',
			link: '/flags',
			shown: flags.value.developerMode,
		},
		{
			id: 'settings',
			link: '/settings',
		},
	]

	// TODO: Only show if user has projects
	options = [
		...options,
		{
			divider: true,
		},
		{
			id: 'notifications',
			link: '/dashboard/notifications',
		},
		{
			id: 'reports',
			link: '/dashboard/reports',
		},
		{
			id: 'saved',
			link: '/dashboard/collections',
		},
		{
			divider: true,
		},
		{
			id: 'projects',
			link: '/dashboard/projects',
		},
		{
			id: 'organizations',
			link: '/dashboard/organizations',
		},
		{
			id: 'revenue',
			link: '/dashboard/revenue',
		},
		{
			id: 'analytics',
			link: '/dashboard/analytics',
		},
	]

	options = [
		...options,
		{
			divider: true,
		},
		{
			id: 'sign-out',
			color: 'danger',
			action: () => logoutUser(),
			hoverFilled: true,
		},
	]
	return options
})

const isDiscovering = computed(
	() => route.name && route.name.startsWith('search-') && !route.query.sid,
)

const isDiscoveringSubpage = computed(
	() => route.name && route.name.startsWith('type-id') && !route.query.sid,
)

const rCount = ref(0)

const randomProjects = ref([])
const disableRandomProjects = ref(false)

const disableRandomProjectsForRoute = computed(
	() =>
		route.name.startsWith('servers') ||
		route.name.includes('settings') ||
		route.name.includes('admin'),
)

async function onKeyDown(event) {
	if (disableRandomProjects.value || disableRandomProjectsForRoute.value) {
		return
	}

	if (event.key === 'r') {
		rCount.value++

		if (randomProjects.value.length < 3) {
			randomProjects.value = await useBaseFetch('projects_random?count=50').catch((err) => {
				console.error(err)
				return []
			})
		}
	}

	if (rCount.value >= 40) {
		rCount.value = 0
		const randomProject = randomProjects.value[0]
		await router.push(`/project/${randomProject.slug}`)
		randomProjects.value.splice(0, 1)
	}
}

function onKeyUp(event) {
	if (event.key === 'r') {
		rCount.value = 0
	}
}

onMounted(() => {
	if (window && import.meta.client) {
		window.history.scrollRestoration = 'auto'
	}

	runAnalytics()

	window.addEventListener('keydown', onKeyDown)
	window.addEventListener('keyup', onKeyUp)
})

watch(
	() => route.path,
	() => {
		isMobileMenuOpen.value = false
		isBrowseMenuOpen.value = false

		if (import.meta.client) {
			document.body.style.overflowY = 'scroll'
			document.body.setAttribute('tabindex', '-1')
			document.body.removeAttribute('tabindex')
		}

		runAnalytics()
	},
)

function developerModeIncrement() {
	if (developerModeCounter.value >= 5) {
		flags.value.developerMode = !flags.value.developerMode
		developerModeCounter.value = 0
		saveFeatureFlags()
		if (flags.value.developerMode) {
			addNotification({
				title: 'Developer mode activated',
				text: 'Developer mode has been enabled',
				type: 'success',
			})
		} else {
			addNotification({
				title: 'Developer mode deactivated',
				text: 'Developer mode has been disabled',
				type: 'success',
			})
		}
	} else {
		developerModeCounter.value++
	}
}

async function logoutUser() {
	await logout()
}

function runAnalytics() {
	const config = useRuntimeConfig()
	const replacedUrl = config.public.apiBaseUrl.replace('v2/', '')

	try {
		setTimeout(() => {
			$fetch(`${replacedUrl}analytics/view`, {
				method: 'POST',
				body: {
					url: window.location.href,
				},
				headers: {
					Authorization: auth.value.token,
				},
			})
				.then(() => {})
				.catch(() => {})
		})
	} catch (e) {
		console.error(`Sending analytics failed (CORS error? If so, ignore)`, e)
	}
}
function toggleMobileMenu() {
	isMobileMenuOpen.value = !isMobileMenuOpen.value
	if (isMobileMenuOpen.value) {
		isBrowseMenuOpen.value = false
	}
}
function toggleBrowseMenu() {
	isBrowseMenuOpen.value = !isBrowseMenuOpen.value

	if (isBrowseMenuOpen.value) {
		isMobileMenuOpen.value = false
	}
}

const { cycle: changeTheme } = useTheme()

function hideStagingBanner() {
	cosmetics.value.hideStagingBanner = true
}

const socialLinks = [
	{
		label: formatMessage(
			defineMessage({ id: 'layout.footer.social.discord', defaultMessage: 'Discord' }),
		),
		href: 'https://discord.modrinth.com',
		icon: DiscordIcon,
	},
	{
		label: formatMessage(
			defineMessage({ id: 'layout.footer.social.bluesky', defaultMessage: 'Bluesky' }),
		),
		href: 'https://bsky.app/profile/modrinth.com',
		icon: BlueskyIcon,
	},
	{
		label: formatMessage(
			defineMessage({ id: 'layout.footer.social.mastodon', defaultMessage: 'Mastodon' }),
		),
		href: 'https://floss.social/@modrinth',
		icon: MastodonIcon,
		rel: 'me',
	},
	{
		label: formatMessage(defineMessage({ id: 'layout.footer.social.x', defaultMessage: 'X' })),
		href: 'https://x.com/modrinth',
		icon: TwitterIcon,
	},
	{
		label: formatMessage(
			defineMessage({ id: 'layout.footer.social.github', defaultMessage: 'GitHub' }),
		),
		href: 'https://github.com/modrinth',
		icon: GithubIcon,
	},
]

const footerLinks = [
	{
		label: formatMessage(defineMessage({ id: 'layout.footer.about', defaultMessage: 'About' })),
		links: [
			{
				href: '/news',
				label: formatMessage(
					defineMessage({ id: 'layout.footer.about.news', defaultMessage: 'News' }),
				),
			},
			{
				href: '/news/changelog',
				label: formatMessage(
					defineMessage({ id: 'layout.footer.about.changelog', defaultMessage: 'Changelog' }),
				),
			},
			{
				href: 'https://status.modrinth.com',
				label: formatMessage(
					defineMessage({ id: 'layout.footer.about.status', defaultMessage: 'Status' }),
				),
			},
			{
				href: 'https://careers.modrinth.com',
				label: formatMessage(
					defineMessage({ id: 'layout.footer.about.careers', defaultMessage: 'Careers' }),
				),
			},
			{
				href: '/legal/cmp-info',
				label: formatMessage(
					defineMessage({
						id: 'layout.footer.about.rewards-program',
						defaultMessage: 'Rewards Program',
					}),
				),
			},
		],
	},
	{
		label: formatMessage(
			defineMessage({ id: 'layout.footer.products', defaultMessage: 'Products' }),
		),
		links: [
			{
				href: '/plus',
				label: formatMessage(
					defineMessage({ id: 'layout.footer.products.plus', defaultMessage: 'Modrinth+' }),
				),
			},
			{
				href: '/app',
				label: formatMessage(
					defineMessage({ id: 'layout.footer.products.app', defaultMessage: 'Modrinth App' }),
				),
			},
			{
				href: '/servers',
				label: formatMessage(
					defineMessage({
						id: 'layout.footer.products.servers',
						defaultMessage: 'Modrinth Servers',
					}),
				),
			},
		],
	},
	{
		label: formatMessage(
			defineMessage({ id: 'layout.footer.resources', defaultMessage: 'Resources' }),
		),
		links: [
			{
				href: 'https://support.modrinth.com',
				label: formatMessage(
					defineMessage({
						id: 'layout.footer.resources.help-center',
						defaultMessage: 'Help Center',
					}),
				),
			},
			{
				href: 'https://translate.modrinth.com',
				label: formatMessage(
					defineMessage({ id: 'layout.footer.resources.translate', defaultMessage: 'Translate' }),
				),
			},
			{
				href: 'https://github.com/modrinth/code/issues',
				label: formatMessage(
					defineMessage({
						id: 'layout.footer.resources.report-issues',
						defaultMessage: 'Report issues',
					}),
				),
			},
			{
				href: 'https://docs.modrinth.com/api/',
				label: formatMessage(
					defineMessage({
						id: 'layout.footer.resources.api-docs',
						defaultMessage: 'API documentation',
					}),
				),
			},
		],
	},
	{
		label: formatMessage(defineMessage({ id: 'layout.footer.legal', defaultMessage: 'Legal' })),
		links: [
			{
				href: '/legal/rules',
				label: formatMessage(
					defineMessage({ id: 'layout.footer.legal.rules', defaultMessage: 'Content Rules' }),
				),
			},
			{
				href: '/legal/terms',
				label: formatMessage(
					defineMessage({ id: 'layout.footer.legal.terms-of-use', defaultMessage: 'Terms of Use' }),
				),
			},
			{
				href: '/legal/privacy',
				label: formatMessage(
					defineMessage({
						id: 'layout.footer.legal.privacy-policy',
						defaultMessage: 'Privacy Policy',
					}),
				),
			},
			{
				href: '/legal/security',
				label: formatMessage(
					defineMessage({
						id: 'layout.footer.legal.security-notice',
						defaultMessage: 'Security Notice',
					}),
				),
			},
			{
				href: '/legal/copyright',
				label: formatMessage(
					defineMessage({
						id: 'layout.footer.legal.copyright-policy',
						defaultMessage: 'Copyright Policy and DMCA',
					}),
				),
			},
		],
	},
]
</script>

<style lang="scss">
@import '~/assets/styles/global.scss';
// @import '@modrinth/assets';

.layout {
	min-height: 100vh;
	display: block;

	@media screen and (min-width: 1024px) {
		min-height: calc(100vh - var(--spacing-card-bg));
	}

	main {
		grid-area: main;
	}
}

@media (min-width: 1024px) {
	.layout {
		main {
			.alpha-alert {
				margin: 1rem;

				.wrapper {
					padding: 1rem 2rem 1rem 1rem;
				}
			}
		}
	}
}

@media (max-width: 1200px) {
	.app-btn {
		display: none;
	}
}

.mobile-navigation {
	display: none;

	.nav-menu {
		width: 100%;
		position: fixed;
		bottom: calc(var(--size-mobile-navbar-height) - var(--size-rounded-card));
		padding-bottom: var(--size-rounded-card);
		left: 0;
		background-color: var(--color-raised-bg);
		z-index: 6;
		transform: translateY(100%);
		transition: transform 0.4s cubic-bezier(0.54, 0.84, 0.42, 1);
		border-radius: var(--size-rounded-card) var(--size-rounded-card) 0 0;
		box-shadow: 0 0 20px 2px rgba(0, 0, 0, 0);

		.links,
		.account-container {
			display: grid;
			grid-template-columns: repeat(1, 1fr);
			grid-gap: 1rem;
			justify-content: center;
			padding: 1rem;

			.iconified-button {
				width: 100%;
				max-width: 500px;
				padding: 0.75rem;
				justify-content: center;
				font-weight: 600;
				font-size: 1rem;
				margin: 0 auto;
			}
		}

		.cascade-links {
			@media screen and (min-width: 354px) {
				grid-template-columns: repeat(2, 1fr);
			}
			@media screen and (min-width: 674px) {
				grid-template-columns: repeat(3, 1fr);
			}
		}

		&-browse {
			&.expanded {
				transform: translateY(0);
				box-shadow: 0 0 20px 2px rgba(0, 0, 0, 0.3);
			}
		}

		&-mobile {
			.account-container {
				padding-bottom: 0;

				.account-button {
					padding: var(--spacing-card-md);
					display: flex;
					align-items: center;
					justify-content: center;
					gap: 0.5rem;

					.user-icon {
						width: 2.25rem;
						height: 2.25rem;
					}

					.account-text {
						flex-grow: 0;
					}
				}
			}

			&.expanded {
				transform: translateY(0);
				box-shadow: 0 0 20px 2px rgba(0, 0, 0, 0.3);
			}
		}
	}

	.mobile-navbar {
		display: flex;
		height: calc(var(--size-mobile-navbar-height) + env(safe-area-inset-bottom));
		border-radius: var(--size-rounded-card) var(--size-rounded-card) 0 0;
		padding-bottom: env(safe-area-inset-bottom);
		position: fixed;
		left: 0;
		bottom: 0;
		background-color: var(--color-raised-bg);
		box-shadow: 0 0 20px 2px rgba(0, 0, 0, 0.3);
		z-index: 7;
		width: 100%;
		align-items: center;
		justify-content: space-between;
		transition: border-radius 0.3s ease-out;
		border-top: 2px solid rgba(0, 0, 0, 0);
		box-sizing: border-box;

		&.expanded {
			box-shadow: none;
			border-radius: 0;
		}

		.tab {
			position: relative;
			background: none;
			display: flex;
			flex-basis: 0;
			justify-content: center;
			align-items: center;
			flex-direction: row;
			gap: 0.25rem;
			font-weight: bold;
			padding: 0;
			transition: color ease-in-out 0.15s;
			color: var(--color-text-inactive);
			text-align: center;

			&.browse {
				svg {
					transform: rotate(180deg);
					transition: transform ease-in-out 0.3s;

					&.closed {
						transform: rotate(0deg);
					}
				}
			}

			&.bubble {
				&::after {
					background-color: var(--color-brand);
					border-radius: var(--size-rounded-max);
					content: '';
					height: 0.5rem;
					position: absolute;
					left: 1.5rem;
					top: 0;
					width: 0.5rem;
				}
			}

			svg {
				height: 1.75rem;
				width: 1.75rem;

				&.smaller {
					width: 1.25rem;
					height: 1.25rem;
				}
			}

			.user-icon {
				width: 2rem;
				height: 2rem;
				transition: border ease-in-out 0.15s;
				border: 0 solid var(--color-brand);
				box-sizing: border-box;

				&.expanded {
					border: 2px solid var(--color-brand);
				}
			}

			&:hover,
			&:focus {
				color: var(--color-text);
			}

			&:first-child {
				margin-left: 2rem;
			}

			&:last-child {
				margin-right: 2rem;
			}

			&.router-link-exact-active:not(&.no-active) {
				svg {
					color: var(--color-brand);
				}

				color: var(--color-brand);
			}
		}
	}
}

@media (any-hover: none) and (max-width: 640px) {
	.desktop-only {
		display: none;
	}
}

@media (any-hover: none) and (max-width: 640px) {
	.mobile-navigation {
		display: flex;
	}
}

.footer-brand-background {
	background: var(--brand-gradient-strong-bg);
	border-color: var(--brand-gradient-border);
}

.over-the-top-random-animation {
	position: fixed;
	z-index: 100;
	inset: 0;
	display: flex;
	justify-content: center;
	align-items: center;
	pointer-events: none;
	scale: 0.5;
	transition: all 0.5s ease-out;
	opacity: 0;
	animation:
		tilt-shaking calc(0.2s / (max((var(--_r-count) - 20), 1) / 20)) linear infinite,
		translate-x-shaking calc(0.3s / (max((var(--_r-count) - 20), 1) / 20)) linear infinite,
		translate-y-shaking calc(0.25s / (max((var(--_r-count) - 20), 1) / 20)) linear infinite;

	&.threshold {
		opacity: 1;
	}

	&.rings-expand {
		scale: 0.8;
		opacity: 0;

		.animation-ring-1 {
			width: 25rem;
			height: 25rem;
		}
		.animation-ring-2 {
			width: 50rem;
			height: 50rem;
		}
		.animation-ring-3 {
			width: 100rem;
			height: 100rem;
		}
	}

	> div {
		position: relative;
		display: flex;
		justify-content: center;
		align-items: center;
		width: fit-content;
		height: fit-content;

		> * {
			position: absolute;
			scale: calc(1 + max((var(--_r-count) - 20), 0) * 0.1);
			transition: all 0.2s ease-out;
			width: 20rem;
			height: 20rem;
		}
	}
}

@keyframes tilt-shaking {
	0% {
		rotate: 0deg;
	}
	25% {
		rotate: calc(1deg * (var(--_r-count) - 20));
	}
	50% {
		rotate: 0deg;
	}
	75% {
		rotate: calc(-1deg * (var(--_r-count) - 20));
	}
	100% {
		rotate: 0deg;
	}
}

@keyframes translate-x-shaking {
	0% {
		translate: 0;
	}
	25% {
		translate: calc(2px * (var(--_r-count) - 20));
	}
	50% {
		translate: 0;
	}
	75% {
		translate: calc(-2px * (var(--_r-count) - 20));
	}
	100% {
		translate: 0;
	}
}

@keyframes translate-y-shaking {
	0% {
		transform: translateY(0);
	}
	25% {
		transform: translateY(calc(2px * (var(--_r-count) - 20)));
	}
	50% {
		transform: translateY(0);
	}
	75% {
		transform: translateY(calc(-2px * (var(--_r-count) - 20)));
	}
	100% {
		transform: translateY(0);
	}
}
</style>
<style src="vue-multiselect/dist/vue-multiselect.css"></style><|MERGE_RESOLUTION|>--- conflicted
+++ resolved
@@ -435,26 +435,11 @@
 				>
 					<Avatar :src="auth.user.avatar_url" aria-hidden="true" circle />
 					<DropdownIcon class="h-5 w-5 text-secondary" />
-<<<<<<< HEAD
 					<template #profile> <UserIcon aria-hidden="true" /> Profile </template>
 					<template #notifications> <BellIcon aria-hidden="true" /> Notifications </template>
 					<template #reports> <ReportIcon aria-hidden="true" /> Active reports </template>
 					<template #saved> <LibraryIcon aria-hidden="true" /> Collections </template>
 					<template #servers> <ServerIcon aria-hidden="true" /> My servers </template>
-=======
-					<template #profile>
-						<UserIcon aria-hidden="true" /> {{ formatMessage(messages.profile) }}
-					</template>
-					<template #notifications>
-						<BellIcon aria-hidden="true" /> {{ formatMessage(commonMessages.notificationsLabel) }}
-					</template>
-					<template #saved>
-						<BookmarkIcon aria-hidden="true" /> {{ formatMessage(messages.savedProjects) }}
-					</template>
-					<template #servers>
-						<ServerIcon aria-hidden="true" /> {{ formatMessage(commonMessages.serversLabel) }}
-					</template>
->>>>>>> 7bc2c1dd
 					<template #plus>
 						<ArrowBigUpDashIcon aria-hidden="true" />
 						{{ formatMessage(messages.upgradeToModrinthPlus) }}
