--- conflicted
+++ resolved
@@ -42,147 +42,6 @@
 }
 
 .light-mode {
-<<<<<<< HEAD
-  --color-secondary: #6b7280;
-  --color-icon: var(--color-secondary);
-  --color-text: hsl(221, 39%, 11%);
-  --color-text-inactive: hsl(215, 14%, 34%);
-  --color-text-dark: #1a202c;
-  --color-heading: #2c313d;
-  --color-bg: #e5e7eb;
-  --color-raised-bg: #ffffff;
-  --color-divider: hsl(220, 13%, 91%);
-  --color-divider-dark: #c8cdd3;
-
-  --color-text-inverted: var(--color-bg);
-  --color-bg-inverted: var(--color-text);
-
-  --color-brand: var(--color-green);
-  --color-brand-highlight: rgba(0, 175, 92, 0.25);
-  --color-brand-shadow: rgba(0, 175, 92, 0.7);
-  --color-brand-inverted: #ffffff;
-
-  --tab-underline-hovered: #e2e8f0;
-
-  --color-button-bg: hsl(220, 13%, 91%);
-  --color-button-text: var(--color-text-dark);
-  --color-button-bg-hover: #d9dce0;
-  --color-button-text-hover: #1b1e24;
-  --color-button-bg-active: #c3c6cb;
-  --color-button-text-active: var(--color-button-text-hover);
-
-  --color-toggle-handle: var(--color-icon);
-
-  --color-dropdown-bg: var(--color-button-bg);
-  --color-dropdown-text: var(--color-button-text);
-
-  --color-code-bg: var(--color-bg);
-  --color-code-text: var(--color-text-dark);
-
-  --color-kbd-shadow: rgba(0, 0, 0, 0.25);
-
-  --color-ad: #d6e6f9;
-  --color-ad-raised: #b1c8e4;
-  --color-ad-contrast: var(--color-text);
-  --color-ad-highlight: #088cdb;
-
-  --color-grey-link: var(--color-text);
-  --color-grey-link-hover: var(--color-heading);
-  --color-grey-link-active: var(--color-text-dark);
-  --color-link: #0d60bb;
-  --color-link-hover: #1a76e7;
-  --color-link-active: #146fd7;
-
-  --color-warning-bg: hsl(355, 70%, 88%);
-  --color-warning-text: hsl(342, 70%, 35%);
-
-  --color-warning-banner-text: hsl(0, 11%, 16%);
-  --color-warning-banner-bg: hsl(0, 100%, 95%);
-  --color-warning-banner-side: hsl(357, 78%, 40%);
-
-  --color-info-banner-text: var(--color-text);
-  --color-info-banner-bg: var(--color-ad);
-  --color-info-banner-side: var(--color-blue);
-
-  --color-block-quote: var(--color-tooltip-bg);
-  --color-header-underline: var(--color-divider-dark);
-  --color-hr: var(--color-text);
-
-  --color-table-border: #dfe2e5;
-  --color-table-alternate-row: #f2f4f7;
-
-  --shadow-inset-lg: inset 0px -2px 2px hsla(221, 39%, 11%, 0.1);
-  --shadow-inset: inset 0px -2px 2px hsla(221, 39%, 11%, 0.05);
-  --shadow-inset-sm: inset 0px -1px 2px hsla(221, 39%, 11%, 0.15);
-
-  --shadow-raised-lg: 0px 2px 4px hsla(221, 39%, 11%, 0.2);
-  --shadow-raised:
-    0.3px 0.5px 0.6px hsl(var(--shadow-color) / 0.15),
-    1px 2px 2.2px -1.7px hsl(var(--shadow-color) / 0.12),
-    4.4px 8.8px 9.7px -3.4px hsl(var(--shadow-color) / 0.09);
-  --shadow-floating:
-    hsla(0, 0%, 0%, 0) 0px 0px 0px 0px, hsla(0, 0%, 0%, 0) 0px 0px 0px 0px,
-    hsla(0, 0%, 0%, 0.1) 0px 4px 6px -1px, hsla(0, 0%, 0%, 0.1) 0px 2px 4px -1px;
-
-  --shadow-card: rgba(50, 50, 100, 0.1) 0px 2px 4px 0px;
-
-  --landing-maze-bg: url("https://cdn.modrinth.com/landing-new/landing-light.webp");
-  --landing-maze-gradient-bg: url("https://cdn.modrinth.com/landing-new/landing-lower-light.webp");
-  --landing-maze-outer-bg: linear-gradient(180deg, #f0f0f0 0%, #ffffff 100%);
-
-  --landing-color-heading: #000;
-  --landing-color-subheading: #3a3f45;
-
-  --landing-transition-gradient-start: rgba(255, 255, 255, 0);
-  --landing-transition-gradient-end: #ffffff;
-  --landing-hover-card-gradient: radial-gradient(
-    50% 50% at 50% 50%,
-    #fff 0%,
-    rgba(204, 204, 204, 0.77) 100%
-  );
-  --landing-border-gradient: linear-gradient(
-    to bottom right,
-    rgba(129, 137, 175, 0.75) 0%,
-    rgba(66, 71, 97, 0.34) 100%
-  );
-  --landing-border-color: rgba(129, 137, 175, 0.55);
-  --landing-creator-gradient: linear-gradient(180deg, #f8f8f8 0%, #f8f8f8 63.19%);
-
-  --landing-blob-gradient: radial-gradient(
-    50% 50% at 50% 50%,
-    rgba(255, 255, 255, 0.35) 0%,
-    rgba(255, 255, 255, 0.2695) 100%
-  );
-  --landing-blob-shadow:
-    2px 2px 12px rgba(0, 0, 0, 0.16), inset 2px 2px 64px rgba(255, 255, 255, 0.45);
-
-  --landing-card-bg: rgba(255, 255, 255, 0.8);
-  --landing-card-shadow: 2px 2px 12px rgba(0, 0, 0, 0.16);
-
-  --landing-blue-label: #0098ba;
-  --landing-blue-label-bg: rgba(0, 177, 216, 0.15);
-  --landing-green-label: #00a936;
-  --landing-green-label-bg: rgba(0, 216, 69, 0.15);
-
-  --landing-raw-bg: #fff;
-
-  --medal-promotion-bg: #fff;
-  --medal-promotion-bg-orange: #c08a3a;
-  --medal-promotion-text-orange: #a86200;
-  --medal-promotion-bg-gradient: linear-gradient(90deg, rgba(255, 184, 75, 0.15) 0%, #fff 100%);
-
-  --banner-error-bg: #fee2e2;
-  --banner-error-text: #991b1b;
-  --banner-error-border: #ef4444;
-
-  --banner-warning-bg: #ffedd5;
-  --banner-warning-text: #713f12;
-  --banner-warning-border: #f97316;
-
-  --banner-info-bg: #dbeafe;
-  --banner-info-text: #1e3a8a;
-  --banner-info-border: #3b82f6;
-=======
 	--color-secondary: #6b7280;
 	--color-icon: var(--color-secondary);
 	--color-text: hsl(221, 39%, 11%);
@@ -306,6 +165,11 @@
 
 	--landing-raw-bg: #fff;
 
+	--medal-promotion-bg: #fff;
+	--medal-promotion-bg-orange: #c08a3a;
+	--medal-promotion-text-orange: #a86200;
+	--medal-promotion-bg-gradient: linear-gradient(90deg, rgba(255, 184, 75, 0.15) 0%, #fff 100%);
+
 	--banner-error-bg: #fee2e2;
 	--banner-error-text: #991b1b;
 	--banner-error-border: #ef4444;
@@ -317,153 +181,12 @@
 	--banner-info-bg: #dbeafe;
 	--banner-info-text: #1e3a8a;
 	--banner-info-border: #3b82f6;
->>>>>>> 2aabcf36
 }
 
 .dark,
 .dark-mode,
 .oled-mode,
 .retro-mode {
-<<<<<<< HEAD
-  --color-secondary: #96a2b0;
-  --color-icon: var(--color-secondary);
-  --color-text: var(--dark-color-text);
-  --color-text-inactive: #929aa3;
-  --color-text-dark: var(--dark-color-text-dark);
-  --color-heading: #c4cfdd;
-  --color-bg: #16181c;
-  --color-raised-bg: #26292f;
-  --color-divider: #474b54;
-  --color-divider-dark: #646c75;
-
-  --color-text-inverted: var(--color-bg);
-  --color-bg-inverted: var(--color-text);
-
-  --color-brand: var(--color-green);
-  --color-brand-highlight: rgba(27, 217, 106, 0.25);
-  --color-brand-shadow: rgba(27, 217, 106, 0.7);
-  --color-brand-inverted: #000;
-
-  --tab-underline-hovered: #414146;
-
-  --color-button-bg: hsl(222, 13%, 30%);
-  --color-button-text: var(--color-text);
-  --color-button-bg-hover: #494f58;
-  --color-button-text-hover: #ffffff;
-  --color-button-bg-active: #616570;
-  --color-button-text-active: var(--color-button-text-hover);
-
-  --color-toggle-handle: var(--color-button-text);
-
-  --color-dropdown-bg: var(--color-button-bg);
-  --color-dropdown-text: var(--color-button-text);
-
-  --color-code-bg: var(--color-button-bg);
-  --color-code-text: var(--color-text-dark);
-
-  --color-kbd-shadow: rgba(0, 0, 0, 0.35);
-
-  --color-ad: #1f324a;
-  --color-ad-raised: #2e4057;
-  --color-ad-contrast: var(--color-text);
-  --color-ad-highlight: #088cdb;
-
-  --color-link: #74b6f3;
-  --color-link-hover: #92c0f5;
-  --color-link-active: #b5d5fd;
-
-  --color-warning-bg: hsl(355, 70%, 20%);
-  --color-warning-text: hsl(342, 70%, 75%);
-
-  --color-warning-banner-text: hsl(0, 100%, 96%);
-  --color-warning-banner-bg: hsl(356, 18%, 18%);
-  --color-warning-banner-side: hsl(357, 78%, 40%);
-
-  --color-info-banner-text: var(--color-text);
-  --color-info-banner-bg: var(--color-ad);
-  --color-info-banner-side: var(--color-blue);
-
-  --color-block-quote: var(--color-code-bg);
-  --color-header-underline: var(--color-divider-dark);
-  --color-hr: var(--color-text);
-
-  --color-table-border: #4f5864;
-  --color-table-alternate-row: #202228;
-
-  --shadow-inset-lg: inset 0px -2px 2px hsla(221, 39%, 11%, 0.1);
-  --shadow-inset: inset 0px -2px 2px hsla(221, 39%, 11%, 0.05);
-  --shadow-inset-sm: inset 0px -1px 1px hsla(221, 39%, 11%, 0.25);
-
-  --shadow-raised-lg: 0px 2px 4px hsla(221, 39%, 11%, 0.2);
-  --shadow-raised: 0px -2px 4px hsla(221, 39%, 11%, 0.1);
-  --shadow-floating:
-    hsla(0, 0%, 0%, 0) 0px 0px 0px 0px, hsla(0, 0%, 0%, 0) 0px 0px 0px 0px,
-    hsla(0, 0%, 0%, 0.1) 0px 4px 6px -1px, rgba(0, 0, 0, 0.06) 0px 2px 4px -1px;
-
-  --shadow-card: rgba(0, 0, 0, 0.25) 0px 2px 4px 0px;
-
-  --landing-maze-bg: url("https://cdn.modrinth.com/landing-new/landing.webp");
-  --landing-maze-gradient-bg:
-    linear-gradient(0deg, #31375f 0%, rgba(8, 14, 55, 0) 100%),
-    url("https://cdn.modrinth.com/landing-new/landing-lower.webp");
-  --landing-maze-outer-bg: linear-gradient(180deg, #06060d 0%, #000000 100%);
-
-  --landing-color-heading: #fff;
-  --landing-color-subheading: #afb6be;
-
-  --landing-transition-gradient-start: rgba(14, 16, 32, 0);
-  --landing-transition-gradient-end: #060a1c;
-  --landing-hover-card-gradient: radial-gradient(
-    50% 50% at 50% 50%,
-    #2c304f 0%,
-    rgba(32, 35, 50, 0.77) 100%
-  );
-  --landing-border-gradient: linear-gradient(
-    to bottom right,
-    rgba(168, 177, 221, 0.75) 0%,
-    rgba(168, 177, 221, 0.18) 100%
-  );
-  --landing-border-color: rgba(168, 177, 221, 0.55);
-  --landing-creator-gradient: linear-gradient(180deg, #000000 0%, #0e101d 100%);
-
-  --landing-blob-gradient: radial-gradient(
-    50% 50% at 50% 50%,
-    rgba(44, 48, 79, 0.35) 0%,
-    rgba(32, 35, 50, 0.2695) 100%
-  );
-  --landing-blob-shadow:
-    2px 2px 12px rgba(0, 0, 0, 0.16), inset 2px 2px 64px rgba(57, 61, 94, 0.45);
-
-  --landing-card-bg: rgba(59, 63, 85, 0.15);
-  --landing-card-shadow: 2px 2px 12px rgba(0, 0, 0, 0.16);
-
-  --landing-blue-label: #10c0e7;
-  --landing-blue-label-bg: rgba(0, 177, 216, 0.15);
-  --landing-green-label: #00d845;
-  --landing-green-label-bg: rgba(0, 216, 69, 0.15);
-
-  --landing-raw-bg: #000;
-
-  --medal-promotion-bg: #000;
-  --medal-promotion-bg-orange: #ffb84b54;
-  --medal-promotion-text-orange: #ffb84b;
-  --medal-promotion-bg-gradient: linear-gradient(90deg, #ffb74b21, transparent 50%, #000 100%);
-
-  --hover-filter: brightness(120%);
-  --active-filter: brightness(140%);
-
-  --banner-error-bg: #4c1515;
-  --banner-error-text: #fee2e2;
-  --banner-error-border: #7f1d1d;
-
-  --banner-warning-bg: #4a2a0a;
-  --banner-warning-text: #ffe6c0;
-  --banner-warning-border: #b54708;
-
-  --banner-info-bg: #1e2a44;
-  --banner-info-text: #dbeafe;
-  --banner-info-border: #2563eb;
-=======
 	--color-secondary: #96a2b0;
 	--color-icon: var(--color-secondary);
 	--color-text: var(--dark-color-text);
@@ -583,6 +306,11 @@
 
 	--landing-raw-bg: #000;
 
+	--medal-promotion-bg: #000;
+	--medal-promotion-bg-orange: #ffb84b54;
+	--medal-promotion-text-orange: #ffb84b;
+	--medal-promotion-bg-gradient: linear-gradient(90deg, #ffb74b21, transparent 50%, #000 100%);
+
 	--hover-filter: brightness(120%);
 	--active-filter: brightness(140%);
 
@@ -597,7 +325,6 @@
 	--banner-info-bg: #1e2a44;
 	--banner-info-text: #dbeafe;
 	--banner-info-border: #2563eb;
->>>>>>> 2aabcf36
 }
 
 .oled-mode {
