<template>
  <div class="card flex-card experimental-styles-within">
    <span class="text-lg font-bold text-contrast">Filter</span>
    <div class="flex items-center gap-2">
      <div class="iconified-input w-full">
        <label class="hidden" for="search">Search</label>
        <SearchIcon aria-hidden="true" />
        <input
          id="search"
          v-model="queryFilter"
          name="search"
          type="search"
          placeholder="Search filters..."
          autocomplete="off"
        />
      </div>
      <button
        v-if="Object.keys(selectedFilters).length !== 0"
        class="btn icon-only"
        @click="clearFilters"
      >
        <FilterXIcon />
      </button>
    </div>
    <div
      v-for="(value, key, index) in filters"
      :key="key"
      :class="`border-0 border-b border-solid border-button-bg py-2 last:border-b-0`"
    >
      <button
        class="flex !w-full bg-transparent px-0 py-2 font-extrabold text-contrast transition-all active:scale-[0.98]"
        @click="
          () => {
            filterAccordions[index].isOpen
              ? filterAccordions[index].close()
              : filterAccordions[index].open();
          }
        "
      >
        <template v-if="key === 'gameVersion'"> Game versions </template>
        <template v-else>
          {{ $capitalizeString(key) }}
        </template>
        <DropdownIcon
          class="ml-auto h-5 w-5 transition-transform"
          :class="{ 'rotate-180': filterAccordions[index]?.isOpen }"
        />
      </button>
      <Accordion ref="filterAccordions" :open-by-default="true">
        <ScrollablePanel
          :class="{ 'h-[18rem]': value.length >= 8 && key === 'gameVersion' }"
          :no-max-height="key !== 'gameVersion'"
        >
          <div class="mr-1 flex flex-col gap-1">
            <div v-for="filter in value" :key="filter" class="group flex gap-1">
              <button
                :class="`flex !w-full items-center gap-2 truncate rounded-xl px-2 py-1 text-sm font-semibold transition-all active:scale-[0.98] ${selectedFilters[key]?.includes(filter) ? 'bg-brand-highlight text-contrast hover:brightness-125' : 'bg-transparent text-secondary hover:bg-button-bg'}`"
                @click="toggleFilter(key, filter)"
              >
                <span v-if="filter === 'release'" class="h-2 w-2 rounded-full bg-brand" />
                <span v-else-if="filter === 'beta'" class="h-2 w-2 rounded-full bg-orange" />
                <span v-else-if="filter === 'alpha'" class="h-2 w-2 rounded-full bg-red" />
                <span class="truncate text-sm">{{ $formatCategory(filter) }}</span>
              </button>
            </div>
          </div>
        </ScrollablePanel>
        <Checkbox
          v-if="key === 'gameVersion'"
          v-model="showSnapshots"
          class="mx-2"
          :label="`Show all versions`"
        />
      </Accordion>
    </div>
  </div>
</template>

<script setup>
<<<<<<< HEAD
import { Multiselect } from "vue-multiselect";
import { Checkbox } from "@modrinth/ui";
import ClearIcon from "~/assets/images/utils/clear.svg?component";
=======
import { DropdownIcon, FilterXIcon, SearchIcon } from "@modrinth/assets";
import { ScrollablePanel, Checkbox } from "@modrinth/ui";
import Accordion from "~/components/ui/Accordion.vue";
>>>>>>> 9ed1dd71

const props = defineProps({
  versions: {
    type: Array,
    default() {
      return [];
    },
  },
});
const emit = defineEmits(["switch-page"]);

const route = useNativeRoute();
const router = useNativeRouter();

const tags = useTags();

const filterAccordions = ref([]);

const queryFilter = ref("");
const showSnapshots = ref(false);
const filters = computed(() => {
  const filters = {};

  const tempLoaders = new Set();
  const tempVersions = new Set();
  const tempReleaseChannels = new Set();

  for (const version of props.versions) {
    for (const loader of version.loaders) {
      tempLoaders.add(loader);
    }
    for (const gameVersion of version.game_versions) {
      tempVersions.add(gameVersion);
    }
    tempReleaseChannels.add(version.version_type);
  }

  if (tempReleaseChannels.size > 0) {
    filters.type = Array.from(tempReleaseChannels);
  }
  if (tempVersions.size > 0) {
    const gameVersions = tags.value.gameVersions.filter((x) => tempVersions.has(x.version));

    filters.gameVersion = gameVersions
      .filter((x) => (showSnapshots.value ? true : x.version_type === "release"))
      .map((x) => x.version);
  }
  if (tempLoaders.size > 0) {
    filters.platform = Array.from(tempLoaders);
  }

  const filteredObj = {};

  for (const [key, value] of Object.entries(filters)) {
    const filters = queryFilter.value
      ? value.filter((x) => x.toLowerCase().includes(queryFilter.value.toLowerCase()))
      : value;

    if (filters.length > 0) {
      filteredObj[key] = filters;
    }
  }

  return filteredObj;
});

const selectedFilters = ref({});

if (route.query.type) {
  selectedFilters.value.type = getArrayOrString(route.query.type);
}
if (route.query.gameVersion) {
  selectedFilters.value.gameVersion = getArrayOrString(route.query.gameVersion);
}
if (route.query.platform) {
  selectedFilters.value.platform = getArrayOrString(route.query.platform);
}

async function toggleFilters(type, filters) {
  for (const filter of filters) {
    await toggleFilter(type, filter);
  }

  await router.replace({
    query: {
      ...route.query,
      type: selectedFilters.value.type,
      gameVersion: selectedFilters.value.gameVersion,
      platform: selectedFilters.value.platform,
    },
  });

  emit("switch-page", 1);
}

async function toggleFilter(type, filter, skipRouter) {
  if (!selectedFilters.value[type]) {
    selectedFilters.value[type] = [];
  }

  const index = selectedFilters.value[type].indexOf(filter);
  if (index !== -1) {
    selectedFilters.value[type].splice(index, 1);
  } else {
    selectedFilters.value[type].push(filter);
  }

  if (selectedFilters.value[type].length === 0) {
    delete selectedFilters.value[type];
  }

  if (!skipRouter) {
    await router.replace({
      query: {
        ...route.query,
        type: selectedFilters.value.type,
        gameVersion: selectedFilters.value.gameVersion,
        platform: selectedFilters.value.platform,
      },
    });

    emit("switch-page", 1);
  }
}

async function clearFilters() {
  selectedFilters.value = {};

  await router.replace({
    query: {
      ...route.query,
      type: undefined,
      gameVersion: undefined,
      platform: undefined,
    },
  });

  emit("switch-page", 1);
}

defineExpose({
  toggleFilter,
  toggleFilters,
});
</script><|MERGE_RESOLUTION|>--- conflicted
+++ resolved
@@ -77,15 +77,9 @@
 </template>
 
 <script setup>
-<<<<<<< HEAD
-import { Multiselect } from "vue-multiselect";
-import { Checkbox } from "@modrinth/ui";
-import ClearIcon from "~/assets/images/utils/clear.svg?component";
-=======
 import { DropdownIcon, FilterXIcon, SearchIcon } from "@modrinth/assets";
 import { ScrollablePanel, Checkbox } from "@modrinth/ui";
 import Accordion from "~/components/ui/Accordion.vue";
->>>>>>> 9ed1dd71
 
 const props = defineProps({
   versions: {
