<template>
	<NewModal
		ref="taxFormModal"
		:header="formatMessage(messages.taxFormHeader)"
		:hide-header="currentStage === 'download-confirmation'"
		:close-on-click-outside="currentStage !== 'download-confirmation'"
		:close-on-esc="currentStage !== 'download-confirmation'"
	>
		<div
			class="w-full"
			:class="[currentStage === 'form-selection' ? 'sm:w-[540px]' : 'sm:w-[400px]']"
		>
			<div v-if="currentStage === 'form-selection'">
				<Admonition type="info" :header="formatMessage(messages.securityHeader)">
					<IntlFormatted :message-id="messages.securityDescription">
						<template #security-link="{ children }">
							<a
								href="https://www.track1099.com/info/security"
								class="flex w-fit flex-row gap-1 align-middle text-link"
								target="_blank"
								rel="noopener noreferrer"
							>
								<component :is="() => normalizeChildren(children)" />
								<ExternalIcon class="my-auto" />
							</a>
						</template>
					</IntlFormatted>
				</Admonition>
				<div class="mt-4 flex flex-col gap-2">
					<label>
						<span class="text-lg font-semibold text-contrast">
							{{ formatMessage(messages.usCitizenQuestion) }}
							<span class="text-brand-red">*</span>
						</span>
					</label>
					<Chips
						v-model="isUSCitizen"
						:items="['yes', 'no']"
						:format-label="
							(item) => (item === 'yes' ? formatMessage(messages.yes) : formatMessage(messages.no))
						"
						:never-empty="false"
						:capitalize="true"
					/>
				</div>

				<Transition
					enter-active-class="transition-all duration-300 ease-in-out"
					enter-from-class="h-0 overflow-hidden opacity-0"
					enter-to-class="h-auto overflow-visible opacity-100"
					leave-active-class="transition-all duration-300 ease-in-out"
					leave-from-class="h-auto overflow-visible opacity-100"
					leave-to-class="h-0 overflow-hidden opacity-0"
				>
					<div v-if="isUSCitizen === 'no'" class="flex flex-col gap-1">
						<label class="mt-4">
							<span class="text-lg font-semibold text-contrast">
								{{ formatMessage(messages.entityQuestion) }}
								<span class="text-brand-red">*</span>
							</span>
						</label>
						<Chips
							v-model="entityType"
							:items="['private-individual', 'foreign-entity']"
							:format-label="
								(item) =>
									item === 'private-individual'
										? formatMessage(messages.privateIndividual)
										: formatMessage(messages.foreignEntity)
							"
							:never-empty="false"
							:capitalize="false"
							class="mt-2"
						/>
						<span class="text-md mt-2 leading-tight">
							{{ formatMessage(messages.entityDescription) }}
						</span>
					</div>
				</Transition>
				<div class="mt-4 flex justify-end gap-3">
					<ButtonStyled @click="handleCancel">
						<button><XIcon /> {{ formatMessage(messages.cancel) }}</button>
					</ButtonStyled>
					<ButtonStyled>
						<button :disabled="!canContinue || loading" @click="continueForm">
							{{ formatMessage(messages.continue) }}
							<RightArrowIcon v-if="!loading" />
							<SpinnerIcon v-else class="animate-spin" />
						</button>
					</ButtonStyled>
				</div>
			</div>

			<div v-else-if="currentStage === 'download-confirmation'" class="flex flex-col gap-6">
				<div class="relative block h-[180px] w-[400px] overflow-hidden rounded-xl rounded-b-none">
					<div
						class="absolute inset-0 rounded-xl rounded-b-none bg-gradient-to-r from-brand-green to-brand-blue"
					></div>
					<div
						class="absolute inset-0 rounded-xl rounded-b-none"
						style="
							background: linear-gradient(
								180deg,
								rgba(39, 41, 46, 0.15) 0%,
								var(--color-raised-bg) 100%
							);
						"
					></div>
					<BrowserWindowSuccessIllustration
						class="absolute left-[90px] top-[48px] h-[140px] w-[220px]"
					/>
				</div>
				<div class="flex flex-col gap-2">
					<span class="text-2xl font-semibold text-contrast">{{
						formatMessage(messages.confirmationTitle)
					}}</span>
					<span>{{
						formatMessage(messages.confirmationSuccess, { formType: determinedFormType })
					}}</span>
					<span>
						<IntlFormatted :message-id="messages.confirmationSupportText">
							<template #support-link="{ children }">
								<nuxt-link
									to="https://support.modrinth.com"
									class="text-link"
									target="_blank"
									rel="noopener noreferrer"
								>
									<component :is="() => normalizeChildren(children)" />
								</nuxt-link>
							</template>
						</IntlFormatted>
					</span>
				</div>
				<div class="flex w-full flex-row justify-stretch gap-2">
					<ButtonStyled>
						<button class="w-full text-contrast" @click="handleClose">{{ closeButtonText }}</button>
					</ButtonStyled>
					<ButtonStyled color="green">
						<button class="w-full text-contrast" @click="downloadTaxForm">
							<DownloadIcon />{{
								formatMessage(messages.downloadButton, { formType: determinedFormType })
							}}
						</button>
					</ButtonStyled>
				</div>
			</div>
		</div>
	</NewModal>
</template>

<script setup lang="ts">
import {
	BrowserWindowSuccessIllustration,
	DownloadIcon,
	ExternalIcon,
	RightArrowIcon,
	SpinnerIcon,
	XIcon,
} from '@modrinth/assets'
import { Admonition, ButtonStyled, Chips, injectNotificationManager, NewModal } from '@modrinth/ui'
import { defineMessages, useVIntl } from '@vintl/vintl'
import { IntlFormatted } from '@vintl/vintl/components'

import { type FormRequestResponse, useAvalara1099 } from '@/composables/avalara1099'
import { normalizeChildren } from '@/utils/vue-children.ts'

const props = withDefaults(
	defineProps<{
		closeButtonText?: string
		emitSuccessOnClose?: boolean
	}>(),
	{
		closeButtonText: 'Close',
		emitSuccessOnClose: true,
	},
)

const { addNotification } = injectNotificationManager()

const taxFormModal = ref<InstanceType<typeof NewModal> | null>(null)

<<<<<<< HEAD
async function startTaxForm(e?: MouseEvent) {
=======
type ModalStage = 'form-selection' | 'download-confirmation'
const currentStage = ref<ModalStage>('form-selection')

async function startTaxForm(e: MouseEvent) {
	currentStage.value = 'form-selection'
	taxFormModal.value?.show(e)
}

async function showDownloadConfirmation(e: MouseEvent) {
	currentStage.value = 'download-confirmation'
>>>>>>> 1a72d55e
	taxFormModal.value?.show(e)
}

defineExpose({
	startTaxForm,
	showDownloadConfirmation,
})

const auth = await useAuth()
const flags = useFeatureFlags()

const { formatMessage } = useVIntl()

const messages = defineMessages({
	taxFormHeader: {
		id: 'dashboard.creator-tax-form-modal.header',
		defaultMessage: 'Tax form',
	},
	securityHeader: {
		id: 'dashboard.creator-tax-form-modal.security.header',
		defaultMessage: 'Security practices',
	},
	securityDescription: {
		id: 'dashboard.creator-tax-form-modal.security.description',
		defaultMessage:
			'Modrinth uses third-party provider Track1099 to securely collect and store your tax forms. <security-link>Learn more here.</security-link>',
	},
	usCitizenQuestion: {
		id: 'dashboard.creator-tax-form-modal.us-citizen.question',
		defaultMessage: 'Are you a US citizen?',
	},
	yes: { id: 'common.yes', defaultMessage: 'Yes' },
	no: { id: 'common.no', defaultMessage: 'No' },
	entityQuestion: {
		id: 'dashboard.creator-tax-form-modal.entity.question',
		defaultMessage: 'Are you a private individual or part of a foreign entity?',
	},
	entityDescription: {
		id: 'dashboard.creator-tax-form-modal.entity.description',
		defaultMessage:
			'A foreign entity means a business entity organized outside the United States (such as a non-US corporation, partnership, or LLC).',
	},
	privateIndividual: {
		id: 'dashboard.creator-tax-form-modal.entity.private-individual',
		defaultMessage: 'Private individual',
	},
	foreignEntity: {
		id: 'dashboard.creator-tax-form-modal.entity.foreign-entity',
		defaultMessage: 'Foreign entity',
	},
	cancel: { id: 'action.cancel', defaultMessage: 'Cancel' },
	continue: { id: 'action.continue', defaultMessage: 'Continue' },
	confirmationTitle: {
		id: 'dashboard.creator-tax-form-modal.confirmation.title',
		defaultMessage: "You're all set! 🎉",
	},
	confirmationSuccess: {
		id: 'dashboard.creator-tax-form-modal.confirmation.success',
		defaultMessage: 'Your {formType} tax form has been submitted successfully!',
	},
	confirmationSupportText: {
		id: 'dashboard.creator-tax-form-modal.confirmation.support-text',
		defaultMessage:
			'You can freely withdraw now. If you have questions or need to update your details <support-link>contact support</support-link>.',
	},
	downloadButton: {
		id: 'dashboard.creator-tax-form-modal.confirmation.download-button',
		defaultMessage: 'Download {formType}',
	},
})

const isUSCitizen = ref<'yes' | 'no' | null>(null)
const entityType = ref<'private-individual' | 'foreign-entity' | null>(null)

function hideModal() {
	manualLoading.value = false
	taxFormModal.value?.hide()
}

function handleCancel() {
	emit('cancelled')
	hideModal()
	setTimeout(() => {
		currentStage.value = 'form-selection'
	}, 300)
}

function handleClose() {
	if (currentStage.value === 'download-confirmation' && props.emitSuccessOnClose) {
		emit('success')
	}
	hideModal()
	setTimeout(() => {
		currentStage.value = 'form-selection'
	}, 300)
}

const determinedFormType = computed(() => {
	if (isUSCitizen.value === 'yes') {
		return 'W-9'
	} else if (isUSCitizen.value === 'no' && entityType.value === 'private-individual') {
		return 'W-8BEN'
	} else if (isUSCitizen.value === 'no' && entityType.value === 'foreign-entity') {
		return 'W-8BEN-E'
	}
	return null
})

const canContinue = computed(() => {
	if (isUSCitizen.value === 'yes') {
		return true
	} else if (isUSCitizen.value === 'no' && entityType.value) {
		return true
	}
	return false
})

const emit = defineEmits<{
	(event: 'success' | 'cancelled'): void
}>()

const avalaraState = ref<ReturnType<typeof useAvalara1099> | null>(null)
const formResponse = ref<any>(null)
const manualLoading = ref(false)
const loading = computed(
	() =>
		manualLoading.value ||
		(avalaraState.value ? ((avalaraState.value as any).loading?.value ?? false) : false),
)

async function continueForm() {
	if (!import.meta.client) return
	if (!determinedFormType.value) return

	manualLoading.value = true

	// Skip Avalara if testTaxForm flag is enabled
	if (flags.value.testTaxForm) {
		currentStage.value = 'download-confirmation'
		manualLoading.value = false
		return
	}

	const response = (await useBaseFetch('payout/compliance', {
		apiVersion: 3,
		method: 'POST',
		body: {
			form_type: determinedFormType.value,
		},
	})) as FormRequestResponse

	if (!avalaraState.value) {
		avalaraState.value = useAvalara1099(response, {
			prefill: {
				email: (auth.value.user as any)?.email ?? '',
				account_number: (auth.value.user as any)?.id ?? '',
				reference_number: (auth.value.user as any)?.id ?? '',
			},
		})
	}

	try {
		if (avalaraState.value) {
			const response = await avalaraState.value.start()
			formResponse.value = response
			if (avalaraState.value.status === 'signed') {
				currentStage.value = 'download-confirmation'
				manualLoading.value = false
				return
			}

			addNotification({
				title: 'Tax form incomplete',
				text: 'You have not completed the tax form. Please try again.',
				type: 'warning',
			})
		}
	} catch (error) {
		console.error('Error occurred while continuing tax form:', error)
		handleCancel()
	} finally {
		manualLoading.value = false
	}
}

function downloadTaxForm() {
	if (!formResponse.value) return

	const signedPdfUrl = formResponse.value.links?.signed_pdf
	if (signedPdfUrl) {
		window.open(signedPdfUrl, '_blank')
	}
}

watch(isUSCitizen, (newValue) => {
	if (newValue === 'yes') {
		entityType.value = null
	}
})
</script>

<style>
dialog[open]:has(> iframe[src*='form_embed']) {
	width: min(960px, calc(100vw - 2rem)) !important;
	max-width: 100% !important;
	height: min(95vh, max(640px, 75vh)) !important;
	background: var(--color-raised-bg) !important;
	border: 1px solid var(--color-button-border) !important;
	border-radius: var(--radius-lg) !important;
	box-shadow: var(--shadow-floating) !important;
	padding: 0 !important;
}

dialog[open] > iframe[src*='form_embed'] {
	position: absolute !important;
	inset: 0 !important;
	width: 100% !important;
	height: 100% !important;
	display: block !important;
	border: none !important;
	border-radius: var(--radius-lg) !important;
}

@media (max-width: 640px) {
	dialog[open]:has(> iframe[src*='form_embed']) {
		width: calc(100vw - 1rem) !important;
		height: 95vh !important;
		border-radius: var(--radius-md) !important;
	}

	dialog[open] > iframe[src*='form_embed'] {
		border-radius: var(--radius-md) !important;
	}
}
</style><|MERGE_RESOLUTION|>--- conflicted
+++ resolved
@@ -1,25 +1,15 @@
 <template>
-	<NewModal
-		ref="taxFormModal"
-		:header="formatMessage(messages.taxFormHeader)"
+	<NewModal ref="taxFormModal" :header="formatMessage(messages.taxFormHeader)"
 		:hide-header="currentStage === 'download-confirmation'"
 		:close-on-click-outside="currentStage !== 'download-confirmation'"
-		:close-on-esc="currentStage !== 'download-confirmation'"
-	>
-		<div
-			class="w-full"
-			:class="[currentStage === 'form-selection' ? 'sm:w-[540px]' : 'sm:w-[400px]']"
-		>
+		:close-on-esc="currentStage !== 'download-confirmation'">
+		<div class="w-full" :class="[currentStage === 'form-selection' ? 'sm:w-[540px]' : 'sm:w-[400px]']">
 			<div v-if="currentStage === 'form-selection'">
 				<Admonition type="info" :header="formatMessage(messages.securityHeader)">
 					<IntlFormatted :message-id="messages.securityDescription">
 						<template #security-link="{ children }">
-							<a
-								href="https://www.track1099.com/info/security"
-								class="flex w-fit flex-row gap-1 align-middle text-link"
-								target="_blank"
-								rel="noopener noreferrer"
-							>
+							<a href="https://www.track1099.com/info/security" class="flex w-fit flex-row gap-1 align-middle text-link"
+								target="_blank" rel="noopener noreferrer">
 								<component :is="() => normalizeChildren(children)" />
 								<ExternalIcon class="my-auto" />
 							</a>
@@ -33,25 +23,14 @@
 							<span class="text-brand-red">*</span>
 						</span>
 					</label>
-					<Chips
-						v-model="isUSCitizen"
-						:items="['yes', 'no']"
-						:format-label="
-							(item) => (item === 'yes' ? formatMessage(messages.yes) : formatMessage(messages.no))
-						"
-						:never-empty="false"
-						:capitalize="true"
-					/>
-				</div>
-
-				<Transition
-					enter-active-class="transition-all duration-300 ease-in-out"
-					enter-from-class="h-0 overflow-hidden opacity-0"
-					enter-to-class="h-auto overflow-visible opacity-100"
+					<Chips v-model="isUSCitizen" :items="['yes', 'no']" :format-label="(item) => (item === 'yes' ? formatMessage(messages.yes) : formatMessage(messages.no))
+						" :never-empty="false" :capitalize="true" />
+				</div>
+
+				<Transition enter-active-class="transition-all duration-300 ease-in-out"
+					enter-from-class="h-0 overflow-hidden opacity-0" enter-to-class="h-auto overflow-visible opacity-100"
 					leave-active-class="transition-all duration-300 ease-in-out"
-					leave-from-class="h-auto overflow-visible opacity-100"
-					leave-to-class="h-0 overflow-hidden opacity-0"
-				>
+					leave-from-class="h-auto overflow-visible opacity-100" leave-to-class="h-0 overflow-hidden opacity-0">
 					<div v-if="isUSCitizen === 'no'" class="flex flex-col gap-1">
 						<label class="mt-4">
 							<span class="text-lg font-semibold text-contrast">
@@ -59,19 +38,11 @@
 								<span class="text-brand-red">*</span>
 							</span>
 						</label>
-						<Chips
-							v-model="entityType"
-							:items="['private-individual', 'foreign-entity']"
-							:format-label="
-								(item) =>
-									item === 'private-individual'
-										? formatMessage(messages.privateIndividual)
-										: formatMessage(messages.foreignEntity)
-							"
-							:never-empty="false"
-							:capitalize="false"
-							class="mt-2"
-						/>
+						<Chips v-model="entityType" :items="['private-individual', 'foreign-entity']" :format-label="(item) =>
+								item === 'private-individual'
+									? formatMessage(messages.privateIndividual)
+									: formatMessage(messages.foreignEntity)
+							" :never-empty="false" :capitalize="false" class="mt-2" />
 						<span class="text-md mt-2 leading-tight">
 							{{ formatMessage(messages.entityDescription) }}
 						</span>
@@ -79,7 +50,9 @@
 				</Transition>
 				<div class="mt-4 flex justify-end gap-3">
 					<ButtonStyled @click="handleCancel">
-						<button><XIcon /> {{ formatMessage(messages.cancel) }}</button>
+						<button>
+							<XIcon /> {{ formatMessage(messages.cancel) }}
+						</button>
 					</ButtonStyled>
 					<ButtonStyled>
 						<button :disabled="!canContinue || loading" @click="continueForm">
@@ -93,22 +66,15 @@
 
 			<div v-else-if="currentStage === 'download-confirmation'" class="flex flex-col gap-6">
 				<div class="relative block h-[180px] w-[400px] overflow-hidden rounded-xl rounded-b-none">
-					<div
-						class="absolute inset-0 rounded-xl rounded-b-none bg-gradient-to-r from-brand-green to-brand-blue"
-					></div>
-					<div
-						class="absolute inset-0 rounded-xl rounded-b-none"
-						style="
+					<div class="absolute inset-0 rounded-xl rounded-b-none bg-gradient-to-r from-brand-green to-brand-blue"></div>
+					<div class="absolute inset-0 rounded-xl rounded-b-none" style="
 							background: linear-gradient(
 								180deg,
 								rgba(39, 41, 46, 0.15) 0%,
 								var(--color-raised-bg) 100%
 							);
-						"
-					></div>
-					<BrowserWindowSuccessIllustration
-						class="absolute left-[90px] top-[48px] h-[140px] w-[220px]"
-					/>
+						"></div>
+					<BrowserWindowSuccessIllustration class="absolute left-[90px] top-[48px] h-[140px] w-[220px]" />
 				</div>
 				<div class="flex flex-col gap-2">
 					<span class="text-2xl font-semibold text-contrast">{{
@@ -120,12 +86,8 @@
 					<span>
 						<IntlFormatted :message-id="messages.confirmationSupportText">
 							<template #support-link="{ children }">
-								<nuxt-link
-									to="https://support.modrinth.com"
-									class="text-link"
-									target="_blank"
-									rel="noopener noreferrer"
-								>
+								<nuxt-link to="https://support.modrinth.com" class="text-link" target="_blank"
+									rel="noopener noreferrer">
 									<component :is="() => normalizeChildren(children)" />
 								</nuxt-link>
 							</template>
@@ -180,9 +142,6 @@
 
 const taxFormModal = ref<InstanceType<typeof NewModal> | null>(null)
 
-<<<<<<< HEAD
-async function startTaxForm(e?: MouseEvent) {
-=======
 type ModalStage = 'form-selection' | 'download-confirmation'
 const currentStage = ref<ModalStage>('form-selection')
 
@@ -193,7 +152,6 @@
 
 async function showDownloadConfirmation(e: MouseEvent) {
 	currentStage.value = 'download-confirmation'
->>>>>>> 1a72d55e
 	taxFormModal.value?.show(e)
 }
 
@@ -407,7 +365,7 @@
 	padding: 0 !important;
 }
 
-dialog[open] > iframe[src*='form_embed'] {
+dialog[open]>iframe[src*='form_embed'] {
 	position: absolute !important;
 	inset: 0 !important;
 	width: 100% !important;
@@ -424,7 +382,7 @@
 		border-radius: var(--radius-md) !important;
 	}
 
-	dialog[open] > iframe[src*='form_embed'] {
+	dialog[open]>iframe[src*='form_embed'] {
 		border-radius: var(--radius-md) !important;
 	}
 }
