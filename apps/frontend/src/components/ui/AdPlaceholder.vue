<template>
<<<<<<< HEAD
  <div
    v-if="!auth.user || isPermission(auth.user.badges, 1 << 0)"
    class="relative mb-3 flex rounded-2xl"
  >
    <div class="flex min-h-[250px] min-w-[300px] flex-col gap-4 rounded-2xl bg-bg-raised p-6">
      <p class="m-0 text-xl font-bold text-contrast">90% of ad revenue goes to creators</p>
      <nuxt-link to="/plus" class="mt-auto flex items-center gap-1 text-purple hover:underline">
=======
  <div class="ad-parent mb-3 flex w-full justify-center rounded-2xl bg-bg-raised">
    <div class="flex max-h-[250px] min-h-[250px] min-w-[300px] max-w-[300px] flex-col gap-4 p-6">
      <p class="m-0 text-2xl font-bold text-contrast">90% of ad revenue goes to creators</p>
      <nuxt-link to="/plus" class="mt-auto items-center gap-1 text-purple hover:underline">
>>>>>>> 97db09a4
        <span>
          Support creators and Modrinth ad-free with
          <span class="font-bold">Modrinth+</span>
        </span>
        <ChevronRightIcon class="relative top-[3px] h-5 w-5" />
      </nuxt-link>
    </div>
    <div
      class="absolute top-0 flex items-center justify-center overflow-hidden rounded-2xl bg-bg-raised"
    >
      <div id="modrinth-rail-1" />
    </div>
  </div>
</template>
<script setup>
import { ChevronRightIcon } from "@modrinth/assets";
<<<<<<< HEAD

useHead({
  script: [
    {
      src: "https://dn0qt3r0xannq.cloudfront.net/modrinth-7JfmkEIXEp/modrinth-longform/prebid-load.js",
      async: true,
    },
    {
      src: "/inmobi.js",
      async: true,
    },
  ],
  link: [
    {
      rel: "preload",
      as: "script",
      href: "https://www.googletagservices.com/tag/js/gpt.js",
    },
  ],
});

const auth = await useAuth();

onMounted(() => {
  window.tude = window.tude || { cmd: [] };
  tude.cmd.push(function () {
    tude.refreshAdsViaDivMappings([
      {
        divId: "modrinth-rail-1",
        baseDivId: "pb-slot-square-2",
      },
    ]);
  });
});
</script>
<style>
iframe[id^="google_ads_iframe"] {
  color-scheme: normal;
  background: transparent;
}

#qc-cmp2-ui {
  background: var(--color-raised-bg);
  border-radius: var(--radius-lg);
  color: var(--color-base);
}

#qc-cmp2-ui::before {
  background: var(--color-raised-bg);
}

#qc-cmp2-ui::after {
  background: var(--color-raised-bg);
}

#qc-cmp2-ui button[mode="primary"] {
  background: var(--color-brand);
  color: var(--color-accent-contrast);
  border-radius: var(--radius-lg);
  border: none;
}

#qc-cmp2-ui button[mode="secondary"] {
  background: var(--color-button-bg);
  color: var(--color-base);
  border-radius: var(--radius-lg);
  border: none;
}

#qc-cmp2-ui button[mode="link"] {
  color: var(--color-link);
}

#qc-cmp2-ui h2 {
  color: var(--color-contrast);
  font-size: 1.5rem;
}

#qc-cmp2-ui div,
li,
strong,
p {
  color: var(--color-base);
  font-family: var(--font-standard);
=======
</script>
<style lang="scss" scoped>
@media (max-width: 1024px) {
  .ad-parent {
    display: none;
  }
>>>>>>> 97db09a4
}
</style><|MERGE_RESOLUTION|>--- conflicted
+++ resolved
@@ -1,18 +1,11 @@
 <template>
-<<<<<<< HEAD
   <div
     v-if="!auth.user || isPermission(auth.user.badges, 1 << 0)"
-    class="relative mb-3 flex rounded-2xl"
+    class="ad-parent relative mb-3 flex w-full justify-center rounded-2xl bg-bg-raised"
   >
-    <div class="flex min-h-[250px] min-w-[300px] flex-col gap-4 rounded-2xl bg-bg-raised p-6">
-      <p class="m-0 text-xl font-bold text-contrast">90% of ad revenue goes to creators</p>
-      <nuxt-link to="/plus" class="mt-auto flex items-center gap-1 text-purple hover:underline">
-=======
-  <div class="ad-parent mb-3 flex w-full justify-center rounded-2xl bg-bg-raised">
     <div class="flex max-h-[250px] min-h-[250px] min-w-[300px] max-w-[300px] flex-col gap-4 p-6">
       <p class="m-0 text-2xl font-bold text-contrast">90% of ad revenue goes to creators</p>
       <nuxt-link to="/plus" class="mt-auto items-center gap-1 text-purple hover:underline">
->>>>>>> 97db09a4
         <span>
           Support creators and Modrinth ad-free with
           <span class="font-bold">Modrinth+</span>
@@ -29,7 +22,6 @@
 </template>
 <script setup>
 import { ChevronRightIcon } from "@modrinth/assets";
-<<<<<<< HEAD
 
 useHead({
   script: [
@@ -114,13 +106,11 @@
 p {
   color: var(--color-base);
   font-family: var(--font-standard);
-=======
-</script>
-<style lang="scss" scoped>
+}
+
 @media (max-width: 1024px) {
   .ad-parent {
     display: none;
   }
->>>>>>> 97db09a4
 }
 </style>