<template>
<<<<<<< HEAD
  <div class="ad-parent relative mb-3 flex w-full justify-center rounded-2xl bg-bg-raised">
    <nuxt-link
      to="/servers?plan&ref=medal"
      class="flex max-h-[250px] min-h-[250px] min-w-[300px] max-w-[300px] flex-col gap-4 rounded-[inherit]"
    >
      <img
        src="https://cdn-raw.modrinth.com/medal-modrinth-servers-light.webp"
        alt="Host your next server with Modrinth Servers"
        class="light-image hidden rounded-[inherit]"
      />
      <img
        src="https://cdn-raw.modrinth.com/medal-modrinth-servers-dark.webp"
        alt="Host your next server with Modrinth Servers"
        class="dark-image rounded-[inherit]"
      />
    </nuxt-link>
    <div
      class="absolute top-0 flex items-center justify-center overflow-hidden rounded-2xl bg-bg-raised"
    >
      <div id="modrinth-rail-1" />
    </div>
  </div>
=======
	<div class="ad-parent relative mb-3 flex w-full justify-center rounded-2xl bg-bg-raised">
		<nuxt-link
			to="/servers"
			class="flex max-h-[250px] min-h-[250px] min-w-[300px] max-w-[300px] flex-col gap-4 rounded-[inherit]"
		>
			<img
				src="https://cdn-raw.modrinth.com/modrinth-servers-placeholder-light.webp"
				alt="Host your next server with Modrinth Servers"
				class="light-image hidden rounded-[inherit]"
			/>
			<img
				src="https://cdn-raw.modrinth.com/modrinth-servers-placeholder-dark.webp"
				alt="Host your next server with Modrinth Servers"
				class="dark-image rounded-[inherit]"
			/>
		</nuxt-link>
		<div
			class="absolute top-0 flex items-center justify-center overflow-hidden rounded-2xl bg-bg-raised"
		>
			<div id="modrinth-rail-1" />
		</div>
	</div>
>>>>>>> 2aabcf36
</template>
<script setup>
useHead({
	script: [
		// {
		//   // Clean.io
		//   src: "https://cadmus.script.ac/d14pdm1b7fi5kh/script.js",
		// },
		{
			// Aditude
			src: 'https://dn0qt3r0xannq.cloudfront.net/modrinth-7JfmkEIXEp/modrinth-longform/prebid-load.js',
			async: true,
		},
		{
			// Optima
			src: 'https://bservr.com/o.js?uid=8118d1fdb2e0d6f32180bd27',
			async: true,
		},
		{
			src: '/inmobi.js',
			async: true,
		},
	],
	link: [
		{
			rel: 'preload',
			as: 'script',
			href: 'https://www.googletagservices.com/tag/js/gpt.js',
		},
	],
})

onMounted(() => {
	window.tude = window.tude || { cmd: [] }
	window.Raven = window.Raven || { cmd: [] }

	window.Raven.cmd.push(({ config }) => {
		config.setCustom({
			param1: 'web',
		})
	})

	tude.cmd.push(function () {
		tude.refreshAdsViaDivMappings([
			{
				divId: 'modrinth-rail-1',
				baseDivId: 'pb-slot-square-2',
				targeting: {
					location: 'web',
				},
			},
		])
	})
})
</script>
<style>
iframe[id^='google_ads_iframe'] {
	color-scheme: normal;
	background: transparent;
}

#qc-cmp2-ui {
	background: var(--color-raised-bg);
	border-radius: var(--radius-lg);
	color: var(--color-base);
}

#qc-cmp2-ui::before {
	background: var(--color-raised-bg);
}

#qc-cmp2-ui::after {
	background: var(--color-raised-bg);
}

#qc-cmp2-ui button[mode='primary'] {
	background: var(--color-brand);
	color: var(--color-accent-contrast);
	border-radius: var(--radius-lg);
	border: none;
}

#qc-cmp2-ui button[mode='secondary'] {
	background: var(--color-button-bg);
	color: var(--color-base);
	border-radius: var(--radius-lg);
	border: none;
}

#qc-cmp2-ui button[mode='link'] {
	color: var(--color-link);
}

#qc-cmp2-ui h2 {
	color: var(--color-contrast);
	font-size: 1.5rem;
}

#qc-cmp2-ui div,
#qc-cmp2-ui li,
#qc-cmp2-ui strong,
#qc-cmp2-ui p,
#qc-cmp2-ui .qc-cmp2-list-item-title,
#qc-cmp2-ui .qc-cmp2-expandable-info {
	color: var(--color-base);
	font-family: var(--font-standard);
}

#qc-cmp2-ui .qc-cmp2-toggle[aria-checked='true'] {
	background-color: var(--color-brand);
	border: 1px solid var(--color-brand);
}

@media (max-width: 1024px) {
	.ad-parent {
		display: none;
	}
}
</style>

<style lang="scss" scoped>
.light,
.light-mode {
	.dark-image {
		display: none;
	}

	.light-image {
		display: block;
	}
}
</style><|MERGE_RESOLUTION|>--- conflicted
+++ resolved
@@ -1,40 +1,16 @@
 <template>
-<<<<<<< HEAD
-  <div class="ad-parent relative mb-3 flex w-full justify-center rounded-2xl bg-bg-raised">
-    <nuxt-link
-      to="/servers?plan&ref=medal"
-      class="flex max-h-[250px] min-h-[250px] min-w-[300px] max-w-[300px] flex-col gap-4 rounded-[inherit]"
-    >
-      <img
-        src="https://cdn-raw.modrinth.com/medal-modrinth-servers-light.webp"
-        alt="Host your next server with Modrinth Servers"
-        class="light-image hidden rounded-[inherit]"
-      />
-      <img
-        src="https://cdn-raw.modrinth.com/medal-modrinth-servers-dark.webp"
-        alt="Host your next server with Modrinth Servers"
-        class="dark-image rounded-[inherit]"
-      />
-    </nuxt-link>
-    <div
-      class="absolute top-0 flex items-center justify-center overflow-hidden rounded-2xl bg-bg-raised"
-    >
-      <div id="modrinth-rail-1" />
-    </div>
-  </div>
-=======
 	<div class="ad-parent relative mb-3 flex w-full justify-center rounded-2xl bg-bg-raised">
 		<nuxt-link
-			to="/servers"
+			to="/servers?plan&ref=medal"
 			class="flex max-h-[250px] min-h-[250px] min-w-[300px] max-w-[300px] flex-col gap-4 rounded-[inherit]"
 		>
 			<img
-				src="https://cdn-raw.modrinth.com/modrinth-servers-placeholder-light.webp"
+				src="https://cdn-raw.modrinth.com/medal-modrinth-servers-light.webp"
 				alt="Host your next server with Modrinth Servers"
 				class="light-image hidden rounded-[inherit]"
 			/>
 			<img
-				src="https://cdn-raw.modrinth.com/modrinth-servers-placeholder-dark.webp"
+				src="https://cdn-raw.modrinth.com/medal-modrinth-servers-dark.webp"
 				alt="Host your next server with Modrinth Servers"
 				class="dark-image rounded-[inherit]"
 			/>
@@ -45,7 +21,6 @@
 			<div id="modrinth-rail-1" />
 		</div>
 	</div>
->>>>>>> 2aabcf36
 </template>
 <script setup>
 useHead({
