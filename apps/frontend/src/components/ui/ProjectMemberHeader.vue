--- conflicted
+++ resolved
@@ -25,85 +25,6 @@
 			(currentMember && project.status === 'draft') ||
 			tags.rejectedStatuses.includes(project.status)
 		"
-<<<<<<< HEAD
-		class="universal-card my-4"
-	>
-		<div class="flex max-w-full flex-wrap items-center gap-x-6 gap-y-4">
-			<div class="flex flex-auto flex-wrap items-center gap-x-6 gap-y-4">
-				<h2 class="my-0 mr-auto">
-					{{ getFormattedMessage(messages.publishingChecklist) }}
-				</h2>
-				<div class="flex flex-row gap-2">
-					<div class="flex items-center gap-1">
-						<AsteriskIcon class="size-4 shrink-0 text-red" />
-						<span class="text-secondary">{{ getFormattedMessage(messages.required) }}</span>
-					</div>
-					|
-					<div class="flex items-center gap-1">
-						<TriangleAlertIcon class="size-4 shrink-0 text-orange" />
-						<span class="text-secondary">{{ getFormattedMessage(messages.warning) }}</span>
-					</div>
-					|
-					<div class="flex items-center gap-1">
-						<LightBulbIcon class="size-4 shrink-0 text-purple" />
-						<span class="text-secondary">{{ getFormattedMessage(messages.suggestion) }}</span>
-					</div>
-				</div>
-			</div>
-			<div class="input-group">
-				<ButtonStyled circular>
-					<button :class="!collapsed && '[&>svg]:rotate-180'" @click="handleToggleCollapsed()">
-						<DropdownIcon class="duration-250 transition-transform ease-in-out" />
-					</button>
-				</ButtonStyled>
-			</div>
-		</div>
-		<div v-if="!collapsed" class="grid-display width-16 mt-4">
-			<div v-for="nag in visibleNags" :key="nag.id" class="grid-display__item">
-				<span class="flex items-center gap-2 font-semibold">
-					<component
-						:is="nag.icon || getDefaultIcon(nag.status)"
-						v-tooltip="getStatusTooltip(nag.status)"
-						:class="[
-							'size-4',
-							nag.status === 'required' && 'text-red',
-							nag.status === 'warning' && 'text-orange',
-							nag.status === 'suggestion' && 'text-purple',
-						]"
-						:aria-label="getStatusTooltip(nag.status)"
-					/>
-					{{ getFormattedMessage(nag.title) }}
-				</span>
-				{{ getNagDescription(nag) }}
-				<NuxtLink
-					v-if="nag.link && shouldShowLink(nag)"
-					:to="`/${project.project_type}/${project.slug ? project.slug : project.id}/${
-						nag.link.path
-					}`"
-					class="goto-link"
-				>
-					{{ getFormattedMessage(nag.link.title) }}
-					<ChevronRightIcon aria-hidden="true" class="featured-header-chevron" />
-				</NuxtLink>
-				<ButtonStyled
-					v-if="nag.status === 'special-submit-action' && nag.id === 'submit-for-review'"
-					color="orange"
-					@click="submitForReview"
-				>
-					<button
-						v-tooltip="
-							!canSubmitForReview ? getFormattedMessage(messages.submitChecklistTooltip) : undefined
-						"
-						:disabled="!canSubmitForReview"
-					>
-						<SendIcon />
-						{{ getFormattedMessage(messages.submitForReview) }}
-					</button>
-				</ButtonStyled>
-			</div>
-		</div>
-	</div>
-=======
 		:project="project"
 		:versions="versions"
 		:current-member="currentMember"
@@ -113,7 +34,6 @@
 		@toggle-collapsed="handleToggleCollapsed"
 		@set-processing="handleSetProcessing"
 	/>
->>>>>>> d30643b5
 </template>
 
 <script setup lang="ts">
