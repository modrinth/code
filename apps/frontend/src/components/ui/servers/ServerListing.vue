<template>
<<<<<<< HEAD
  <NuxtLink
    class="contents"
    :to="status === 'suspended' ? '' : `/servers/manage/${props.server_id}`"
  >
    <div
      class="-mb-2 flex flex-row items-center overflow-x-hidden rounded-2xl border-[1px] border-solid border-button-bg bg-bg-raised p-4 transition-transform duration-100"
      :class="{
        '!rounded-b-none border-b-0': status === 'suspended' || !!pendingChange,
        'opacity-75': status === 'suspended',
        'active:scale-95': status !== 'suspended' && !pendingChange,
      }"
      data-pyro-server-listing
      :data-pyro-server-listing-id="server_id"
    >
      <UiServersServerIcon v-if="status !== 'suspended'" :image="image" />
      <div
        v-else
        class="bg-bg-secondary flex size-16 items-center justify-center rounded-xl border-[1px] border-solid border-button-border bg-button-bg shadow-sm"
      >
        <LockIcon class="size-12 text-secondary" />
      </div>
      <div class="ml-4 flex flex-col gap-2.5">
        <div class="flex flex-row items-center gap-2">
          <h2 class="m-0 text-xl font-bold text-contrast">{{ name }}</h2>
          <ChevronRightIcon />
        </div>

        <div
          v-if="projectData?.title"
          class="m-0 flex flex-row items-center gap-2 text-sm font-medium text-secondary"
        >
          <Avatar
            :src="iconUrl"
            no-shadow
            style="min-height: 20px; min-width: 20px; height: 20px; width: 20px"
            alt="Server Icon"
          />
          Using {{ projectData?.title || "Unknown" }}
        </div>

        <div
          v-if="isConfiguring"
          class="flex min-w-0 items-center gap-2 truncate text-sm font-semibold text-brand"
        >
          <SparklesIcon class="size-5 shrink-0" /> New server
        </div>
        <UiServersServerInfoLabels
          v-else
          :server-data="{ game, mc_version, loader, loader_version, net }"
          :show-game-label="showGameLabel"
          :show-loader-label="showLoaderLabel"
          :linked="false"
          class="pointer-events-none flex w-full flex-row flex-wrap items-center gap-4 text-secondary *:hidden sm:flex-row sm:*:flex"
        />
      </div>
    </div>
  </NuxtLink>
  <div
    v-if="status === 'suspended' && suspension_reason === 'upgrading'"
    class="relative flex w-full flex-row items-center gap-2 rounded-b-2xl border-[1px] border-t-0 border-solid border-bg-blue bg-bg-blue p-4 text-sm font-bold text-contrast"
  >
    <UiServersPanelSpinner />
    Your server's hardware is currently being upgraded and will be back online shortly.
  </div>
  <div
    v-else-if="status === 'suspended' && suspension_reason === 'cancelled'"
    class="relative flex w-full flex-col gap-2 rounded-b-2xl border-[1px] border-t-0 border-solid border-bg-red bg-bg-red p-4 text-sm font-bold text-contrast"
  >
    <div class="flex flex-row gap-2">
      <UiServersIconsPanelErrorIcon class="!size-5" /> Your server has been cancelled. Please update
      your billing information or contact Modrinth Support for more information.
    </div>
    <CopyCode :text="`${props.server_id}`" class="ml-auto" />
  </div>
  <div
    v-else-if="status === 'suspended' && suspension_reason"
    class="relative flex w-full flex-col gap-2 rounded-b-2xl border-[1px] border-t-0 border-solid border-bg-red bg-bg-red p-4 text-sm font-bold text-contrast"
  >
    <div class="flex flex-row gap-2">
      <UiServersIconsPanelErrorIcon class="!size-5" /> Your server has been suspended:
      {{ suspension_reason }}. Please update your billing information or contact Modrinth Support
      for more information.
    </div>
    <CopyCode :text="`${props.server_id}`" class="ml-auto" />
  </div>
  <div
    v-else-if="status === 'suspended'"
    class="relative flex w-full flex-col gap-2 rounded-b-2xl border-[1px] border-t-0 border-solid border-bg-red bg-bg-red p-4 text-sm font-bold text-contrast"
  >
    <div class="flex flex-row gap-2">
      <UiServersIconsPanelErrorIcon class="!size-5" /> Your server has been suspended. Please update
      your billing information or contact Modrinth Support for more information.
    </div>
    <CopyCode :text="`${props.server_id}`" class="ml-auto" />
  </div>
  <div
    v-if="pendingChange && status !== 'suspended'"
    class="relative flex w-full flex-col gap-2 rounded-b-2xl border-[1px] border-t-0 border-solid border-orange bg-bg-orange p-4 text-sm font-bold text-contrast"
  >
    <div>
      Your server will {{ pendingChange.verb.toLowerCase() }} to the "{{ pendingChange.planSize }}"
      plan on {{ formatDate(pendingChange.date) }}.
    </div>
    <ServersSpecs
      class="!font-normal !text-contrast"
      :ram="Math.round((pendingChange.ramGb ?? 0) * 1024)"
      :storage="Math.round((pendingChange.storageGb ?? 0) * 1024)"
      :cpus="pendingChange.cpuBurst"
      bursting-link="https://docs.modrinth.com/servers/bursting"
    />
  </div>
</template>

<script setup lang="ts">
import { ChevronRightIcon, LockIcon, SparklesIcon } from "@modrinth/assets";
import type { Project, Server } from "@modrinth/utils";
import { Avatar, CopyCode, ServersSpecs } from "@modrinth/ui";
import { useModrinthServers } from "~/composables/servers/modrinth-servers.ts";
import dayjs from "dayjs";

type PendingChange = {
  planSize: string;
  cpu: number;
  cpuBurst: number;
  ramGb: number;
  swapGb?: number;
  storageGb?: number;
  date: string | number | Date;
  intervalChange?: string | null;
  verb: string;
};

const props = defineProps<Partial<Server> & { pendingChange?: PendingChange }>();
=======
	<NuxtLink
		class="contents"
		:to="status === 'suspended' ? '' : `/servers/manage/${props.server_id}`"
	>
		<div
			v-tooltip="
				status === 'suspended'
					? suspension_reason === 'upgrading'
						? 'This server is being transferred to a new node. It will be unavailable until this process finishes.'
						: 'This server has been suspended. Please visit your billing settings or contact Modrinth Support for more information.'
					: ''
			"
			class="flex cursor-pointer flex-row items-center overflow-x-hidden rounded-3xl bg-bg-raised p-4 transition-transform duration-100"
			:class="status === 'suspended' ? '!rounded-b-none opacity-75' : 'active:scale-95'"
			data-pyro-server-listing
			:data-pyro-server-listing-id="server_id"
		>
			<UiServersServerIcon v-if="status !== 'suspended'" :image="image" />
			<div
				v-else
				class="bg-bg-secondary flex size-24 items-center justify-center rounded-xl border-[1px] border-solid border-button-border bg-button-bg shadow-sm"
			>
				<LockIcon class="size-20 text-secondary" />
			</div>
			<div class="ml-8 flex flex-col gap-2.5">
				<div class="flex flex-row items-center gap-2">
					<h2 class="m-0 text-xl font-bold text-contrast">{{ name }}</h2>
					<ChevronRightIcon />
				</div>

				<div
					v-if="projectData?.title"
					class="m-0 flex flex-row items-center gap-2 text-sm font-medium text-secondary"
				>
					<Avatar
						:src="iconUrl"
						no-shadow
						style="min-height: 20px; min-width: 20px; height: 20px; width: 20px"
						alt="Server Icon"
					/>
					Using {{ projectData?.title || 'Unknown' }}
				</div>
				<div v-else class="min-h-[20px]"></div>

				<div
					v-if="isConfiguring"
					class="flex min-w-0 items-center gap-2 truncate text-sm font-semibold text-brand"
				>
					<SparklesIcon class="size-5 shrink-0" /> New server
				</div>
				<UiServersServerInfoLabels
					v-else
					:server-data="{ game, mc_version, loader, loader_version, net }"
					:show-game-label="showGameLabel"
					:show-loader-label="showLoaderLabel"
					:linked="false"
					class="pointer-events-none flex w-full flex-row flex-wrap items-center gap-4 text-secondary *:hidden sm:flex-row sm:*:flex"
				/>
			</div>
		</div>
		<div
			v-if="status === 'suspended' && suspension_reason === 'upgrading'"
			class="relative -mt-4 flex w-full flex-row items-center gap-2 rounded-b-3xl bg-bg-blue p-4 text-sm font-bold text-contrast"
		>
			<UiServersPanelSpinner />
			Your server's hardware is currently being upgraded and will be back online shortly.
		</div>
		<div
			v-else-if="status === 'suspended' && suspension_reason === 'cancelled'"
			class="relative -mt-4 flex w-full flex-col gap-2 rounded-b-3xl bg-bg-red p-4 text-sm font-bold text-contrast"
		>
			<div class="flex flex-row gap-2">
				<UiServersIconsPanelErrorIcon class="!size-5" /> Your server has been cancelled. Please
				update your billing information or contact Modrinth Support for more information.
			</div>
			<CopyCode :text="`${props.server_id}`" class="ml-auto" />
		</div>
		<div
			v-else-if="status === 'suspended' && suspension_reason"
			class="relative -mt-4 flex w-full flex-col gap-2 rounded-b-3xl bg-bg-red p-4 text-sm font-bold text-contrast"
		>
			<div class="flex flex-row gap-2">
				<UiServersIconsPanelErrorIcon class="!size-5" /> Your server has been suspended:
				{{ suspension_reason }}. Please update your billing information or contact Modrinth Support
				for more information.
			</div>
			<CopyCode :text="`${props.server_id}`" class="ml-auto" />
		</div>
		<div
			v-else-if="status === 'suspended'"
			class="relative -mt-4 flex w-full flex-col gap-2 rounded-b-3xl bg-bg-red p-4 text-sm font-bold text-contrast"
		>
			<div class="flex flex-row gap-2">
				<UiServersIconsPanelErrorIcon class="!size-5" /> Your server has been suspended. Please
				update your billing information or contact Modrinth Support for more information.
			</div>
			<CopyCode :text="`${props.server_id}`" class="ml-auto" />
		</div>
	</NuxtLink>
</template>

<script setup lang="ts">
import { ChevronRightIcon, LockIcon, SparklesIcon } from '@modrinth/assets'
import { Avatar, CopyCode } from '@modrinth/ui'
import type { Project, Server } from '@modrinth/utils'

import { useModrinthServers } from '~/composables/servers/modrinth-servers.ts'
>>>>>>> 2aabcf36

const props = defineProps<Partial<Server>>()

if (props.server_id && props.status === 'available') {
	// Necessary only to get server icon
	await useModrinthServers(props.server_id, ['general'])
}

const showGameLabel = computed(() => !!props.game)
const showLoaderLabel = computed(() => !!props.loader)

let projectData: Ref<Project | null>
if (props.upstream) {
	const { data } = await useAsyncData<Project>(
		`server-project-${props.server_id}`,
		async (): Promise<Project> => {
			const result = await useBaseFetch(`project/${props.upstream?.project_id}`)
			return result as Project
		},
	)
	projectData = data
} else {
	projectData = ref(null)
}

<<<<<<< HEAD
const image = useState<string | undefined>(`server-icon-${props.server_id}`, () => undefined);
const iconUrl = computed(() => projectData.value?.icon_url || undefined);
const isConfiguring = computed(() => props.flows?.intro);

const formatDate = (d: unknown) => {
  try {
    return dayjs(d as any).format("MMMM D, YYYY");
  } catch {
    return "";
  }
};
=======
const image = useState<string | undefined>(`server-icon-${props.server_id}`, () => undefined)
const iconUrl = computed(() => projectData.value?.icon_url || undefined)
const isConfiguring = computed(() => props.flows?.intro)
>>>>>>> 2aabcf36
</script><|MERGE_RESOLUTION|>--- conflicted
+++ resolved
@@ -1,164 +1,26 @@
 <template>
-<<<<<<< HEAD
-  <NuxtLink
-    class="contents"
-    :to="status === 'suspended' ? '' : `/servers/manage/${props.server_id}`"
-  >
-    <div
-      class="-mb-2 flex flex-row items-center overflow-x-hidden rounded-2xl border-[1px] border-solid border-button-bg bg-bg-raised p-4 transition-transform duration-100"
-      :class="{
-        '!rounded-b-none border-b-0': status === 'suspended' || !!pendingChange,
-        'opacity-75': status === 'suspended',
-        'active:scale-95': status !== 'suspended' && !pendingChange,
-      }"
-      data-pyro-server-listing
-      :data-pyro-server-listing-id="server_id"
-    >
-      <UiServersServerIcon v-if="status !== 'suspended'" :image="image" />
-      <div
-        v-else
-        class="bg-bg-secondary flex size-16 items-center justify-center rounded-xl border-[1px] border-solid border-button-border bg-button-bg shadow-sm"
-      >
-        <LockIcon class="size-12 text-secondary" />
-      </div>
-      <div class="ml-4 flex flex-col gap-2.5">
-        <div class="flex flex-row items-center gap-2">
-          <h2 class="m-0 text-xl font-bold text-contrast">{{ name }}</h2>
-          <ChevronRightIcon />
-        </div>
-
-        <div
-          v-if="projectData?.title"
-          class="m-0 flex flex-row items-center gap-2 text-sm font-medium text-secondary"
-        >
-          <Avatar
-            :src="iconUrl"
-            no-shadow
-            style="min-height: 20px; min-width: 20px; height: 20px; width: 20px"
-            alt="Server Icon"
-          />
-          Using {{ projectData?.title || "Unknown" }}
-        </div>
-
-        <div
-          v-if="isConfiguring"
-          class="flex min-w-0 items-center gap-2 truncate text-sm font-semibold text-brand"
-        >
-          <SparklesIcon class="size-5 shrink-0" /> New server
-        </div>
-        <UiServersServerInfoLabels
-          v-else
-          :server-data="{ game, mc_version, loader, loader_version, net }"
-          :show-game-label="showGameLabel"
-          :show-loader-label="showLoaderLabel"
-          :linked="false"
-          class="pointer-events-none flex w-full flex-row flex-wrap items-center gap-4 text-secondary *:hidden sm:flex-row sm:*:flex"
-        />
-      </div>
-    </div>
-  </NuxtLink>
-  <div
-    v-if="status === 'suspended' && suspension_reason === 'upgrading'"
-    class="relative flex w-full flex-row items-center gap-2 rounded-b-2xl border-[1px] border-t-0 border-solid border-bg-blue bg-bg-blue p-4 text-sm font-bold text-contrast"
-  >
-    <UiServersPanelSpinner />
-    Your server's hardware is currently being upgraded and will be back online shortly.
-  </div>
-  <div
-    v-else-if="status === 'suspended' && suspension_reason === 'cancelled'"
-    class="relative flex w-full flex-col gap-2 rounded-b-2xl border-[1px] border-t-0 border-solid border-bg-red bg-bg-red p-4 text-sm font-bold text-contrast"
-  >
-    <div class="flex flex-row gap-2">
-      <UiServersIconsPanelErrorIcon class="!size-5" /> Your server has been cancelled. Please update
-      your billing information or contact Modrinth Support for more information.
-    </div>
-    <CopyCode :text="`${props.server_id}`" class="ml-auto" />
-  </div>
-  <div
-    v-else-if="status === 'suspended' && suspension_reason"
-    class="relative flex w-full flex-col gap-2 rounded-b-2xl border-[1px] border-t-0 border-solid border-bg-red bg-bg-red p-4 text-sm font-bold text-contrast"
-  >
-    <div class="flex flex-row gap-2">
-      <UiServersIconsPanelErrorIcon class="!size-5" /> Your server has been suspended:
-      {{ suspension_reason }}. Please update your billing information or contact Modrinth Support
-      for more information.
-    </div>
-    <CopyCode :text="`${props.server_id}`" class="ml-auto" />
-  </div>
-  <div
-    v-else-if="status === 'suspended'"
-    class="relative flex w-full flex-col gap-2 rounded-b-2xl border-[1px] border-t-0 border-solid border-bg-red bg-bg-red p-4 text-sm font-bold text-contrast"
-  >
-    <div class="flex flex-row gap-2">
-      <UiServersIconsPanelErrorIcon class="!size-5" /> Your server has been suspended. Please update
-      your billing information or contact Modrinth Support for more information.
-    </div>
-    <CopyCode :text="`${props.server_id}`" class="ml-auto" />
-  </div>
-  <div
-    v-if="pendingChange && status !== 'suspended'"
-    class="relative flex w-full flex-col gap-2 rounded-b-2xl border-[1px] border-t-0 border-solid border-orange bg-bg-orange p-4 text-sm font-bold text-contrast"
-  >
-    <div>
-      Your server will {{ pendingChange.verb.toLowerCase() }} to the "{{ pendingChange.planSize }}"
-      plan on {{ formatDate(pendingChange.date) }}.
-    </div>
-    <ServersSpecs
-      class="!font-normal !text-contrast"
-      :ram="Math.round((pendingChange.ramGb ?? 0) * 1024)"
-      :storage="Math.round((pendingChange.storageGb ?? 0) * 1024)"
-      :cpus="pendingChange.cpuBurst"
-      bursting-link="https://docs.modrinth.com/servers/bursting"
-    />
-  </div>
-</template>
-
-<script setup lang="ts">
-import { ChevronRightIcon, LockIcon, SparklesIcon } from "@modrinth/assets";
-import type { Project, Server } from "@modrinth/utils";
-import { Avatar, CopyCode, ServersSpecs } from "@modrinth/ui";
-import { useModrinthServers } from "~/composables/servers/modrinth-servers.ts";
-import dayjs from "dayjs";
-
-type PendingChange = {
-  planSize: string;
-  cpu: number;
-  cpuBurst: number;
-  ramGb: number;
-  swapGb?: number;
-  storageGb?: number;
-  date: string | number | Date;
-  intervalChange?: string | null;
-  verb: string;
-};
-
-const props = defineProps<Partial<Server> & { pendingChange?: PendingChange }>();
-=======
 	<NuxtLink
 		class="contents"
 		:to="status === 'suspended' ? '' : `/servers/manage/${props.server_id}`"
 	>
 		<div
-			v-tooltip="
-				status === 'suspended'
-					? suspension_reason === 'upgrading'
-						? 'This server is being transferred to a new node. It will be unavailable until this process finishes.'
-						: 'This server has been suspended. Please visit your billing settings or contact Modrinth Support for more information.'
-					: ''
-			"
-			class="flex cursor-pointer flex-row items-center overflow-x-hidden rounded-3xl bg-bg-raised p-4 transition-transform duration-100"
-			:class="status === 'suspended' ? '!rounded-b-none opacity-75' : 'active:scale-95'"
+			class="-mb-2 flex flex-row items-center overflow-x-hidden rounded-2xl border-[1px] border-solid border-button-bg bg-bg-raised p-4 transition-transform duration-100"
+			:class="{
+				'!rounded-b-none border-b-0': status === 'suspended' || !!pendingChange,
+				'opacity-75': status === 'suspended',
+				'active:scale-95': status !== 'suspended' && !pendingChange,
+			}"
 			data-pyro-server-listing
 			:data-pyro-server-listing-id="server_id"
 		>
 			<UiServersServerIcon v-if="status !== 'suspended'" :image="image" />
 			<div
 				v-else
-				class="bg-bg-secondary flex size-24 items-center justify-center rounded-xl border-[1px] border-solid border-button-border bg-button-bg shadow-sm"
+				class="bg-bg-secondary flex size-16 items-center justify-center rounded-xl border-[1px] border-solid border-button-border bg-button-bg shadow-sm"
 			>
-				<LockIcon class="size-20 text-secondary" />
+				<LockIcon class="size-12 text-secondary" />
 			</div>
-			<div class="ml-8 flex flex-col gap-2.5">
+			<div class="ml-4 flex flex-col gap-2.5">
 				<div class="flex flex-row items-center gap-2">
 					<h2 class="m-0 text-xl font-bold text-contrast">{{ name }}</h2>
 					<ChevronRightIcon />
@@ -176,7 +38,6 @@
 					/>
 					Using {{ projectData?.title || 'Unknown' }}
 				</div>
-				<div v-else class="min-h-[20px]"></div>
 
 				<div
 					v-if="isConfiguring"
@@ -194,56 +55,83 @@
 				/>
 			</div>
 		</div>
-		<div
-			v-if="status === 'suspended' && suspension_reason === 'upgrading'"
-			class="relative -mt-4 flex w-full flex-row items-center gap-2 rounded-b-3xl bg-bg-blue p-4 text-sm font-bold text-contrast"
-		>
-			<UiServersPanelSpinner />
-			Your server's hardware is currently being upgraded and will be back online shortly.
+	</NuxtLink>
+	<div
+		v-if="status === 'suspended' && suspension_reason === 'upgrading'"
+		class="relative flex w-full flex-row items-center gap-2 rounded-b-2xl border-[1px] border-t-0 border-solid border-bg-blue bg-bg-blue p-4 text-sm font-bold text-contrast"
+	>
+		<UiServersPanelSpinner />
+		Your server's hardware is currently being upgraded and will be back online shortly.
+	</div>
+	<div
+		v-else-if="status === 'suspended' && suspension_reason === 'cancelled'"
+		class="relative flex w-full flex-col gap-2 rounded-b-2xl border-[1px] border-t-0 border-solid border-bg-red bg-bg-red p-4 text-sm font-bold text-contrast"
+	>
+		<div class="flex flex-row gap-2">
+			<UiServersIconsPanelErrorIcon class="!size-5" /> Your server has been cancelled. Please update
+			your billing information or contact Modrinth Support for more information.
 		</div>
-		<div
-			v-else-if="status === 'suspended' && suspension_reason === 'cancelled'"
-			class="relative -mt-4 flex w-full flex-col gap-2 rounded-b-3xl bg-bg-red p-4 text-sm font-bold text-contrast"
-		>
-			<div class="flex flex-row gap-2">
-				<UiServersIconsPanelErrorIcon class="!size-5" /> Your server has been cancelled. Please
-				update your billing information or contact Modrinth Support for more information.
-			</div>
-			<CopyCode :text="`${props.server_id}`" class="ml-auto" />
+		<CopyCode :text="`${props.server_id}`" class="ml-auto" />
+	</div>
+	<div
+		v-else-if="status === 'suspended' && suspension_reason"
+		class="relative flex w-full flex-col gap-2 rounded-b-2xl border-[1px] border-t-0 border-solid border-bg-red bg-bg-red p-4 text-sm font-bold text-contrast"
+	>
+		<div class="flex flex-row gap-2">
+			<UiServersIconsPanelErrorIcon class="!size-5" /> Your server has been suspended:
+			{{ suspension_reason }}. Please update your billing information or contact Modrinth Support
+			for more information.
 		</div>
-		<div
-			v-else-if="status === 'suspended' && suspension_reason"
-			class="relative -mt-4 flex w-full flex-col gap-2 rounded-b-3xl bg-bg-red p-4 text-sm font-bold text-contrast"
-		>
-			<div class="flex flex-row gap-2">
-				<UiServersIconsPanelErrorIcon class="!size-5" /> Your server has been suspended:
-				{{ suspension_reason }}. Please update your billing information or contact Modrinth Support
-				for more information.
-			</div>
-			<CopyCode :text="`${props.server_id}`" class="ml-auto" />
+		<CopyCode :text="`${props.server_id}`" class="ml-auto" />
+	</div>
+	<div
+		v-else-if="status === 'suspended'"
+		class="relative flex w-full flex-col gap-2 rounded-b-2xl border-[1px] border-t-0 border-solid border-bg-red bg-bg-red p-4 text-sm font-bold text-contrast"
+	>
+		<div class="flex flex-row gap-2">
+			<UiServersIconsPanelErrorIcon class="!size-5" /> Your server has been suspended. Please update
+			your billing information or contact Modrinth Support for more information.
 		</div>
-		<div
-			v-else-if="status === 'suspended'"
-			class="relative -mt-4 flex w-full flex-col gap-2 rounded-b-3xl bg-bg-red p-4 text-sm font-bold text-contrast"
-		>
-			<div class="flex flex-row gap-2">
-				<UiServersIconsPanelErrorIcon class="!size-5" /> Your server has been suspended. Please
-				update your billing information or contact Modrinth Support for more information.
-			</div>
-			<CopyCode :text="`${props.server_id}`" class="ml-auto" />
+		<CopyCode :text="`${props.server_id}`" class="ml-auto" />
+	</div>
+	<div
+		v-if="pendingChange && status !== 'suspended'"
+		class="relative flex w-full flex-col gap-2 rounded-b-2xl border-[1px] border-t-0 border-solid border-orange bg-bg-orange p-4 text-sm font-bold text-contrast"
+	>
+		<div>
+			Your server will {{ pendingChange.verb.toLowerCase() }} to the "{{ pendingChange.planSize }}"
+			plan on {{ formatDate(pendingChange.date) }}.
 		</div>
-	</NuxtLink>
+		<ServersSpecs
+			class="!font-normal !text-contrast"
+			:ram="Math.round((pendingChange.ramGb ?? 0) * 1024)"
+			:storage="Math.round((pendingChange.storageGb ?? 0) * 1024)"
+			:cpus="pendingChange.cpuBurst"
+			bursting-link="https://docs.modrinth.com/servers/bursting"
+		/>
+	</div>
 </template>
 
 <script setup lang="ts">
 import { ChevronRightIcon, LockIcon, SparklesIcon } from '@modrinth/assets'
-import { Avatar, CopyCode } from '@modrinth/ui'
+import { Avatar, CopyCode, ServersSpecs } from '@modrinth/ui'
 import type { Project, Server } from '@modrinth/utils'
+import dayjs from 'dayjs'
+import { useModrinthServers } from '~/composables/servers/modrinth-servers.ts'
 
-import { useModrinthServers } from '~/composables/servers/modrinth-servers.ts'
->>>>>>> 2aabcf36
+type PendingChange = {
+	planSize: string
+	cpu: number
+	cpuBurst: number
+	ramGb: number
+	swapGb?: number
+	storageGb?: number
+	date: string | number | Date
+	intervalChange?: string | null
+	verb: string
+}
 
-const props = defineProps<Partial<Server>>()
+const props = defineProps<Partial<Server> & { pendingChange?: PendingChange }>()
 
 if (props.server_id && props.status === 'available') {
 	// Necessary only to get server icon
@@ -267,21 +155,15 @@
 	projectData = ref(null)
 }
 
-<<<<<<< HEAD
-const image = useState<string | undefined>(`server-icon-${props.server_id}`, () => undefined);
-const iconUrl = computed(() => projectData.value?.icon_url || undefined);
-const isConfiguring = computed(() => props.flows?.intro);
-
-const formatDate = (d: unknown) => {
-  try {
-    return dayjs(d as any).format("MMMM D, YYYY");
-  } catch {
-    return "";
-  }
-};
-=======
 const image = useState<string | undefined>(`server-icon-${props.server_id}`, () => undefined)
 const iconUrl = computed(() => projectData.value?.icon_url || undefined)
 const isConfiguring = computed(() => props.flows?.intro)
->>>>>>> 2aabcf36
+
+const formatDate = (d: unknown) => {
+	try {
+		return dayjs(d as any).format('MMMM D, YYYY')
+	} catch {
+		return ''
+	}
+}
 </script>