--- conflicted
+++ resolved
@@ -318,13 +318,8 @@
 const SCROLL_END_DELAY = 150;
 const progressiveBlurIterations = ref(8);
 
-<<<<<<< HEAD
 const pyroConsole = useModrinthServersConsole();
-const consoleOutput = pyroConsole.output;
-=======
-const pyroConsole = usePyroConsole();
 const consoleOutput = computed(() => (props.loading ? [] : pyroConsole.output.value));
->>>>>>> a2e323c9
 
 const scrollContainer = ref<HTMLElement | null>(null);
 
