<template>
	<li
		role="button"
		:class="[
			containerClasses,
			isDragOver && type === 'directory' ? 'bg-brand-highlight' : '',
			isDragging ? 'opacity-50' : '',
		]"
		tabindex="0"
		draggable="true"
		@click="selectItem"
		@contextmenu="openContextMenu"
		@keydown="(e) => e.key === 'Enter' && selectItem()"
		@mouseenter="handleMouseEnter"
		@dragstart="handleDragStart"
		@dragend="handleDragEnd"
		@dragenter.prevent="handleDragEnter"
		@dragover.prevent="handleDragOver"
		@dragleave.prevent="handleDragLeave"
		@drop.prevent="handleDrop"
	>
		<div class="pointer-events-none flex flex-1 items-center gap-3 truncate">
			<Checkbox
				class="pointer-events-auto"
				:model-value="selected"
				@click.stop
				@update:model-value="emit('toggle-select')"
			/>
			<div class="pointer-events-none flex size-5 items-center justify-center">
				<component :is="iconComponent" class="size-5" />
			</div>
			<div class="pointer-events-none flex flex-col truncate">
				<span
					class="pointer-events-none truncate group-hover:text-contrast group-focus:text-contrast"
				>
					{{ name }}
				</span>
			</div>
		</div>
		<div class="pointer-events-auto flex w-fit flex-shrink-0 items-center gap-4 md:gap-12">
			<span class="hidden w-[100px] text-nowrap text-sm text-secondary md:block">
				{{ formattedSize }}
			</span>
			<span class="hidden w-[160px] text-nowrap text-sm text-secondary md:block">
				{{ formattedCreationDate }}
			</span>
			<span class="hidden w-[160px] text-nowrap text-sm text-secondary md:block">
				{{ formattedModifiedDate }}
			</span>
			<ButtonStyled circular type="transparent">
				<TeleportOverflowMenu :options="menuOptions" direction="left" position="bottom">
					<MoreHorizontalIcon class="h-5 w-5 bg-transparent" />
					<template #extract><PackageOpenIcon /> Extract</template>
					<template #rename><EditIcon /> Rename</template>
					<template #move><RightArrowIcon /> Move</template>
					<template #download><DownloadIcon /> Download</template>
					<template #delete><TrashIcon /> Delete</template>
				</TeleportOverflowMenu>
			</ButtonStyled>
		</div>
	</li>
</template>

<script setup lang="ts">
import {
	DownloadIcon,
	EditIcon,
	FolderOpenIcon,
	MoreHorizontalIcon,
	PackageOpenIcon,
	PaletteIcon,
	RightArrowIcon,
	TrashIcon,
} from '@modrinth/assets'
import {
	ButtonStyled,
<<<<<<< HEAD
	Checkbox,
	getFileExtension,
	isArchiveFile,
	isCodeFile,
	isEditableFile as isEditableFileExt,
	isImageFile,
	isTextFile,
} from '@modrinth/ui'
import { computed, ref, shallowRef } from 'vue'
=======
	CODE_EXTENSIONS,
	getFileExtensionIcon,
	IMAGE_EXTENSIONS,
	TEXT_EXTENSIONS,
} from '@modrinth/ui'
import { computed, h, ref, shallowRef } from 'vue'
import { renderToString } from 'vue/server-renderer'
>>>>>>> 53ec2c53
import { useRoute, useRouter } from 'vue-router'
import { renderToString } from 'vue/server-renderer'

<<<<<<< HEAD
import {
	UiServersIconsCodeFileIcon,
	UiServersIconsCogFolderIcon,
	UiServersIconsEarthIcon,
	UiServersIconsImageFileIcon,
	UiServersIconsTextFileIcon,
} from '#components'
=======
import { UiServersIconsCogFolderIcon, UiServersIconsEarthIcon } from '#components'
import PaletteIcon from '~/assets/icons/palette.svg?component'
>>>>>>> 53ec2c53

import TeleportOverflowMenu from './TeleportOverflowMenu.vue'

interface FileItemProps {
	name: string
	type: 'directory' | 'file'
	size?: number
	count?: number
	modified: number
	created: number
	path: string
	index: number
	isLast: boolean
	selected: boolean
}

const props = defineProps<FileItemProps>()

const emit = defineEmits<{
	(
		e: 'rename' | 'move' | 'download' | 'delete' | 'edit' | 'extract' | 'hover',
		item: { name: string; type: string; path: string },
	): void
	(e: 'moveDirectTo', item: { name: string; type: string; path: string; destination: string }): void
	(e: 'contextmenu', x: number, y: number): void
	(e: 'toggle-select'): void
}>()

const isDragOver = ref(false)
const isDragging = ref(false)

const units = Object.freeze(['B', 'KB', 'MB', 'GB', 'TB', 'PB', 'EB'])

const route = shallowRef(useRoute())
const router = useRouter()

const containerClasses = computed(() => [
	'group m-0 flex w-full select-none items-center justify-between overflow-hidden border-0 border-t border-solid border-surface-3 px-4 py-3 focus:!outline-none',
	props.index % 2 === 0 ? 'bg-surface-2' : 'bg-surface-3',
	props.isLast ? 'rounded-b-[20px] border-b' : '',
	isEditableFile.value ? 'cursor-pointer' : props.type === 'directory' ? 'cursor-pointer' : '',
	isDragOver.value ? '!bg-brand-highlight' : '',
	'hover:brightness-110 focus:brightness-110',
])

const fileExtension = computed(() => getFileExtension(props.name))

const isZip = computed(() => fileExtension.value === 'zip')

const menuOptions = computed(() => [
	{
		id: 'extract',
		shown: isZip.value,
		action: () => emit('extract', { name: props.name, type: props.type, path: props.path }),
	},
	{
		divider: true,
		shown: isZip.value,
	},
	{
		id: 'rename',
		action: () => emit('rename', { name: props.name, type: props.type, path: props.path }),
	},
	{
		id: 'move',
		action: () => emit('move', { name: props.name, type: props.type, path: props.path }),
	},
	{
		id: 'download',
		action: () => emit('download', { name: props.name, type: props.type, path: props.path }),
		shown: props.type !== 'directory',
	},
	{
		id: 'delete',
		action: () => emit('delete', { name: props.name, type: props.type, path: props.path }),
		color: 'red' as const,
	},
])

const iconComponent = computed(() => {
	if (props.type === 'directory') {
		if (props.name === 'config') return UiServersIconsCogFolderIcon
		if (props.name === 'world') return UiServersIconsEarthIcon
		if (props.name === 'resourcepacks') return PaletteIcon
		return FolderOpenIcon
	}

<<<<<<< HEAD
	const ext = fileExtension.value
	if (isCodeFile(ext)) return UiServersIconsCodeFileIcon
	if (isTextFile(ext)) return UiServersIconsTextFileIcon
	if (isImageFile(ext)) return UiServersIconsImageFileIcon
	if (isArchiveFile(ext)) return FileArchiveIcon
	return FileIcon
=======
	return getFileExtensionIcon(fileExtension.value)
>>>>>>> 53ec2c53
})

const formattedModifiedDate = computed(() => {
	const date = new Date(props.modified * 1000)
	return `${date.toLocaleDateString('en-US', {
		month: '2-digit',
		day: '2-digit',
		year: '2-digit',
	})}, ${date.toLocaleTimeString('en-US', {
		hour: 'numeric',
		minute: 'numeric',
		hour12: true,
	})}`
})

const formattedCreationDate = computed(() => {
	const date = new Date(props.created * 1000)
	return `${date.toLocaleDateString('en-US', {
		month: '2-digit',
		day: '2-digit',
		year: '2-digit',
	})}, ${date.toLocaleTimeString('en-US', {
		hour: 'numeric',
		minute: 'numeric',
		hour12: true,
	})}`
})

const isEditableFile = computed(() => {
	if (props.type === 'file') {
		const ext = fileExtension.value
<<<<<<< HEAD
		return !props.name.includes('.') || isEditableFileExt(ext) || isImageFile(ext)
=======
		return (
			!props.name.includes('.') ||
			TEXT_EXTENSIONS.includes(ext) ||
			CODE_EXTENSIONS.includes(ext) ||
			IMAGE_EXTENSIONS.includes(ext)
		)
>>>>>>> 53ec2c53
	}
	return false
})

const formattedSize = computed(() => {
	if (props.type === 'directory') {
		return `${props.count} ${props.count === 1 ? 'item' : 'items'}`
	}

	if (props.size === undefined) return ''
	const bytes = props.size
	if (bytes === 0) return '0 B'

	const exponent = Math.min(Math.floor(Math.log(bytes) / Math.log(1024)), units.length - 1)
	const size = (bytes / Math.pow(1024, exponent)).toFixed(2)
	return `${size} ${units[exponent]}`
})

function openContextMenu(event: MouseEvent) {
	event.preventDefault()
	emit('contextmenu', event.clientX, event.clientY)
}

function handleMouseEnter() {
	emit('hover', { name: props.name, type: props.type, path: props.path })
}

function navigateToFolder() {
	const currentPath = route.value.query.path?.toString() || ''
	const newPath = currentPath.endsWith('/')
		? `${currentPath}${props.name}`
		: `${currentPath}/${props.name}`
	router.push({ query: { path: newPath, page: 1 } })
}

const isNavigating = ref(false)

function selectItem() {
	if (isNavigating.value) return
	isNavigating.value = true

	if (props.type === 'directory') {
		navigateToFolder()
	} else if (props.type === 'file' && isEditableFile.value) {
		emit('edit', { name: props.name, type: props.type, path: props.path })
	}

	setTimeout(() => {
		isNavigating.value = false
	}, 500)
}

<<<<<<< HEAD
async function getDragIcon() {
	// Reuse iconComponent computed for consistency
=======
const getDragIcon = async () => {
>>>>>>> 53ec2c53
	return await renderToString(h(iconComponent.value))
}

async function handleDragStart(event: DragEvent) {
	if (!event.dataTransfer) return
	isDragging.value = true

	const dragGhost = document.createElement('div')
	dragGhost.className =
		'fixed left-0 top-0 flex items-center max-w-[500px] flex-row gap-3 rounded-lg bg-bg-raised p-3 shadow-lg pointer-events-none'

	const iconContainer = document.createElement('div')
	iconContainer.className = 'flex size-6 items-center justify-center'

	const icon = document.createElement('div')
	icon.className = 'size-4'
	icon.innerHTML = await getDragIcon()
	iconContainer.appendChild(icon)

	const nameSpan = document.createElement('span')
	nameSpan.className = 'font-bold truncate text-contrast'
	nameSpan.textContent = props.name

	dragGhost.appendChild(iconContainer)
	dragGhost.appendChild(nameSpan)
	document.body.appendChild(dragGhost)

	event.dataTransfer.setDragImage(dragGhost, 0, 0)

	requestAnimationFrame(() => {
		document.body.removeChild(dragGhost)
	})

	event.dataTransfer.setData(
		'application/modrinth-file-move',
		JSON.stringify({
			name: props.name,
			type: props.type,
			path: props.path,
		}),
	)
	event.dataTransfer.effectAllowed = 'move'
}

function isChildPath(parentPath: string, childPath: string) {
	return childPath.startsWith(parentPath + '/')
}

function handleDragEnd() {
	isDragging.value = false
}

function handleDragEnter() {
	if (props.type !== 'directory') return
	isDragOver.value = true
}

function handleDragOver(event: DragEvent) {
	if (props.type !== 'directory' || !event.dataTransfer) return
	event.dataTransfer.dropEffect = 'move'
}

function handleDragLeave() {
	isDragOver.value = false
}

function handleDrop(event: DragEvent) {
	isDragOver.value = false
	if (props.type !== 'directory' || !event.dataTransfer) return

	try {
		const dragData = JSON.parse(event.dataTransfer.getData('application/modrinth-file-move'))

		if (dragData.path === props.path) return

		if (dragData.type === 'directory' && isChildPath(dragData.path, props.path)) {
			console.error('Cannot move a folder into its own subfolder')
			return
		}

		emit('moveDirectTo', {
			name: dragData.name,
			type: dragData.type,
			path: dragData.path,
			destination: props.path,
		})
	} catch (error) {
		console.error('Error handling file drop:', error)
	}
}
</script><|MERGE_RESOLUTION|>--- conflicted
+++ resolved
@@ -74,40 +74,17 @@
 } from '@modrinth/assets'
 import {
 	ButtonStyled,
-<<<<<<< HEAD
 	Checkbox,
 	getFileExtension,
-	isArchiveFile,
-	isCodeFile,
+	getFileExtensionIcon,
 	isEditableFile as isEditableFileExt,
 	isImageFile,
-	isTextFile,
-} from '@modrinth/ui'
-import { computed, ref, shallowRef } from 'vue'
-=======
-	CODE_EXTENSIONS,
-	getFileExtensionIcon,
-	IMAGE_EXTENSIONS,
-	TEXT_EXTENSIONS,
 } from '@modrinth/ui'
 import { computed, h, ref, shallowRef } from 'vue'
 import { renderToString } from 'vue/server-renderer'
->>>>>>> 53ec2c53
 import { useRoute, useRouter } from 'vue-router'
-import { renderToString } from 'vue/server-renderer'
-
-<<<<<<< HEAD
-import {
-	UiServersIconsCodeFileIcon,
-	UiServersIconsCogFolderIcon,
-	UiServersIconsEarthIcon,
-	UiServersIconsImageFileIcon,
-	UiServersIconsTextFileIcon,
-} from '#components'
-=======
+
 import { UiServersIconsCogFolderIcon, UiServersIconsEarthIcon } from '#components'
-import PaletteIcon from '~/assets/icons/palette.svg?component'
->>>>>>> 53ec2c53
 
 import TeleportOverflowMenu from './TeleportOverflowMenu.vue'
 
@@ -195,16 +172,7 @@
 		return FolderOpenIcon
 	}
 
-<<<<<<< HEAD
-	const ext = fileExtension.value
-	if (isCodeFile(ext)) return UiServersIconsCodeFileIcon
-	if (isTextFile(ext)) return UiServersIconsTextFileIcon
-	if (isImageFile(ext)) return UiServersIconsImageFileIcon
-	if (isArchiveFile(ext)) return FileArchiveIcon
-	return FileIcon
-=======
 	return getFileExtensionIcon(fileExtension.value)
->>>>>>> 53ec2c53
 })
 
 const formattedModifiedDate = computed(() => {
@@ -236,16 +204,7 @@
 const isEditableFile = computed(() => {
 	if (props.type === 'file') {
 		const ext = fileExtension.value
-<<<<<<< HEAD
 		return !props.name.includes('.') || isEditableFileExt(ext) || isImageFile(ext)
-=======
-		return (
-			!props.name.includes('.') ||
-			TEXT_EXTENSIONS.includes(ext) ||
-			CODE_EXTENSIONS.includes(ext) ||
-			IMAGE_EXTENSIONS.includes(ext)
-		)
->>>>>>> 53ec2c53
 	}
 	return false
 })
@@ -298,12 +257,8 @@
 	}, 500)
 }
 
-<<<<<<< HEAD
 async function getDragIcon() {
 	// Reuse iconComponent computed for consistency
-=======
-const getDragIcon = async () => {
->>>>>>> 53ec2c53
 	return await renderToString(h(iconComponent.value))
 }
 
