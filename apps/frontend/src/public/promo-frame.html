<!doctype html>
<html>
  <head>
    <meta charset="utf-8" />
    <meta name="viewport" content="width=device-width, initial-scale=1" />
    <title>Modrinth App Ad</title>
    <script
      src="https://dn0qt3r0xannq.cloudfront.net/modrinth-7JfmkEIXEp/modrinth-longform/prebid-load.js"
      async
    ></script>
    <link rel="preload" href="https://www.googletagservices.com/tag/js/gpt.js" as="script" />
    <style>
      * {
        margin: 0;
        padding: 0;
        overflow: hidden;
        cursor: pointer;
      }
<<<<<<< HEAD

      .ads-container {
        width: 100vw;
        height: 100vh;
        overflow: hidden;
        position: relative;
      }

      #plus-link {
        width: 100vw;
        height: 100vh;
        position: absolute;
        top: 0;
        left: 0;
        z-index: 0;
=======

      .ads-container {
        width: 100vw;
        height: 100vh;
        overflow: hidden;
        position: relative;
      }

      #plus-link {
        width: 100vw;
        height: 100vh;
        position: absolute;
        top: 0;
        left: 0;
        z-index: 0;
      }

      #modrinth-rail-1 {
        border-radius: 1rem;
        position: absolute;
        left: 0;
        top: 0;
        z-index: 2;
>>>>>>> a4667783
      }
    </style>
  </head>
  <body>
    <div class="ads-container">
      <div id="plus-link"></div>
      <div id="modrinth-rail-1" />
    </div>
    <script>
      function initAds(personalized) {
        window.tude = window.tude || { cmd: [] };

<<<<<<< HEAD
      #modrinth-rail-1 {
        border-radius: 1rem;
        position: absolute;
        left: 0;
        top: 0;
        z-index: 2;
      }
    </style>
  </head>
  <body>
    <div class="ads-container">
      <a id="plus-link" href="https://modrinth.com/plus" target="_blank"></a>
      <div id="modrinth-rail-1" />
    </div>
    <script>
      window.tude = window.tude || { cmd: [] };
      tude.cmd.push(function () {
        tude.refreshAdsViaDivMappings([
          {
            divId: "modrinth-rail-1",
            baseDivId: "pb-slot-square-2",
          },
        ]);
      });

      window.addEventListener(
        "message",
        (event) => {
          if (event.data.modrinthAdClick && window.__TAURI_INTERNALS__) {
            window.__TAURI_INTERNALS__.invoke("plugin:ads|record_ads_click", {});
          }

          if (event.data.modrinthOpenUrl && window.__TAURI_INTERNALS__) {
            window.__TAURI_INTERNALS__.invoke("plugin:ads|open_link", {
              path: event.data.modrinthOpenUrl,
              origin: event.origin,
            });
          }
        },
        false,
      );

=======
        tude.cmd.push(function () {
          tude.refreshAdsViaDivMappings([
            {
              divId: "modrinth-rail-1",
              baseDivId: "pb-slot-square-2",
            },
          ]);

          tude.setPrivacySettings({
            personalizedAds: personalized ?? true,
          })
        });
      }

      window.__TAURI_INTERNALS__.invoke("plugin:ads|get_ads_personalization", {})
        .then(initAds)
        .catch(() => initAds(true));

      window.addEventListener(
        "message",
        (event) => {
          if (event.data.modrinthAdClick && window.__TAURI_INTERNALS__) {
            window.__TAURI_INTERNALS__.invoke("plugin:ads|record_ads_click", {});
          }

          if (event.data.modrinthOpenUrl && window.__TAURI_INTERNALS__) {
            window.__TAURI_INTERNALS__.invoke("plugin:ads|open_link", {
              path: event.data.modrinthOpenUrl,
              origin: event.origin,
            });
          }
        },
        false,
      );

>>>>>>> a4667783
      window.addEventListener("mousewheel", (event) => {
        if (window.__TAURI_INTERNALS__) {
          window.__TAURI_INTERNALS__.invoke("plugin:ads|scroll_ads_window", {
            scroll: event.deltaY,
          });
        }
      });

      document.addEventListener("contextmenu", (event) => event.preventDefault());
<<<<<<< HEAD
=======

      const plusLink = document.getElementById("plus-link");
      plusLink.addEventListener('click', function() {
        window.__TAURI_INTERNALS__.invoke("plugin:ads|record_ads_click", {});
        window.__TAURI_INTERNALS__.invoke("plugin:ads|open_link", {
          path: 'https://modrinth.com/plus',
          origin: 'https://modrinth.com',
        });
      });
>>>>>>> a4667783
    </script>
  </body>
</html><|MERGE_RESOLUTION|>--- conflicted
+++ resolved
@@ -16,23 +16,6 @@
         overflow: hidden;
         cursor: pointer;
       }
-<<<<<<< HEAD
-
-      .ads-container {
-        width: 100vw;
-        height: 100vh;
-        overflow: hidden;
-        position: relative;
-      }
-
-      #plus-link {
-        width: 100vw;
-        height: 100vh;
-        position: absolute;
-        top: 0;
-        left: 0;
-        z-index: 0;
-=======
 
       .ads-container {
         width: 100vw;
@@ -56,7 +39,6 @@
         left: 0;
         top: 0;
         z-index: 2;
->>>>>>> a4667783
       }
     </style>
   </head>
@@ -69,50 +51,6 @@
       function initAds(personalized) {
         window.tude = window.tude || { cmd: [] };
 
-<<<<<<< HEAD
-      #modrinth-rail-1 {
-        border-radius: 1rem;
-        position: absolute;
-        left: 0;
-        top: 0;
-        z-index: 2;
-      }
-    </style>
-  </head>
-  <body>
-    <div class="ads-container">
-      <a id="plus-link" href="https://modrinth.com/plus" target="_blank"></a>
-      <div id="modrinth-rail-1" />
-    </div>
-    <script>
-      window.tude = window.tude || { cmd: [] };
-      tude.cmd.push(function () {
-        tude.refreshAdsViaDivMappings([
-          {
-            divId: "modrinth-rail-1",
-            baseDivId: "pb-slot-square-2",
-          },
-        ]);
-      });
-
-      window.addEventListener(
-        "message",
-        (event) => {
-          if (event.data.modrinthAdClick && window.__TAURI_INTERNALS__) {
-            window.__TAURI_INTERNALS__.invoke("plugin:ads|record_ads_click", {});
-          }
-
-          if (event.data.modrinthOpenUrl && window.__TAURI_INTERNALS__) {
-            window.__TAURI_INTERNALS__.invoke("plugin:ads|open_link", {
-              path: event.data.modrinthOpenUrl,
-              origin: event.origin,
-            });
-          }
-        },
-        false,
-      );
-
-=======
         tude.cmd.push(function () {
           tude.refreshAdsViaDivMappings([
             {
@@ -148,7 +86,6 @@
         false,
       );
 
->>>>>>> a4667783
       window.addEventListener("mousewheel", (event) => {
         if (window.__TAURI_INTERNALS__) {
           window.__TAURI_INTERNALS__.invoke("plugin:ads|scroll_ads_window", {
@@ -158,8 +95,6 @@
       });
 
       document.addEventListener("contextmenu", (event) => event.preventDefault());
-<<<<<<< HEAD
-=======
 
       const plusLink = document.getElementById("plus-link");
       plusLink.addEventListener('click', function() {
@@ -169,7 +104,6 @@
           origin: 'https://modrinth.com',
         });
       });
->>>>>>> a4667783
     </script>
   </body>
 </html>