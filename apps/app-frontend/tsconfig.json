--- conflicted
+++ resolved
@@ -1,21 +1,4 @@
 {
-<<<<<<< HEAD
-  "compilerOptions": {
-    "allowJs": true,
-    "target": "ESNext",
-    "module": "ESNext",
-    "moduleResolution": "node",
-    "types": ["vite/client"],
-    "strict": true,
-    "noEmit": true,
-    "allowSyntheticDefaultImports": true,
-    "esModuleInterop": true,
-    "isolatedModules": true
-  },
-  "include": ["src/**/*.ts", "src/**/*.d.ts", "src/**/*.vue"],
-  "exclude": ["node_modules", "dist"]
-=======
   "files": [],
   "references": [{ "path": "./tsconfig.app.json" }, { "path": "./tsconfig.node.json" }]
->>>>>>> b3a6393c
 }