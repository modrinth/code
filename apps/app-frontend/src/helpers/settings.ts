--- conflicted
+++ resolved
@@ -61,17 +61,12 @@
 	prev_custom_dir?: string | null
 	migrated: boolean
 
-<<<<<<< HEAD
-  developer_mode: boolean
-  feature_flags: Record<FeatureFlag, boolean>
+	developer_mode: boolean
+	feature_flags: Record<FeatureFlag, boolean>
 
   skipped_update: string | null
   pending_update_toast_for_version: string | null
   auto_download_updates: boolean | null
-=======
-	developer_mode: boolean
-	feature_flags: Record<FeatureFlag, boolean>
->>>>>>> 9b296949
 }
 
 // Get full settings object
