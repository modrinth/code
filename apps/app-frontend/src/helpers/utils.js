import { invoke } from '@tauri-apps/api/core'

import { get_full_path, get_mod_full_path } from '@/helpers/profile'

export async function isDev() {
	return await invoke('is_dev')
}

export async function areUpdatesEnabled() {
  return await invoke('are_updates_enabled')
}

export async function getUpdateSize(updateRid) {
  return await invoke('get_update_size', { rid: updateRid })
}

export async function enqueueUpdateForInstallation(updateRid) {
  return await invoke('enqueue_update_for_installation', { rid: updateRid })
}

export async function removeEnqueuedUpdate() {
  return await invoke('remove_enqueued_update')
}

// One of 'Windows', 'Linux', 'MacOS'
export async function getOS() {
	return await invoke('plugin:utils|get_os')
}

export async function isNetworkMetered() {
  return await invoke('plugin:utils|is_network_metered')
}

export async function openPath(path) {
	return await invoke('plugin:utils|open_path', { path })
}

export async function highlightInFolder(path) {
	return await invoke('plugin:utils|highlight_in_folder', { path })
}

export async function showLauncherLogsFolder() {
	return await invoke('plugin:utils|show_launcher_logs_folder', {})
}

// Opens a profile's folder in the OS file explorer
export async function showProfileInFolder(path) {
	const fullPath = await get_full_path(path)
	return await openPath(fullPath)
}

export async function highlightModInProfile(profilePath, projectPath) {
	const fullPath = await get_mod_full_path(profilePath, projectPath)
	return await highlightInFolder(fullPath)
}

export async function restartApp() {
	return await invoke('restart_app')
}

<<<<<<< HEAD
=======
/**
 * @deprecated This method is no longer needed, and just returns its parameter
 */
export function sanitizePotentialFileUrl(url) {
	return url
}

>>>>>>> 9b296949
export const releaseColor = (releaseType) => {
	switch (releaseType) {
		case 'release':
			return 'green'
		case 'beta':
			return 'orange'
		case 'alpha':
			return 'red'
		default:
			return ''
	}
}

export async function copyToClipboard(text) {
	await navigator.clipboard.writeText(text)
}<|MERGE_RESOLUTION|>--- conflicted
+++ resolved
@@ -58,16 +58,6 @@
 	return await invoke('restart_app')
 }
 
-<<<<<<< HEAD
-=======
-/**
- * @deprecated This method is no longer needed, and just returns its parameter
- */
-export function sanitizePotentialFileUrl(url) {
-	return url
-}
-
->>>>>>> 9b296949
 export const releaseColor = (releaseType) => {
 	switch (releaseType) {
 		case 'release':
