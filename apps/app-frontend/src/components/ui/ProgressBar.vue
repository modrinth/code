<template>
<<<<<<< HEAD
  <div class="progress-bar">
    <div
      class="progress-bar__fill"
      :style="{
        width: `${progress}%`,
        'background-color': error ? 'var(--color-red)' : 'var(--color-brand)',
      }"
    ></div>
  </div>
=======
	<div class="progress-bar">
		<div class="progress-bar__fill" :style="{ width: `${progress}%` }"></div>
	</div>
>>>>>>> 9b296949
</template>

<script setup>
defineProps({
<<<<<<< HEAD
  progress: {
    type: Number,
    required: true,
    validator(value) {
      return value >= 0 && value <= 100
    },
  },
  error: {
    type: Boolean,
    default: false,
  },
=======
	progress: {
		type: Number,
		required: true,
		validator(value) {
			return value >= 0 && value <= 100
		},
	},
>>>>>>> 9b296949
})
</script>

<style scoped>
.progress-bar {
	width: 100%;
	height: 0.5rem;
	background-color: var(--color-button-bg);
	border-radius: var(--radius-lg);
	overflow: hidden;
}

.progress-bar__fill {
<<<<<<< HEAD
  height: 100%;
  transition: width 0.3s;
=======
	height: 100%;
	background-color: var(--color-brand);
	transition: width 0.3s;
>>>>>>> 9b296949
}
</style><|MERGE_RESOLUTION|>--- conflicted
+++ resolved
@@ -1,6 +1,5 @@
 <template>
-<<<<<<< HEAD
-  <div class="progress-bar">
+	<div class="progress-bar">
     <div
       class="progress-bar__fill"
       :style="{
@@ -8,29 +7,11 @@
         'background-color': error ? 'var(--color-red)' : 'var(--color-brand)',
       }"
     ></div>
-  </div>
-=======
-	<div class="progress-bar">
-		<div class="progress-bar__fill" :style="{ width: `${progress}%` }"></div>
 	</div>
->>>>>>> 9b296949
 </template>
 
 <script setup>
 defineProps({
-<<<<<<< HEAD
-  progress: {
-    type: Number,
-    required: true,
-    validator(value) {
-      return value >= 0 && value <= 100
-    },
-  },
-  error: {
-    type: Boolean,
-    default: false,
-  },
-=======
 	progress: {
 		type: Number,
 		required: true,
@@ -38,7 +19,10 @@
 			return value >= 0 && value <= 100
 		},
 	},
->>>>>>> 9b296949
+  error: {
+    type: Boolean,
+    default: false,
+  },
 })
 </script>
 
@@ -52,13 +36,7 @@
 }
 
 .progress-bar__fill {
-<<<<<<< HEAD
-  height: 100%;
-  transition: width 0.3s;
-=======
 	height: 100%;
-	background-color: var(--color-brand);
 	transition: width 0.3s;
->>>>>>> 9b296949
 }
 </style>