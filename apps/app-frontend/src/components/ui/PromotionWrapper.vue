--- conflicted
+++ resolved
@@ -1,9 +1,4 @@
 <script setup>
-<<<<<<< HEAD
-=======
-import { onMounted, ref } from 'vue'
-
->>>>>>> 2aabcf36
 import { init_ads_window } from '@/helpers/ads.js'
 import { onMounted, ref } from 'vue'
 
@@ -36,45 +31,24 @@
 </script>
 
 <template>
-<<<<<<< HEAD
-  <div ref="adsWrapper" class="ad-parent relative flex w-full justify-center cursor-pointer bg-bg">
-    <a
-      href="https://modrinth.gg/medal?app"
-      target="_blank"
-      class="flex max-h-[250px] min-h-[250px] min-w-[300px] max-w-[300px] flex-col gap-4 rounded-[inherit]"
-    >
-      <img
-        src="https://cdn-raw.modrinth.com/medal-modrinth-servers-light.webp"
-        alt="Host your next server with Modrinth Servers"
-        class="hidden light-image rounded-[inherit]"
-      />
-      <img
-        src="https://cdn-raw.modrinth.com/medal-modrinth-servers-dark.webp"
-        alt="Host your next server with Modrinth Servers"
-        class="dark-image rounded-[inherit]"
-      />
-    </a>
-  </div>
-=======
 	<div ref="adsWrapper" class="ad-parent relative flex w-full justify-center cursor-pointer bg-bg">
 		<a
-			href="https://modrinth.gg?from=app-placeholder"
+			href="https://modrinth.gg/medal?app"
 			target="_blank"
 			class="flex max-h-[250px] min-h-[250px] min-w-[300px] max-w-[300px] flex-col gap-4 rounded-[inherit]"
 		>
 			<img
-				src="https://cdn-raw.modrinth.com/modrinth-servers-placeholder-light.webp"
+				src="https://cdn-raw.modrinth.com/medal-modrinth-servers-light.webp"
 				alt="Host your next server with Modrinth Servers"
 				class="hidden light-image rounded-[inherit]"
 			/>
 			<img
-				src="https://cdn-raw.modrinth.com/modrinth-servers-placeholder-dark.webp"
+				src="https://cdn-raw.modrinth.com/medal-modrinth-servers-dark.webp"
 				alt="Host your next server with Modrinth Servers"
 				class="dark-image rounded-[inherit]"
 			/>
 		</a>
 	</div>
->>>>>>> 2aabcf36
 </template>
 <style lang="scss" scoped>
 .light,
