<script setup lang="ts">
import {
  ReportIcon,
  ModrinthIcon,
  ShieldIcon,
  SettingsIcon,
  GaugeIcon,
  PaintBrushIcon,
  GameIcon,
  CoffeeIcon,
} from '@modrinth/assets'
import { TabbedModal } from '@modrinth/ui'
import { ref } from 'vue'
import { useVIntl, defineMessage } from '@vintl/vintl'
import AppearanceSettings from '@/components/ui/settings/AppearanceSettings.vue'
import JavaSettings from '@/components/ui/settings/JavaSettings.vue'
import ResourceManagementSettings from '@/components/ui/settings/ResourceManagementSettings.vue'
import PrivacySettings from '@/components/ui/settings/PrivacySettings.vue'
import DefaultInstanceSettings from '@/components/ui/settings/DefaultInstanceSettings.vue'
import { getVersion } from '@tauri-apps/api/app'
import { version as getOsVersion, platform as getOsPlatform } from '@tauri-apps/plugin-os'
import { useTheming } from '@/store/state'
import FeatureFlagSettings from '@/components/ui/settings/FeatureFlagSettings.vue'
import ModalWrapper from '@/components/ui/modal/ModalWrapper.vue'

const themeStore = useTheming()

const { formatMessage } = useVIntl()

const devModeCounter = ref(0)

const developerModeEnabled = defineMessage({
  id: 'app.settings.developer-mode-enabled',
  defaultMessage: 'Developer mode enabled.',
})

const tabs = [
  {
    name: defineMessage({
      id: 'app.settings.tabs.appearance',
      defaultMessage: 'Appearance',
    }),
    icon: PaintBrushIcon,
    content: AppearanceSettings,
  },
  {
    name: defineMessage({
      id: 'app.settings.tabs.privacy',
      defaultMessage: 'Privacy',
    }),
    icon: ShieldIcon,
    content: PrivacySettings,
  },
  {
    name: defineMessage({
      id: 'app.settings.tabs.java-versions',
      defaultMessage: 'Java versions',
    }),
    icon: CoffeeIcon,
    content: JavaSettings,
  },
  {
    name: defineMessage({
      id: 'app.settings.tabs.default-instance-options',
      defaultMessage: 'Default instance options',
    }),
    icon: GameIcon,
    content: DefaultInstanceSettings,
  },
  {
    name: defineMessage({
      id: 'app.settings.tabs.resource-management',
      defaultMessage: 'Resource management',
    }),
    icon: GaugeIcon,
    content: ResourceManagementSettings,
  },
  {
    name: defineMessage({
      id: 'app.settings.tabs.feature-flags',
      defaultMessage: 'Feature flags',
    }),
    icon: ReportIcon,
    content: FeatureFlagSettings,
    developerOnly: true,
  },
]

const modal = ref()

function show() {
  modal.value.show()
}

defineExpose({ show })

const version = await getVersion()
const osPlatform = getOsPlatform()
const osVersion = getOsVersion()
</script>
<template>
<<<<<<< HEAD
  <TabbedModal ref="modal" :tabs="tabs.filter((t) => !t.developerOnly || themeStore.devMode)">
=======
  <ModalWrapper ref="modal">
>>>>>>> 58cbc1ad
    <template #title>
      <span class="flex items-center gap-2 text-lg font-extrabold text-contrast">
        <SettingsIcon /> Settings
      </span>
    </template>
    <template #footer>
      <div class="mt-auto text-secondary text-sm">
        <p v-if="themeStore.devMode" class="text-brand font-semibold m-0 mb-2">
          {{ formatMessage(developerModeEnabled) }}
        </p>
        <div class="flex items-center gap-3">
          <button
            class="p-0 m-0 bg-transparent border-none cursor-pointer button-animation"
            :class="{ 'text-brand': themeStore.devMode, 'text-secondary': !themeStore.devMode }"
            @click="
                () => {
                  devModeCounter++
                  if (devModeCounter > 5) {
                    themeStore.devMode = !themeStore.devMode
                    devModeCounter = 0

                    if (!themeStore.devMode && tabs[modal.selectedTab].developerOnly) {
                      modal.setTab(0)
                    }
                  }
                }
              "
          >
            <ModrinthIcon class="w-6 h-6" />
          </button>
          <div>
            <p class="m-0">Modrinth App {{ version }}</p>
            <p class="m-0">
              <span v-if="osPlatform === 'macos'">MacOS</span>
              <span v-else class="capitalize">{{ osPlatform }}</span>
              {{ osVersion }}
            </p>
          </div>
        </div>
      </div>
<<<<<<< HEAD
    </template>
  </TabbedModal>
=======
      <div class="w-[600px] h-[500px] overflow-y-auto">
        <component :is="tabs[selectedTab].content" />
      </div>
    </div>
  </ModalWrapper>
>>>>>>> 58cbc1ad
</template><|MERGE_RESOLUTION|>--- conflicted
+++ resolved
@@ -99,26 +99,24 @@
 const osVersion = getOsVersion()
 </script>
 <template>
-<<<<<<< HEAD
-  <TabbedModal ref="modal" :tabs="tabs.filter((t) => !t.developerOnly || themeStore.devMode)">
-=======
   <ModalWrapper ref="modal">
->>>>>>> 58cbc1ad
     <template #title>
       <span class="flex items-center gap-2 text-lg font-extrabold text-contrast">
         <SettingsIcon /> Settings
       </span>
     </template>
-    <template #footer>
-      <div class="mt-auto text-secondary text-sm">
-        <p v-if="themeStore.devMode" class="text-brand font-semibold m-0 mb-2">
-          {{ formatMessage(developerModeEnabled) }}
-        </p>
-        <div class="flex items-center gap-3">
-          <button
-            class="p-0 m-0 bg-transparent border-none cursor-pointer button-animation"
-            :class="{ 'text-brand': themeStore.devMode, 'text-secondary': !themeStore.devMode }"
-            @click="
+
+    <TabbedModal :tabs="tabs.filter((t) => !t.developerOnly || themeStore.devMode)">
+      <template #footer>
+        <div class="mt-auto text-secondary text-sm">
+          <p v-if="themeStore.devMode" class="text-brand font-semibold m-0 mb-2">
+            {{ formatMessage(developerModeEnabled) }}
+          </p>
+          <div class="flex items-center gap-3">
+            <button
+              class="p-0 m-0 bg-transparent border-none cursor-pointer button-animation"
+              :class="{ 'text-brand': themeStore.devMode, 'text-secondary': !themeStore.devMode }"
+              @click="
                 () => {
                   devModeCounter++
                   if (devModeCounter > 5) {
@@ -131,27 +129,20 @@
                   }
                 }
               "
-          >
-            <ModrinthIcon class="w-6 h-6" />
-          </button>
-          <div>
-            <p class="m-0">Modrinth App {{ version }}</p>
-            <p class="m-0">
-              <span v-if="osPlatform === 'macos'">MacOS</span>
-              <span v-else class="capitalize">{{ osPlatform }}</span>
-              {{ osVersion }}
-            </p>
+            >
+              <ModrinthIcon class="w-6 h-6" />
+            </button>
+            <div>
+              <p class="m-0">Modrinth App {{ version }}</p>
+              <p class="m-0">
+                <span v-if="osPlatform === 'macos'">MacOS</span>
+                <span v-else class="capitalize">{{ osPlatform }}</span>
+                {{ osVersion }}
+              </p>
+            </div>
           </div>
         </div>
-      </div>
-<<<<<<< HEAD
-    </template>
-  </TabbedModal>
-=======
-      <div class="w-[600px] h-[500px] overflow-y-auto">
-        <component :is="tabs[selectedTab].content" />
-      </div>
-    </div>
+      </template>
+    </TabbedModal>
   </ModalWrapper>
->>>>>>> 58cbc1ad
 </template>