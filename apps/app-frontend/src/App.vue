<script setup>
import {
	ArrowBigUpDashIcon,
	ChangeSkinIcon,
	CompassIcon,
	DownloadIcon,
	HomeIcon,
	LeftArrowIcon,
	LibraryIcon,
	LogInIcon,
	LogOutIcon,
	MaximizeIcon,
	MinimizeIcon,
	NewspaperIcon,
	NotepadTextIcon,
	PlusIcon,
	RestoreIcon,
	RightArrowIcon,
	SettingsIcon,
	WorldIcon,
	XIcon,
} from '@modrinth/assets'
import {
	Avatar,
	Button,
	ButtonStyled,
	NewsArticleCard,
	NotificationPanel,
	OverflowMenu,
	provideNotificationManager,
} from '@modrinth/ui'
import { renderString } from '@modrinth/utils'
import { getVersion } from '@tauri-apps/api/app'
import { invoke } from '@tauri-apps/api/core'
import { getCurrentWindow } from '@tauri-apps/api/window'
import { openUrl } from '@tauri-apps/plugin-opener'
import { type } from '@tauri-apps/plugin-os'
import { check } from '@tauri-apps/plugin-updater'
import { saveWindowState, StateFlags } from '@tauri-apps/plugin-window-state'
import { $fetch } from 'ofetch'
import { computed, onMounted, onUnmounted, provide, ref, watch } from 'vue'
import { RouterView, useRoute, useRouter } from 'vue-router'

import ModrinthAppLogo from '@/assets/modrinth_app.svg?component'
import ModrinthLoadingIndicator from '@/components/LoadingIndicatorBar.vue'
import AccountsCard from '@/components/ui/AccountsCard.vue'
import Breadcrumbs from '@/components/ui/Breadcrumbs.vue'
import ErrorModal from '@/components/ui/ErrorModal.vue'
import FriendsList from '@/components/ui/friends/FriendsList.vue'
import IncompatibilityWarningModal from '@/components/ui/install_flow/IncompatibilityWarningModal.vue'
import InstallConfirmModal from '@/components/ui/install_flow/InstallConfirmModal.vue'
import ModInstallModal from '@/components/ui/install_flow/ModInstallModal.vue'
import InstanceCreationModal from '@/components/ui/InstanceCreationModal.vue'
import AppSettingsModal from '@/components/ui/modal/AppSettingsModal.vue'
import AuthGrantFlowWaitModal from '@/components/ui/modal/AuthGrantFlowWaitModal.vue'
import NavButton from '@/components/ui/NavButton.vue'
import PromotionWrapper from '@/components/ui/PromotionWrapper.vue'
import QuickInstanceSwitcher from '@/components/ui/QuickInstanceSwitcher.vue'
import RunningAppBar from '@/components/ui/RunningAppBar.vue'
import SplashScreen from '@/components/ui/SplashScreen.vue'
import UpdateModal from '@/components/ui/modal/UpdateModal.vue'
import URLConfirmModal from '@/components/ui/URLConfirmModal.vue'
import { useCheckDisableMouseover } from '@/composables/macCssFix.js'
import { hide_ads_window, init_ads_window, show_ads_window } from '@/helpers/ads.js'
import { debugAnalytics, initAnalytics, optOutAnalytics, trackEvent } from '@/helpers/analytics'
import { get_user } from '@/helpers/cache.js'
import { command_listener, warning_listener } from '@/helpers/events.js'
import { useFetch } from '@/helpers/fetch.js'
import { cancelLogin, get as getCreds, login, logout } from '@/helpers/mr_auth.js'
import { list } from '@/helpers/profile.js'
import { get as getSettings, set as setSettings } from '@/helpers/settings.ts'
import { get_opening_command, initialize_state } from '@/helpers/state'
import { areUpdatesEnabled, getOS, isDev, isNetworkMetered } from '@/helpers/utils.js'
import { useError } from '@/store/error.js'
import { useInstall } from '@/store/install.js'
import { useLoading, useTheming } from '@/store/state'
<<<<<<< HEAD
import {
  ArrowBigUpDashIcon,
  ChangeSkinIcon,
  CompassIcon,
  DownloadIcon,
  HomeIcon,
  LeftArrowIcon,
  LibraryIcon,
  LogInIcon,
  LogOutIcon,
  MaximizeIcon,
  MinimizeIcon,
  NewspaperIcon,
  NotepadTextIcon,
  PlusIcon,
  RestoreIcon,
  RightArrowIcon,
  SettingsIcon,
  WorldIcon,
  XIcon,
} from '@modrinth/assets'
import {
  Avatar,
  Button,
  ButtonStyled,
  NewsArticleCard,
  NotificationPanel,
  OverflowMenu,
  provideNotificationManager,
} from '@modrinth/ui'
import { renderString } from '@modrinth/utils'
import { getVersion } from '@tauri-apps/api/app'
import { invoke } from '@tauri-apps/api/core'
import { getCurrentWindow } from '@tauri-apps/api/window'
import { openUrl } from '@tauri-apps/plugin-opener'
import { type } from '@tauri-apps/plugin-os'
import { saveWindowState, StateFlags } from '@tauri-apps/plugin-window-state'
import { defineMessages, useVIntl } from '@vintl/vintl'
import { createTooltip, destroyTooltip } from 'floating-vue'
import { $fetch } from 'ofetch'
import {
  computed,
  nextTick,
  onMounted,
  onUnmounted,
  provide,
  ref,
  useTemplateRef,
  watch,
} from 'vue'
import { RouterView, useRoute, useRouter } from 'vue-router'
=======

>>>>>>> 9b296949
import { create_profile_and_install_from_file } from './helpers/pack'
import { generateSkinPreviews } from './helpers/rendering/batch-skin-renderer'
import { get_available_capes, get_available_skins } from './helpers/skins'
import { AppNotificationManager } from './providers/app-notifications'
import MeteredNetworkModal from '@/components/ui/modal/MeteredNetworkModal.vue'

const themeStore = useTheming()

const notificationManager = new AppNotificationManager()
provideNotificationManager(notificationManager)
const { handleError, addNotification } = notificationManager

const news = ref([])
const availableSurvey = ref(false)

const urlModal = ref(null)

const offline = ref(!navigator.onLine)
window.addEventListener('offline', () => {
	offline.value = true
})
window.addEventListener('online', () => {
	offline.value = false
})

const showOnboarding = ref(false)
const nativeDecorations = ref(false)

const os = ref('')

const stateInitialized = ref(false)

const criticalErrorMessage = ref()

const isMaximized = ref(false)

onMounted(async () => {
	await useCheckDisableMouseover()

	document.querySelector('body').addEventListener('click', handleClick)
	document.querySelector('body').addEventListener('auxclick', handleAuxClick)
})

onUnmounted(() => {
	document.querySelector('body').removeEventListener('click', handleClick)
	document.querySelector('body').removeEventListener('auxclick', handleAuxClick)
})

const { formatMessage } = useVIntl()
const messages = defineMessages({
  updateInstalledToastTitle: {
    id: 'app.update.complete-toast.title',
    defaultMessage: 'Version {version} was successfully installed!',
  },
  updateInstalledToastText: {
    id: 'app.update.complete-toast.text',
    defaultMessage: 'Click here to view the changelog.',
  },
})

async function setupApp() {
<<<<<<< HEAD
  stateInitialized.value = true
  const {
    native_decorations,
    theme,
    telemetry,
    collapsed_navigation,
    advanced_rendering,
    onboarded,
    default_page,
    toggle_sidebar,
    developer_mode,
    feature_flags,
    pending_update_toast_for_version,
  } = await getSettings()

  if (default_page === 'Library') {
    await router.push('/library')
  }

  os.value = await getOS()
  const dev = await isDev()
  const version = await getVersion()
  showOnboarding.value = !onboarded

  nativeDecorations.value = native_decorations
  if (os.value !== 'MacOS') await getCurrentWindow().setDecorations(native_decorations)

  themeStore.setThemeState(theme)
  themeStore.collapsedNavigation = collapsed_navigation
  themeStore.advancedRendering = advanced_rendering
  themeStore.toggleSidebar = toggle_sidebar
  themeStore.devMode = developer_mode
  themeStore.featureFlags = feature_flags

  isMaximized.value = await getCurrentWindow().isMaximized()

  await getCurrentWindow().onResized(async () => {
    isMaximized.value = await getCurrentWindow().isMaximized()
  })

  initAnalytics()
  if (!telemetry) {
    optOutAnalytics()
  }
  if (dev) debugAnalytics()
  trackEvent('Launched', { version, dev, onboarded })

  if (!dev) document.addEventListener('contextmenu', (event) => event.preventDefault())

  const osType = await type()
  if (osType === 'macos') {
    document.getElementsByTagName('html')[0].classList.add('mac')
  } else {
    document.getElementsByTagName('html')[0].classList.add('windows')
  }

  await warning_listener((e) =>
    addNotification({
      title: 'Warning',
      text: e.message,
      type: 'warn',
    }),
  )

  useFetch(
    `https://api.modrinth.com/appCriticalAnnouncement.json?version=${version}`,
    'criticalAnnouncements',
    true,
  )
    .then((response) => response.json())
    .then((res) => {
      if (res && res.header && res.body) {
        criticalErrorMessage.value = res
      }
    })
    .catch(() => {
      console.log(
        `No critical announcement found at https://api.modrinth.com/appCriticalAnnouncement.json?version=${version}`,
      )
    })

  useFetch(`https://modrinth.com/news/feed/articles.json`, 'news', true)
    .then((response) => response.json())
    .then((res) => {
      if (res && res.articles) {
        // Format expected by NewsArticleCard component.
        news.value = res.articles
          .map((article) => ({
            ...article,
            path: article.link,
            thumbnail: article.thumbnail,
            title: article.title,
            summary: article.summary,
            date: article.date,
          }))
          .slice(0, 4)
      }
    })

  get_opening_command().then(handleCommand)
  fetchCredentials()

  try {
    const skins = (await get_available_skins()) ?? []
    const capes = (await get_available_capes()) ?? []
    generateSkinPreviews(skins, capes)
  } catch (error) {
    console.warn('Failed to generate skin previews in app setup.', error)
  }

  if (pending_update_toast_for_version !== null) {
    const settings = await getSettings()
    settings.pending_update_toast_for_version = null
    await setSettings(settings)

    const version = await getVersion()
    if (pending_update_toast_for_version === version) {
      notifications.addNotification({
        type: 'success',
        title: formatMessage(messages.updateInstalledToastTitle, { version }),
        text: formatMessage(messages.updateInstalledToastText),
        clickAction: () => openUrl('https://modrinth.com/news/changelog?filter=app'),
      })
    }
  }

  if (osType === 'windows') {
    await processPendingSurveys()
  } else {
    console.info('Skipping user surveys on non-Windows platforms')
  }
=======
	stateInitialized.value = true
	const {
		native_decorations,
		theme,
		telemetry,
		collapsed_navigation,
		advanced_rendering,
		onboarded,
		default_page,
		toggle_sidebar,
		developer_mode,
		feature_flags,
	} = await get()

	if (default_page === 'Library') {
		await router.push('/library')
	}

	os.value = await getOS()
	const dev = await isDev()
	const version = await getVersion()
	showOnboarding.value = !onboarded

	nativeDecorations.value = native_decorations
	if (os.value !== 'MacOS') await getCurrentWindow().setDecorations(native_decorations)

	themeStore.setThemeState(theme)
	themeStore.collapsedNavigation = collapsed_navigation
	themeStore.advancedRendering = advanced_rendering
	themeStore.toggleSidebar = toggle_sidebar
	themeStore.devMode = developer_mode
	themeStore.featureFlags = feature_flags

	isMaximized.value = await getCurrentWindow().isMaximized()

	await getCurrentWindow().onResized(async () => {
		isMaximized.value = await getCurrentWindow().isMaximized()
	})

	initAnalytics()
	if (!telemetry) {
		optOutAnalytics()
	}
	if (dev) debugAnalytics()
	trackEvent('Launched', { version, dev, onboarded })

	if (!dev) document.addEventListener('contextmenu', (event) => event.preventDefault())

	const osType = await type()
	if (osType === 'macos') {
		document.getElementsByTagName('html')[0].classList.add('mac')
	} else {
		document.getElementsByTagName('html')[0].classList.add('windows')
	}

	await warning_listener((e) =>
		addNotification({
			title: 'Warning',
			text: e.message,
			type: 'warn',
		}),
	)

	useFetch(
		`https://api.modrinth.com/appCriticalAnnouncement.json?version=${version}`,
		'criticalAnnouncements',
		true,
	)
		.then((response) => response.json())
		.then((res) => {
			if (res && res.header && res.body) {
				criticalErrorMessage.value = res
			}
		})
		.catch(() => {
			console.log(
				`No critical announcement found at https://api.modrinth.com/appCriticalAnnouncement.json?version=${version}`,
			)
		})

	useFetch(`https://modrinth.com/news/feed/articles.json`, 'news', true)
		.then((response) => response.json())
		.then((res) => {
			if (res && res.articles) {
				// Format expected by NewsArticleCard component.
				news.value = res.articles
					.map((article) => ({
						...article,
						path: article.link,
						thumbnail: article.thumbnail,
						title: article.title,
						summary: article.summary,
						date: article.date,
					}))
					.slice(0, 4)
			}
		})

	get_opening_command().then(handleCommand)
	checkUpdates()
	fetchCredentials()

	try {
		const skins = (await get_available_skins()) ?? []
		const capes = (await get_available_capes()) ?? []
		generateSkinPreviews(skins, capes)
	} catch (error) {
		console.warn('Failed to generate skin previews in app setup.', error)
	}

	if (osType === 'windows') {
		await processPendingSurveys()
	} else {
		console.info('Skipping user surveys on non-Windows platforms')
	}
>>>>>>> 9b296949
}

const stateFailed = ref(false)
initialize_state()
	.then(() => {
		setupApp().catch((err) => {
			stateFailed.value = true
			console.error(err)
			error.showError(err, null, false, 'state_init')
		})
	})
	.catch((err) => {
		stateFailed.value = true
		console.error('Failed to initialize app', err)
		error.showError(err, null, false, 'state_init')
	})

const handleClose = async () => {
	await saveWindowState(StateFlags.ALL)
	await getCurrentWindow().close()
}

const router = useRouter()
router.afterEach((to, from, failure) => {
	trackEvent('PageView', { path: to.path, fromPath: from.path, failed: failure })
})
const route = useRoute()

const loading = useLoading()
loading.setEnabled(false)

const error = useError()
const errorModal = ref()

const install = useInstall()
const modInstallModal = ref()
const installConfirmModal = ref()
const incompatibilityWarningModal = ref()

const credentials = ref()

const modrinthLoginFlowWaitModal = ref()

async function fetchCredentials() {
	const creds = await getCreds().catch(handleError)
	if (creds && creds.user_id) {
		creds.user = await get_user(creds.user_id).catch(handleError)
	}
	credentials.value = creds
}

async function signIn() {
	modrinthLoginFlowWaitModal.value.show()

	try {
		await login()
		await fetchCredentials()
	} catch (error) {
		if (
			typeof error === 'object' &&
			typeof error['message'] === 'string' &&
			error.message.includes('Login canceled')
		) {
			// Not really an error due to being a result of user interaction, show nothing
		} else {
			handleError(error)
		}
	} finally {
		modrinthLoginFlowWaitModal.value.hide()
	}
}

async function logOut() {
	await logout().catch(handleError)
	await fetchCredentials()
}

const MIDAS_BITFLAG = 1 << 0
const hasPlus = computed(
	() =>
		credentials.value &&
		credentials.value.user &&
		(credentials.value.user.badges & MIDAS_BITFLAG) === MIDAS_BITFLAG,
)

const sidebarToggled = ref(true)

themeStore.$subscribe(() => {
	sidebarToggled.value = !themeStore.toggleSidebar
})

const forceSidebar = computed(
	() => route.path.startsWith('/browse') || route.path.startsWith('/project'),
)
const sidebarVisible = computed(() => sidebarToggled.value || forceSidebar.value)
const showAd = computed(() => !(!sidebarVisible.value || hasPlus.value))

watch(
	showAd,
	() => {
		if (!showAd.value) {
			hide_ads_window(true)
		} else {
			init_ads_window(true)
		}
	},
	{ immediate: true },
)

onMounted(() => {
	invoke('show_window')

	error.setErrorModal(errorModal.value)

	install.setIncompatibilityWarningModal(incompatibilityWarningModal)
	install.setInstallConfirmModal(installConfirmModal)
	install.setModInstallModal(modInstallModal)
})

const accounts = ref(null)
provide('accountsCard', accounts)

command_listener(handleCommand)
async function handleCommand(e) {
	if (!e) return

	if (e.event === 'RunMRPack') {
		// RunMRPack should directly install a local mrpack given a path
		if (e.path.endsWith('.mrpack')) {
			await create_profile_and_install_from_file(e.path).catch(handleError)
			trackEvent('InstanceCreate', {
				source: 'CreationModalFileDrop',
			})
		}
	} else {
		// Other commands are URL-based (deep linking)
		urlModal.value.show(e)
	}
}

const availableUpdate = ref(null)
const updateSkipped = ref(false)
const enqueuedUpdate = ref(null)
const updateModal = useTemplateRef('updateModal')
async function checkUpdates() {
<<<<<<< HEAD
  if (!(await areUpdatesEnabled())) {
    console.log('Skipping update check as updates are disabled in this build')
    return
  }

  async function performCheck() {
    if (updateModal.value.isOpen) {
      console.log('Skipping update check because the update modal is already open')
      return
    }

    const update = await invoke('plugin:updater|check')
    if (!update) {
      return
    }

    console.log(`Update ${update.version} is available.`)

    if (update.version === availableUpdate.value?.version) {
      console.log(
        'Skipping update modal because the new version is the same as the dismissed update',
      )
      return
    }

    availableUpdate.value = update

    const settings = await getSettings()
    if (settings.skipped_update === update.version) {
      updateSkipped.value = true
      console.log('Skipping update modal because the user chose to skip this update')
      return
    }

    updateSkipped.value = false

    if (settings.auto_download_updates) {
      updateModal.value.updateAtNextExit(update)
    } else {
      updateModal.value.show(update)
    }
  }

  await performCheck()
  setTimeout(
    () => {
      checkUpdates()
    },
    5 * 60 * 1000,
  )
=======
	const update = await check()
	updateAvailable.value = !!update

	setTimeout(
		() => {
			checkUpdates()
		},
		5 * 1000 * 60,
	)
>>>>>>> 9b296949
}

async function skipUpdate(version) {
  enqueuedUpdate.value = null

  updateSkipped.value = true
  const settings = await getSettings()
  settings.skipped_update = version
  await setSettings(settings)
}

async function updateEnqueuedForLater(version) {
  enqueuedUpdate.value = version
}

async function forceOpenUpdateModal() {
  if (updateSkipped.value) {
    updateSkipped.value = false
    const settings = await getSettings()
    settings.skipped_update = null
    await setSettings(settings)
  }
  updateModal.value.show(availableUpdate.value)
}

const updateButton = useTemplateRef('updateButton')
async function showUpdateButtonTooltip() {
  await nextTick()
  const tooltip = createTooltip(updateButton.value.$el, {
    placement: 'right',
    content: 'Click here to view the update again.',
  })
  tooltip.show()
  setTimeout(() => {
    tooltip.hide()
    destroyTooltip(updateButton.value.$el)
  }, 3500)
}

const meteredNetworkModal = useTemplateRef('meteredNetworkModal')
async function checkMeteredNetwork() {
  const settings = await getSettings()
  if (settings.auto_download_updates === null) {
    if (await isNetworkMetered()) {
      meteredNetworkModal.value.show()
    } else {
      settings.auto_download_updates = true
      await setSettings(settings)
    }
  }
}

function handleClick(e) {
	let target = e.target
	while (target != null) {
		if (target.matches('a')) {
			if (
				target.href &&
				['http://', 'https://', 'mailto:', 'tel:'].some((v) => target.href.startsWith(v)) &&
				!target.classList.contains('router-link-active') &&
				!target.href.startsWith('http://localhost') &&
				!target.href.startsWith('https://tauri.localhost') &&
				!target.href.startsWith('http://tauri.localhost')
			) {
				openUrl(target.href)
			}
			e.preventDefault()
			break
		}
		target = target.parentElement
	}
}

function handleAuxClick(e) {
	// disables middle click -> new tab
	if (e.button === 1) {
		e.preventDefault()
		// instead do a left click
		const event = new MouseEvent('click', {
			view: window,
			bubbles: true,
			cancelable: true,
		})
		e.target.dispatchEvent(event)
	}
}

function cleanupOldSurveyDisplayData() {
	const threeWeeksAgo = new Date()
	threeWeeksAgo.setDate(threeWeeksAgo.getDate() - 21)

	for (let i = 0; i < localStorage.length; i++) {
		const key = localStorage.key(i)

		if (key.startsWith('survey-') && key.endsWith('-display')) {
			const dateValue = new Date(localStorage.getItem(key))
			if (dateValue < threeWeeksAgo) {
				localStorage.removeItem(key)
			}
		}
	}
}

async function openSurvey() {
	if (!availableSurvey.value) {
		console.error('No survey to open')
		return
	}

	const creds = await getCreds().catch(handleError)
	const userId = creds?.user_id

	const formId = availableSurvey.value.tally_id

	const popupOptions = {
		layout: 'modal',
		width: 700,
		autoClose: 2000,
		hideTitle: true,
		hiddenFields: {
			user_id: userId,
		},
		onOpen: () => console.info('Opened user survey'),
		onClose: () => {
			console.info('Closed user survey')
			show_ads_window()
		},
		onSubmit: () => console.info('Active user survey submitted'),
	}

	try {
		hide_ads_window()
		if (window.Tally?.openPopup) {
			console.info(`Opening Tally popup for user survey (form ID: ${formId})`)
			dismissSurvey()
			window.Tally.openPopup(formId, popupOptions)
		} else {
			console.warn('Tally script not yet loaded')
			show_ads_window()
		}
	} catch (e) {
		console.error('Error opening Tally popup:', e)
		show_ads_window()
	}

	console.info(`Found user survey to show with tally_id: ${formId}`)
	window.Tally.openPopup(formId, popupOptions)
}

function dismissSurvey() {
	localStorage.setItem(`survey-${availableSurvey.value.id}-display`, new Date())
	availableSurvey.value = undefined
}

async function processPendingSurveys() {
	function isWithinLastTwoWeeks(date) {
		const twoWeeksAgo = new Date()
		twoWeeksAgo.setDate(twoWeeksAgo.getDate() - 14)
		return date >= twoWeeksAgo
	}

	cleanupOldSurveyDisplayData()

	const creds = await getCreds().catch(handleError)
	const userId = creds?.user_id

	const instances = await list().catch(handleError)
	const isActivePlayer =
		instances.findIndex(
			(instance) =>
				isWithinLastTwoWeeks(instance.last_played) && !isWithinLastTwoWeeks(instance.created),
		) >= 0

	let surveys = []
	try {
		surveys = await $fetch('https://api.modrinth.com/v2/surveys')
	} catch (e) {
		console.error('Error fetching surveys:', e)
	}

	const surveyToShow = surveys.find(
		(survey) =>
			!!(
				localStorage.getItem(`survey-${survey.id}-display`) === null &&
				survey.type === 'tally_app' &&
				((survey.condition === 'active_player' && isActivePlayer) ||
					(survey.assigned_users?.includes(userId) && !survey.dismissed_users?.includes(userId)))
			),
	)

	if (surveyToShow) {
		availableSurvey.value = surveyToShow
	} else {
		console.info('No user survey to show')
	}
}
</script>

<template>
<<<<<<< HEAD
  <SplashScreen v-if="!stateFailed" ref="splashScreen" data-tauri-drag-region />
  <div id="teleports"></div>
  <div v-if="stateInitialized" class="app-grid-layout experimental-styles-within relative">
    <Suspense @resolve="checkUpdates">
      <UpdateModal
        ref="updateModal"
        @update-skipped="skipUpdate"
        @update-enqueued-for-later="updateEnqueuedForLater"
        @modal-hidden="showUpdateButtonTooltip"
      />
    </Suspense>
    <Suspense @resolve="checkMeteredNetwork">
      <MeteredNetworkModal ref="meteredNetworkModal" :update-modal="updateModal" />
    </Suspense>
    <Suspense>
      <AppSettingsModal ref="settingsModal" />
    </Suspense>
    <Suspense>
      <AuthGrantFlowWaitModal ref="modrinthLoginFlowWaitModal" @flow-cancel="cancelLogin" />
    </Suspense>
    <Suspense>
      <InstanceCreationModal ref="installationModal" />
    </Suspense>
    <div
      class="app-grid-navbar bg-bg-raised flex flex-col p-[0.5rem] pt-0 gap-[0.5rem] w-[--left-bar-width]"
    >
      <NavButton v-tooltip.right="'Home'" to="/">
        <HomeIcon />
      </NavButton>
      <NavButton v-if="themeStore.featureFlags.worlds_tab" v-tooltip.right="'Worlds'" to="/worlds">
        <WorldIcon />
      </NavButton>
      <NavButton
        v-tooltip.right="'Discover content'"
        to="/browse/modpack"
        :is-primary="() => route.path.startsWith('/browse') && !route.query.i"
        :is-subpage="(route) => route.path.startsWith('/project') && !route.query.i"
      >
        <CompassIcon />
      </NavButton>
      <NavButton v-tooltip.right="'Skins (Beta)'" to="/skins">
        <ChangeSkinIcon />
      </NavButton>
      <NavButton
        v-tooltip.right="'Library'"
        to="/library"
        :is-subpage="
          () =>
            route.path.startsWith('/instance') ||
            ((route.path.startsWith('/browse') || route.path.startsWith('/project')) &&
              route.query.i)
        "
      >
        <LibraryIcon />
      </NavButton>
      <div class="h-px w-6 mx-auto my-2 bg-button-bg"></div>
      <suspense>
        <QuickInstanceSwitcher />
      </suspense>
      <NavButton
        v-tooltip.right="'Create new instance'"
        :to="() => $refs.installationModal.show()"
        :disabled="offline"
      >
        <PlusIcon />
      </NavButton>
      <div class="flex flex-grow"></div>
      <NavButton
        v-if="!!availableUpdate"
        ref="updateButton"
        v-tooltip.right="
          enqueuedUpdate === availableUpdate?.version
            ? 'Update installation queued for next restart'
            : 'Update available'
        "
        :to="forceOpenUpdateModal"
      >
        <DownloadIcon v-if="updateSkipped || enqueuedUpdate === availableUpdate?.version" />
        <DownloadIcon v-else class="text-brand-green" />
      </NavButton>
      <NavButton v-tooltip.right="'Settings'" :to="() => $refs.settingsModal.show()">
        <SettingsIcon />
      </NavButton>
      <ButtonStyled v-if="credentials" type="transparent" circular>
        <OverflowMenu
          :options="[
            {
              id: 'sign-out',
              action: () => logOut(),
              color: 'danger',
            },
          ]"
          direction="left"
        >
          <Avatar
            :src="credentials.user.avatar_url"
            :alt="credentials.user.username"
            size="32px"
            circle
          />
          <template #sign-out> <LogOutIcon /> Sign out </template>
        </OverflowMenu>
      </ButtonStyled>
      <NavButton v-else v-tooltip.right="'Sign in'" :to="() => signIn()">
        <LogInIcon />
        <template #label>Sign in</template>
      </NavButton>
    </div>
    <div data-tauri-drag-region class="app-grid-statusbar bg-bg-raised h-[--top-bar-height] flex">
      <div data-tauri-drag-region class="flex p-3">
        <ModrinthAppLogo class="h-full w-auto text-contrast pointer-events-none" />
        <div class="flex items-center gap-1 ml-3">
          <button
            class="cursor-pointer p-0 m-0 text-contrast border-none outline-none bg-button-bg rounded-full flex items-center justify-center w-6 h-6 hover:brightness-75 transition-all"
            @click="router.back()"
          >
            <LeftArrowIcon />
          </button>
          <button
            class="cursor-pointer p-0 m-0 text-contrast border-none outline-none bg-button-bg rounded-full flex items-center justify-center w-6 h-6 hover:brightness-75 transition-all"
            @click="router.forward()"
          >
            <RightArrowIcon />
          </button>
        </div>
        <Breadcrumbs class="pt-[2px]" />
      </div>
      <section class="flex ml-auto items-center">
        <ButtonStyled
          v-if="!forceSidebar && themeStore.toggleSidebar"
          :type="sidebarToggled ? 'standard' : 'transparent'"
          circular
        >
          <button
            class="mr-3 transition-transform"
            :class="{ 'rotate-180': !sidebarToggled }"
            @click="sidebarToggled = !sidebarToggled"
          >
            <RightArrowIcon />
          </button>
        </ButtonStyled>
        <div class="flex mr-3">
          <Suspense>
            <RunningAppBar />
          </Suspense>
        </div>
        <section v-if="!nativeDecorations" class="window-controls" data-tauri-drag-region-exclude>
          <Button class="titlebar-button" icon-only @click="() => getCurrentWindow().minimize()">
            <MinimizeIcon />
          </Button>
          <Button
            class="titlebar-button"
            icon-only
            @click="() => getCurrentWindow().toggleMaximize()"
          >
            <RestoreIcon v-if="isMaximized" />
            <MaximizeIcon v-else />
          </Button>
          <Button class="titlebar-button close" icon-only @click="handleClose">
            <XIcon />
          </Button>
        </section>
      </section>
    </div>
  </div>
  <div
    v-if="stateInitialized"
    class="app-contents experimental-styles-within"
    :class="{ 'sidebar-enabled': sidebarVisible }"
  >
    <div class="app-viewport flex-grow router-view">
      <transition name="popup-survey">
        <div
          v-if="availableSurvey"
          class="w-[400px] z-20 fixed -bottom-12 pb-16 right-[--right-bar-width] mr-4 rounded-t-2xl card-shadow bg-bg-raised border-divider border-[1px] border-solid border-b-0 p-4"
        >
          <h2 class="text-lg font-extrabold mt-0 mb-2">Hey there Modrinth user!</h2>
          <p class="m-0 leading-tight">
            Would you mind answering a few questions about your experience with Modrinth App?
          </p>
          <p class="mt-3 mb-4 leading-tight">
            This feedback will go directly to the Modrinth team and help guide future updates!
          </p>
          <div class="flex gap-2">
            <ButtonStyled color="brand">
              <button @click="openSurvey"><NotepadTextIcon /> Take survey</button>
            </ButtonStyled>
            <ButtonStyled>
              <button @click="dismissSurvey"><XIcon /> No thanks</button>
            </ButtonStyled>
          </div>
        </div>
      </transition>
      <div
        class="loading-indicator-container h-8 fixed z-50"
        :style="{
          top: 'calc(var(--top-bar-height))',
          left: 'calc(var(--left-bar-width))',
          width: 'calc(100% - var(--left-bar-width) - var(--right-bar-width))',
        }"
      >
        <ModrinthLoadingIndicator />
      </div>
      <div
        v-if="themeStore.featureFlags.page_path"
        class="absolute bottom-0 left-0 m-2 bg-tooltip-bg text-tooltip-text font-semibold rounded-full px-2 py-1 text-xs z-50"
      >
        {{ route.fullPath }}
      </div>
      <div
        id="background-teleport-target"
        class="absolute h-full -z-10 rounded-tl-[--radius-xl] overflow-hidden"
        :style="{
          width: 'calc(100% - var(--right-bar-width))',
        }"
      ></div>
      <div
        v-if="criticalErrorMessage"
        class="m-6 mb-0 flex flex-col border-red bg-bg-red rounded-2xl border-2 border-solid p-4 gap-1 font-semibold text-contrast"
      >
        <h1 class="m-0 text-lg font-extrabold">{{ criticalErrorMessage.header }}</h1>
        <div
          class="markdown-body text-primary"
          v-html="renderString(criticalErrorMessage.body ?? '')"
        ></div>
      </div>
      <RouterView v-slot="{ Component }">
        <template v-if="Component">
          <Suspense @pending="loading.startLoading()" @resolve="loading.stopLoading()">
            <component :is="Component"></component>
          </Suspense>
        </template>
      </RouterView>
    </div>
    <div
      class="app-sidebar mt-px shrink-0 flex flex-col border-0 border-l-[1px] border-[--brand-gradient-border] border-solid overflow-auto"
      :class="{ 'has-plus': hasPlus }"
    >
      <div
        class="app-sidebar-scrollable flex-grow shrink overflow-y-auto relative"
        :class="{ 'pb-12': !hasPlus }"
      >
        <div id="sidebar-teleport-target" class="sidebar-teleport-content"></div>
        <div class="sidebar-default-content" :class="{ 'sidebar-enabled': sidebarVisible }">
          <div class="p-4 border-0 border-b-[1px] border-[--brand-gradient-border] border-solid">
            <h3 class="text-lg m-0">Playing as</h3>
            <suspense>
              <AccountsCard ref="accounts" mode="small" />
            </suspense>
          </div>
          <div class="p-4 border-0 border-b-[1px] border-[--brand-gradient-border] border-solid">
            <suspense>
              <FriendsList :credentials="credentials" :sign-in="() => signIn()" />
            </suspense>
          </div>
          <div v-if="news && news.length > 0" class="pt-4 flex flex-col items-center">
            <h3 class="px-4 text-lg m-0 text-left w-full">News</h3>
            <div class="px-4 pt-2 space-y-4 flex flex-col items-center w-full">
              <NewsArticleCard
                v-for="(item, index) in news"
                :key="`news-${index}`"
                :article="item"
              />
              <ButtonStyled color="brand" size="large">
                <a href="https://modrinth.com/news" target="_blank" class="my-4">
                  <NewspaperIcon /> View all news
                </a>
              </ButtonStyled>
            </div>
          </div>
        </div>
      </div>
      <template v-if="showAd">
        <a
          href="https://modrinth.plus?app"
          class="absolute bottom-[250px] w-full flex justify-center items-center gap-1 px-4 py-3 text-purple font-medium hover:underline z-10"
          target="_blank"
        >
          <ArrowBigUpDashIcon class="text-2xl" /> Upgrade to Modrinth+
        </a>
        <PromotionWrapper />
      </template>
    </div>
  </div>
  <URLConfirmModal ref="urlModal" />
  <NotificationPanel has-sidebar />
  <ErrorModal ref="errorModal" />
  <ModInstallModal ref="modInstallModal" />
  <IncompatibilityWarningModal ref="incompatibilityWarningModal" />
  <InstallConfirmModal ref="installConfirmModal" />
=======
	<SplashScreen v-if="!stateFailed" ref="splashScreen" data-tauri-drag-region />
	<div id="teleports"></div>
	<div v-if="stateInitialized" class="app-grid-layout experimental-styles-within relative">
		<Suspense>
			<AppSettingsModal ref="settingsModal" />
		</Suspense>
		<Suspense>
			<AuthGrantFlowWaitModal ref="modrinthLoginFlowWaitModal" @flow-cancel="cancelLogin" />
		</Suspense>
		<Suspense>
			<InstanceCreationModal ref="installationModal" />
		</Suspense>
		<div
			class="app-grid-navbar bg-bg-raised flex flex-col p-[0.5rem] pt-0 gap-[0.5rem] w-[--left-bar-width]"
		>
			<NavButton v-tooltip.right="'Home'" to="/">
				<HomeIcon />
			</NavButton>
			<NavButton v-if="themeStore.featureFlags.worlds_tab" v-tooltip.right="'Worlds'" to="/worlds">
				<WorldIcon />
			</NavButton>
			<NavButton
				v-tooltip.right="'Discover content'"
				to="/browse/modpack"
				:is-primary="() => route.path.startsWith('/browse') && !route.query.i"
				:is-subpage="(route) => route.path.startsWith('/project') && !route.query.i"
			>
				<CompassIcon />
			</NavButton>
			<NavButton v-tooltip.right="'Skins (Beta)'" to="/skins">
				<ChangeSkinIcon />
			</NavButton>
			<NavButton
				v-tooltip.right="'Library'"
				to="/library"
				:is-subpage="
					() =>
						route.path.startsWith('/instance') ||
						((route.path.startsWith('/browse') || route.path.startsWith('/project')) &&
							route.query.i)
				"
			>
				<LibraryIcon />
			</NavButton>
			<div class="h-px w-6 mx-auto my-2 bg-button-bg"></div>
			<suspense>
				<QuickInstanceSwitcher />
			</suspense>
			<NavButton
				v-tooltip.right="'Create new instance'"
				:to="() => $refs.installationModal.show()"
				:disabled="offline"
			>
				<PlusIcon />
			</NavButton>
			<div class="flex flex-grow"></div>
			<NavButton v-if="updateAvailable" v-tooltip.right="'Install update'" :to="() => restartApp()">
				<DownloadIcon />
			</NavButton>
			<NavButton v-tooltip.right="'Settings'" :to="() => $refs.settingsModal.show()">
				<SettingsIcon />
			</NavButton>
			<ButtonStyled v-if="credentials" type="transparent" circular>
				<OverflowMenu
					:options="[
						{
							id: 'sign-out',
							action: () => logOut(),
							color: 'danger',
						},
					]"
					direction="left"
				>
					<Avatar
						:src="credentials.user.avatar_url"
						:alt="credentials.user.username"
						size="32px"
						circle
					/>
					<template #sign-out> <LogOutIcon /> Sign out </template>
				</OverflowMenu>
			</ButtonStyled>
			<NavButton v-else v-tooltip.right="'Sign in'" :to="() => signIn()">
				<LogInIcon />
				<template #label>Sign in</template>
			</NavButton>
		</div>
		<div data-tauri-drag-region class="app-grid-statusbar bg-bg-raised h-[--top-bar-height] flex">
			<div data-tauri-drag-region class="flex p-3">
				<ModrinthAppLogo class="h-full w-auto text-contrast pointer-events-none" />
				<div class="flex items-center gap-1 ml-3">
					<button
						class="cursor-pointer p-0 m-0 text-contrast border-none outline-none bg-button-bg rounded-full flex items-center justify-center w-6 h-6 hover:brightness-75 transition-all"
						@click="router.back()"
					>
						<LeftArrowIcon />
					</button>
					<button
						class="cursor-pointer p-0 m-0 text-contrast border-none outline-none bg-button-bg rounded-full flex items-center justify-center w-6 h-6 hover:brightness-75 transition-all"
						@click="router.forward()"
					>
						<RightArrowIcon />
					</button>
				</div>
				<Breadcrumbs class="pt-[2px]" />
			</div>
			<section class="flex ml-auto items-center">
				<ButtonStyled
					v-if="!forceSidebar && themeStore.toggleSidebar"
					:type="sidebarToggled ? 'standard' : 'transparent'"
					circular
				>
					<button
						class="mr-3 transition-transform"
						:class="{ 'rotate-180': !sidebarToggled }"
						@click="sidebarToggled = !sidebarToggled"
					>
						<RightArrowIcon />
					</button>
				</ButtonStyled>
				<div class="flex mr-3">
					<Suspense>
						<RunningAppBar />
					</Suspense>
				</div>
				<section v-if="!nativeDecorations" class="window-controls" data-tauri-drag-region-exclude>
					<Button class="titlebar-button" icon-only @click="() => getCurrentWindow().minimize()">
						<MinimizeIcon />
					</Button>
					<Button
						class="titlebar-button"
						icon-only
						@click="() => getCurrentWindow().toggleMaximize()"
					>
						<RestoreIcon v-if="isMaximized" />
						<MaximizeIcon v-else />
					</Button>
					<Button class="titlebar-button close" icon-only @click="handleClose">
						<XIcon />
					</Button>
				</section>
			</section>
		</div>
	</div>
	<div
		v-if="stateInitialized"
		class="app-contents experimental-styles-within"
		:class="{ 'sidebar-enabled': sidebarVisible }"
	>
		<div class="app-viewport flex-grow router-view">
			<transition name="popup-survey">
				<div
					v-if="availableSurvey"
					class="w-[400px] z-20 fixed -bottom-12 pb-16 right-[--right-bar-width] mr-4 rounded-t-2xl card-shadow bg-bg-raised border-divider border-[1px] border-solid border-b-0 p-4"
				>
					<h2 class="text-lg font-extrabold mt-0 mb-2">Hey there Modrinth user!</h2>
					<p class="m-0 leading-tight">
						Would you mind answering a few questions about your experience with Modrinth App?
					</p>
					<p class="mt-3 mb-4 leading-tight">
						This feedback will go directly to the Modrinth team and help guide future updates!
					</p>
					<div class="flex gap-2">
						<ButtonStyled color="brand">
							<button @click="openSurvey"><NotepadTextIcon /> Take survey</button>
						</ButtonStyled>
						<ButtonStyled>
							<button @click="dismissSurvey"><XIcon /> No thanks</button>
						</ButtonStyled>
					</div>
				</div>
			</transition>
			<div
				class="loading-indicator-container h-8 fixed z-50"
				:style="{
					top: 'calc(var(--top-bar-height))',
					left: 'calc(var(--left-bar-width))',
					width: 'calc(100% - var(--left-bar-width) - var(--right-bar-width))',
				}"
			>
				<ModrinthLoadingIndicator />
			</div>
			<div
				v-if="themeStore.featureFlags.page_path"
				class="absolute bottom-0 left-0 m-2 bg-tooltip-bg text-tooltip-text font-semibold rounded-full px-2 py-1 text-xs z-50"
			>
				{{ route.fullPath }}
			</div>
			<div
				id="background-teleport-target"
				class="absolute h-full -z-10 rounded-tl-[--radius-xl] overflow-hidden"
				:style="{
					width: 'calc(100% - var(--right-bar-width))',
				}"
			></div>
			<div
				v-if="criticalErrorMessage"
				class="m-6 mb-0 flex flex-col border-red bg-bg-red rounded-2xl border-2 border-solid p-4 gap-1 font-semibold text-contrast"
			>
				<h1 class="m-0 text-lg font-extrabold">{{ criticalErrorMessage.header }}</h1>
				<div
					class="markdown-body text-primary"
					v-html="renderString(criticalErrorMessage.body ?? '')"
				></div>
			</div>
			<RouterView v-slot="{ Component }">
				<template v-if="Component">
					<Suspense @pending="loading.startLoading()" @resolve="loading.stopLoading()">
						<component :is="Component"></component>
					</Suspense>
				</template>
			</RouterView>
		</div>
		<div
			class="app-sidebar mt-px shrink-0 flex flex-col border-0 border-l-[1px] border-[--brand-gradient-border] border-solid overflow-auto"
			:class="{ 'has-plus': hasPlus }"
		>
			<div
				class="app-sidebar-scrollable flex-grow shrink overflow-y-auto relative"
				:class="{ 'pb-12': !hasPlus }"
			>
				<div id="sidebar-teleport-target" class="sidebar-teleport-content"></div>
				<div class="sidebar-default-content" :class="{ 'sidebar-enabled': sidebarVisible }">
					<div class="p-4 border-0 border-b-[1px] border-[--brand-gradient-border] border-solid">
						<h3 class="text-lg m-0">Playing as</h3>
						<suspense>
							<AccountsCard ref="accounts" mode="small" />
						</suspense>
					</div>
					<div class="p-4 border-0 border-b-[1px] border-[--brand-gradient-border] border-solid">
						<suspense>
							<FriendsList :credentials="credentials" :sign-in="() => signIn()" />
						</suspense>
					</div>
					<div v-if="news && news.length > 0" class="pt-4 flex flex-col items-center">
						<h3 class="px-4 text-lg m-0 text-left w-full">News</h3>
						<div class="px-4 pt-2 space-y-4 flex flex-col items-center w-full">
							<NewsArticleCard
								v-for="(item, index) in news"
								:key="`news-${index}`"
								:article="item"
							/>
							<ButtonStyled color="brand" size="large">
								<a href="https://modrinth.com/news" target="_blank" class="my-4">
									<NewspaperIcon /> View all news
								</a>
							</ButtonStyled>
						</div>
					</div>
				</div>
			</div>
			<template v-if="showAd">
				<a
					href="https://modrinth.plus?app"
					class="absolute bottom-[250px] w-full flex justify-center items-center gap-1 px-4 py-3 text-purple font-medium hover:underline z-10"
					target="_blank"
				>
					<ArrowBigUpDashIcon class="text-2xl" /> Upgrade to Modrinth+
				</a>
				<PromotionWrapper />
			</template>
		</div>
	</div>
	<URLConfirmModal ref="urlModal" />
	<NotificationPanel has-sidebar />
	<ErrorModal ref="errorModal" />
	<ModInstallModal ref="modInstallModal" />
	<IncompatibilityWarningModal ref="incompatibilityWarningModal" />
	<InstallConfirmModal ref="installConfirmModal" />
>>>>>>> 9b296949
</template>

<style lang="scss" scoped>
.window-controls {
	z-index: 20;
	display: none;
	flex-direction: row;
	align-items: center;

	.titlebar-button {
		display: flex;
		align-items: center;
		justify-content: center;
		cursor: pointer;
		transition: all ease-in-out 0.1s;
		background-color: transparent;
		color: var(--color-base);
		height: 100%;
		width: 3rem;
		position: relative;
		box-shadow: none;

		&:last-child {
			padding-right: 0.75rem;
			width: 3.75rem;
		}

		svg {
			width: 1.25rem;
			height: 1.25rem;
		}

		&::before {
			content: '';
			border-radius: 999999px;
			width: 3rem;
			height: 3rem;
			aspect-ratio: 1 / 1;
			margin-block: auto;
			position: absolute;
			background-color: transparent;
			scale: 0.9;
			transition: all ease-in-out 0.2s;
			z-index: -1;
		}

		&.close {
			&:hover,
			&:active {
				color: var(--color-accent-contrast);

				&::before {
					background-color: var(--color-red);
				}
			}
		}

		&:hover,
		&:active {
			color: var(--color-contrast);

			&::before {
				background-color: var(--color-button-bg);
				scale: 1;
			}
		}
	}
}

.app-grid-layout,
.app-contents {
	--top-bar-height: 3rem;
	--left-bar-width: 4rem;
	--right-bar-width: 300px;
}

.app-grid-layout {
	display: grid;
	grid-template: 'status status' 'nav dummy';
	grid-template-columns: auto 1fr;
	grid-template-rows: auto 1fr;
	position: relative;
	//z-index: 0;
	background-color: var(--color-raised-bg);
	height: 100vh;
}

.app-grid-navbar {
	grid-area: nav;
}

.app-grid-statusbar {
	grid-area: status;
}

[data-tauri-drag-region] {
	-webkit-app-region: drag;
}

[data-tauri-drag-region-exclude] {
	-webkit-app-region: no-drag;
}

.app-contents {
	position: absolute;
	z-index: 1;
	left: var(--left-bar-width);
	top: var(--top-bar-height);
	right: 0;
	bottom: 0;
	height: calc(100vh - var(--top-bar-height));
	background-color: var(--color-bg);
	border-top-left-radius: var(--radius-xl);

	display: grid;
	grid-template-columns: 1fr 0px;
	// transition: grid-template-columns 0.4s ease-in-out;

	&.sidebar-enabled {
		grid-template-columns: 1fr 300px;
	}
}

.loading-indicator-container {
	border-top-left-radius: var(--radius-xl);
	overflow: hidden;
}

.app-sidebar {
	overflow: visible;
	width: 300px;
	position: relative;
	height: calc(100vh - var(--top-bar-height));
	background: var(--brand-gradient-bg);

	--color-button-bg: var(--brand-gradient-button);
	--color-button-bg-hover: var(--brand-gradient-border);
	--color-divider: var(--brand-gradient-border);
	--color-divider-dark: var(--brand-gradient-border);
}

.app-sidebar::after {
	content: '';
	position: absolute;
	bottom: 250px;
	left: 0;
	right: 0;
	height: 5rem;
	background: var(--brand-gradient-fade-out-color);
	pointer-events: none;
}

.app-sidebar.has-plus::after {
	display: none;
}

.app-sidebar::before {
	content: '';
	box-shadow: -15px 0 15px -15px rgba(0, 0, 0, 0.2) inset;
	top: 0;
	bottom: 0;
	left: -2rem;
	width: 2rem;
	position: absolute;
	pointer-events: none;
}

.app-viewport {
	flex-grow: 1;
	height: 100%;
	overflow: auto;
	overflow-x: hidden;
}

.app-contents::before {
	z-index: 1;
	content: '';
	position: fixed;
	left: var(--left-bar-width);
	top: var(--top-bar-height);
	right: calc(-1 * var(--left-bar-width));
	bottom: calc(-1 * var(--left-bar-width));
	border-radius: var(--radius-xl);
	box-shadow:
		1px 1px 15px rgba(0, 0, 0, 0.2) inset,
		inset 1px 1px 1px rgba(255, 255, 255, 0.23);
	pointer-events: none;
}

.sidebar-teleport-content {
	display: contents;
}

.sidebar-default-content {
	display: none;
}

.sidebar-teleport-content:empty + .sidebar-default-content.sidebar-enabled {
	display: contents;
}

.popup-survey-enter-active {
	transition:
		opacity 0.25s ease,
		transform 0.25s cubic-bezier(0.51, 1.08, 0.35, 1.15);
	transform-origin: top center;
}

.popup-survey-leave-active {
	transition:
		opacity 0.25s ease,
		transform 0.25s cubic-bezier(0.68, -0.17, 0.23, 0.11);
	transform-origin: top center;
}

.popup-survey-enter-from,
.popup-survey-leave-to {
	opacity: 0;
	transform: translateY(10rem) scale(0.8) scaleY(1.6);
}
</style>
<style>
.mac {
	.app-grid-statusbar {
		padding-left: 5rem;
	}
}

.windows {
	.fake-appbar {
		height: 2.5rem !important;
	}

	.window-controls {
		display: flex !important;
	}

	.info-card {
		right: 8rem;
	}

	.profile-card {
		right: 8rem;
	}
}
</style>
<style src="vue-multiselect/dist/vue-multiselect.css"></style><|MERGE_RESOLUTION|>--- conflicted
+++ resolved
@@ -1,4 +1,37 @@
 <script setup>
+import ModrinthAppLogo from '@/assets/modrinth_app.svg?component'
+import ModrinthLoadingIndicator from '@/components/LoadingIndicatorBar.vue'
+import AccountsCard from '@/components/ui/AccountsCard.vue'
+import Breadcrumbs from '@/components/ui/Breadcrumbs.vue'
+import ErrorModal from '@/components/ui/ErrorModal.vue'
+import FriendsList from '@/components/ui/friends/FriendsList.vue'
+import IncompatibilityWarningModal from '@/components/ui/install_flow/IncompatibilityWarningModal.vue'
+import InstallConfirmModal from '@/components/ui/install_flow/InstallConfirmModal.vue'
+import ModInstallModal from '@/components/ui/install_flow/ModInstallModal.vue'
+import InstanceCreationModal from '@/components/ui/InstanceCreationModal.vue'
+import AppSettingsModal from '@/components/ui/modal/AppSettingsModal.vue'
+import AuthGrantFlowWaitModal from '@/components/ui/modal/AuthGrantFlowWaitModal.vue'
+import NavButton from '@/components/ui/NavButton.vue'
+import PromotionWrapper from '@/components/ui/PromotionWrapper.vue'
+import QuickInstanceSwitcher from '@/components/ui/QuickInstanceSwitcher.vue'
+import RunningAppBar from '@/components/ui/RunningAppBar.vue'
+import SplashScreen from '@/components/ui/SplashScreen.vue'
+import UpdateModal from '@/components/ui/modal/UpdateModal.vue'
+import URLConfirmModal from '@/components/ui/URLConfirmModal.vue'
+import { useCheckDisableMouseover } from '@/composables/macCssFix.js'
+import { hide_ads_window, init_ads_window, show_ads_window } from '@/helpers/ads.js'
+import { debugAnalytics, initAnalytics, optOutAnalytics, trackEvent } from '@/helpers/analytics'
+import { get_user } from '@/helpers/cache.js'
+import { command_listener, warning_listener } from '@/helpers/events.js'
+import { useFetch } from '@/helpers/fetch.js'
+import { cancelLogin, get as getCreds, login, logout } from '@/helpers/mr_auth.js'
+import { list } from '@/helpers/profile.js'
+import { get as getSettings, set as setSettings } from '@/helpers/settings.ts'
+import { get_opening_command, initialize_state } from '@/helpers/state'
+import { areUpdatesEnabled, getOS, isDev, isNetworkMetered } from '@/helpers/utils.js'
+import { useError } from '@/store/error.js'
+import { useInstall } from '@/store/install.js'
+import { useLoading, useTheming } from '@/store/state'
 import {
 	ArrowBigUpDashIcon,
 	ChangeSkinIcon,
@@ -35,10 +68,20 @@
 import { getCurrentWindow } from '@tauri-apps/api/window'
 import { openUrl } from '@tauri-apps/plugin-opener'
 import { type } from '@tauri-apps/plugin-os'
-import { check } from '@tauri-apps/plugin-updater'
 import { saveWindowState, StateFlags } from '@tauri-apps/plugin-window-state'
+import { defineMessages, useVIntl } from '@vintl/vintl'
+import { createTooltip, destroyTooltip } from 'floating-vue'
 import { $fetch } from 'ofetch'
-import { computed, onMounted, onUnmounted, provide, ref, watch } from 'vue'
+import {
+  computed,
+  nextTick,
+  onMounted,
+  onUnmounted,
+  provide,
+  ref,
+  useTemplateRef,
+  watch,
+} from 'vue'
 import { RouterView, useRoute, useRouter } from 'vue-router'
 
 import ModrinthAppLogo from '@/assets/modrinth_app.svg?component'
@@ -58,7 +101,6 @@
 import QuickInstanceSwitcher from '@/components/ui/QuickInstanceSwitcher.vue'
 import RunningAppBar from '@/components/ui/RunningAppBar.vue'
 import SplashScreen from '@/components/ui/SplashScreen.vue'
-import UpdateModal from '@/components/ui/modal/UpdateModal.vue'
 import URLConfirmModal from '@/components/ui/URLConfirmModal.vue'
 import { useCheckDisableMouseover } from '@/composables/macCssFix.js'
 import { hide_ads_window, init_ads_window, show_ads_window } from '@/helpers/ads.js'
@@ -68,67 +110,13 @@
 import { useFetch } from '@/helpers/fetch.js'
 import { cancelLogin, get as getCreds, login, logout } from '@/helpers/mr_auth.js'
 import { list } from '@/helpers/profile.js'
-import { get as getSettings, set as setSettings } from '@/helpers/settings.ts'
+import { get } from '@/helpers/settings.ts'
 import { get_opening_command, initialize_state } from '@/helpers/state'
-import { areUpdatesEnabled, getOS, isDev, isNetworkMetered } from '@/helpers/utils.js'
+import { getOS, isDev, restartApp } from '@/helpers/utils.js'
 import { useError } from '@/store/error.js'
 import { useInstall } from '@/store/install.js'
 import { useLoading, useTheming } from '@/store/state'
-<<<<<<< HEAD
-import {
-  ArrowBigUpDashIcon,
-  ChangeSkinIcon,
-  CompassIcon,
-  DownloadIcon,
-  HomeIcon,
-  LeftArrowIcon,
-  LibraryIcon,
-  LogInIcon,
-  LogOutIcon,
-  MaximizeIcon,
-  MinimizeIcon,
-  NewspaperIcon,
-  NotepadTextIcon,
-  PlusIcon,
-  RestoreIcon,
-  RightArrowIcon,
-  SettingsIcon,
-  WorldIcon,
-  XIcon,
-} from '@modrinth/assets'
-import {
-  Avatar,
-  Button,
-  ButtonStyled,
-  NewsArticleCard,
-  NotificationPanel,
-  OverflowMenu,
-  provideNotificationManager,
-} from '@modrinth/ui'
-import { renderString } from '@modrinth/utils'
-import { getVersion } from '@tauri-apps/api/app'
-import { invoke } from '@tauri-apps/api/core'
-import { getCurrentWindow } from '@tauri-apps/api/window'
-import { openUrl } from '@tauri-apps/plugin-opener'
-import { type } from '@tauri-apps/plugin-os'
-import { saveWindowState, StateFlags } from '@tauri-apps/plugin-window-state'
-import { defineMessages, useVIntl } from '@vintl/vintl'
-import { createTooltip, destroyTooltip } from 'floating-vue'
-import { $fetch } from 'ofetch'
-import {
-  computed,
-  nextTick,
-  onMounted,
-  onUnmounted,
-  provide,
-  ref,
-  useTemplateRef,
-  watch,
-} from 'vue'
-import { RouterView, useRoute, useRouter } from 'vue-router'
-=======
-
->>>>>>> 9b296949
+
 import { create_profile_and_install_from_file } from './helpers/pack'
 import { generateSkinPreviews } from './helpers/rendering/batch-skin-renderer'
 import { get_available_capes, get_available_skins } from './helpers/skins'
@@ -190,139 +178,6 @@
 })
 
 async function setupApp() {
-<<<<<<< HEAD
-  stateInitialized.value = true
-  const {
-    native_decorations,
-    theme,
-    telemetry,
-    collapsed_navigation,
-    advanced_rendering,
-    onboarded,
-    default_page,
-    toggle_sidebar,
-    developer_mode,
-    feature_flags,
-    pending_update_toast_for_version,
-  } = await getSettings()
-
-  if (default_page === 'Library') {
-    await router.push('/library')
-  }
-
-  os.value = await getOS()
-  const dev = await isDev()
-  const version = await getVersion()
-  showOnboarding.value = !onboarded
-
-  nativeDecorations.value = native_decorations
-  if (os.value !== 'MacOS') await getCurrentWindow().setDecorations(native_decorations)
-
-  themeStore.setThemeState(theme)
-  themeStore.collapsedNavigation = collapsed_navigation
-  themeStore.advancedRendering = advanced_rendering
-  themeStore.toggleSidebar = toggle_sidebar
-  themeStore.devMode = developer_mode
-  themeStore.featureFlags = feature_flags
-
-  isMaximized.value = await getCurrentWindow().isMaximized()
-
-  await getCurrentWindow().onResized(async () => {
-    isMaximized.value = await getCurrentWindow().isMaximized()
-  })
-
-  initAnalytics()
-  if (!telemetry) {
-    optOutAnalytics()
-  }
-  if (dev) debugAnalytics()
-  trackEvent('Launched', { version, dev, onboarded })
-
-  if (!dev) document.addEventListener('contextmenu', (event) => event.preventDefault())
-
-  const osType = await type()
-  if (osType === 'macos') {
-    document.getElementsByTagName('html')[0].classList.add('mac')
-  } else {
-    document.getElementsByTagName('html')[0].classList.add('windows')
-  }
-
-  await warning_listener((e) =>
-    addNotification({
-      title: 'Warning',
-      text: e.message,
-      type: 'warn',
-    }),
-  )
-
-  useFetch(
-    `https://api.modrinth.com/appCriticalAnnouncement.json?version=${version}`,
-    'criticalAnnouncements',
-    true,
-  )
-    .then((response) => response.json())
-    .then((res) => {
-      if (res && res.header && res.body) {
-        criticalErrorMessage.value = res
-      }
-    })
-    .catch(() => {
-      console.log(
-        `No critical announcement found at https://api.modrinth.com/appCriticalAnnouncement.json?version=${version}`,
-      )
-    })
-
-  useFetch(`https://modrinth.com/news/feed/articles.json`, 'news', true)
-    .then((response) => response.json())
-    .then((res) => {
-      if (res && res.articles) {
-        // Format expected by NewsArticleCard component.
-        news.value = res.articles
-          .map((article) => ({
-            ...article,
-            path: article.link,
-            thumbnail: article.thumbnail,
-            title: article.title,
-            summary: article.summary,
-            date: article.date,
-          }))
-          .slice(0, 4)
-      }
-    })
-
-  get_opening_command().then(handleCommand)
-  fetchCredentials()
-
-  try {
-    const skins = (await get_available_skins()) ?? []
-    const capes = (await get_available_capes()) ?? []
-    generateSkinPreviews(skins, capes)
-  } catch (error) {
-    console.warn('Failed to generate skin previews in app setup.', error)
-  }
-
-  if (pending_update_toast_for_version !== null) {
-    const settings = await getSettings()
-    settings.pending_update_toast_for_version = null
-    await setSettings(settings)
-
-    const version = await getVersion()
-    if (pending_update_toast_for_version === version) {
-      notifications.addNotification({
-        type: 'success',
-        title: formatMessage(messages.updateInstalledToastTitle, { version }),
-        text: formatMessage(messages.updateInstalledToastText),
-        clickAction: () => openUrl('https://modrinth.com/news/changelog?filter=app'),
-      })
-    }
-  }
-
-  if (osType === 'windows') {
-    await processPendingSurveys()
-  } else {
-    console.info('Skipping user surveys on non-Windows platforms')
-  }
-=======
 	stateInitialized.value = true
 	const {
 		native_decorations,
@@ -335,7 +190,8 @@
 		toggle_sidebar,
 		developer_mode,
 		feature_flags,
-	} = await get()
+    pending_update_toast_for_version,
+  } = await getSettings()
 
 	if (default_page === 'Library') {
 		await router.push('/library')
@@ -422,7 +278,6 @@
 		})
 
 	get_opening_command().then(handleCommand)
-	checkUpdates()
 	fetchCredentials()
 
 	try {
@@ -433,12 +288,27 @@
 		console.warn('Failed to generate skin previews in app setup.', error)
 	}
 
+  if (pending_update_toast_for_version !== null) {
+    const settings = await getSettings()
+    settings.pending_update_toast_for_version = null
+    await setSettings(settings)
+
+    const version = await getVersion()
+    if (pending_update_toast_for_version === version) {
+      notifications.addNotification({
+        type: 'success',
+        title: formatMessage(messages.updateInstalledToastTitle, { version }),
+        text: formatMessage(messages.updateInstalledToastText),
+        clickAction: () => openUrl('https://modrinth.com/news/changelog?filter=app'),
+      })
+    }
+  }
+
 	if (osType === 'windows') {
 		await processPendingSurveys()
 	} else {
 		console.info('Skipping user surveys on non-Windows platforms')
 	}
->>>>>>> 9b296949
 }
 
 const stateFailed = ref(false)
@@ -584,7 +454,6 @@
 const enqueuedUpdate = ref(null)
 const updateModal = useTemplateRef('updateModal')
 async function checkUpdates() {
-<<<<<<< HEAD
   if (!(await areUpdatesEnabled())) {
     console.log('Skipping update check as updates are disabled in this build')
     return
@@ -629,23 +498,12 @@
   }
 
   await performCheck()
-  setTimeout(
-    () => {
-      checkUpdates()
-    },
-    5 * 60 * 1000,
-  )
-=======
-	const update = await check()
-	updateAvailable.value = !!update
-
 	setTimeout(
 		() => {
 			checkUpdates()
 		},
-		5 * 1000 * 60,
+    5 * 60 * 1000,
 	)
->>>>>>> 9b296949
 }
 
 async function skipUpdate(version) {
@@ -845,10 +703,9 @@
 </script>
 
 <template>
-<<<<<<< HEAD
-  <SplashScreen v-if="!stateFailed" ref="splashScreen" data-tauri-drag-region />
-  <div id="teleports"></div>
-  <div v-if="stateInitialized" class="app-grid-layout experimental-styles-within relative">
+	<SplashScreen v-if="!stateFailed" ref="splashScreen" data-tauri-drag-region />
+	<div id="teleports"></div>
+	<div v-if="stateInitialized" class="app-grid-layout experimental-styles-within relative">
     <Suspense @resolve="checkUpdates">
       <UpdateModal
         ref="updateModal"
@@ -860,286 +717,6 @@
     <Suspense @resolve="checkMeteredNetwork">
       <MeteredNetworkModal ref="meteredNetworkModal" :update-modal="updateModal" />
     </Suspense>
-    <Suspense>
-      <AppSettingsModal ref="settingsModal" />
-    </Suspense>
-    <Suspense>
-      <AuthGrantFlowWaitModal ref="modrinthLoginFlowWaitModal" @flow-cancel="cancelLogin" />
-    </Suspense>
-    <Suspense>
-      <InstanceCreationModal ref="installationModal" />
-    </Suspense>
-    <div
-      class="app-grid-navbar bg-bg-raised flex flex-col p-[0.5rem] pt-0 gap-[0.5rem] w-[--left-bar-width]"
-    >
-      <NavButton v-tooltip.right="'Home'" to="/">
-        <HomeIcon />
-      </NavButton>
-      <NavButton v-if="themeStore.featureFlags.worlds_tab" v-tooltip.right="'Worlds'" to="/worlds">
-        <WorldIcon />
-      </NavButton>
-      <NavButton
-        v-tooltip.right="'Discover content'"
-        to="/browse/modpack"
-        :is-primary="() => route.path.startsWith('/browse') && !route.query.i"
-        :is-subpage="(route) => route.path.startsWith('/project') && !route.query.i"
-      >
-        <CompassIcon />
-      </NavButton>
-      <NavButton v-tooltip.right="'Skins (Beta)'" to="/skins">
-        <ChangeSkinIcon />
-      </NavButton>
-      <NavButton
-        v-tooltip.right="'Library'"
-        to="/library"
-        :is-subpage="
-          () =>
-            route.path.startsWith('/instance') ||
-            ((route.path.startsWith('/browse') || route.path.startsWith('/project')) &&
-              route.query.i)
-        "
-      >
-        <LibraryIcon />
-      </NavButton>
-      <div class="h-px w-6 mx-auto my-2 bg-button-bg"></div>
-      <suspense>
-        <QuickInstanceSwitcher />
-      </suspense>
-      <NavButton
-        v-tooltip.right="'Create new instance'"
-        :to="() => $refs.installationModal.show()"
-        :disabled="offline"
-      >
-        <PlusIcon />
-      </NavButton>
-      <div class="flex flex-grow"></div>
-      <NavButton
-        v-if="!!availableUpdate"
-        ref="updateButton"
-        v-tooltip.right="
-          enqueuedUpdate === availableUpdate?.version
-            ? 'Update installation queued for next restart'
-            : 'Update available'
-        "
-        :to="forceOpenUpdateModal"
-      >
-        <DownloadIcon v-if="updateSkipped || enqueuedUpdate === availableUpdate?.version" />
-        <DownloadIcon v-else class="text-brand-green" />
-      </NavButton>
-      <NavButton v-tooltip.right="'Settings'" :to="() => $refs.settingsModal.show()">
-        <SettingsIcon />
-      </NavButton>
-      <ButtonStyled v-if="credentials" type="transparent" circular>
-        <OverflowMenu
-          :options="[
-            {
-              id: 'sign-out',
-              action: () => logOut(),
-              color: 'danger',
-            },
-          ]"
-          direction="left"
-        >
-          <Avatar
-            :src="credentials.user.avatar_url"
-            :alt="credentials.user.username"
-            size="32px"
-            circle
-          />
-          <template #sign-out> <LogOutIcon /> Sign out </template>
-        </OverflowMenu>
-      </ButtonStyled>
-      <NavButton v-else v-tooltip.right="'Sign in'" :to="() => signIn()">
-        <LogInIcon />
-        <template #label>Sign in</template>
-      </NavButton>
-    </div>
-    <div data-tauri-drag-region class="app-grid-statusbar bg-bg-raised h-[--top-bar-height] flex">
-      <div data-tauri-drag-region class="flex p-3">
-        <ModrinthAppLogo class="h-full w-auto text-contrast pointer-events-none" />
-        <div class="flex items-center gap-1 ml-3">
-          <button
-            class="cursor-pointer p-0 m-0 text-contrast border-none outline-none bg-button-bg rounded-full flex items-center justify-center w-6 h-6 hover:brightness-75 transition-all"
-            @click="router.back()"
-          >
-            <LeftArrowIcon />
-          </button>
-          <button
-            class="cursor-pointer p-0 m-0 text-contrast border-none outline-none bg-button-bg rounded-full flex items-center justify-center w-6 h-6 hover:brightness-75 transition-all"
-            @click="router.forward()"
-          >
-            <RightArrowIcon />
-          </button>
-        </div>
-        <Breadcrumbs class="pt-[2px]" />
-      </div>
-      <section class="flex ml-auto items-center">
-        <ButtonStyled
-          v-if="!forceSidebar && themeStore.toggleSidebar"
-          :type="sidebarToggled ? 'standard' : 'transparent'"
-          circular
-        >
-          <button
-            class="mr-3 transition-transform"
-            :class="{ 'rotate-180': !sidebarToggled }"
-            @click="sidebarToggled = !sidebarToggled"
-          >
-            <RightArrowIcon />
-          </button>
-        </ButtonStyled>
-        <div class="flex mr-3">
-          <Suspense>
-            <RunningAppBar />
-          </Suspense>
-        </div>
-        <section v-if="!nativeDecorations" class="window-controls" data-tauri-drag-region-exclude>
-          <Button class="titlebar-button" icon-only @click="() => getCurrentWindow().minimize()">
-            <MinimizeIcon />
-          </Button>
-          <Button
-            class="titlebar-button"
-            icon-only
-            @click="() => getCurrentWindow().toggleMaximize()"
-          >
-            <RestoreIcon v-if="isMaximized" />
-            <MaximizeIcon v-else />
-          </Button>
-          <Button class="titlebar-button close" icon-only @click="handleClose">
-            <XIcon />
-          </Button>
-        </section>
-      </section>
-    </div>
-  </div>
-  <div
-    v-if="stateInitialized"
-    class="app-contents experimental-styles-within"
-    :class="{ 'sidebar-enabled': sidebarVisible }"
-  >
-    <div class="app-viewport flex-grow router-view">
-      <transition name="popup-survey">
-        <div
-          v-if="availableSurvey"
-          class="w-[400px] z-20 fixed -bottom-12 pb-16 right-[--right-bar-width] mr-4 rounded-t-2xl card-shadow bg-bg-raised border-divider border-[1px] border-solid border-b-0 p-4"
-        >
-          <h2 class="text-lg font-extrabold mt-0 mb-2">Hey there Modrinth user!</h2>
-          <p class="m-0 leading-tight">
-            Would you mind answering a few questions about your experience with Modrinth App?
-          </p>
-          <p class="mt-3 mb-4 leading-tight">
-            This feedback will go directly to the Modrinth team and help guide future updates!
-          </p>
-          <div class="flex gap-2">
-            <ButtonStyled color="brand">
-              <button @click="openSurvey"><NotepadTextIcon /> Take survey</button>
-            </ButtonStyled>
-            <ButtonStyled>
-              <button @click="dismissSurvey"><XIcon /> No thanks</button>
-            </ButtonStyled>
-          </div>
-        </div>
-      </transition>
-      <div
-        class="loading-indicator-container h-8 fixed z-50"
-        :style="{
-          top: 'calc(var(--top-bar-height))',
-          left: 'calc(var(--left-bar-width))',
-          width: 'calc(100% - var(--left-bar-width) - var(--right-bar-width))',
-        }"
-      >
-        <ModrinthLoadingIndicator />
-      </div>
-      <div
-        v-if="themeStore.featureFlags.page_path"
-        class="absolute bottom-0 left-0 m-2 bg-tooltip-bg text-tooltip-text font-semibold rounded-full px-2 py-1 text-xs z-50"
-      >
-        {{ route.fullPath }}
-      </div>
-      <div
-        id="background-teleport-target"
-        class="absolute h-full -z-10 rounded-tl-[--radius-xl] overflow-hidden"
-        :style="{
-          width: 'calc(100% - var(--right-bar-width))',
-        }"
-      ></div>
-      <div
-        v-if="criticalErrorMessage"
-        class="m-6 mb-0 flex flex-col border-red bg-bg-red rounded-2xl border-2 border-solid p-4 gap-1 font-semibold text-contrast"
-      >
-        <h1 class="m-0 text-lg font-extrabold">{{ criticalErrorMessage.header }}</h1>
-        <div
-          class="markdown-body text-primary"
-          v-html="renderString(criticalErrorMessage.body ?? '')"
-        ></div>
-      </div>
-      <RouterView v-slot="{ Component }">
-        <template v-if="Component">
-          <Suspense @pending="loading.startLoading()" @resolve="loading.stopLoading()">
-            <component :is="Component"></component>
-          </Suspense>
-        </template>
-      </RouterView>
-    </div>
-    <div
-      class="app-sidebar mt-px shrink-0 flex flex-col border-0 border-l-[1px] border-[--brand-gradient-border] border-solid overflow-auto"
-      :class="{ 'has-plus': hasPlus }"
-    >
-      <div
-        class="app-sidebar-scrollable flex-grow shrink overflow-y-auto relative"
-        :class="{ 'pb-12': !hasPlus }"
-      >
-        <div id="sidebar-teleport-target" class="sidebar-teleport-content"></div>
-        <div class="sidebar-default-content" :class="{ 'sidebar-enabled': sidebarVisible }">
-          <div class="p-4 border-0 border-b-[1px] border-[--brand-gradient-border] border-solid">
-            <h3 class="text-lg m-0">Playing as</h3>
-            <suspense>
-              <AccountsCard ref="accounts" mode="small" />
-            </suspense>
-          </div>
-          <div class="p-4 border-0 border-b-[1px] border-[--brand-gradient-border] border-solid">
-            <suspense>
-              <FriendsList :credentials="credentials" :sign-in="() => signIn()" />
-            </suspense>
-          </div>
-          <div v-if="news && news.length > 0" class="pt-4 flex flex-col items-center">
-            <h3 class="px-4 text-lg m-0 text-left w-full">News</h3>
-            <div class="px-4 pt-2 space-y-4 flex flex-col items-center w-full">
-              <NewsArticleCard
-                v-for="(item, index) in news"
-                :key="`news-${index}`"
-                :article="item"
-              />
-              <ButtonStyled color="brand" size="large">
-                <a href="https://modrinth.com/news" target="_blank" class="my-4">
-                  <NewspaperIcon /> View all news
-                </a>
-              </ButtonStyled>
-            </div>
-          </div>
-        </div>
-      </div>
-      <template v-if="showAd">
-        <a
-          href="https://modrinth.plus?app"
-          class="absolute bottom-[250px] w-full flex justify-center items-center gap-1 px-4 py-3 text-purple font-medium hover:underline z-10"
-          target="_blank"
-        >
-          <ArrowBigUpDashIcon class="text-2xl" /> Upgrade to Modrinth+
-        </a>
-        <PromotionWrapper />
-      </template>
-    </div>
-  </div>
-  <URLConfirmModal ref="urlModal" />
-  <NotificationPanel has-sidebar />
-  <ErrorModal ref="errorModal" />
-  <ModInstallModal ref="modInstallModal" />
-  <IncompatibilityWarningModal ref="incompatibilityWarningModal" />
-  <InstallConfirmModal ref="installConfirmModal" />
-=======
-	<SplashScreen v-if="!stateFailed" ref="splashScreen" data-tauri-drag-region />
-	<div id="teleports"></div>
-	<div v-if="stateInitialized" class="app-grid-layout experimental-styles-within relative">
 		<Suspense>
 			<AppSettingsModal ref="settingsModal" />
 		</Suspense>
@@ -1193,8 +770,18 @@
 				<PlusIcon />
 			</NavButton>
 			<div class="flex flex-grow"></div>
-			<NavButton v-if="updateAvailable" v-tooltip.right="'Install update'" :to="() => restartApp()">
-				<DownloadIcon />
+      <NavButton
+        v-if="!!availableUpdate"
+        ref="updateButton"
+        v-tooltip.right="
+          enqueuedUpdate === availableUpdate?.version
+            ? 'Update installation queued for next restart'
+            : 'Update available'
+        "
+        :to="forceOpenUpdateModal"
+      >
+        <DownloadIcon v-if="updateSkipped || enqueuedUpdate === availableUpdate?.version" />
+        <DownloadIcon v-else class="text-brand-green" />
 			</NavButton>
 			<NavButton v-tooltip.right="'Settings'" :to="() => $refs.settingsModal.show()">
 				<SettingsIcon />
@@ -1406,7 +993,6 @@
 	<ModInstallModal ref="modInstallModal" />
 	<IncompatibilityWarningModal ref="incompatibilityWarningModal" />
 	<InstallConfirmModal ref="installConfirmModal" />
->>>>>>> 9b296949
 </template>
 
 <style lang="scss" scoped>
