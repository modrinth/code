<script setup>
import { computed, ref, onMounted, watch, onUnmounted } from 'vue'
import { RouterView, useRouter, useRoute } from 'vue-router'
import {
  ArrowBigUpDashIcon,
  LogInIcon,
  HomeIcon,
  LibraryIcon,
  PlusIcon,
  SettingsIcon,
  XIcon,
  DownloadIcon,
  CompassIcon,
  MinimizeIcon,
  MaximizeIcon,
  RestoreIcon,
  LogOutIcon,
} from '@modrinth/assets'
import { Avatar, Button, ButtonStyled, Notifications, OverflowMenu } from '@modrinth/ui'
import { useLoading, useTheming } from '@/store/state'
import ModrinthAppLogo from '@/assets/modrinth_app.svg?component'
import AccountsCard from '@/components/ui/AccountsCard.vue'
import InstanceCreationModal from '@/components/ui/InstanceCreationModal.vue'
import { get } from '@/helpers/settings'
import Breadcrumbs from '@/components/ui/Breadcrumbs.vue'
import RunningAppBar from '@/components/ui/RunningAppBar.vue'
import SplashScreen from '@/components/ui/SplashScreen.vue'
import ErrorModal from '@/components/ui/ErrorModal.vue'
import ModrinthLoadingIndicator from '@/components/LoadingIndicatorBar.vue'
import { handleError, useNotifications } from '@/store/notifications.js'
import { command_listener, warning_listener } from '@/helpers/events.js'
import { type } from '@tauri-apps/plugin-os'
import { isDev, getOS, restartApp } from '@/helpers/utils.js'
import { initAnalytics, debugAnalytics, optOutAnalytics, trackEvent } from '@/helpers/analytics'
import { getCurrentWindow } from '@tauri-apps/api/window'
import { getVersion } from '@tauri-apps/api/app'
import URLConfirmModal from '@/components/ui/URLConfirmModal.vue'
import { install_from_file } from './helpers/pack'
import { useError } from '@/store/error.js'
<<<<<<< HEAD
import { save_filters } from '@/helpers/skin_manager.js'
import { SkinManagerIcon } from '@/assets/icons/index.js'
=======
import { useCheckDisableMouseover } from '@/composables/macCssFix.js'
>>>>>>> 57e27fb0
import ModInstallModal from '@/components/ui/install_flow/ModInstallModal.vue'
import IncompatibilityWarningModal from '@/components/ui/install_flow/IncompatibilityWarningModal.vue'
import InstallConfirmModal from '@/components/ui/install_flow/InstallConfirmModal.vue'
import { useInstall } from '@/store/install.js'
import { invoke } from '@tauri-apps/api/core'
import { get_opening_command, initialize_state } from '@/helpers/state'
import { saveWindowState, StateFlags } from '@tauri-apps/plugin-window-state'
import { renderString } from '@modrinth/utils'
import { useFetch } from '@/helpers/fetch.js'
import { check } from '@tauri-apps/plugin-updater'
import NavButton from '@/components/ui/NavButton.vue'
import { get as getCreds, logout, login } from '@/helpers/mr_auth.js'
import { get_user } from '@/helpers/cache.js'
import AppSettingsModal from '@/components/ui/modal/AppSettingsModal.vue'
import dayjs from 'dayjs'
import PromotionWrapper from '@/components/ui/PromotionWrapper.vue'
import { hide_ads_window, show_ads_window } from '@/helpers/ads.js'
import FriendsList from '@/components/ui/friends/FriendsList.vue'
import { open as openURL } from '@tauri-apps/plugin-shell'

const themeStore = useTheming()

const news = ref([
  {
    title: 'Introducing Modrinth Servers',
    summary: 'Host your next Minecraft server with Modrinth.',
    thumbnail:
      'https://media.beehiiv.com/cdn-cgi/image/format=auto,width=800,height=421,fit=scale-down,onerror=redirect/uploads/asset/file/eefddc59-b4c4-4e7d-92e8-c26bdef42984/Modrinth-Servers-Thumb.png',
    date: '2024-11-02T00:00:00Z',
    link: 'https://blog.modrinth.com/p/modrinth-servers-beta',
  },
  {
    title: 'Becoming Sustainable',
    summary: 'Announcing 5x creator revenue and updates to the monetization program.',
    thumbnail:
      'https://media.beehiiv.com/cdn-cgi/image/format=auto,width=800,height=421,fit=scale-down,onerror=redirect/uploads/asset/file/c99b9885-8248-4d7a-b19a-3ae2c902fdd5/revenue.png',
    date: '2024-09-13T00:00:00Z',
    link: 'https://blog.modrinth.com/p/creator-revenue-update',
  },
  {
    title: 'Modrinth+ and New Ads',
    summary:
      'Introducing a new advertising system, a subscription to remove ads, and a redesign of the website!\n',
    thumbnail:
      'https://media.beehiiv.com/cdn-cgi/image/fit=scale-down,format=auto,onerror=redirect,quality=80/uploads/asset/file/38ce85e4-5d93-43eb-b61b-b6296f6b9e66/things.png?t=1724260059',
    date: '2024-08-21T00:00:00Z',
    link: 'https://blog.modrinth.com/p/introducing-modrinth-refreshed-site-look-new-advertising-system',
  },
])

const urlModal = ref(null)

const offline = ref(!navigator.onLine)
window.addEventListener('offline', () => {
  offline.value = true
})
window.addEventListener('online', () => {
  offline.value = false
})

const showOnboarding = ref(false)
const nativeDecorations = ref(false)

const os = ref('')

const stateInitialized = ref(false)

const criticalErrorMessage = ref()

const isMaximized = ref(false)

onMounted(async () => {
  await useCheckDisableMouseover()

  document.querySelector('body').addEventListener('click', handleClick)
  document.querySelector('body').addEventListener('auxclick', handleAuxClick)
})

<<<<<<< HEAD
const handleClose = async () => {
  await save_filters()
  await TauriWindow.getCurrent().close()
=======
onUnmounted(() => {
  document.querySelector('body').removeEventListener('click', handleClick)
  document.querySelector('body').removeEventListener('auxclick', handleAuxClick)
})

async function setupApp() {
  stateInitialized.value = true
  const {
    native_decorations,
    theme,
    telemetry,
    collapsed_navigation,
    advanced_rendering,
    onboarded,
    default_page,
  } = await get()

  if (default_page && default_page !== 'Home') {
    await router.push({ name: default_page })
  }

  os.value = await getOS()
  const dev = await isDev()
  const version = await getVersion()
  showOnboarding.value = !onboarded

  nativeDecorations.value = native_decorations
  if (os.value !== 'MacOS') await getCurrentWindow().setDecorations(native_decorations)

  themeStore.setThemeState(theme)
  themeStore.collapsedNavigation = collapsed_navigation
  themeStore.advancedRendering = advanced_rendering

  isMaximized.value = await getCurrentWindow().isMaximized()

  await getCurrentWindow().onResized(async () => {
    isMaximized.value = await getCurrentWindow().isMaximized()
  })

  initAnalytics()
  if (!telemetry) {
    optOutAnalytics()
  }
  if (dev) debugAnalytics()
  trackEvent('Launched', { version, dev, onboarded })

  if (!dev) document.addEventListener('contextmenu', (event) => event.preventDefault())

  const osType = await type()
  if (osType === 'macos') {
    document.getElementsByTagName('html')[0].classList.add('mac')
  } else {
    document.getElementsByTagName('html')[0].classList.add('windows')
  }

  await warning_listener((e) =>
    notificationsWrapper.value.addNotification({
      title: 'Warning',
      text: e.message,
      type: 'warn',
    }),
  )

  useFetch(
    `https://api.modrinth.com/appCriticalAnnouncement.json?version=${version}`,
    'criticalAnnouncements',
    true,
  ).then((res) => {
    if (res && res.header && res.body) {
      criticalErrorMessage.value = res
    }
  })

  get_opening_command().then(handleCommand)
  checkUpdates()
>>>>>>> 57e27fb0
}

const stateFailed = ref(false)
initialize_state()
  .then(() => {
    setupApp().catch((err) => {
      stateFailed.value = true
      console.error(err)
      error.showError(err, null, false, 'state_init')
    })
  })
  .catch((err) => {
    stateFailed.value = true
    console.error('Failed to initialize app', err)
    error.showError(err, null, false, 'state_init')
  })

const handleClose = async () => {
  await saveWindowState(StateFlags.ALL)
  await getCurrentWindow().close()
}

const router = useRouter()
router.afterEach((to, from, failure) => {
  trackEvent('PageView', { path: to.path, fromPath: from.path, failed: failure })
})
const route = useRoute()

const loading = useLoading()
loading.setEnabled(false)

const notifications = useNotifications()
const notificationsWrapper = ref()

const error = useError()
const errorModal = ref()

const install = useInstall()
const modInstallModal = ref()
const installConfirmModal = ref()
const incompatibilityWarningModal = ref()

const credentials = ref()

async function fetchCredentials() {
  const creds = await getCreds().catch(handleError)
  if (creds && creds.user_id) {
    creds.user = await get_user(creds.user_id).catch(handleError)
  }
  credentials.value = creds
}

async function signIn() {
  await login().catch(handleError)
  await fetchCredentials()
}

async function logOut() {
  await logout().catch(handleError)
  await fetchCredentials()
}

const MIDAS_BITFLAG = 1 << 0
const hasPlus = computed(
  () =>
    credentials.value &&
    credentials.value.user &&
    (credentials.value.user.badges & MIDAS_BITFLAG) === MIDAS_BITFLAG,
)

watch(
  hasPlus,
  () => {
    if (hasPlus.value) {
      hide_ads_window(true)
    } else {
      show_ads_window()
    }
  },
  { immediate: true },
)

onMounted(() => {
  invoke('show_window')

  notifications.setNotifs(notificationsWrapper.value)

  error.setErrorModal(errorModal.value)

  install.setIncompatibilityWarningModal(incompatibilityWarningModal)
  install.setInstallConfirmModal(installConfirmModal)
  install.setModInstallModal(modInstallModal)

  fetchCredentials()
})

const accounts = ref(null)

command_listener(handleCommand)
async function handleCommand(e) {
  if (!e) return

  if (e.event === 'RunMRPack') {
    // RunMRPack should directly install a local mrpack given a path
    if (e.path.endsWith('.mrpack')) {
      await install_from_file(e.path).catch(handleError)
      trackEvent('InstanceCreate', {
        source: 'CreationModalFileDrop',
      })
    }
  } else {
    // Other commands are URL-based (deep linking)
    urlModal.value.show(e)
  }
}

const updateAvailable = ref(false)
async function checkUpdates() {
  const update = await check()
  updateAvailable.value = !!update

  setTimeout(
    () => {
      checkUpdates()
    },
    5 * 1000 * 60,
  )
}

function handleClick(e) {
  let target = e.target
  while (target != null) {
    if (target.matches('a')) {
      if (
        target.href &&
        ['http://', 'https://', 'mailto:', 'tel:'].some((v) => target.href.startsWith(v)) &&
        !target.classList.contains('router-link-active') &&
        !target.href.startsWith('http://localhost') &&
        !target.href.startsWith('https://tauri.localhost') &&
        !target.href.startsWith('http://tauri.localhost') &&
        target.target !== '_blank'
      ) {
        openURL(target.href)
      }
      e.preventDefault()
      break
    }
    target = target.parentElement
  }
}

function handleAuxClick(e) {
  // disables middle click -> new tab
  if (e.button === 1) {
    e.preventDefault()
    // instead do a left click
    const event = new MouseEvent('click', {
      view: window,
      bubbles: true,
      cancelable: true,
    })
    e.target.dispatchEvent(event)
  }
}
</script>

<template>
  <SplashScreen v-if="!stateFailed" ref="splashScreen" data-tauri-drag-region />
  <Suspense>
    <AppSettingsModal ref="settingsModal" />
  </Suspense>
  <Suspense>
    <InstanceCreationModal ref="installationModal" />
  </Suspense>
  <div v-if="stateInitialized" class="app-grid-layout relative">
    <div
      class="app-grid-navbar bg-bg-raised flex flex-col p-[1rem] pt-0 gap-[0.5rem] z-10 w-[--left-bar-width]"
    >
      <NavButton to="/">
        <HomeIcon />
        <template #label>Home</template>
      </NavButton>
      <NavButton
        to="/browse/modpack"
        :is-primary="() => route.path.startsWith('/browse') && !route.query.i"
        :is-subpage="(route) => route.path.startsWith('/project') && !route.query.i"
      >
        <CompassIcon />
        <template #label>Discover content</template>
      </NavButton>
      <NavButton
        to="/library"
        :is-subpage="
          () =>
            route.path.startsWith('/instance') ||
            ((route.path.startsWith('/browse') || route.path.startsWith('/project')) &&
              route.query.i)
        "
      >
        <LibraryIcon />
        <template #label>Library</template>
      </NavButton>
      <div class="h-px w-6 mx-auto my-2 bg-button-bg"></div>
      <NavButton :to="() => $refs.installationModal.show()" :disabled="offline">
        <PlusIcon />
        <template #label>Create new instance</template>
      </NavButton>
      <div class="flex flex-grow"></div>
      <NavButton v-if="updateAvailable" :to="() => restartApp()">
        <DownloadIcon />
        <template #label>Install update</template>
      </NavButton>
      <NavButton :to="() => $refs.settingsModal.show()">
        <SettingsIcon />
        <template #label>Settings</template>
      </NavButton>
      <ButtonStyled v-if="credentials" type="transparent" circular>
        <OverflowMenu
          :options="[
            {
              id: 'sign-out',
              action: () => logOut(),
              color: 'danger',
            },
          ]"
          direction="left"
        >
          <Avatar
            :src="credentials.user.avatar_url"
            :alt="credentials.user.username"
            size="32px"
            circle
          />
          <template #sign-out> <LogOutIcon /> Sign out </template>
        </OverflowMenu>
      </ButtonStyled>
      <NavButton v-else :to="() => signIn()">
        <LogInIcon />
        <template #label>Sign in</template>
      </NavButton>
    </div>
<<<<<<< HEAD
  </div>
  <SplashScreen v-else-if="isLoading" app-loading />
  <OnboardingScreen v-else-if="showOnboarding" :finish="() => (showOnboarding = false)" />
  <div v-else class="container">
    <div class="nav-container">
      <div class="nav-section">
        <suspense>
          <AccountsCard ref="accounts" mode="small" />
        </suspense>
        <div class="pages-list">
          <RouterLink v-tooltip="'Home'" to="/" class="btn icon-only collapsed-button">
            <HomeIcon />
          </RouterLink>
          <RouterLink
            v-tooltip="'Browse'"
            to="/browse/modpack"
            class="btn icon-only collapsed-button"
            :class="{
              'router-link-active': isOnBrowse,
            }"
          >
            <SearchIcon />
          </RouterLink>
          <RouterLink v-tooltip="'Library'" to="/library" class="btn icon-only collapsed-button">
            <LibraryIcon />
          </RouterLink>
          <RouterLink
            v-if="!offline"
            v-tooltip="'Skin Manager'"
            to="/SkinManager"
            class="btn icon-only collapsed-button"
          >
            <SkinManagerIcon />
          </RouterLink>
=======
    <div data-tauri-drag-region class="app-grid-statusbar bg-bg-raised h-[--top-bar-height] flex">
      <div data-tauri-drag-region class="flex p-4">
        <ModrinthAppLogo class="h-full w-auto text-contrast pointer-events-none" />
        <Breadcrumbs />
      </div>
      <section class="flex ml-auto">
        <div class="flex mr-3">
>>>>>>> 57e27fb0
          <Suspense>
            <RunningAppBar />
          </Suspense>
        </div>
        <section v-if="!nativeDecorations" class="window-controls">
          <Button class="titlebar-button" icon-only @click="() => getCurrentWindow().minimize()">
            <MinimizeIcon />
          </Button>
          <Button
            class="titlebar-button"
            icon-only
            @click="() => getCurrentWindow().toggleMaximize()"
          >
            <RestoreIcon v-if="isMaximized" />
            <MaximizeIcon v-else />
          </Button>
          <Button class="titlebar-button close" icon-only @click="handleClose">
            <XIcon />
          </Button>
        </section>
      </section>
    </div>
  </div>
  <div v-if="stateInitialized" class="app-contents experimental-styles-within">
    <div class="app-viewport flex-grow router-view">
      <div
        class="loading-indicator-container h-8 fixed z-50"
        :style="{
          top: 'calc(var(--top-bar-height))',
          left: 'calc(var(--left-bar-width))',
          width: 'calc(100% - var(--left-bar-width) - var(--right-bar-width))',
        }"
      >
        <ModrinthLoadingIndicator />
      </div>
      <div
        v-if="themeStore.featureFlag_pagePath"
        class="absolute bottom-0 left-0 m-2 bg-tooltip-bg text-tooltip-text font-semibold rounded-full px-2 py-1 text-xs z-50"
      >
        {{ route.fullPath }}
      </div>
      <div
        id="background-teleport-target"
        class="absolute h-full -z-10 rounded-tl-[--radius-xl] overflow-hidden"
        :style="{
          width: 'calc(100% - var(--right-bar-width))',
        }"
      ></div>
      <RouterView v-slot="{ Component }">
        <template v-if="Component">
          <Suspense @pending="loading.startLoading()" @resolve="loading.stopLoading()">
            <component :is="Component"></component>
          </Suspense>
        </template>
      </RouterView>
    </div>
    <div
      class="app-sidebar mt-px shrink-0 flex flex-col border-0 border-l-[1px] border-[--brand-gradient-border] border-solid overflow-auto"
      :class="{ 'has-plus': hasPlus }"
    >
      <div
        class="app-sidebar-scrollable flex-grow shrink overflow-y-auto relative"
        :class="{ 'pb-12': !hasPlus }"
      >
        <div id="sidebar-teleport-target" class="sidebar-teleport-content"></div>
        <div class="sidebar-default-content">
          <div class="p-4 border-0 border-b-[1px] border-[--brand-gradient-border] border-solid">
            <h3 class="text-lg m-0">Playing as</h3>
            <suspense>
              <AccountsCard ref="accounts" mode="small" />
            </suspense>
          </div>
          <div class="p-4 border-0 border-b-[1px] border-[--brand-gradient-border] border-solid">
            <suspense>
              <FriendsList :credentials="credentials" :sign-in="() => signIn()" />
            </suspense>
          </div>
          <div class="pt-4 flex flex-col">
            <h3 class="px-4 text-lg m-0">News</h3>
            <template v-for="(item, index) in news" :key="`news-${index}`">
              <a
                :class="`flex flex-col outline-offset-[-4px] hover:bg-[--brand-gradient-border] focus:bg-[--brand-gradient-border] px-4 transition-colors ${index === 0 ? 'pt-2 pb-4' : 'py-4'}`"
                :href="item.link"
                target="_blank"
                rel="external"
              >
                <img
                  :src="item.thumbnail"
                  alt="News thumbnail"
                  aria-hidden="true"
                  class="w-full aspect-[3/1] object-cover rounded-2xl border-[1px] border-solid border-[--brand-gradient-border]"
                />
                <h4 class="mt-2 mb-0 text-sm leading-none text-contrast font-semibold">
                  {{ item.title }}
                </h4>
                <p class="my-1 text-sm text-secondary leading-tight">{{ item.summary }}</p>
                <p class="text-right text-sm text-secondary opacity-60 leading-tight m-0">
                  {{ dayjs(item.date).fromNow() }}
                </p>
              </a>
              <hr
                v-if="index !== news.length - 1"
                class="h-px my-[-2px] mx-4 border-0 m-0 bg-[--brand-gradient-border]"
              />
            </template>
          </div>
        </div>
      </div>
      <template v-if="!hasPlus">
        <a
          href="https://modrinth.plus?app"
          class="absolute bottom-[250px] w-full flex justify-center items-center gap-1 px-4 py-3 text-purple font-medium hover:underline z-10"
          target="_blank"
        >
          <ArrowBigUpDashIcon class="text-2xl" /> Upgrade to Modrinth+
        </a>
        <PromotionWrapper />
      </template>
    </div>
    <div class="view">
      <div v-if="criticalErrorMessage" class="critical-error-banner" data-tauri-drag-region>
        <h1>{{ criticalErrorMessage.header }}</h1>
        <div class="markdown-body" v-html="renderString(criticalErrorMessage.body ?? '')"></div>
      </div>
    </div>
  </div>
  <URLConfirmModal ref="urlModal" />
  <Notifications ref="notificationsWrapper" sidebar />
  <ErrorModal ref="errorModal" />
  <ModInstallModal ref="modInstallModal" />
  <IncompatibilityWarningModal ref="incompatibilityWarningModal" />
  <InstallConfirmModal ref="installConfirmModal" />
</template>

<style lang="scss" scoped>
.sleek-primary {
  background-color: var(--color-brand-highlight);
  transition: all ease-in-out 0.1s;
}

.navigation-controls {
  flex-grow: 1;
  width: min-content;
}

.appbar-row {
  display: flex;
  flex-direction: row;
}

.window-controls {
  z-index: 20;
  display: none;
  flex-direction: row;
  align-items: center;

  .titlebar-button {
    display: flex;
    align-items: center;
    justify-content: center;
    cursor: pointer;
    transition: all ease-in-out 0.1s;
    background-color: transparent;
    color: var(--color-base);
    height: 100%;
    width: 3rem;
    position: relative;
    box-shadow: none;

    &:last-child {
      padding-right: 0.75rem;
      width: 3.75rem;
    }

    svg {
      width: 1.25rem;
      height: 1.25rem;
    }

    &::before {
      content: '';
      border-radius: 999999px;
      width: 3rem;
      height: 3rem;
      aspect-ratio: 1 / 1;
      margin-block: auto;
      position: absolute;
      background-color: transparent;
      scale: 0.9;
      transition: all ease-in-out 0.2s;
      z-index: -1;
    }

    &.close {
      &:hover,
      &:active {
        color: var(--color-accent-contrast);

        &::before {
          background-color: var(--color-red);
        }
      }
    }

    &:hover,
    &:active {
      color: var(--color-contrast);

      &::before {
        background-color: var(--color-button-bg);
        scale: 1;
      }
    }
  }
}

.app-container {
  height: 100vh;
  display: flex;
  flex-direction: row;
  overflow: hidden;

  .view {
    width: calc(100% - var(--sidebar-width));
    background-color: var(--color-raised-bg);

    .critical-error-banner {
      margin-top: -1.25rem;
      padding: 1rem;
      background-color: rgba(203, 34, 69, 0.1);
      border-left: 2px solid var(--color-red);
      border-bottom: 2px solid var(--color-red);
      border-right: 2px solid var(--color-red);
      border-radius: 1rem;
    }

    .appbar {
      display: flex;
      align-items: center;
      flex-grow: 1;
      background: var(--color-raised-bg);
      text-align: center;
      padding: var(--gap-md);
      height: 3.25rem;
      gap: var(--gap-sm);
      //no select
      user-select: none;
      -webkit-user-select: none;
    }

    .router-view {
      width: 100%;
      height: calc(100% - 3.125rem);
      overflow: auto;
      overflow-x: hidden;
      background-color: var(--color-bg);
      border-top-left-radius: var(--radius-xl);
    }
  }
}

.nav-container {
  display: flex;
  flex-direction: column;
  align-items: center;
  justify-content: space-between;
  height: 100%;
  background-color: var(--color-raised-bg);
  box-shadow: var(--shadow-inset-sm), var(--shadow-floating);
  padding: var(--gap-md);
}

.pages-list {
  display: flex;
  flex-direction: column;
  align-items: flex-start;
  justify-content: flex-start;
  width: 100%;
  gap: 0.5rem;

  a {
    display: flex;
    align-items: center;
    word-spacing: 3px;
    background: inherit;
    transition: all ease-in-out 0.1s;
    color: var(--color-base);
    box-shadow: none;

    &.router-link-active {
      color: var(--color-contrast);
      background: var(--color-button-bg);
      box-shadow: var(--shadow-floating);
    }

    &:hover {
      background-color: var(--color-button-bg);
      color: var(--color-contrast);
      box-shadow: 0px 4px 4px rgba(0, 0, 0, 0.25);
      text-decoration: none;
    }
  }

  &.primary {
    color: var(--color-accent-contrast);
    background-color: var(--color-brand);
  }
}

.collapsed-button {
  height: 3rem !important;
  width: 3rem !important;
  padding: 0.75rem;
  border-radius: var(--radius-md);
  box-shadow: none;

  svg {
    width: 1.5rem !important;
    height: 1.5rem !important;
    max-width: 1.5rem !important;
    max-height: 1.5rem !important;
  }
}

.nav-section {
  display: flex;
  flex-direction: column;
  justify-content: flex-start;
  align-items: center;
  width: 100%;
  height: 100%;
  gap: 1rem;
}

.button-row {
  display: flex;
  flex-direction: row;
  justify-content: space-between;
  gap: var(--gap-md);

  .transparent {
    padding: var(--gap-sm) 0;
  }
}

.app-grid-layout,
.app-contents {
  --top-bar-height: 3.75rem;
  --left-bar-width: 5rem;
  --right-bar-width: 300px;
}

.app-grid-layout {
  display: grid;
  grid-template: 'status status' 'nav dummy';
  grid-template-columns: auto 1fr;
  grid-template-rows: auto 1fr;
  position: relative;
  //z-index: 0;
  background-color: var(--color-raised-bg);
  height: 100vh;
}

.app-grid-navbar {
  grid-area: nav;
}

.app-grid-statusbar {
  grid-area: status;
}

.app-contents {
  position: absolute;
  z-index: 1;
  left: 5rem;
  top: 3.75rem;
  right: 0;
  bottom: 0;
  height: calc(100vh - 3.75rem);
  background-color: var(--color-bg);
  border-top-left-radius: var(--radius-xl);

  display: grid;
  grid-template-columns: 1fr 300px;
  //grid-template-columns: 1fr 0px;
  transition: grid-template-columns 0.4s ease-in-out;
}

.loading-indicator-container {
  border-top-left-radius: var(--radius-xl);
  overflow: hidden;
}

.app-sidebar {
  overflow: visible;
  width: 300px;
  position: relative;
  height: calc(100vh - 3.75rem);
  background: var(--brand-gradient-bg);

  --color-button-bg: var(--brand-gradient-button);
  --color-button-bg-hover: var(--brand-gradient-border);
  --color-divider: var(--brand-gradient-border);
  --color-divider-dark: var(--brand-gradient-border);
}

.app-sidebar::after {
  content: '';
  position: absolute;
  bottom: 250px;
  left: 0;
  right: 0;
  height: 5rem;
  background: var(--brand-gradient-fade-out-color);
  pointer-events: none;
}

.app-sidebar.has-plus::after {
  display: none;
}

.app-sidebar::before {
  content: '';
  box-shadow: -15px 0 15px -15px rgba(0, 0, 0, 0.2) inset;
  top: 0;
  bottom: 0;
  left: -2rem;
  width: 2rem;
  position: absolute;
  pointer-events: none;
}

.app-viewport {
  flex-grow: 1;
  height: 100%;
  overflow: auto;
  overflow-x: hidden;
}

//::-webkit-scrollbar-track {
//  background-color: transparent; /* Make it transparent if needed */
//  margin-block: 5px;
//  margin-right: 5px;
//}

.app-contents::before {
  z-index: 1;
  content: '';
  position: fixed;
  left: 5rem;
  top: 3.75rem;
  right: -5rem;
  bottom: -5rem;
  border-radius: var(--radius-xl);
  //box-shadow: 1px 1px 15px rgba(0, 0, 0, 0.2) inset;
  box-shadow:
    1px 1px 15px rgba(0, 0, 0, 0.2) inset,
    inset 1px 1px 1px rgba(255, 255, 255, 0.23);
  pointer-events: none;
}

.sidebar-teleport-content {
  display: contents;
}

.sidebar-default-content {
  display: none;
}

.sidebar-teleport-content:empty + .sidebar-default-content {
  display: contents;
}
</style>
<style>
.mac {
  .app-grid-statusbar {
    padding-left: 5rem;
  }
}

.windows {
  .fake-appbar {
    height: 2.5rem !important;
  }

  .window-controls {
    display: flex !important;
  }

  .info-card {
    right: 8rem;
  }

  .profile-card {
    right: 8rem;
  }
}
</style><|MERGE_RESOLUTION|>--- conflicted
+++ resolved
@@ -37,12 +37,9 @@
 import URLConfirmModal from '@/components/ui/URLConfirmModal.vue'
 import { install_from_file } from './helpers/pack'
 import { useError } from '@/store/error.js'
-<<<<<<< HEAD
+import { useCheckDisableMouseover } from '@/composables/macCssFix.js'
 import { save_filters } from '@/helpers/skin_manager.js'
 import { SkinManagerIcon } from '@/assets/icons/index.js'
-=======
-import { useCheckDisableMouseover } from '@/composables/macCssFix.js'
->>>>>>> 57e27fb0
 import ModInstallModal from '@/components/ui/install_flow/ModInstallModal.vue'
 import IncompatibilityWarningModal from '@/components/ui/install_flow/IncompatibilityWarningModal.vue'
 import InstallConfirmModal from '@/components/ui/install_flow/InstallConfirmModal.vue'
@@ -121,11 +118,6 @@
   document.querySelector('body').addEventListener('auxclick', handleAuxClick)
 })
 
-<<<<<<< HEAD
-const handleClose = async () => {
-  await save_filters()
-  await TauriWindow.getCurrent().close()
-=======
 onUnmounted(() => {
   document.querySelector('body').removeEventListener('click', handleClick)
   document.querySelector('body').removeEventListener('auxclick', handleAuxClick)
@@ -201,7 +193,6 @@
 
   get_opening_command().then(handleCommand)
   checkUpdates()
->>>>>>> 57e27fb0
 }
 
 const stateFailed = ref(false)
@@ -220,6 +211,7 @@
   })
 
 const handleClose = async () => {
+  await save_filters()
   await saveWindowState(StateFlags.ALL)
   await getCurrentWindow().close()
 }
@@ -373,6 +365,14 @@
   <Suspense>
     <AppSettingsModal ref="settingsModal" />
   </Suspense>
+  <RouterLink
+    v-if="!offline"
+    v-tooltip="'Skin Manager'"
+    to="/SkinManager"
+    class="btn icon-only collapsed-button"
+  >
+    <SkinManagerIcon />
+  </RouterLink>
   <Suspense>
     <InstanceCreationModal ref="installationModal" />
   </Suspense>
@@ -443,42 +443,6 @@
         <template #label>Sign in</template>
       </NavButton>
     </div>
-<<<<<<< HEAD
-  </div>
-  <SplashScreen v-else-if="isLoading" app-loading />
-  <OnboardingScreen v-else-if="showOnboarding" :finish="() => (showOnboarding = false)" />
-  <div v-else class="container">
-    <div class="nav-container">
-      <div class="nav-section">
-        <suspense>
-          <AccountsCard ref="accounts" mode="small" />
-        </suspense>
-        <div class="pages-list">
-          <RouterLink v-tooltip="'Home'" to="/" class="btn icon-only collapsed-button">
-            <HomeIcon />
-          </RouterLink>
-          <RouterLink
-            v-tooltip="'Browse'"
-            to="/browse/modpack"
-            class="btn icon-only collapsed-button"
-            :class="{
-              'router-link-active': isOnBrowse,
-            }"
-          >
-            <SearchIcon />
-          </RouterLink>
-          <RouterLink v-tooltip="'Library'" to="/library" class="btn icon-only collapsed-button">
-            <LibraryIcon />
-          </RouterLink>
-          <RouterLink
-            v-if="!offline"
-            v-tooltip="'Skin Manager'"
-            to="/SkinManager"
-            class="btn icon-only collapsed-button"
-          >
-            <SkinManagerIcon />
-          </RouterLink>
-=======
     <div data-tauri-drag-region class="app-grid-statusbar bg-bg-raised h-[--top-bar-height] flex">
       <div data-tauri-drag-region class="flex p-4">
         <ModrinthAppLogo class="h-full w-auto text-contrast pointer-events-none" />
@@ -486,7 +450,6 @@
       </div>
       <section class="flex ml-auto">
         <div class="flex mr-3">
->>>>>>> 57e27fb0
           <Suspense>
             <RunningAppBar />
           </Suspense>
