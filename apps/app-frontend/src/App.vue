--- conflicted
+++ resolved
@@ -1,8 +1,4 @@
-<<<<<<< HEAD
-<script async setup>
-=======
 <script setup>
->>>>>>> b3a664e0
 import { computed, onMounted, onUnmounted, ref, watch } from 'vue'
 import { RouterView, useRoute, useRouter } from 'vue-router'
 import {
@@ -21,10 +17,7 @@
   RightArrowIcon,
   SettingsIcon,
   XIcon,
-<<<<<<< HEAD
   SpinnerIcon,
-=======
->>>>>>> b3a664e0
 } from '@modrinth/assets'
 import {
   Avatar,
