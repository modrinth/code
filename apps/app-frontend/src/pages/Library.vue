<script setup>
import { onMounted, onUnmounted, ref, shallowRef } from 'vue'
import GridDisplay from '@/components/GridDisplay.vue'
import { list } from '@/helpers/profile.js'
import { useRoute } from 'vue-router'
import { useBreadcrumbs } from '@/store/breadcrumbs'
import { profile_listener } from '@/helpers/events.js'
import { handleError } from '@/store/notifications.js'
import { Button } from '@modrinth/ui'
import { PlusIcon } from '@modrinth/assets'
import InstanceCreationModal from '@/components/ui/InstanceCreationModal.vue'
import { NewInstanceImage } from '@/assets/icons'
<<<<<<< HEAD
import { useSettings } from '@/composables/useSettings.js'
=======
import { hide_ads_window } from '@/helpers/ads.js'

onMounted(() => {
  hide_ads_window(true)
})
>>>>>>> bd61f5d5

const route = useRoute()
const breadcrumbs = useBreadcrumbs()

breadcrumbs.setRootContext({ name: 'Library', link: route.path })

const instances = shallowRef(await list().catch(handleError))

const offline = ref(!navigator.onLine)
window.addEventListener('offline', () => {
  offline.value = true
})
window.addEventListener('online', () => {
  offline.value = false
})

const unlistenProfile = await profile_listener(async () => {
  instances.value = await list().catch(handleError)
})
onUnmounted(() => {
  unlistenProfile()
})

const settings = await useSettings()

console.log('settings', settings)
</script>

<template>
  <GridDisplay
    v-if="instances.length > 0"
    label="Instances"
    :instances="instances"
    v-model:group="settings.library_group"
    v-model:filters="settings.library_filter"
    v-model:sortBy="settings.library_sort"
  />
  <div v-else class="no-instance">
    <div class="icon">
      <NewInstanceImage />
    </div>
    <h3>No instances found</h3>
    <Button color="primary" :disabled="offline" @click="$refs.installationModal.show()">
      <PlusIcon />
      Create new instance
    </Button>
    <InstanceCreationModal ref="installationModal" />
  </div>
</template>

<style lang="scss" scoped>
.no-instance {
  display: flex;
  flex-direction: column;
  align-items: center;
  justify-content: center;
  height: 100%;
  gap: var(--gap-md);

  p,
  h3 {
    margin: 0;
  }

  .icon {
    svg {
      width: 10rem;
      height: 10rem;
    }
  }
}
</style><|MERGE_RESOLUTION|>--- conflicted
+++ resolved
@@ -10,15 +10,12 @@
 import { PlusIcon } from '@modrinth/assets'
 import InstanceCreationModal from '@/components/ui/InstanceCreationModal.vue'
 import { NewInstanceImage } from '@/assets/icons'
-<<<<<<< HEAD
 import { useSettings } from '@/composables/useSettings.js'
-=======
 import { hide_ads_window } from '@/helpers/ads.js'
 
 onMounted(() => {
   hide_ads_window(true)
 })
->>>>>>> bd61f5d5
 
 const route = useRoute()
 const breadcrumbs = useBreadcrumbs()
