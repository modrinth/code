--- conflicted
+++ resolved
@@ -31,14 +31,13 @@
 const fetchSettings = await accessSettings().catch(handleError)
 
 const settings = ref(fetchSettings)
-console.log(fetchSettings)
 // const settingsDir = ref(settings.value.loaded_config_dir)
-// const maxMemory = ref(Math.floor((await get_max_memory().catch(handleError)) / 1024))
-const maxMemory = ref(100000)
+
+const maxMemory = ref(Math.floor((await get_max_memory().catch(handleError)) / 1024))
+
 watch(
   settings,
   async (oldSettings, newSettings) => {
-    console.log('hellooo')
     if (oldSettings.loaded_config_dir !== newSettings.loaded_config_dir) {
       return
     }
@@ -85,17 +84,14 @@
   { deep: true },
 )
 
-console.log('hellooo')
 const credentials = ref(await getCreds().catch(handleError))
 const loginScreenModal = ref()
 
-console.log('hellooo')
 async function logOut() {
   await logout().catch(handleError)
   credentials.value = await getCreds().catch(handleError)
 }
 
-console.log('hellooo')
 async function signInAfter() {
   loginScreenModal.value.hide()
   credentials.value = await getCreds().catch(handleError)
@@ -166,12 +162,11 @@
           The directory where the launcher stores all of its files.
         </span>
       </label>
-<<<<<<< HEAD
       <!--      <div class="app-directory">-->
       <!--        <div class="iconified-input">-->
       <!--          <BoxIcon />-->
       <!--          <input id="appDir" v-model="settingsDir" type="text" class="input" />-->
-      <!--          <Button @click="findLauncherDir">-->
+      <!--          <Button class="r-btn" @click="findLauncherDir">-->
       <!--            <FolderSearchIcon />-->
       <!--          </Button>-->
       <!--        </div>-->
@@ -180,21 +175,6 @@
       <!--          Refresh-->
       <!--        </Button>-->
       <!--      </div>-->
-=======
-      <div class="app-directory">
-        <div class="iconified-input">
-          <BoxIcon />
-          <input id="appDir" v-model="settingsDir" type="text" class="input" />
-          <Button class="r-btn" @click="findLauncherDir">
-            <FolderSearchIcon />
-          </Button>
-        </div>
-        <Button large @click="refreshDir">
-          <UpdatedIcon />
-          Refresh
-        </Button>
-      </div>
->>>>>>> f1713647
     </Card>
     <Card>
       <div class="label">
