<script setup>
<<<<<<< HEAD
import { ref } from 'vue'
import { LogOutIcon, LogInIcon, BoxIcon, FolderSearchIcon } from '@modrinth/assets'
import { Card, Slider, DropdownSelect, Toggle, Button } from '@modrinth/ui'
import { handleError, useTheming } from '@/store/state'
=======
import { ref, watch } from 'vue'
import { LogOutIcon, LogInIcon, BoxIcon, FolderSearchIcon, TrashIcon } from '@modrinth/assets'
import { Card, Slider, DropdownSelect, Toggle, ConfirmModal, Button } from '@modrinth/ui'
import { handleError, useTheming } from '@/store/state'
import { get, set } from '@/helpers/settings'
>>>>>>> 910e219c
import { get_java_versions, get_max_memory, set_java_version } from '@/helpers/jre'
import { get as getCreds, logout } from '@/helpers/mr_auth.js'
import JavaSelector from '@/components/ui/JavaSelector.vue'
import ModrinthLoginScreen from '@/components/ui/tutorial/ModrinthLoginScreen.vue'
import { open } from '@tauri-apps/api/dialog'
import { getOS } from '@/helpers/utils.js'
import { getVersion } from '@tauri-apps/api/app'
<<<<<<< HEAD
import { get_user } from '@/helpers/cache.js'
import { useSettings } from '@/composables/useSettings.js'
=======
import { get_user, purge_cache_types } from '@/helpers/cache.js'
>>>>>>> 910e219c

const pageOptions = ['Home', 'Library']

const themeStore = useTheming()

const version = await getVersion()

<<<<<<< HEAD
const settings = await useSettings()
// const settingsDir = ref(settings.value.loaded_config_dir)
=======
const accessSettings = async () => {
  const settings = await get()

  settings.launchArgs = settings.extra_launch_args.join(' ')
  settings.envVars = settings.custom_env_vars.map((x) => x.join('=')).join(' ')

  return settings
}

const fetchSettings = await accessSettings().catch(handleError)

const settings = ref(fetchSettings)
>>>>>>> 910e219c

const maxMemory = ref(Math.floor((await get_max_memory().catch(handleError)) / 1024))

const javaVersions = ref(await get_java_versions().catch(handleError))

async function updateJavaVersion(version) {
  if (version?.path === '') {
    version.path = undefined
  }

  if (version?.path) {
    version.path = version.path.replace('java.exe', 'javaw.exe')
  }

  await set_java_version(version).catch(handleError)
}

async function fetchCredentials() {
  const creds = await getCreds().catch(handleError)
  console.log(creds)
  if (creds && creds.user_id) {
    creds.user = await get_user(creds.user_id).catch(handleError)
  }
  credentials.value = creds
}

const credentials = ref()
await fetchCredentials()

const loginScreenModal = ref()

async function logOut() {
  await logout().catch(handleError)
  await fetchCredentials()
}

async function signInAfter() {
  await fetchCredentials()
}

async function findLauncherDir() {
  const newDir = await open({
    multiple: false,
    directory: true,
    title: 'Select a new app directory',
  })

  if (newDir) {
    settings.value.custom_dir = newDir
  }
}

async function purgeCache() {
  await purge_cache_types([
    'project',
    'version',
    'user',
    'team',
    'organization',
    'loader_manifest',
    'minecraft_manifest',
    'categories',
    'report_types',
    'loaders',
    'game_versions',
    'donation_platforms',
    'file_update',
    'search_results',
  ]).catch(handleError)
}
</script>

<template>
  <div class="settings-page">
    <Card>
      <div class="label">
        <h3>
          <span class="label__title size-card-header">General settings</span>
        </h3>
      </div>
      <ModrinthLoginScreen ref="loginScreenModal" :callback="signInAfter" />
      <div class="adjacent-input">
        <label for="sign-in">
          <span class="label__title">Manage account</span>
          <span v-if="credentials" class="label__description">
            You are currently logged in as {{ credentials.user.username }}.
          </span>
          <span v-else> Sign in to your Modrinth account. </span>
        </label>
        <button v-if="credentials" id="sign-in" class="btn" @click="logOut">
          <LogOutIcon />
          Sign out
        </button>
        <button v-else id="sign-in" class="btn" @click="$refs.loginScreenModal.show()">
          <LogInIcon />
          Sign in
        </button>
      </div>
      <ConfirmModal
        ref="purgeCacheConfirmModal"
        title="Are you sure you want to purge the cache?"
        description="If you proceed, your entire cache will be purged. This may slow down the app temporarily."
        :has-to-type="false"
        proceed-label="Purge cache"
        :noblur="!themeStore.advancedRendering"
        @proceed="purgeCache"
      />
      <div class="adjacent-input">
        <label for="purge-cache">
          <span class="label__title">App cache</span>
          <span class="label__description">
            The Modrinth app stores a cache of data to speed up loading. This can be purged to force
            the app to reload data. <br />
            This may slow down the app temporarily.
          </span>
        </label>
        <button id="purge-cache" class="btn" @click="$refs.purgeCacheConfirmModal.show()">
          <TrashIcon />
          Purge cache
        </button>
      </div>
      <label for="appDir">
        <span class="label__title">App directory</span>
        <span class="label__description">
          The directory where the launcher stores all of its files. Changes will be applied after
          restarting the launcher.
        </span>
      </label>
      <div class="app-directory">
        <div class="iconified-input">
          <BoxIcon />
          <input id="appDir" v-model="settings.custom_dir" type="text" class="input" />
          <Button class="r-btn" @click="findLauncherDir">
            <FolderSearchIcon />
          </Button>
        </div>
      </div>
    </Card>
    <Card>
      <div class="label">
        <h3>
          <span class="label__title size-card-header">Display</span>
        </h3>
      </div>
      <div class="adjacent-input">
        <label for="theme">
          <span class="label__title">Color theme</span>
          <span class="label__description">Change the global launcher color theme.</span>
        </label>
        <DropdownSelect
          id="theme"
          name="Theme dropdown"
          :options="themeStore.themeOptions"
          :default-value="settings.theme"
          :model-value="settings.theme"
          class="theme-dropdown"
          @change="
            (e) => {
              themeStore.setThemeState(e.option.toLowerCase())
              settings.theme = themeStore.selectedTheme
            }
          "
        />
      </div>
      <div class="adjacent-input">
        <label for="advanced-rendering">
          <span class="label__title">Advanced rendering</span>
          <span class="label__description">
            Enables advanced rendering such as blur effects that may cause performance issues
            without hardware-accelerated rendering.
          </span>
        </label>
        <Toggle
          id="advanced-rendering"
          :model-value="themeStore.advancedRendering"
          :checked="themeStore.advancedRendering"
          @update:model-value="
            (e) => {
              themeStore.advancedRendering = e
              settings.advanced_rendering = themeStore.advancedRendering
            }
          "
        />
      </div>
      <div class="adjacent-input">
        <label for="minimize-launcher">
          <span class="label__title">Minimize launcher</span>
          <span class="label__description"
            >Minimize the launcher when a Minecraft process starts.</span
          >
        </label>
        <Toggle
          id="minimize-launcher"
          :model-value="settings.hide_on_process_start"
          :checked="settings.hide_on_process_start"
          @update:model-value="
            (e) => {
              settings.hide_on_process_start = e
            }
          "
        />
      </div>
      <div v-if="getOS() != 'MacOS'" class="adjacent-input">
        <label for="native-decorations">
          <span class="label__title">Native decorations</span>
          <span class="label__description">Use system window frame (app restart required).</span>
        </label>
        <Toggle
          id="native-decorations"
          :model-value="settings.native_decorations"
          :checked="settings.native_decorations"
          @update:model-value="
            (e) => {
              settings.native_decorations = e
            }
          "
        />
      </div>
      <div class="adjacent-input">
        <label for="opening-page">
          <span class="label__title">Default landing page</span>
          <span class="label__description">Change the page to which the launcher opens on.</span>
        </label>
        <DropdownSelect
          id="opening-page"
          name="Opening page dropdown"
          :options="pageOptions"
          :default-value="settings.default_page"
          :model-value="settings.default_page"
          class="opening-page"
          @change="
            (e) => {
              settings.default_page = e.option
            }
          "
        />
      </div>
    </Card>
    <Card>
      <div class="label">
        <h3>
          <span class="label__title size-card-header">Resource management</span>
        </h3>
      </div>

      <div class="adjacent-input">
        <label for="max-downloads">
          <span class="label__title">Maximum concurrent downloads</span>
          <span class="label__description">
            The maximum amount of files the launcher can download at the same time. Set this to a
            lower value if you have a poor internet connection. (app restart required to take
            effect)
          </span>
        </label>
        <Slider
          id="max-downloads"
          v-model="settings.max_concurrent_downloads"
          :min="1"
          :max="10"
          :step="1"
        />
      </div>

      <div class="adjacent-input">
        <label for="max-writes">
          <span class="label__title">Maximum concurrent writes</span>
          <span class="label__description">
            The maximum amount of files the launcher can write to the disk at once. Set this to a
            lower value if you are frequently getting I/O errors. (app restart required to take
            effect)
          </span>
        </label>
        <Slider
          id="max-writes"
          v-model="settings.max_concurrent_writes"
          :min="1"
          :max="50"
          :step="1"
        />
      </div>
    </Card>
    <Card>
      <div class="label">
        <h3>
          <span class="label__title size-card-header">Privacy</span>
        </h3>
      </div>
      <div class="adjacent-input">
        <label for="opt-out-analytics">
          <span class="label__title">Telemetry</span>
          <span class="label__description">
            Modrinth collects anonymized analytics and usage data to improve our user experience and
            customize your experience. By disabling this option, you opt out and your data will no
            longer be collected.
          </span>
        </label>
        <Toggle
          id="opt-out-analytics"
          :model-value="settings.telemetry"
          :checked="settings.telemetry"
          @update:model-value="
            (e) => {
              settings.telemetry = e
            }
          "
        />
      </div>
      <div class="adjacent-input">
        <label for="disable-discord-rpc">
          <span class="label__title">Discord RPC</span>
          <span class="label__description">
            Manages the Discord Rich Presence integration. Disabling this will cause 'Modrinth' to
            no longer show up as a game or app you are using on your Discord profile. This does not
            disable any instance-specific Discord Rich Presence integrations, such as those added by
            mods. (app restart required to take effect)
          </span>
        </label>
        <Toggle
          id="disable-discord-rpc"
          v-model="settings.discord_rpc"
          :checked="settings.discord_rpc"
        />
      </div>
    </Card>
    <Card>
      <div class="label">
        <h3>
          <span class="label__title size-card-header">Java settings</span>
        </h3>
      </div>
      <template v-for="version in [21, 17, 8]">
        <label :for="'java-' + version">
          <span class="label__title">Java {{ version }} location</span>
        </label>
        <JavaSelector
          :id="'java-selector-' + version"
          v-model="javaVersions[version]"
          :version="version"
          @update:model-value="updateJavaVersion"
        />
      </template>
      <hr class="card-divider" />
      <label for="java-args">
        <span class="label__title">Java arguments</span>
      </label>
      <input
        id="java-args"
        v-model="settings.launchArgs"
        autocomplete="off"
        type="text"
        class="installation-input"
        placeholder="Enter java arguments..."
      />
      <label for="env-vars">
        <span class="label__title">Environmental variables</span>
      </label>
      <input
        id="env-vars"
        v-model="settings.envVars"
        autocomplete="off"
        type="text"
        class="installation-input"
        placeholder="Enter environmental variables..."
      />
      <hr class="card-divider" />
      <div class="adjacent-input">
        <label for="max-memory">
          <span class="label__title">Java memory</span>
          <span class="label__description">
            The memory allocated to each instance when it is ran.
          </span>
        </label>
        <Slider
          id="max-memory"
          v-model="settings.memory.maximum"
          :min="8"
          :max="maxMemory"
          :step="64"
          unit="mb"
        />
      </div>
    </Card>
    <Card>
      <div class="label">
        <h3>
          <span class="label__title size-card-header">Hooks</span>
        </h3>
      </div>
      <div class="adjacent-input">
        <label for="pre-launch">
          <span class="label__title">Pre launch</span>
          <span class="label__description"> Ran before the instance is launched. </span>
        </label>
        <input
          id="pre-launch"
          v-model="settings.hooks.pre_launch"
          autocomplete="off"
          type="text"
          placeholder="Enter pre-launch command..."
        />
      </div>
      <div class="adjacent-input">
        <label for="wrapper">
          <span class="label__title">Wrapper</span>
          <span class="label__description"> Wrapper command for launching Minecraft. </span>
        </label>
        <input
          id="wrapper"
          v-model="settings.hooks.wrapper"
          autocomplete="off"
          type="text"
          placeholder="Enter wrapper command..."
        />
      </div>
      <div class="adjacent-input">
        <label for="post-exit">
          <span class="label__title">Post exit</span>
          <span class="label__description"> Ran after the game closes. </span>
        </label>
        <input
          id="post-exit"
          v-model="settings.hooks.post_exit"
          autocomplete="off"
          type="text"
          placeholder="Enter post-exit command..."
        />
      </div>
    </Card>
    <Card>
      <div class="label">
        <h3>
          <span class="label__title size-card-header">Window size</span>
        </h3>
      </div>
      <div class="adjacent-input">
        <label for="fullscreen">
          <span class="label__title">Fullscreen</span>
          <span class="label__description">
            Overwrites the options.txt file to start in full screen when launched.
          </span>
        </label>
        <Toggle
          id="fullscreen"
          :model-value="settings.force_fullscreen"
          :checked="settings.force_fullscreen"
          @update:model-value="
            (e) => {
              settings.force_fullscreen = e
            }
          "
        />
      </div>
      <div class="adjacent-input">
        <label for="width">
          <span class="label__title">Width</span>
          <span class="label__description"> The width of the game window when launched. </span>
        </label>
        <input
          id="width"
          v-model="settings.game_resolution[0]"
          :disabled="settings.force_fullscreen"
          autocomplete="off"
          type="number"
          placeholder="Enter width..."
        />
      </div>
      <div class="adjacent-input">
        <label for="height">
          <span class="label__title">Height</span>
          <span class="label__description"> The height of the game window when launched. </span>
        </label>
        <input
          id="height"
          v-model="settings.game_resolution[1]"
          :disabled="settings.force_fullscreen"
          autocomplete="off"
          type="number"
          class="input"
          placeholder="Enter height..."
        />
      </div>
    </Card>
    <Card>
      <div class="label">
        <h3>
          <span class="label__title size-card-header">About</span>
        </h3>
      </div>
      <div>
        <label>
          <span class="label__title">App version</span>
          <span class="label__description">Modrinth App v{{ version }} </span>
        </label>
      </div>
    </Card>
  </div>
</template>

<style lang="scss" scoped>
.settings-page {
  margin: 1rem;
}

.installation-input {
  width: 100% !important;
  flex-grow: 1;
}

.theme-dropdown {
  text-transform: capitalize;
}

.card-divider {
  margin: 1rem 0;
}

.app-directory {
  display: flex;
  flex-direction: row;
  align-items: center;
  gap: var(--gap-sm);

  .iconified-input {
    flex-grow: 1;

    input {
      flex-basis: auto;
    }
  }
}
</style><|MERGE_RESOLUTION|>--- conflicted
+++ resolved
@@ -1,16 +1,8 @@
 <script setup>
-<<<<<<< HEAD
 import { ref } from 'vue'
-import { LogOutIcon, LogInIcon, BoxIcon, FolderSearchIcon } from '@modrinth/assets'
-import { Card, Slider, DropdownSelect, Toggle, Button } from '@modrinth/ui'
-import { handleError, useTheming } from '@/store/state'
-=======
-import { ref, watch } from 'vue'
 import { LogOutIcon, LogInIcon, BoxIcon, FolderSearchIcon, TrashIcon } from '@modrinth/assets'
 import { Card, Slider, DropdownSelect, Toggle, ConfirmModal, Button } from '@modrinth/ui'
 import { handleError, useTheming } from '@/store/state'
-import { get, set } from '@/helpers/settings'
->>>>>>> 910e219c
 import { get_java_versions, get_max_memory, set_java_version } from '@/helpers/jre'
 import { get as getCreds, logout } from '@/helpers/mr_auth.js'
 import JavaSelector from '@/components/ui/JavaSelector.vue'
@@ -18,12 +10,8 @@
 import { open } from '@tauri-apps/api/dialog'
 import { getOS } from '@/helpers/utils.js'
 import { getVersion } from '@tauri-apps/api/app'
-<<<<<<< HEAD
-import { get_user } from '@/helpers/cache.js'
 import { useSettings } from '@/composables/useSettings.js'
-=======
 import { get_user, purge_cache_types } from '@/helpers/cache.js'
->>>>>>> 910e219c
 
 const pageOptions = ['Home', 'Library']
 
@@ -31,23 +19,7 @@
 
 const version = await getVersion()
 
-<<<<<<< HEAD
 const settings = await useSettings()
-// const settingsDir = ref(settings.value.loaded_config_dir)
-=======
-const accessSettings = async () => {
-  const settings = await get()
-
-  settings.launchArgs = settings.extra_launch_args.join(' ')
-  settings.envVars = settings.custom_env_vars.map((x) => x.join('=')).join(' ')
-
-  return settings
-}
-
-const fetchSettings = await accessSettings().catch(handleError)
-
-const settings = ref(fetchSettings)
->>>>>>> 910e219c
 
 const maxMemory = ref(Math.floor((await get_max_memory().catch(handleError)) / 1024))
 
