--- conflicted
+++ resolved
@@ -1,9 +1,5 @@
 <script setup>
-<<<<<<< HEAD
-import { ref } from 'vue'
-=======
-import { ref, watch, onMounted } from 'vue'
->>>>>>> bd61f5d5
+import { ref, onMounted } from 'vue'
 import { LogOutIcon, LogInIcon, BoxIcon, FolderSearchIcon, TrashIcon } from '@modrinth/assets'
 import { Card, Slider, DropdownSelect, Toggle, Button } from '@modrinth/ui'
 import { handleError, useTheming } from '@/store/state'
@@ -11,12 +7,8 @@
 import { get as getCreds, logout } from '@/helpers/mr_auth.js'
 import JavaSelector from '@/components/ui/JavaSelector.vue'
 import ModrinthLoginScreen from '@/components/ui/tutorial/ModrinthLoginScreen.vue'
-<<<<<<< HEAD
-import { open } from '@tauri-apps/api/dialog'
-=======
 import { optOutAnalytics, optInAnalytics } from '@/helpers/analytics'
 import { open } from '@tauri-apps/plugin-dialog'
->>>>>>> bd61f5d5
 import { getOS } from '@/helpers/utils.js'
 import { getVersion } from '@tauri-apps/api/app'
 import { useSettings } from '@/composables/useSettings.js'
@@ -38,8 +30,6 @@
 
 const maxMemory = ref(Math.floor((await get_max_memory().catch(handleError)) / 1024))
 
-<<<<<<< HEAD
-=======
 watch(
   settings,
   async (oldSettings, newSettings) => {
@@ -81,7 +71,6 @@
   { deep: true },
 )
 
->>>>>>> bd61f5d5
 const javaVersions = ref(await get_java_versions().catch(handleError))
 
 async function updateJavaVersion(version) {
