<script setup lang="ts">
import { computed, nextTick, ref, shallowRef, watch } from 'vue'
import type { Ref } from 'vue'
<<<<<<< HEAD
import { SearchIcon, XIcon } from '@modrinth/assets'
import type { Category, GameVersion, Platform, ProjectType, SortType, Tags } from '@modrinth/ui'
=======
import { GameIcon, LeftArrowIcon, SearchIcon, XIcon } from '@modrinth/assets'
import type {
  Category,
  GameVersion,
  Platform,
  ProjectType,
  SortType,
  Tags
} from '@modrinth/ui';
>>>>>>> 282c9cc2
import {
  SearchFilterControl
,
  SearchSidebarFilter,
  Button,
  Checkbox,
  DropdownSelect,
  LoadingIndicator,
  Pagination,
  useSearch,
} from '@modrinth/ui'
import { handleError } from '@/store/state'
import { useBreadcrumbs } from '@/store/breadcrumbs'
import { get_categories, get_game_versions, get_loaders } from '@/helpers/tags'
import type { LocationQuery } from 'vue-router'
import { useRoute, useRouter } from 'vue-router'
import SearchCard from '@/components/ui/SearchCard.vue'
import { get as getInstance, get_projects as getInstanceProjects } from '@/helpers/profile.js'
import { get_search_results } from '@/helpers/cache.js'
import { debounce } from '@/helpers/utils.js'
import NavTabs from '@/components/ui/NavTabs.vue'
import type Instance from '@/components/ui/Instance.vue'
<<<<<<< HEAD
import InstanceIndicator from '@/components/ui/InstanceIndicator.vue'
=======
import { defineMessages, useVIntl } from '@vintl/vintl'

const { formatMessage } = useVIntl()
>>>>>>> 282c9cc2

const router = useRouter()
const route = useRoute()

const projectTypes = computed(() => {
  return [route.params.projectType as ProjectType]
})

const [categories, loaders, availableGameVersions] = await Promise.all([
  get_categories().catch(handleError).then(ref),
  get_loaders().catch(handleError).then(ref),
  get_game_versions().catch(handleError).then(ref),
])

const tags: Ref<Tags> = computed(() => ({
  gameVersions: availableGameVersions.value as GameVersion[],
  loaders: loaders.value as Platform[],
  categories: categories.value as Category[],
}))

type Instance = {
  game_version: string
  loader: string
  path: string
  install_stage: string
  icon_path?: string
  name: string
}

type InstanceProject = {
  metadata: {
    project_id: string
  }
}

const instance: Ref<Instance | null> = ref(null)
const instanceProjects: Ref<InstanceProject[] | null> = ref(null)
const instanceHideInstalled = ref(false)
const newlyInstalled = ref([])

const PERSISTENT_QUERY_PARAMS = ['i', 'ai']

await updateInstanceContext();

watch(route, () => {
  updateInstanceContext();
});

async function updateInstanceContext() {
  if (route.query.i) {
    ;[instance.value, instanceProjects.value] = await Promise.all([
      getInstance(route.query.i).catch(handleError),
      getInstanceProjects(route.query.i).catch(handleError),
    ])
    newlyInstalled.value = []
  }

  if (route.query.ai && !(projectTypes.value.length === 1 && projectTypes.value[0] === 'modpack')) {
    instanceHideInstalled.value = route.query.ai === 'true'
  }

  if (
    instance.value &&
    instance.value.path !== route.query.i &&
    route.path.startsWith("/browse")
  ) {
    instance.value = null;
    instanceHideInstalled.value = false;
  }
}

const instanceFilters = computed(() => {
  const filters = []

  if (instance.value) {
    const gameVersion = instance.value.game_version
    if (gameVersion) {
      filters.push({
        type: 'game_version',
        option: gameVersion,
      })
    }

    const platform = instance.value.loader

    const supportedModLoaders = ['fabric', 'forge', 'quilt', 'neoforge']

    if (platform && projectTypes.value.includes('mod') && supportedModLoaders.includes(platform)) {
      filters.push({
        type: 'mod_loader',
        option: platform,
      })
    }

    if (instanceHideInstalled.value && instanceProjects.value) {
      const installedMods = Object.values(instanceProjects.value)
        .filter((x) => x.metadata)
        .map((x) => x.metadata.project_id)

      installedMods.push(...newlyInstalled.value)

      installedMods
        ?.map((x) => ({
          type: 'project_id',
          option: `project_id:${x}`,
          negative: true,
        }))
        .forEach((x) => filters.push(x))
    }
  }

  return filters
})

const {
  // Selections
  query,
  currentSortType,
  currentFilters,
  toggledGroups,
  maxResults,
  currentPage,
  overriddenProvidedFilterTypes,

  // Lists
  filters,
  sortTypes,

  // Computed
  requestParams,

  // Functions
  createPageParams,
} = useSearch(projectTypes, tags, instanceFilters)

const offline = ref(!navigator.onLine)
window.addEventListener('offline', () => {
  offline.value = true
})
window.addEventListener('online', () => {
  offline.value = false
})

const breadcrumbs = useBreadcrumbs()
breadcrumbs.setContext({ name: 'Discover content', link: route.path, query: route.query })

const loading = ref(false)

const projectType = ref(route.params.projectType)

type SearchResult = {
  project_id: string
}

type SearchResults = {
  total_hits: number
  limit: number
  hits: SearchResult[]
}

const results: Ref<SearchResults | null> = shallowRef(null)
const pageCount = computed(() =>
  results.value ? Math.ceil(results.value.total_hits / results.value.limit) : 1,
)

watch(requestParams, () => {
  refreshSearch()
})

async function refreshSearch() {
  let rawResults = await get_search_results(requestParams.value)
  if (!rawResults) {
    rawResults = {
      result: {
        hits: [],
        total_hits: 0,
        limit: 1,
      },
    }
  }
  if (instance.value) {
    for (const val of rawResults.result.hits) {
      val.installed =
        newlyInstalled.value.includes(val.project_id) ||
        Object.values(instanceProjects.value).some(
          (x) => x.metadata && x.metadata.project_id === val.project_id,
        )
    }
  }
  results.value = rawResults.result
}

function setPage(newPageNumber: number) {
  currentPage.value = newPageNumber

  updateSearchResults()
  onSearchChangeToTop()
}

async function updateSearchResults() {
  await refreshSearch()

  if (import.meta.client) {
    const persistentParams: LocationQuery = {}

    for (const [key, value] of Object.entries(route.query)) {
      if (PERSISTENT_QUERY_PARAMS.includes(key)) {
        persistentParams[key] = value
      }
    }

    if (instanceHideInstalled.value) {
      persistentParams.ai = 'true'
    } else {
      delete persistentParams.ai
    }

    const params = {
      ...persistentParams,
      ...createPageParams(),
    }

    await router.replace({ path: route.path, query: params })
    breadcrumbs.setContext({ name: 'Discover content', link: route.path, query: params })
  }
}

const debouncedSearchChange = debounce(() => updateSearchResults(1), 200)

const searchWrapper: Ref<HTMLElement | null> = ref(null)

async function onSearchChangeToTop() {
  await nextTick()

  window.scrollTo({ top: 0, behavior: 'smooth' })
}

async function clearSearch() {
  query.value = ''
  await updateSearchResults()
}

async function clearFilters() {}

watch(
  () => route.params.projectType,
  async (newType) => {
    // Check if the newType is not the same as the current value
    if (!newType || newType === projectType.value) return

    projectType.value = newType
    breadcrumbs.setContext({ name: 'Discover content', link: `/browse/${projectType.value}` })

    currentSortType.value = { display: 'Relevance', name: 'relevance' }
    query.value = ''

    loading.value = true
    await clearFilters()
    loading.value = false
  },
)

const selectableProjectTypes = computed(() => {
  let dataPacks = false,
    mods = false,
    modpacks = false

  if (instance.value) {
    if (
      availableGameVersions.value.findIndex((x) => x.version === instance.value.game_version) <=
      availableGameVersions.value.findIndex((x) => x.version === '1.13')
    ) {
      dataPacks = true
    }

    if (instance.value.loader !== 'vanilla') {
      mods = true
    }
  } else {
    dataPacks = true
    mods = true
    modpacks = true
  }

  const params: LocationQuery = {}

  if (route.query.i) {
    params.i = route.query.i
  }
  if (route.query.ai) {
    params.ai = route.query.ai
  }

  const links = [
    { label: 'Modpacks', href: `/browse/modpack`, shown: modpacks },
    { label: 'Mods', href: `/browse/mod`, shown: mods },
    { label: 'Resource Packs', href: `/browse/resourcepack` },
    { label: 'Data Packs', href: `/browse/datapack`, shown: dataPacks },
    { label: 'Shaders', href: `/browse/shader` },
  ]

  if (params) {
    return links.map((link) => {
      return {
        ...link,
        href: {
          path: link.href,
          query: params,
        },
      }
    })
  }

  return links
})

const messages = defineMessages({
  gameVersionProvidedByInstance: {
    id: "search.filter.locked.instance-game-version.title",
    defaultMessage: "Game version is provided by the instance",
  },
  modLoaderProvidedByInstance: {
    id: "search.filter.locked.instance-loader.title",
    defaultMessage: "Loader is provided by the instance",
  },
  providedByInstance: {
    id: "search.filter.locked.instance",
    defaultMessage: "Provided by the instance",
  },
  syncFilterButton: {
    id: "search.filter.locked.instance.sync",
    defaultMessage: "Sync with instance",
  },
});

await refreshSearch()
</script>

<template>
  <Teleport v-if="filters" to="#sidebar-teleport-target">
    <div
      v-if="instance"
      class="border-0 border-b-[1px] p-4 last:border-b-0 border-[--brand-gradient-border] border-solid"
    >
      <Checkbox
        v-model="instanceHideInstalled"
        label="Hide installed content"
        class="filter-checkbox"
        @update:model-value="onSearchChangeToTop()"
        @click.prevent.stop
      />
    </div>
    <SearchSidebarFilter
      v-for="filter in filters.filter((f) => f.display !== 'none')"
      :key="`filter-${filter.id}`"
      v-model:selected-filters="currentFilters"
      v-model:toggled-groups="toggledGroups"
      v-model:overridden-provided-filter-types="overriddenProvidedFilterTypes"
      :provided-filters="instanceFilters"
      :filter-type="filter"
      class="border-0 border-b-[1px] [&:first-child>button]:pt-4 last:border-b-0 border-[--brand-gradient-border] border-solid"
      button-class="button-animation flex flex-col gap-1 px-4 py-3 w-full bg-transparent cursor-pointer border-none hover:bg-button-bg"
      content-class="mb-3"
      inner-panel-class="ml-2 mr-3"
      :open-by-default="filter.id.startsWith('category') || filter.id === 'environment'"
    >
      <template #header>
        <h3 class="text-lg m-0">{{ filter.formatted_name }}</h3>
      </template>
      <template #locked-game_version>
        {{ formatMessage(messages.gameVersionProvidedByInstance) }}
      </template>
      <template #locked-mod_loader>
        {{ formatMessage(messages.modLoaderProvidedByInstance) }}
      </template>
      <template #sync-button> {{ formatMessage(messages.syncFilterButton) }} </template>
    </SearchSidebarFilter>
  </Teleport>
  <div ref="searchWrapper" class="flex flex-col gap-3 p-6">
    <template v-if="instance">
      <InstanceIndicator :instance="instance" />
      <h1 class="m-0 mb-1 text-xl">Install content to instance</h1>
    </template>
    <h1 v-else class="m-0 mb-1 text-2xl">Discover content</h1>
    <NavTabs :links="selectableProjectTypes" />
    <div class="iconified-input">
      <SearchIcon aria-hidden="true" class="text-lg" />
      <input
        v-model="query"
        class="h-12"
        autocomplete="off"
        spellcheck="false"
        type="text"
        :placeholder="`Search ${projectType}s...`"
        @input="debouncedSearchChange()"
      />
      <Button v-if="query" class="r-btn" @click="() => clearSearch()">
        <XIcon />
      </Button>
    </div>
    <div class="flex gap-2">
      <DropdownSelect
        v-slot="{ selected }"
        v-model="currentSortType"
        class="max-w-[16rem]"
        name="Sort by"
        :options="sortTypes as any"
        :display-name="(option: SortType | undefined) => option?.display"
        @change="updateSearchResults()"
      >
        <span class="font-semibold text-primary">Sort by: </span>
        <span class="font-semibold text-secondary">{{ selected }}</span>
      </DropdownSelect>
      <DropdownSelect
        v-slot="{ selected }"
        v-model="maxResults"
        name="Max results"
        :options="[5, 10, 15, 20, 50, 100]"
        class="max-w-[9rem]"
        @change="updateSearchResults()"
      >
        <span class="font-semibold text-primary">View: </span>
        <span class="font-semibold text-secondary">{{ selected }}</span>
      </DropdownSelect>
      <Pagination :page="currentPage" :count="pageCount" class="ml-auto" @switch-page="setPage" />
    </div>
    <SearchFilterControl
      v-model:selected-filters="currentFilters"
      :filters="filters.filter((f) => f.display !== 'none')"
      :provided-filters="instanceFilters"
      :overridden-provided-filter-types="overriddenProvidedFilterTypes"
      :provided-message="messages.providedByInstance"
    />
    <div class="search">
      <section v-if="loading" class="offline">
        <LoadingIndicator />
      </section>
      <section v-else-if="offline && results.total_hits === 0" class="offline">
        You are currently offline. Connect to the internet to browse Modrinth!
      </section>
      <section v-else class="project-list display-mode--list instance-results" role="list">
        <SearchCard
          v-for="result in results.hits"
          :key="result?.project_id"
          :project="result"
          :instance="instance"
          :categories="[
            ...categories.filter(
              (cat) =>
                result?.display_categories.includes(cat.name) && cat.project_type === projectType,
            ),
            ...loaders.filter(
              (loader) =>
                result?.display_categories.includes(loader.name) &&
                loader.supported_project_types?.includes(projectType),
            ),
          ]"
          :installed="result.installed"
          @install="
            (id) => {
              newlyInstalled.push(id)
              refreshSearch()
            }
          "
        />
      </section>
      <div class="flex justify-end">
        <pagination
          :page="currentPage"
          :count="pageCount"
          class="pagination-after"
          @switch-page="setPage"
        />
      </div>
    </div>
  </div>
</template><|MERGE_RESOLUTION|>--- conflicted
+++ resolved
@@ -1,11 +1,7 @@
 <script setup lang="ts">
 import { computed, nextTick, ref, shallowRef, watch } from 'vue'
 import type { Ref } from 'vue'
-<<<<<<< HEAD
 import { SearchIcon, XIcon } from '@modrinth/assets'
-import type { Category, GameVersion, Platform, ProjectType, SortType, Tags } from '@modrinth/ui'
-=======
-import { GameIcon, LeftArrowIcon, SearchIcon, XIcon } from '@modrinth/assets'
 import type {
   Category,
   GameVersion,
@@ -14,10 +10,8 @@
   SortType,
   Tags
 } from '@modrinth/ui';
->>>>>>> 282c9cc2
 import {
-  SearchFilterControl
-,
+  SearchFilterControl,
   SearchSidebarFilter,
   Button,
   Checkbox,
@@ -37,13 +31,10 @@
 import { debounce } from '@/helpers/utils.js'
 import NavTabs from '@/components/ui/NavTabs.vue'
 import type Instance from '@/components/ui/Instance.vue'
-<<<<<<< HEAD
 import InstanceIndicator from '@/components/ui/InstanceIndicator.vue'
-=======
 import { defineMessages, useVIntl } from '@vintl/vintl'
 
 const { formatMessage } = useVIntl()
->>>>>>> 282c9cc2
 
 const router = useRouter()
 const route = useRoute()
