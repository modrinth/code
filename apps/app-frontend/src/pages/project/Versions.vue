--- conflicted
+++ resolved
@@ -191,25 +191,20 @@
 })
 
 const filterVersions = ref([])
-<<<<<<< HEAD
 const filterLoader = ref([])
 const filterGameVersions = ref([])
 
 if (props.instance) {
-  let loader = props.instance.metadata?.loader
+  let loader = props.instance?.loader
   if (possibleLoaders.value.includes(loader)) {
     filterLoader.value.push(loader)
   }
 
-  let gameVersion = props.instance.metadata?.game_version
+  let gameVersion = props.instance?.game_version
   if (possibleGameVersions.value.includes(gameVersion)) {
     filterGameVersions.value.push(gameVersion)
   }
 }
-=======
-const filterLoader = ref(props.instance ? [props.instance?.loader] : [])
-const filterGameVersions = ref(props.instance ? [props.instance?.game_version] : [])
->>>>>>> bb3ce9fb
 
 const currentPage = ref(1)
 
