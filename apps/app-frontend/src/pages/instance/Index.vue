--- conflicted
+++ resolved
@@ -1,10 +1,9 @@
 <template>
-<<<<<<< HEAD
-  <div class="p-6 pr-2 pb-4">
+  <div
+    class="p-6 pr-2 pb-4"
+    @contextmenu.prevent.stop="(event) => handleRightClick(event, instance.path)"
+  >
     <ExportModal ref="exportModal" :instance="instance" />
-=======
-  <div class="p-6 pr-2 pb-4" @contextmenu.prevent.stop="(event) => handleRightClick(event, instance.path)">
->>>>>>> 8208b92c
     <ContentPageHeader>
       <template #icon>
         <Avatar :src="icon" :alt="instance.name" size="96px" />
