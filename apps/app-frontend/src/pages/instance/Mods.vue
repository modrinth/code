--- conflicted
+++ resolved
@@ -51,22 +51,10 @@
               title: x.name,
               data: x,
             }
-<<<<<<< HEAD
 
             if (x.version) {
               item.version = x.version
               item.versionId = x.version
-=======
-          }
-
-          if (x.author) {
-            item.creator = {
-              name: x.author.name,
-              type: x.author.type,
-              id: x.author.slug,
-              link: `https://modrinth.com/${x.author.type}/${x.author.slug}`,
-              linkProps: { target: '_blank' },
->>>>>>> 6f902e21
             }
 
             if (x.id) {
@@ -79,10 +67,10 @@
 
             if (x.author) {
               item.creator = {
-                name: x.author,
-                type: 'user',
-                id: x.author,
-                link: 'https://modrinth.com/user/' + x.author,
+              name: x.author.name,
+              type: x.author.type,
+              id: x.author.slug,
+              link: `https://modrinth.com/${x.author.type}/${x.author.slug}`,
                 linkProps: { target: '_blank' },
               }
             }
