--- conflicted
+++ resolved
@@ -46,13 +46,5 @@
 [target.'cfg(windows)'.dependencies] 
 winreg = "0.11.0"
 
-<<<<<<< HEAD
-[dev-dependencies]
-argh = "0.1.6"
-pretty_assertions = "1.1.0"
-
 [features]
-tauri = ["dep:tauri", "dep:paste"]
-=======
-[features]
->>>>>>> f8173d3b
+tauri = ["dep:tauri", "dep:paste"]