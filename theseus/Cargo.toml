[package]
name = "theseus"
version = "0.6.3"
authors = ["Jai A <jaiagr+gpg@pm.me>"]
edition = "2018"

# See more keys and their definitions at https://doc.rust-lang.org/cargo/reference/manifest.html

[dependencies]
theseus_macros = { path = "../theseus_macros" }

bytes = "1"
serde = { version = "1.0", features = ["derive"] }
serde_json = "1.0"
serde_ini = "0.2.0"
toml = "0.8.12"
sha1_smol = { version = "1.0.0", features = ["std"] }
sha2 = "0.10.8"
url = "2.2"
uuid = { version = "1.1", features = ["serde", "v4"] }
zip = "0.6.5"
async_zip = { version = "0.0.17", features = ["full"] }
flate2 = "1.0.28"
tempfile = "3.5.0"
urlencoding = "2.1.3"


chrono = { version = "0.4.19", features = ["serde"] }
daedalus = { version = "0.1.25" }
dirs = "5.0.1"

regex = "1.5"
sys-info = "0.9.0"
sysinfo = "0.30.8"
thiserror = "1.0"

tracing = "0.1.37"
tracing-subscriber = { version = "0.3.18", features = ["chrono"] }
tracing-error = "0.2.0"
tracing-appender = "0.2.3"

paste = { version = "1.0" }

tauri = { version = "1.6.1", optional = true }
indicatif = { version = "0.17.3", optional = true }

async-tungstenite = { version = "0.25.1", features = ["tokio-runtime", "tokio-native-tls"] }
futures = "0.3"
reqwest = { version = "0.12.3", features = ["json", "stream"] }
tokio = { version = "1", features = ["full"] }
tokio-stream = { version = "0.1", features = ["fs"] }
async-recursion = "1.0.4"

notify = { version = "6.1.1", default-features = false }
notify-debouncer-mini = { version = "0.4.1", default-features = false }

lazy_static = "1.4.0"
dunce = "1.0.3"

whoami = "1.4.0"

discord-rich-presence = "0.2.3"

<<<<<<< HEAD
p256 = { version = "0.13.2", features = ["ecdsa"] }
rand = "0.8"
byteorder = "1.5.0"
base64 = "0.22.0"

[target.'cfg(windows)'.dependencies] 
winreg = "0.50.0"
=======
[target.'cfg(windows)'.dependencies]
winreg = "0.52.0"
>>>>>>> 3e7fd808

[features]
tauri = ["dep:tauri"]
cli = ["dep:indicatif"]<|MERGE_RESOLUTION|>--- conflicted
+++ resolved
@@ -35,7 +35,7 @@
 thiserror = "1.0"
 
 tracing = "0.1.37"
-tracing-subscriber = { version = "0.3.18", features = ["chrono"] }
+tracing-subscriber = { version = "0.3.18", features = ["chrono", "env-filter"] }
 tracing-error = "0.2.0"
 tracing-appender = "0.2.3"
 
@@ -61,18 +61,13 @@
 
 discord-rich-presence = "0.2.3"
 
-<<<<<<< HEAD
 p256 = { version = "0.13.2", features = ["ecdsa"] }
 rand = "0.8"
 byteorder = "1.5.0"
 base64 = "0.22.0"
 
-[target.'cfg(windows)'.dependencies] 
-winreg = "0.50.0"
-=======
 [target.'cfg(windows)'.dependencies]
 winreg = "0.52.0"
->>>>>>> 3e7fd808
 
 [features]
 tauri = ["dep:tauri"]
