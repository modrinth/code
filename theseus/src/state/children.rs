--- conflicted
+++ resolved
@@ -42,19 +42,13 @@
 
     #[tracing::instrument(skip(
         self,
-<<<<<<< HEAD
-=======
         uuid,
         log_path,
->>>>>>> 448de384
         mc_command,
         post_command,
         censor_strings
     ))]
-<<<<<<< HEAD
-=======
     #[tracing::instrument(level = "trace", skip(self))]
->>>>>>> 448de384
     #[theseus_macros::debug_pin]
     pub async fn insert_process(
         &mut self,
@@ -297,10 +291,6 @@
             if let Some(child) = self.get(&key) {
                 let child = child.clone();
                 let child = child.write().await;
-<<<<<<< HEAD
-                if child.current_child.write().await.try_wait()?.is_none() {
-                    profiles.push(child.profile_relative_path.clone());
-=======
                 if child
                     .current_child
                     .write()
@@ -309,8 +299,7 @@
                     .map_err(IOError::from)?
                     .is_none()
                 {
-                    profiles.push(child.profile_path.clone());
->>>>>>> 448de384
+                    profiles.push(child.profile_relative_path.clone());
                 }
             }
         }
