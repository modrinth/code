//! Project management + inference

use crate::config::MODRINTH_API_URL;
use crate::state::Profile;
use crate::util::fetch::{
    fetch_json, write_cached_icon, FetchSemaphore, IoSemaphore,
};
use crate::util::io::IOError;
use async_zip::tokio::read::fs::ZipFileReader;
use chrono::{DateTime, Utc};
use futures::StreamExt;
use reqwest::Method;
use serde::{Deserialize, Serialize};
use serde_json::json;
use sha2::Digest;
use std::collections::HashMap;
use std::path::{Path, PathBuf};
use tokio::io::AsyncReadExt;

use super::ProjectPathId;

#[derive(Serialize, Deserialize, Clone, Debug)]
#[serde(rename_all = "lowercase")]
pub enum ProjectType {
    Mod,
    DataPack,
    ResourcePack,
    ShaderPack,
}

impl ProjectType {
    pub fn get_from_loaders(loaders: Vec<String>) -> Option<Self> {
        if loaders
            .iter()
            .any(|x| ["fabric", "forge", "quilt"].contains(&&**x))
        {
            Some(ProjectType::Mod)
        } else if loaders.iter().any(|x| x == "datapack") {
            Some(ProjectType::DataPack)
        } else if loaders.iter().any(|x| ["iris", "optifine"].contains(&&**x)) {
            Some(ProjectType::ShaderPack)
        } else if loaders
            .iter()
            .any(|x| ["vanilla", "canvas", "minecraft"].contains(&&**x))
        {
            Some(ProjectType::ResourcePack)
        } else {
            None
        }
    }

    pub fn get_folder(&self) -> &'static str {
        match self {
            ProjectType::Mod => "mods",
            ProjectType::DataPack => "datapacks",
            ProjectType::ResourcePack => "resourcepacks",
            ProjectType::ShaderPack => "shaderpacks",
        }
    }
}

#[derive(Serialize, Deserialize, Clone, Debug)]
pub struct Project {
    pub sha512: String,
    pub disabled: bool,
    pub metadata: ProjectMetadata,
    pub file_name: String,
}

#[derive(Serialize, Deserialize, Clone, Debug)]
pub struct ModrinthProject {
    pub id: String,
    pub slug: Option<String>,
    pub project_type: String,
    pub team: String,
    pub title: String,
    pub description: String,
    pub body: String,

    pub published: DateTime<Utc>,
    pub updated: DateTime<Utc>,

    pub client_side: SideType,
    pub server_side: SideType,

    pub downloads: u32,
    pub followers: u32,

    pub categories: Vec<String>,
    pub additional_categories: Vec<String>,
    pub game_versions: Vec<String>,
    pub loaders: Vec<String>,

    pub versions: Vec<String>,

    pub icon_url: Option<String>,
}

/// A specific version of a project
#[derive(Serialize, Deserialize, Clone, Debug)]
pub struct ModrinthVersion {
    pub id: String,
    pub project_id: String,
    pub author_id: String,

    pub featured: bool,

    pub name: String,
    pub version_number: String,
    pub changelog: String,
    pub changelog_url: Option<String>,

    pub date_published: DateTime<Utc>,
    pub downloads: u32,
    pub version_type: String,

    pub files: Vec<ModrinthVersionFile>,
    pub dependencies: Vec<Dependency>,
    pub game_versions: Vec<String>,
    pub loaders: Vec<String>,
}

#[derive(Serialize, Deserialize, Clone, Debug)]
pub struct ModrinthVersionFile {
    pub hashes: HashMap<String, String>,
    pub url: String,
    pub filename: String,
    pub primary: bool,
    pub size: u32,
    pub file_type: Option<FileType>,
}

#[derive(Serialize, Deserialize, Clone, Debug)]
pub struct Dependency {
    pub version_id: Option<String>,
    pub project_id: Option<String>,
    pub file_name: Option<String>,
    pub dependency_type: DependencyType,
}

#[derive(Serialize, Deserialize, Clone, Debug)]
pub struct ModrinthTeamMember {
    pub team_id: String,
    pub user: ModrinthUser,
    pub role: String,
    pub ordering: i64,
}

#[derive(Serialize, Deserialize, Clone, Debug)]
pub struct ModrinthUser {
    pub id: String,
    pub github_id: Option<u64>,
    pub username: String,
    pub name: Option<String>,
    pub avatar_url: Option<String>,
    pub bio: Option<String>,
    pub created: DateTime<Utc>,
    pub role: String,
}

#[derive(Serialize, Deserialize, Copy, Clone, Debug)]
#[serde(rename_all = "lowercase")]
pub enum DependencyType {
    Required,
    Optional,
    Incompatible,
    Embedded,
}

#[derive(Serialize, Deserialize, Clone, Debug, Eq, PartialEq)]
#[serde(rename_all = "kebab-case")]
pub enum SideType {
    Required,
    Optional,
    Unsupported,
    Unknown,
}

#[derive(Serialize, Deserialize, Copy, Clone, Debug)]
#[serde(rename_all = "kebab-case")]
pub enum FileType {
    RequiredResourcePack,
    OptionalResourcePack,
    Unknown,
}

#[derive(Serialize, Deserialize, Clone, Debug)]
#[serde(tag = "type", rename_all = "snake_case")]
pub enum ProjectMetadata {
    Modrinth {
        project: Box<ModrinthProject>,
        version: Box<ModrinthVersion>,
        members: Vec<ModrinthTeamMember>,
        update_version: Option<Box<ModrinthVersion>>,
        incompatible: bool,
    },
    Inferred {
        title: Option<String>,
        description: Option<String>,
        authors: Vec<String>,
        version: Option<String>,
        icon: Option<PathBuf>,
        project_type: Option<String>,
    },
    Unknown,
}

#[tracing::instrument(skip(io_semaphore))]
#[theseus_macros::debug_pin]
async fn read_icon_from_file(
    icon_path: Option<String>,
    cache_dir: &Path,
    path: &PathBuf,
    io_semaphore: &IoSemaphore,
) -> crate::Result<Option<PathBuf>> {
    if let Some(icon_path) = icon_path {
        // we have to repoen the zip twice here :(
        let zip_file_reader = ZipFileReader::new(path).await;
        if let Ok(zip_file_reader) = zip_file_reader {
            // Get index of icon file and open it
            let zip_index_option = zip_file_reader
                .file()
                .entries()
                .iter()
                .position(|f| f.entry().filename() == icon_path);
            if let Some(index) = zip_index_option {
                let entry = zip_file_reader
                    .file()
                    .entries()
                    .get(index)
                    .unwrap()
                    .entry();
                let mut bytes = Vec::new();
                if zip_file_reader
                    .entry(zip_index_option.unwrap())
                    .await?
                    .read_to_end_checked(&mut bytes, entry)
                    .await
                    .is_ok()
                {
                    let bytes = bytes::Bytes::from(bytes);
                    let path = write_cached_icon(
                        &icon_path,
                        cache_dir,
                        bytes,
                        io_semaphore,
                    )
                    .await?;

                    return Ok(Some(path));
                }
            };
        }
    }

    Ok(None)
}

<<<<<<< HEAD
// Creates Project data from the existing files in the file system, for a given Profile
// Paths must be the full paths to the files in the FS, and not the relative paths
// eg: with get_profile_full_project_paths
#[tracing::instrument(skip(profile, io_semaphore, fetch_semaphore))]
=======
#[tracing::instrument(skip(paths, profile, io_semaphore, fetch_semaphore))]
>>>>>>> 448de384
#[theseus_macros::debug_pin]
pub async fn infer_data_from_files(
    profile: Profile,
    paths: Vec<PathBuf>,
    cache_dir: PathBuf,
    io_semaphore: &IoSemaphore,
    fetch_semaphore: &FetchSemaphore,
) -> crate::Result<HashMap<ProjectPathId, Project>> {
    let mut file_path_hashes = HashMap::new();

    // TODO: Make this concurrent and use progressive hashing to avoid loading each JAR in memory
    for path in paths {
        let mut file = tokio::fs::File::open(path.clone())
            .await
            .map_err(|e| IOError::with_path(e, &path))?;

        let mut buffer = Vec::new();
        file.read_to_end(&mut buffer).await.map_err(IOError::from)?;

        let hash = format!("{:x}", sha2::Sha512::digest(&buffer));
        file_path_hashes.insert(hash, path.clone());
    }

    let files_url = format!("{}version_files", MODRINTH_API_URL);
    let updates_url = format!("{}version_files/update", MODRINTH_API_URL);
    let (files, update_versions) = tokio::try_join!(
        fetch_json::<HashMap<String, ModrinthVersion>>(
            Method::POST,
            &files_url,
            None,
            Some(json!({
                "hashes": file_path_hashes.keys().collect::<Vec<_>>(),
                "algorithm": "sha512",
            })),
            fetch_semaphore,
        ),
        fetch_json::<HashMap<String, ModrinthVersion>>(
            Method::POST,
            &updates_url,
            None,
            Some(json!({
                "hashes": file_path_hashes.keys().collect::<Vec<_>>(),
                "algorithm": "sha512",
                "loaders": [profile.metadata.loader],
                "game_versions": [profile.metadata.game_version]
            })),
            fetch_semaphore,
        )
    )?;

    let projects: Vec<ModrinthProject> = fetch_json(
        Method::GET,
        &format!(
            "{}projects?ids={}",
            MODRINTH_API_URL,
            serde_json::to_string(
                &files
                    .values()
                    .map(|x| x.project_id.clone())
                    .collect::<Vec<_>>()
            )?
        ),
        None,
        None,
        fetch_semaphore,
    )
    .await?;

    let teams: Vec<ModrinthTeamMember> = fetch_json::<
        Vec<Vec<ModrinthTeamMember>>,
    >(
        Method::GET,
        &format!(
            "{}teams?ids={}",
            MODRINTH_API_URL,
            serde_json::to_string(
                &projects.iter().map(|x| x.team.clone()).collect::<Vec<_>>()
            )?
        ),
        None,
        None,
        fetch_semaphore,
    )
    .await?
    .into_iter()
    .flatten()
    .collect();

    let mut return_projects: Vec<(PathBuf, Project)> = Vec::new();
    let mut further_analyze_projects: Vec<(String, PathBuf)> = Vec::new();

    for (hash, path) in file_path_hashes {
        if let Some(version) = files.get(&hash) {
            if let Some(project) =
                projects.iter().find(|x| version.project_id == x.id)
            {
                let file_name = path
                    .file_name()
                    .unwrap_or_default()
                    .to_string_lossy()
                    .to_string();

                return_projects.push((
                    path,
                    Project {
                        disabled: file_name.ends_with(".disabled"),
                        metadata: ProjectMetadata::Modrinth {
                            project: Box::new(project.clone()),
                            version: Box::new(version.clone()),
                            members: teams
                                .iter()
                                .filter(|x| x.team_id == project.team)
                                .cloned()
                                .collect::<Vec<_>>(),
                            update_version: if let Some(value) =
                                update_versions.get(&hash)
                            {
                                if value.id != version.id {
                                    Some(Box::new(value.clone()))
                                } else {
                                    None
                                }
                            } else {
                                None
                            },
                            incompatible: !version.loaders.contains(
                                &profile
                                    .metadata
                                    .loader
                                    .as_api_str()
                                    .to_string(),
                            ) || version
                                .game_versions
                                .contains(&profile.metadata.game_version),
                        },
                        sha512: hash,
                        file_name,
                    },
                ));
                continue;
            }
        }

        further_analyze_projects.push((hash, path));
    }

    for (hash, path) in further_analyze_projects {
        let file_name = path
            .file_name()
            .unwrap_or_default()
            .to_string_lossy()
            .to_string();

        let zip_file_reader = if let Ok(zip_file_reader) =
            ZipFileReader::new(path.clone()).await
        {
            zip_file_reader
        } else {
            return_projects.push((
                path.clone(),
                Project {
                    sha512: hash,
                    disabled: file_name.ends_with(".disabled"),
                    metadata: ProjectMetadata::Unknown,
                    file_name,
                },
            ));
            continue;
        };
        let zip_index_option = zip_file_reader
            .file()
            .entries()
            .iter()
            .position(|f| f.entry().filename() == "META-INF/mods.toml");
        if let Some(index) = zip_index_option {
            let file = zip_file_reader.file().entries().get(index).unwrap();
            #[derive(Deserialize)]
            #[serde(rename_all = "camelCase")]
            struct ForgeModInfo {
                pub mods: Vec<ForgeMod>,
            }
            #[derive(Deserialize)]
            #[serde(rename_all = "camelCase")]
            struct ForgeMod {
                mod_id: String,
                version: Option<String>,
                display_name: Option<String>,
                description: Option<String>,
                logo_file: Option<String>,
                authors: Option<String>,
            }

            let mut file_str = String::new();
            if zip_file_reader
                .entry(index)
                .await?
                .read_to_string_checked(&mut file_str, file.entry())
                .await
                .is_ok()
            {
                if let Ok(pack) =
                    serde_json::from_str::<ForgeModInfo>(&file_str)
                {
                    if let Some(pack) = pack.mods.first() {
                        let icon = read_icon_from_file(
                            pack.logo_file.clone(),
                            &cache_dir,
                            &path,
                            io_semaphore,
                        )
                        .await?;

                        return_projects.push((
                            path.clone(),
                            Project {
                                sha512: hash,
                                disabled: file_name.ends_with(".disabled"),
                                file_name,
                                metadata: ProjectMetadata::Inferred {
                                    title: Some(
                                        pack.display_name
                                            .clone()
                                            .unwrap_or_else(|| {
                                                pack.mod_id.clone()
                                            }),
                                    ),
                                    description: pack.description.clone(),
                                    authors: pack
                                        .authors
                                        .clone()
                                        .map(|x| vec![x])
                                        .unwrap_or_default(),
                                    version: pack.version.clone(),
                                    icon,
                                    project_type: Some("mod".to_string()),
                                },
                            },
                        ));
                        continue;
                    }
                }
            }
        }

        let zip_index_option = zip_file_reader
            .file()
            .entries()
            .iter()
            .position(|f| f.entry().filename() == "mcmod.info");
        if let Some(index) = zip_index_option {
            let file = zip_file_reader.file().entries().get(index).unwrap();
            #[derive(Deserialize)]
            #[serde(rename_all = "camelCase")]
            struct ForgeMod {
                modid: String,
                name: String,
                description: Option<String>,
                version: Option<String>,
                author_list: Option<Vec<String>>,
                logo_file: Option<String>,
            }

            let mut file_str = String::new();
            if zip_file_reader
                .entry(index)
                .await?
                .read_to_string_checked(&mut file_str, file.entry())
                .await
                .is_ok()
            {
                if let Ok(pack) = serde_json::from_str::<ForgeMod>(&file_str) {
                    let icon = read_icon_from_file(
                        pack.logo_file,
                        &cache_dir,
                        &path,
                        io_semaphore,
                    )
                    .await?;

                    return_projects.push((
                        path.clone(),
                        Project {
                            sha512: hash,
                            disabled: file_name.ends_with(".disabled"),
                            file_name,
                            metadata: ProjectMetadata::Inferred {
                                title: Some(if pack.name.is_empty() {
                                    pack.modid
                                } else {
                                    pack.name
                                }),
                                description: pack.description,
                                authors: pack.author_list.unwrap_or_default(),
                                version: pack.version,
                                icon,
                                project_type: Some("mod".to_string()),
                            },
                        },
                    ));
                    continue;
                }
            }
        }

        let zip_index_option = zip_file_reader
            .file()
            .entries()
            .iter()
            .position(|f| f.entry().filename() == "fabric.mod.json");
        if let Some(index) = zip_index_option {
            let file = zip_file_reader.file().entries().get(index).unwrap();
            #[derive(Deserialize)]
            #[serde(untagged)]
            enum FabricAuthor {
                String(String),
                Object { name: String },
            }
            #[derive(Deserialize)]
            #[serde(rename_all = "camelCase")]
            struct FabricMod {
                id: String,
                version: String,
                name: Option<String>,
                description: Option<String>,
                authors: Vec<FabricAuthor>,
                icon: Option<String>,
            }

            let mut file_str = String::new();
            if zip_file_reader
                .entry(index)
                .await?
                .read_to_string_checked(&mut file_str, file.entry())
                .await
                .is_ok()
            {
                if let Ok(pack) = serde_json::from_str::<FabricMod>(&file_str) {
                    let icon = read_icon_from_file(
                        pack.icon,
                        &cache_dir,
                        &path,
                        io_semaphore,
                    )
                    .await?;

                    return_projects.push((
                        path.clone(),
                        Project {
                            sha512: hash,
                            disabled: file_name.ends_with(".disabled"),
                            file_name,
                            metadata: ProjectMetadata::Inferred {
                                title: Some(pack.name.unwrap_or(pack.id)),
                                description: pack.description,
                                authors: pack
                                    .authors
                                    .into_iter()
                                    .map(|x| match x {
                                        FabricAuthor::String(name) => name,
                                        FabricAuthor::Object { name } => name,
                                    })
                                    .collect(),
                                version: Some(pack.version),
                                icon,
                                project_type: Some("mod".to_string()),
                            },
                        },
                    ));
                    continue;
                }
            }
        }

        let zip_index_option = zip_file_reader
            .file()
            .entries()
            .iter()
            .position(|f| f.entry().filename() == "quilt.mod.json");
        if let Some(index) = zip_index_option {
            let file = zip_file_reader.file().entries().get(index).unwrap();
            #[derive(Deserialize)]
            struct QuiltMetadata {
                pub name: Option<String>,
                pub description: Option<String>,
                pub contributors: Option<HashMap<String, String>>,
                pub icon: Option<String>,
            }
            #[derive(Deserialize)]
            struct QuiltMod {
                id: String,
                version: String,
                metadata: Option<QuiltMetadata>,
            }

            let mut file_str = String::new();
            if zip_file_reader
                .entry(index)
                .await?
                .read_to_string_checked(&mut file_str, file.entry())
                .await
                .is_ok()
            {
                if let Ok(pack) = serde_json::from_str::<QuiltMod>(&file_str) {
                    let icon = read_icon_from_file(
                        pack.metadata.as_ref().and_then(|x| x.icon.clone()),
                        &cache_dir,
                        &path,
                        io_semaphore,
                    )
                    .await?;

                    return_projects.push((
                        path.clone(),
                        Project {
                            sha512: hash,
                            disabled: file_name.ends_with(".disabled"),
                            file_name,
                            metadata: ProjectMetadata::Inferred {
                                title: Some(
                                    pack.metadata
                                        .as_ref()
                                        .and_then(|x| x.name.clone())
                                        .unwrap_or(pack.id),
                                ),
                                description: pack
                                    .metadata
                                    .as_ref()
                                    .and_then(|x| x.description.clone()),
                                authors: pack
                                    .metadata
                                    .map(|x| {
                                        x.contributors
                                            .unwrap_or_default()
                                            .keys()
                                            .cloned()
                                            .collect()
                                    })
                                    .unwrap_or_default(),
                                version: Some(pack.version),
                                icon,
                                project_type: Some("mod".to_string()),
                            },
                        },
                    ));
                    continue;
                }
            }
        }

        let zip_index_option = zip_file_reader
            .file()
            .entries()
            .iter()
            .position(|f| f.entry().filename() == "pack.mcmeta");
        if let Some(index) = zip_index_option {
            let file = zip_file_reader.file().entries().get(index).unwrap();
            #[derive(Deserialize)]
            struct Pack {
                description: Option<String>,
            }

            let mut file_str = String::new();
            if zip_file_reader
                .entry(index)
                .await?
                .read_to_string_checked(&mut file_str, file.entry())
                .await
                .is_ok()
            {
                if let Ok(pack) = serde_json::from_str::<Pack>(&file_str) {
                    let icon = read_icon_from_file(
                        Some("pack.png".to_string()),
                        &cache_dir,
                        &path,
                        io_semaphore,
                    )
                    .await?;
                    return_projects.push((
                        path.clone(),
                        Project {
                            sha512: hash,
                            disabled: file_name.ends_with(".disabled"),
                            file_name,
                            metadata: ProjectMetadata::Inferred {
                                title: None,
                                description: pack.description,
                                authors: Vec::new(),
                                version: None,
                                icon,
                                project_type: None,
                            },
                        },
                    ));
                    continue;
                }
            }
        }

        return_projects.push((
            path.clone(),
            Project {
                sha512: hash,
                disabled: file_name.ends_with(".disabled"),
                file_name,
                metadata: ProjectMetadata::Unknown,
            },
        ));
    }

    // Project paths should be relative
    let _profile_base_path = profile.get_profile_full_path().await?;
    let mut corrected_hashmap = HashMap::new();
    let mut stream = tokio_stream::iter(return_projects);
    while let Some((h, v)) = stream.next().await {
        let h = ProjectPathId::from_fs_path(h).await?;
        corrected_hashmap.insert(h, v);
    }

    Ok(corrected_hashmap)
}<|MERGE_RESOLUTION|>--- conflicted
+++ resolved
@@ -256,14 +256,10 @@
     Ok(None)
 }
 
-<<<<<<< HEAD
 // Creates Project data from the existing files in the file system, for a given Profile
 // Paths must be the full paths to the files in the FS, and not the relative paths
 // eg: with get_profile_full_project_paths
-#[tracing::instrument(skip(profile, io_semaphore, fetch_semaphore))]
-=======
 #[tracing::instrument(skip(paths, profile, io_semaphore, fetch_semaphore))]
->>>>>>> 448de384
 #[theseus_macros::debug_pin]
 pub async fn infer_data_from_files(
     profile: Profile,
