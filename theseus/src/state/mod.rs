//! Theseus state management system
use crate::config::sled_config;
use crate::event::emit::emit_loading;
use crate::event::emit::emit_warning;
use crate::event::emit::init_loading;
use crate::event::LoadingBarType;
use crate::jre;
use crate::loading_join;
use crate::EventState;
use std::sync::Arc;
use tokio::sync::{OnceCell, RwLock, Semaphore};

// Submodules
mod dirs;
pub use self::dirs::*;

mod metadata;
pub use self::metadata::*;

mod profiles;
pub use self::profiles::*;

mod settings;
pub use self::settings::*;

mod projects;
pub use self::projects::*;

mod users;
pub use self::users::*;

mod children;
pub use self::children::*;

mod auth_task;
pub use self::auth_task::*;

mod tags;
pub use self::tags::*;

mod java_globals;
pub use self::java_globals::*;

// Global state
static LAUNCHER_STATE: OnceCell<Arc<State>> = OnceCell::const_new();
pub struct State {
    /// Information on the location of files used in the launcher
    pub directories: DirectoryInfo,
    /// Semaphore used to limit concurrent I/O and avoid errors
    pub io_semaphore: RwLock<Semaphore>,
    /// Stored maximum number of sempahores of current io_semaphore
    pub io_semaphore_max: RwLock<u32>,
    /// Launcher metadata
    pub metadata: Metadata,
    // TODO: settings API
    /// Launcher configuration
    pub settings: RwLock<Settings>,
    /// Reference to minecraft process children
    pub children: RwLock<Children>,
    /// Authentication flow
    pub auth_flow: RwLock<AuthTask>,
    /// Launcher profile metadata
    pub(crate) profiles: RwLock<Profiles>,
    /// Launcher user account info
    pub(crate) users: RwLock<Users>,
    /// Launcher tags
    pub(crate) tags: RwLock<Tags>,
}

impl State {
    #[tracing::instrument]
    /// Get the current launcher state, initializing it if needed
    pub async fn get() -> crate::Result<Arc<Self>> {
        LAUNCHER_STATE
            .get_or_try_init(|| {
                async {
                    {
                        if EventState::get().is_err() {
                            emit_warning("Tauri is active, but EventState is not initialized. Ensure the initialization of the state occurs first.")?;
                        }
                    }
                    let loading_bar = init_loading(LoadingBarType::StateInit, 100.0, "Initializing launcher...").await?;
                    // Directories
                    let directories = DirectoryInfo::init().await?;

                    // Database
                    // TODO: make database versioned
                    let database = sled_config()
                        .path(directories.database_file())
                        .open()?;

                    emit_loading(&loading_bar, 10.0, None).await?;

                    // Settings
                    let mut settings =
                        Settings::init(&directories.settings_file()).await?;

                    // Loose initializations
                    let io_semaphore_max = settings.max_concurrent_downloads;

                    let io_semaphore =
                        RwLock::new(Semaphore::new(io_semaphore_max));

                    let metadata_fut = Metadata::init(&database);
                    let profiles_fut =
                        Profiles::init(&directories, &io_semaphore);

                    // Launcher data
                    let (metadata, profiles) = loading_join! {
                        Some(&loading_bar), 20.0, Some("Initializing metadata and profiles...");
                        metadata_fut, profiles_fut
                    };

                    emit_loading(&loading_bar, 10.0, None).await?;
                    let users = Users::init(&database)?;

                    let children = Children::new();

                    let auth_flow = AuthTask::new();

                    // On launcher initialization, attempt a tag fetch after tags init
                    let mut tags = Tags::init(&database)?;
<<<<<<< HEAD
                    if let Err(tag_fetch_err) = tags.fetch_update(Some(&loading_bar)).await {
=======
                    if let Err(tag_fetch_err) =
                        tags.fetch_update(&io_semaphore).await
                    {
>>>>>>> f8173d3b
                        tracing::error!(
                            "Failed to fetch tags on launcher init: {}",
                            tag_fetch_err
                        );
                    };
<<<<<<< HEAD

                    emit_loading(&loading_bar, 10.0, None).await?;

=======
>>>>>>> f8173d3b
                    // On launcher initialization, if global java variables are unset, try to find and set them
                    // (they are required for the game to launch)
                    if settings.java_globals.count() == 0 {
                        settings.java_globals = jre::autodetect_java_globals()?;
                    }

                    Ok(Arc::new(Self {
                        directories,
                        io_semaphore,
                        io_semaphore_max: RwLock::new(io_semaphore_max as u32),
                        metadata,
                        settings: RwLock::new(settings),
                        profiles: RwLock::new(profiles),
                        users: RwLock::new(users),
                        children: RwLock::new(children),
                        auth_flow: RwLock::new(auth_flow),
                        tags: RwLock::new(tags),
                    }))
                }
            })
            .await
            .map(Arc::clone)
    }

    #[tracing::instrument]
    /// Synchronize in-memory state with persistent state
    pub async fn sync() -> crate::Result<()> {
        let state = Self::get().await?;

        let sync_settings = async {
            let state = Arc::clone(&state);

            tokio::spawn(async move {
                let reader = state.settings.read().await;
                reader.sync(&state.directories.settings_file()).await?;
                Ok::<_, crate::Error>(())
            })
            .await?
        };

        let sync_profiles = async {
            let state = Arc::clone(&state);

            tokio::spawn(async move {
                let profiles = state.profiles.read().await;

                profiles.sync().await?;
                Ok::<_, crate::Error>(())
            })
            .await?
        };

        tokio::try_join!(sync_settings, sync_profiles)?;

        Ok(())
    }

    /// Reset semaphores to default values
    /// This will block until all uses of the semaphore are complete, so it should only be called
    /// when we are not in the middle of downloading something (ie: changing the settings!)
    pub async fn reset_semaphore(&self) {
        let settings = self.settings.read().await;
        let mut io_semaphore = self.io_semaphore.write().await;
        let mut total_permits = self.io_semaphore_max.write().await;

        // Wait to get all permits back
        let _ = io_semaphore.acquire_many(*total_permits).await;

        // Reset the semaphore
        io_semaphore.close();
        *total_permits = settings.max_concurrent_downloads as u32;
        *io_semaphore = Semaphore::new(settings.max_concurrent_downloads);
    }
}<|MERGE_RESOLUTION|>--- conflicted
+++ resolved
@@ -120,24 +120,17 @@
 
                     // On launcher initialization, attempt a tag fetch after tags init
                     let mut tags = Tags::init(&database)?;
-<<<<<<< HEAD
-                    if let Err(tag_fetch_err) = tags.fetch_update(Some(&loading_bar)).await {
-=======
                     if let Err(tag_fetch_err) =
                         tags.fetch_update(&io_semaphore).await
                     {
->>>>>>> f8173d3b
                         tracing::error!(
                             "Failed to fetch tags on launcher init: {}",
                             tag_fetch_err
                         );
                     };
-<<<<<<< HEAD
 
                     emit_loading(&loading_bar, 10.0, None).await?;
 
-=======
->>>>>>> f8173d3b
                     // On launcher initialization, if global java variables are unset, try to find and set them
                     // (they are required for the game to launch)
                     if settings.java_globals.count() == 0 {
