use std::path::PathBuf;

use bincode::{Decode, Encode};
use reqwest::Method;
use serde::{Deserialize, Serialize};
use tokio::sync::{RwLock, Semaphore};

<<<<<<< HEAD
use crate::{
    config::{BINCODE_CONFIG, MODRINTH_API_URL, REQWEST_CLIENT},
    event::LoadingBarId,
    loading_join,
};
=======
use crate::config::{BINCODE_CONFIG, MODRINTH_API_URL};
use crate::util::fetch::fetch_json;
>>>>>>> f8173d3b

const CATEGORIES_DB_TREE: &[u8] = b"categories";
const LOADERS_DB_TREE: &[u8] = b"loaders";
const GAME_VERSIONS_DB_TREE: &[u8] = b"game_versions";
const LICENSES_DB_TREE: &[u8] = b"licenses";
const DONATION_PLATFORMS_DB_TREE: &[u8] = b"donation_platforms";
const REPORT_TYPES_DB_TREE: &[u8] = b"report_types";

#[derive(Clone)]
pub(crate) struct Tags(pub(crate) TagsInner);

#[derive(Debug, Clone)]
pub struct TagsInner {
    pub categories: sled::Tree,
    pub loaders: sled::Tree,
    pub game_versions: sled::Tree,
    pub licenses: sled::Tree,
    pub donation_platforms: sled::Tree,
    pub report_types: sled::Tree,
}

impl Tags {
    #[tracing::instrument(skip(db))]
    pub fn init(db: &sled::Db) -> crate::Result<Self> {
        Ok(Tags(TagsInner {
            categories: db.open_tree(CATEGORIES_DB_TREE)?,
            loaders: db.open_tree(LOADERS_DB_TREE)?,
            game_versions: db.open_tree(GAME_VERSIONS_DB_TREE)?,
            licenses: db.open_tree(LICENSES_DB_TREE)?,
            donation_platforms: db.open_tree(DONATION_PLATFORMS_DB_TREE)?,
            report_types: db.open_tree(REPORT_TYPES_DB_TREE)?,
        }))
    }

    // Checks the database for categories tag, returns a Vec::new() if it doesnt exist, otherwise returns the categories
    #[tracing::instrument(skip(self))]
    pub fn get_categories(&self) -> crate::Result<Vec<Category>> {
        self.0.categories.get("categories")?.map_or(
            Ok(Vec::new()),
            |categories| {
                bincode::decode_from_slice(&categories, *BINCODE_CONFIG)
                    .map_err(crate::Error::from)
                    .map(|it| it.0)
            },
        )
    }

    // Checks the database for loaders tag, returns a Vec::new() if it doesnt exist, otherwise returns the loaders
    #[tracing::instrument(skip(self))]
    pub fn get_loaders(&self) -> crate::Result<Vec<Loader>> {
        self.0
            .loaders
            .get("loaders")?
            .map_or(Ok(Vec::new()), |loaders| {
                bincode::decode_from_slice(&loaders, *BINCODE_CONFIG)
                    .map_err(crate::Error::from)
                    .map(|it| it.0)
            })
    }

    // Checks the database for game_versions tag, returns a Vec::new() if it doesnt exist, otherwise returns the game_versions
    #[tracing::instrument(skip(self))]
    pub fn get_game_versions(&self) -> crate::Result<Vec<GameVersion>> {
        self.0.game_versions.get("game_versions")?.map_or(
            Ok(Vec::new()),
            |game_versions| {
                bincode::decode_from_slice(&game_versions, *BINCODE_CONFIG)
                    .map_err(crate::Error::from)
                    .map(|it| it.0)
            },
        )
    }

    // Checks the database for licenses tag, returns a Vec::new() if it doesnt exist, otherwise returns the licenses
    #[tracing::instrument(skip(self))]
    pub fn get_licenses(&self) -> crate::Result<Vec<License>> {
        self.0
            .licenses
            .get("licenses")?
            .map_or(Ok(Vec::new()), |licenses| {
                bincode::decode_from_slice(&licenses, *BINCODE_CONFIG)
                    .map_err(crate::Error::from)
                    .map(|it| it.0)
            })
    }

    // Checks the database for donation_platforms tag, returns a Vec::new() if it doesnt exist, otherwise returns the donation_platforms
    #[tracing::instrument(skip(self))]
    pub fn get_donation_platforms(
        &self,
    ) -> crate::Result<Vec<DonationPlatform>> {
        self.0.donation_platforms.get("donation_platforms")?.map_or(
            Ok(Vec::new()),
            |donation_platforms| {
                bincode::decode_from_slice(&donation_platforms, *BINCODE_CONFIG)
                    .map_err(crate::Error::from)
                    .map(|it| it.0)
            },
        )
    }

    // Checks the database for report_types tag, returns a Vec::new() if it doesnt exist, otherwise returns the report_types
    #[tracing::instrument(skip(self))]
    pub fn get_report_types(&self) -> crate::Result<Vec<String>> {
        self.0.report_types.get("report_types")?.map_or(
            Ok(Vec::new()),
            |report_types| {
                bincode::decode_from_slice(&report_types, *BINCODE_CONFIG)
                    .map_err(crate::Error::from)
                    .map(|it| it.0)
            },
        )
    }

    // Gets all tags together as a serializable bundle
    #[tracing::instrument(skip(self))]
    pub fn get_tag_bundle(&self) -> crate::Result<TagBundle> {
        Ok(TagBundle {
            categories: self.get_categories()?,
            loaders: self.get_loaders()?,
            game_versions: self.get_game_versions()?,
            licenses: self.get_licenses()?,
            donation_platforms: self.get_donation_platforms()?,
            report_types: self.get_report_types()?,
        })
    }

    // Fetches the tags from the Modrinth API and stores them in the database
    #[tracing::instrument(skip(self))]
    pub async fn fetch_update(
        &mut self,
<<<<<<< HEAD
        loading_bar: Option<&LoadingBarId>,
    ) -> crate::Result<()> {
        let categories = self.fetch_tag("category");
        let loaders = self.fetch_tag("loader");
        let game_versions = self.fetch_tag("game_version");
        let licenses = self.fetch_tag("license");
        let donation_platforms = self.fetch_tag("donation_platform");
        let report_types = self.fetch_tag("report_type");

=======
        semaphore: &RwLock<Semaphore>,
    ) -> crate::Result<()> {
        let categories = format!("{MODRINTH_API_URL}tag/category");
        let loaders = format!("{MODRINTH_API_URL}tag/loader");
        let game_versions = format!("{MODRINTH_API_URL}tag/game_version");
        let licenses = format!("{MODRINTH_API_URL}tag/license");
        let donation_platforms =
            format!("{MODRINTH_API_URL}tag/donation_platform");
        let report_types = format!("{MODRINTH_API_URL}tag/report_type");
>>>>>>> f8173d3b
        let (
            categories,
            loaders,
            game_versions,
            licenses,
            donation_platforms,
            report_types,
<<<<<<< HEAD
        ) = loading_join!(loading_bar, 0.5, Some("Loading tags from Modrinth...");
            categories,
            loaders,
            game_versions,
            licenses,
            donation_platforms,
            report_types
        );
=======
        ) = tokio::try_join!(
            fetch_json::<Vec<Category>>(
                Method::GET,
                &categories,
                None,
                None,
                semaphore
            ),
            fetch_json::<Vec<Loader>>(
                Method::GET,
                &loaders,
                None,
                None,
                semaphore
            ),
            fetch_json::<Vec<GameVersion>>(
                Method::GET,
                &game_versions,
                None,
                None,
                semaphore
            ),
            fetch_json::<Vec<License>>(
                Method::GET,
                &licenses,
                None,
                None,
                semaphore
            ),
            fetch_json::<Vec<DonationPlatform>>(
                Method::GET,
                &donation_platforms,
                None,
                None,
                semaphore
            ),
            fetch_json::<Vec<String>>(
                Method::GET,
                &report_types,
                None,
                None,
                semaphore
            ),
        )?;
>>>>>>> f8173d3b

        // Store the tags in the database
        self.0.categories.insert(
            "categories",
            bincode::encode_to_vec(categories, *BINCODE_CONFIG)?,
        )?;
        self.0.loaders.insert(
            "loaders",
            bincode::encode_to_vec(loaders, *BINCODE_CONFIG)?,
        )?;
        self.0.game_versions.insert(
            "game_versions",
            bincode::encode_to_vec(game_versions, *BINCODE_CONFIG)?,
        )?;
        self.0.licenses.insert(
            "licenses",
            bincode::encode_to_vec(licenses, *BINCODE_CONFIG)?,
        )?;
        self.0.donation_platforms.insert(
            "donation_platforms",
            bincode::encode_to_vec(donation_platforms, *BINCODE_CONFIG)?,
        )?;
        self.0.report_types.insert(
            "report_types",
            bincode::encode_to_vec(report_types, *BINCODE_CONFIG)?,
        )?;

        Ok(())
    }
}

// Serializeable struct for all tags to be fetched together by the frontend
#[derive(Debug, Clone, Serialize, Deserialize)]
pub struct TagBundle {
    pub categories: Vec<Category>,
    pub loaders: Vec<Loader>,
    pub game_versions: Vec<GameVersion>,
    pub licenses: Vec<License>,
    pub donation_platforms: Vec<DonationPlatform>,
    pub report_types: Vec<String>,
}

#[derive(Debug, Clone, Decode, Encode, Serialize, Deserialize)]
pub struct Category {
    pub name: String,
    pub project_type: String,
    pub header: String,
    pub icon: PathBuf,
}

#[derive(Debug, Clone, Decode, Encode, Serialize, Deserialize)]
pub struct Loader {
    pub name: String,
    pub icon: PathBuf,
    pub supported_project_types: Vec<String>,
}

#[derive(Debug, Clone, Decode, Encode, Serialize, Deserialize)]
pub struct License {
    pub short: String,
    pub name: String,
}

#[derive(Debug, Clone, Decode, Encode, Serialize, Deserialize)]
pub struct DonationPlatform {
    pub short: String,
    pub name: String,
}

#[derive(Debug, Clone, Decode, Encode, Serialize, Deserialize)]
pub struct GameVersion {
    pub version: String,
    pub version_type: String,
    pub date: String,
    pub major: bool,
}<|MERGE_RESOLUTION|>--- conflicted
+++ resolved
@@ -5,16 +5,8 @@
 use serde::{Deserialize, Serialize};
 use tokio::sync::{RwLock, Semaphore};
 
-<<<<<<< HEAD
-use crate::{
-    config::{BINCODE_CONFIG, MODRINTH_API_URL, REQWEST_CLIENT},
-    event::LoadingBarId,
-    loading_join,
-};
-=======
 use crate::config::{BINCODE_CONFIG, MODRINTH_API_URL};
 use crate::util::fetch::fetch_json;
->>>>>>> f8173d3b
 
 const CATEGORIES_DB_TREE: &[u8] = b"categories";
 const LOADERS_DB_TREE: &[u8] = b"loaders";
@@ -146,17 +138,6 @@
     #[tracing::instrument(skip(self))]
     pub async fn fetch_update(
         &mut self,
-<<<<<<< HEAD
-        loading_bar: Option<&LoadingBarId>,
-    ) -> crate::Result<()> {
-        let categories = self.fetch_tag("category");
-        let loaders = self.fetch_tag("loader");
-        let game_versions = self.fetch_tag("game_version");
-        let licenses = self.fetch_tag("license");
-        let donation_platforms = self.fetch_tag("donation_platform");
-        let report_types = self.fetch_tag("report_type");
-
-=======
         semaphore: &RwLock<Semaphore>,
     ) -> crate::Result<()> {
         let categories = format!("{MODRINTH_API_URL}tag/category");
@@ -166,7 +147,6 @@
         let donation_platforms =
             format!("{MODRINTH_API_URL}tag/donation_platform");
         let report_types = format!("{MODRINTH_API_URL}tag/report_type");
->>>>>>> f8173d3b
         let (
             categories,
             loaders,
@@ -174,16 +154,6 @@
             licenses,
             donation_platforms,
             report_types,
-<<<<<<< HEAD
-        ) = loading_join!(loading_bar, 0.5, Some("Loading tags from Modrinth...");
-            categories,
-            loaders,
-            game_versions,
-            licenses,
-            donation_platforms,
-            report_types
-        );
-=======
         ) = tokio::try_join!(
             fetch_json::<Vec<Category>>(
                 Method::GET,
@@ -228,7 +198,6 @@
                 semaphore
             ),
         )?;
->>>>>>> f8173d3b
 
         // Store the tags in the database
         self.0.categories.insert(
