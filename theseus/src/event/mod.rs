--- conflicted
+++ resolved
@@ -133,12 +133,11 @@
                             loader_uuid
                         );
                     }
-<<<<<<< HEAD
 
                     // Emit event to indicatif progress bar arc
                     #[cfg(feature = "cli")]
                     {
-                        let cli_progress_bar = bar.cli_progress_bar;
+                        let cli_progress_bar = bar.cli_progress_bar.clone();
                         cli_progress_bar.finish();
                     }
                 }
@@ -151,20 +150,7 @@
                 loader_uuid,
             )
             .await;
-=======
-
-                    // Emit event to indicatif progress bar arc
-                    #[cfg(feature = "cli")]
-                    {
-                        let cli_progress_bar = bar.cli_progress_bar.clone();
-                        cli_progress_bar.finish();
-                    }
-                }
-
-                #[cfg(not(any(feature = "tauri", feature = "cli")))]
-                bars.remove(&loader_uuid);
-            }
->>>>>>> 3535f0c4
+
         });
     }
 }
