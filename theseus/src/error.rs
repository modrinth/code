//! Theseus error type
use crate::profile_create;
use tracing_error::InstrumentError;

#[derive(thiserror::Error, Debug)]
pub enum ErrorKind {
    #[error("Filesystem error: {0}")]
    FSError(String),

    #[error("Serialization error (JSON): {0}")]
    JSONError(#[from] serde_json::Error),

    #[error("Error parsing UUID: {0}")]
    UUIDError(#[from] uuid::Error),

    #[error("Serialization error (Bincode): {0}")]
    EncodeError(#[from] bincode::error::EncodeError),

    #[error("Deserialization error (Bincode): {0}")]
    DecodeError(#[from] bincode::error::DecodeError),

    #[error("Error parsing URL: {0}")]
    URLError(#[from] url::ParseError),

    #[error("Database error: {0}")]
    DBError(#[from] sled::Error),

    #[error("Unable to read {0} from any source")]
    NoValueFor(String),

    #[error("Metadata error: {0}")]
    MetadataError(#[from] daedalus::Error),

    #[error("Minecraft authentication Hydra error: {0}")]
    HydraError(String),

    #[error("Minecraft authentication task error: {0}")]
    AuthTaskError(#[from] crate::state::AuthTaskError),

    #[error("I/O error: {0}")]
    IOError(#[from] std::io::Error),

    #[error("Error launching Minecraft: {0}")]
    LauncherError(String),

    #[error("Error fetching URL: {0}")]
    FetchError(#[from] reqwest::Error),

    #[error("Websocket error: {0}")]
    WSError(#[from] async_tungstenite::tungstenite::Error),

    #[error("Websocket closed before {0} could be received!")]
    WSClosedError(String),

    #[error("Incorrect Sha1 hash for download: {0} != {1}")]
    HashError(String, String),

    #[error("Paths stored in the database need to be valid UTF-8: {0}")]
    UTFError(std::path::PathBuf),

    #[error("Invalid input: {0}")]
    InputError(String),

    #[error("Join handle error: {0}")]
    JoinError(#[from] tokio::task::JoinError),

    #[error("Recv error: {0}")]
    RecvError(#[from] tokio::sync::oneshot::error::RecvError),

    #[error("Error acquiring semaphore: {0}")]
    AcquireError(#[from] tokio::sync::AcquireError),

    #[error("Profile {0} is not managed by Theseus!")]
    UnmanagedProfileError(String),

    #[error("Could not create profile: {0}")]
    ProfileCreationError(#[from] profile_create::ProfileCreationError),

<<<<<<< HEAD
    #[error("User is not logged in, no credentials available!")]
    NoCredentialsError,
=======
    #[error("JRE error: {0}")]
    JREError(#[from] crate::util::jre::JREError),

    #[error("Error parsing date: {0}")]
    ChronoParseError(#[from] chrono::ParseError),
>>>>>>> 34005dd2

    #[error("Zip error: {0}")]
    ZipError(#[from] async_zip::error::ZipError),

    #[error("Error: {0}")]
    OtherError(String),
}

#[derive(Debug)]
pub struct Error {
    source: tracing_error::TracedError<ErrorKind>,
}

impl std::error::Error for Error {
    fn source(&self) -> Option<&(dyn std::error::Error + 'static)> {
        self.source.source()
    }
}

impl std::fmt::Display for Error {
    fn fmt(&self, fmt: &mut std::fmt::Formatter<'_>) -> std::fmt::Result {
        write!(fmt, "{}", self.source)
    }
}

impl<E: Into<ErrorKind>> From<E> for Error {
    fn from(source: E) -> Self {
        Self {
            source: Into::<ErrorKind>::into(source).in_current_span(),
        }
    }
}

impl ErrorKind {
    pub fn as_error(self) -> Error {
        self.into()
    }
}

pub type Result<T> = core::result::Result<T, Error>;<|MERGE_RESOLUTION|>--- conflicted
+++ resolved
@@ -76,16 +76,14 @@
     #[error("Could not create profile: {0}")]
     ProfileCreationError(#[from] profile_create::ProfileCreationError),
 
-<<<<<<< HEAD
     #[error("User is not logged in, no credentials available!")]
     NoCredentialsError,
-=======
+
     #[error("JRE error: {0}")]
     JREError(#[from] crate::util::jre::JREError),
 
     #[error("Error parsing date: {0}")]
     ChronoParseError(#[from] chrono::ParseError),
->>>>>>> 34005dd2
 
     #[error("Zip error: {0}")]
     ZipError(#[from] async_zip::error::ZipError),
