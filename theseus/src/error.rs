--- conflicted
+++ resolved
@@ -76,16 +76,14 @@
     #[error("Could not create profile: {0}")]
     ProfileCreationError(#[from] profile_create::ProfileCreationError),
 
-<<<<<<< HEAD
     #[error("JRE error: {0}")]
     JREError(#[from] crate::util::jre::JREError),
 
     #[error("Error parsing date: {0}")]
     ChronoParseError(#[from] chrono::ParseError),
-=======
+
     #[error("Zip error: {0}")]
     ZipError(#[from] async_zip::error::ZipError),
->>>>>>> b9a3a6dc
 
     #[error("Error: {0}")]
     OtherError(String),
