//! Logic for launching Minecraft
use crate::{
    process,
    state::{self as st, MinecraftChild},
};
use daedalus as d;
use dunce::canonicalize;
<<<<<<< HEAD
use std::{path::Path, process::Stdio, sync::Arc};
use tokio::process::Command;
=======
use st::Profile;
use std::{path::Path, process::Stdio};
use tokio::process::{Child, Command};
>>>>>>> b120b5cf

mod args;

pub mod auth;
pub mod download;

#[tracing::instrument]
pub fn parse_rule(rule: &d::minecraft::Rule) -> bool {
    use d::minecraft::{Rule, RuleAction};

    let res = match rule {
        Rule {
            os: Some(ref os), ..
        } => crate::util::platform::os_rule(os),
        Rule {
            features: Some(ref features),
            ..
        } => features.has_demo_resolution.unwrap_or(false),
        _ => true,
    };

    match rule.action {
        RuleAction::Allow => res,
        RuleAction::Disallow => !res,
    }
}

macro_rules! processor_rules {
    ($dest:expr; $($name:literal : client => $client:expr, server => $server:expr;)+) => {
        $(std::collections::HashMap::insert(
            $dest,
            String::from($name),
            daedalus::modded::SidedDataEntry {
                client: String::from($client),
                server: String::from($server),
            },
        );)+
    }
}

#[allow(clippy::too_many_arguments)]
#[tracing::instrument(skip_all, fields(path = ?instance_path))]
pub async fn launch_minecraft(
    game_version: &str,
    loader_version: &Option<d::modded::LoaderVersion>,
    instance_path: &Path,
    java_install: &Path,
    java_args: &[String],
    env_args: &[(String, String)],
    wrapper: &Option<String>,
    memory: &st::MemorySettings,
    resolution: &st::WindowSize,
    credentials: &auth::Credentials,
<<<<<<< HEAD
    post_exit_hook: Option<Command>,
) -> crate::Result<Arc<tokio::sync::RwLock<MinecraftChild>>> {
=======
    profile: &Profile, // optional ref to Profile for event tracking
) -> crate::Result<Child> {
>>>>>>> b120b5cf
    let state = st::State::get().await?;
    let instance_path = &canonicalize(instance_path)?;

    let version = state
        .metadata
        .minecraft
        .versions
        .iter()
        .find(|it| it.id == game_version)
        .ok_or(crate::ErrorKind::LauncherError(format!(
            "Invalid game version: {game_version}"
        )))?;

    let version_jar =
        loader_version.as_ref().map_or(version.id.clone(), |it| {
            format!("{}-{}", version.id.clone(), it.id.clone())
        });

    let mut version_info = download::download_version_info(
        &state,
        version,
        loader_version.as_ref(),
    )
    .await?;

    let client_path = state
        .directories
        .version_dir(&version_jar)
        .join(format!("{version_jar}.jar"));

    download::download_minecraft(&state, &version_info, profile).await?;
    st::State::sync().await?;

    if let Some(processors) = &version_info.processors {
        if let Some(ref mut data) = version_info.data {
            processor_rules! {
                data;
                "SIDE":
                    client => "client",
                    server => "";
                "MINECRAFT_JAR" :
                    client => client_path.to_string_lossy(),
                    server => "";
                "MINECRAFT_VERSION":
                    client => game_version,
                    server => "";
                "ROOT":
                    client => instance_path.to_string_lossy(),
                    server => "";
                "LIBRARY_DIR":
                    client => state.directories.libraries_dir().to_string_lossy(),
                    server => "";
            }

            for processor in processors {
                if let Some(sides) = &processor.sides {
                    if !sides.contains(&String::from("client")) {
                        continue;
                    }
                }

                let cp = wrap_ref_builder!(cp = processor.classpath.clone() => {
                    cp.push(processor.jar.clone())
                });

                let child = Command::new("java")
                    .arg("-cp")
                    .arg(args::get_class_paths_jar(
                        &state.directories.libraries_dir(),
                        &cp,
                    )?)
                    .arg(
                        args::get_processor_main_class(args::get_lib_path(
                            &state.directories.libraries_dir(),
                            &processor.jar,
                            false,
                        )?)
                        .await?
                        .ok_or_else(|| {
                            crate::ErrorKind::LauncherError(format!(
                                "Could not find processor main class for {}",
                                processor.jar
                            ))
                        })?,
                    )
                    .args(args::get_processor_arguments(
                        &state.directories.libraries_dir(),
                        &processor.args,
                        data,
                    )?)
                    .output()
                    .await
                    .map_err(|err| {
                        crate::ErrorKind::LauncherError(format!(
                            "Error running processor: {err}",
                        ))
                    })?;

                if !child.status.success() {
                    return Err(crate::ErrorKind::LauncherError(format!(
                        "Processor error: {}",
                        String::from_utf8_lossy(&child.stderr)
                    ))
                    .as_error());
                }
            }
        }
    }

    let args = version_info.arguments.clone().unwrap_or_default();
    let mut command = match wrapper {
        Some(hook) => {
            wrap_ref_builder!(it = Command::new(hook) => {it.arg(java_install)})
        }
        None => Command::new(String::from(java_install.to_string_lossy())),
    };

    let env_args = Vec::from(env_args);

    // Check if profile has a running profile, and reject running the command if it does
    // Done late so a quick double call doesn't launch two instances
    let existing_processes =
        process::get_uuids_by_profile_path(instance_path).await?;
    if let Some(pid) = existing_processes.first() {
        return Err(crate::ErrorKind::LauncherError(format!(
            "Profile {} is already running at PID: {pid}",
            instance_path.display()
        ))
        .as_error());
    }

    command
        .args(
            args::get_jvm_arguments(
                args.get(&d::minecraft::ArgumentType::Jvm)
                    .map(|x| x.as_slice()),
                &state.directories.version_natives_dir(&version_jar),
                &state.directories.libraries_dir(),
                &args::get_class_paths(
                    &state.directories.libraries_dir(),
                    version_info.libraries.as_slice(),
                    &client_path,
                )?,
                &version_jar,
                *memory,
                Vec::from(java_args),
            )?
            .into_iter()
            .collect::<Vec<_>>(),
        )
        .arg(version_info.main_class.clone())
        .args(
            args::get_minecraft_arguments(
                args.get(&d::minecraft::ArgumentType::Game)
                    .map(|x| x.as_slice()),
                version_info.minecraft_arguments.as_deref(),
                credentials,
                &version.id,
                &version_info.asset_index.id,
                instance_path,
                &state.directories.assets_dir(),
                &version.type_,
                *resolution,
            )?
            .into_iter()
            .collect::<Vec<_>>(),
        )
        .current_dir(instance_path.clone())
        .env_clear()
        .envs(env_args)
        .stdout(Stdio::piped())
        .stderr(Stdio::piped());

    // Create Minecraft child by inserting it into the state
    // This also spawns the process and prepares the subsequent processes
    let mut state_children = state.children.write().await;
    state_children.insert_process(
        uuid::Uuid::new_v4(),
        instance_path.to_path_buf(),
        command,
        post_exit_hook,
    )
}<|MERGE_RESOLUTION|>--- conflicted
+++ resolved
@@ -5,14 +5,9 @@
 };
 use daedalus as d;
 use dunce::canonicalize;
-<<<<<<< HEAD
+use st::Profile;
 use std::{path::Path, process::Stdio, sync::Arc};
 use tokio::process::Command;
-=======
-use st::Profile;
-use std::{path::Path, process::Stdio};
-use tokio::process::{Child, Command};
->>>>>>> b120b5cf
 
 mod args;
 
@@ -66,13 +61,9 @@
     memory: &st::MemorySettings,
     resolution: &st::WindowSize,
     credentials: &auth::Credentials,
-<<<<<<< HEAD
     post_exit_hook: Option<Command>,
+    profile: &Profile, // optional ref to Profile for event tracking
 ) -> crate::Result<Arc<tokio::sync::RwLock<MinecraftChild>>> {
-=======
-    profile: &Profile, // optional ref to Profile for event tracking
-) -> crate::Result<Child> {
->>>>>>> b120b5cf
     let state = st::State::get().await?;
     let instance_path = &canonicalize(instance_path)?;
 
