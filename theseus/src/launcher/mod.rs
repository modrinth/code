//! Logic for launching Minecraft
use crate::event::emit::{emit_loading, init_or_edit_loading};
use crate::event::{LoadingBarId, LoadingBarType};
use crate::jre::{self, JAVA_17_KEY, JAVA_18PLUS_KEY, JAVA_8_KEY};
use crate::prelude::JavaVersion;
use crate::state::ProfileInstallStage;
<<<<<<< HEAD
use crate::util::io;
=======
use crate::EventState;
>>>>>>> 6650cc9c
use crate::{
    process,
    state::{self as st, MinecraftChild},
    State,
};
use chrono::Utc;
use daedalus as d;
use daedalus::minecraft::VersionInfo;
use st::Profile;
use std::collections::HashMap;
use std::{process::Stdio, sync::Arc};
use tokio::process::Command;
use uuid::Uuid;

mod args;

pub mod auth;
pub mod download;

#[tracing::instrument]
pub fn parse_rule(rule: &d::minecraft::Rule, java_version: &str) -> bool {
    use d::minecraft::{Rule, RuleAction};

    let res = match rule {
        Rule {
            os: Some(ref os), ..
        } => crate::util::platform::os_rule(os, java_version),
        Rule {
            features: Some(ref features),
            ..
        } => {
            !features.is_demo_user.unwrap_or(true)
                || features.has_custom_resolution.unwrap_or(false)
                || !features.has_quick_plays_support.unwrap_or(true)
                || !features.is_quick_play_multiplayer.unwrap_or(true)
                || !features.is_quick_play_realms.unwrap_or(true)
                || !features.is_quick_play_singleplayer.unwrap_or(true)
        }
        _ => false,
    };

    match rule.action {
        RuleAction::Allow => res,
        RuleAction::Disallow => !res,
    }
}

macro_rules! processor_rules {
    ($dest:expr; $($name:literal : client => $client:expr, server => $server:expr;)+) => {
        $(std::collections::HashMap::insert(
            $dest,
            String::from($name),
            daedalus::modded::SidedDataEntry {
                client: String::from($client),
                server: String::from($server),
            },
        );)+
    }
}

pub async fn get_java_version_from_profile(
    profile: &Profile,
    version_info: &VersionInfo,
) -> crate::Result<Option<JavaVersion>> {
    if let Some(java) = profile.java.clone().and_then(|x| x.override_version) {
        Ok(Some(java))
    } else {
        let optimal_keys = match version_info
            .java_version
            .as_ref()
            .map(|it| it.major_version)
            .unwrap_or(8)
        {
            0..=15 => vec![JAVA_8_KEY, JAVA_17_KEY, JAVA_18PLUS_KEY],
            16..=17 => vec![JAVA_17_KEY, JAVA_18PLUS_KEY],
            _ => vec![JAVA_18PLUS_KEY],
        };

        let state = State::get().await?;
        let settings = state.settings.read().await;

        for key in optimal_keys {
            if let Some(java) = settings.java_globals.get(&key.to_string()) {
                return Ok(Some(java.clone()));
            }
        }

        Ok(None)
    }
}

#[tracing::instrument(skip(profile))]
#[theseus_macros::debug_pin]
pub async fn install_minecraft(
    profile: &Profile,
    existing_loading_bar: Option<LoadingBarId>,
) -> crate::Result<()> {
    let loading_bar = init_or_edit_loading(
        existing_loading_bar,
        LoadingBarType::MinecraftDownload {
            // If we are downloading minecraft for a profile, provide its name and uuid
            profile_name: profile.metadata.name.clone(),
            profile_path: profile.path.clone(),
        },
        100.0,
        "Downloading Minecraft",
    )
    .await?;

    crate::api::profile::edit(&profile.path, |prof| {
        prof.install_stage = ProfileInstallStage::Installing;

        async { Ok(()) }
    })
    .await?;
    State::sync().await?;

    let state = State::get().await?;
    let instance_path = &io::canonicalize(&profile.path)?;
    let metadata = state.metadata.read().await;

    let version = metadata
        .minecraft
        .versions
        .iter()
        .find(|it| it.id == profile.metadata.game_version)
        .ok_or(crate::ErrorKind::LauncherError(format!(
            "Invalid game version: {}",
            profile.metadata.game_version
        )))?;

    let version_jar = profile
        .metadata
        .loader_version
        .as_ref()
        .map_or(version.id.clone(), |it| {
            format!("{}-{}", version.id.clone(), it.id.clone())
        });

    // Download version info (5)
    let mut version_info = download::download_version_info(
        &state,
        version,
        profile.metadata.loader_version.as_ref(),
        None,
        Some(&loading_bar),
    )
    .await?;

    let java_version = get_java_version_from_profile(profile, &version_info)
        .await?
        .ok_or_else(|| {
            crate::ErrorKind::OtherError(
                "Missing correct java installation".to_string(),
            )
        })?;

    // Download minecraft (5-90)
    download::download_minecraft(
        &state,
        &version_info,
        &loading_bar,
        &java_version.architecture,
    )
    .await?;

    if let Some(processors) = &version_info.processors {
        let client_path = state
            .directories
            .version_dir(&version_jar)
            .join(format!("{version_jar}.jar"));

        if let Some(ref mut data) = version_info.data {
            processor_rules! {
                data;
                "SIDE":
                    client => "client",
                    server => "";
                "MINECRAFT_JAR" :
                    client => client_path.to_string_lossy(),
                    server => "";
                "MINECRAFT_VERSION":
                    client => profile.metadata.game_version.clone(),
                    server => "";
                "ROOT":
                    client => instance_path.to_string_lossy(),
                    server => "";
                "LIBRARY_DIR":
                    client => state.directories.libraries_dir().to_string_lossy(),
                    server => "";
            }

            emit_loading(&loading_bar, 0.0, Some("Running forge processors"))
                .await?;
            let total_length = processors.len();

            // Forge processors (90-100)
            for (index, processor) in processors.iter().enumerate() {
                if let Some(sides) = &processor.sides {
                    if !sides.contains(&String::from("client")) {
                        continue;
                    }
                }

                let cp = wrap_ref_builder!(cp = processor.classpath.clone() => {
                    cp.push(processor.jar.clone())
                });

                let child = Command::new(&java_version.path)
                    .arg("-cp")
                    .arg(args::get_class_paths_jar(
                        &state.directories.libraries_dir(),
                        &cp,
                        &java_version.architecture,
                    )?)
                    .arg(
                        args::get_processor_main_class(args::get_lib_path(
                            &state.directories.libraries_dir(),
                            &processor.jar,
                            false,
                        )?)
                        .await?
                        .ok_or_else(|| {
                            crate::ErrorKind::LauncherError(format!(
                                "Could not find processor main class for {}",
                                processor.jar
                            ))
                        })?,
                    )
                    .args(args::get_processor_arguments(
                        &state.directories.libraries_dir(),
                        &processor.args,
                        data,
                    )?)
                    .output()
                    .await
                    .map_err(|err| {
                        crate::ErrorKind::LauncherError(format!(
                            "Error running processor: {err}",
                        ))
                    })?;

                if !child.status.success() {
                    return Err(crate::ErrorKind::LauncherError(format!(
                        "Processor error: {}",
                        String::from_utf8_lossy(&child.stderr)
                    ))
                    .as_error());
                }

                emit_loading(
                    &loading_bar,
                    30.0 / total_length as f64,
                    Some(&format!(
                        "Running forge processor {}/{}",
                        index, total_length
                    )),
                )
                .await?;
            }
        }
    }

    crate::api::profile::edit(&profile.path, |prof| {
        prof.install_stage = ProfileInstallStage::Installed;

        async { Ok(()) }
    })
    .await?;
    State::sync().await?;
    emit_loading(&loading_bar, 1.0, Some("Finished installing")).await?;

    Ok(())
}

#[tracing::instrument(skip_all)]
#[theseus_macros::debug_pin]
#[allow(clippy::too_many_arguments)]
pub async fn launch_minecraft(
    java_args: &[String],
    env_args: &[(String, String)],
    wrapper: &Option<String>,
    memory: &st::MemorySettings,
    resolution: &st::WindowSize,
    credentials: &auth::Credentials,
    post_exit_hook: Option<Command>,
    profile: &Profile,
) -> crate::Result<Arc<tokio::sync::RwLock<MinecraftChild>>> {
    if profile.install_stage == ProfileInstallStage::PackInstalling
        || profile.install_stage == ProfileInstallStage::Installing
    {
        return Err(crate::ErrorKind::LauncherError(
            "Profile is still installing".to_string(),
        )
        .into());
    }

    if profile.install_stage != ProfileInstallStage::Installed {
        install_minecraft(profile, None).await?;
    }

    let state = State::get().await?;
    let metadata = state.metadata.read().await;
    let instance_path = &io::canonicalize(&profile.path)?;

    let version = metadata
        .minecraft
        .versions
        .iter()
        .find(|it| it.id == profile.metadata.game_version)
        .ok_or(crate::ErrorKind::LauncherError(format!(
            "Invalid game version: {}",
            profile.metadata.game_version
        )))?;

    let version_jar = profile
        .metadata
        .loader_version
        .as_ref()
        .map_or(version.id.clone(), |it| {
            format!("{}-{}", version.id.clone(), it.id.clone())
        });

    let version_info = download::download_version_info(
        &state,
        version,
        profile.metadata.loader_version.as_ref(),
        None,
        None,
    )
    .await?;

    let java_version = get_java_version_from_profile(profile, &version_info)
        .await?
        .ok_or_else(|| {
            crate::ErrorKind::LauncherError(
                "Missing correct java installation".to_string(),
            )
        })?;

    // Test jre version
    let java_version = jre::check_jre(java_version.path.clone().into())
        .await?
        .ok_or_else(|| {
            crate::ErrorKind::LauncherError(format!(
                "Java path invalid or non-functional: {}",
                java_version.path
            ))
        })?;

    let client_path = state
        .directories
        .version_dir(&version_jar)
        .join(format!("{version_jar}.jar"));

    let args = version_info.arguments.clone().unwrap_or_default();
    let mut command = match wrapper {
        Some(hook) => {
            wrap_ref_builder!(it = Command::new(hook) => {it.arg(&java_version.path)})
        }
        None => Command::new(&java_version.path),
    };

    let env_args = Vec::from(env_args);

    // Check if profile has a running profile, and reject running the command if it does
    // Done late so a quick double call doesn't launch two instances
    let existing_processes =
        process::get_uuids_by_profile_path(instance_path).await?;
    if let Some(uuid) = existing_processes.first() {
        return Err(crate::ErrorKind::LauncherError(format!(
            "Profile {} is already running at UUID: {uuid}",
            instance_path.display()
        ))
        .as_error());
    }

    command
        .args(
            args::get_jvm_arguments(
                args.get(&d::minecraft::ArgumentType::Jvm)
                    .map(|x| x.as_slice()),
                &state.directories.version_natives_dir(&version_jar),
                &state.directories.libraries_dir(),
                &args::get_class_paths(
                    &state.directories.libraries_dir(),
                    version_info.libraries.as_slice(),
                    &client_path,
                    &java_version.architecture,
                )?,
                &version_jar,
                *memory,
                Vec::from(java_args),
                &java_version.architecture,
            )?
            .into_iter()
            .collect::<Vec<_>>(),
        )
        .arg(version_info.main_class.clone())
        .args(
            args::get_minecraft_arguments(
                args.get(&d::minecraft::ArgumentType::Game)
                    .map(|x| x.as_slice()),
                version_info.minecraft_arguments.as_deref(),
                credentials,
                &version.id,
                &version_info.asset_index.id,
                instance_path,
                &state.directories.assets_dir(),
                &version.type_,
                *resolution,
                &java_version.architecture,
            )?
            .into_iter()
            .collect::<Vec<_>>(),
        )
        .current_dir(instance_path.clone())
        .stdout(Stdio::piped())
        .stderr(Stdio::piped());

    // CARGO-set DYLD_LIBRARY_PATH breaks Minecraft on macOS during testing on playground
    #[cfg(target_os = "macos")]
    if std::env::var("CARGO").is_ok() {
        command.env_remove("DYLD_FALLBACK_LIBRARY_PATH");
    }
    command.envs(env_args);

    // Get Modrinth logs directories
    let datetime_string =
        chrono::Local::now().format("%Y%m%d_%H%M%S").to_string();
    let logs_dir = {
        let st = State::get().await?;
        st.directories
            .profile_logs_dir(profile.uuid)
            .join(&datetime_string)
    };
    io::create_dir_all(&logs_dir).await?;

    let stdout_log_path = logs_dir.join("stdout.log");

    crate::api::profile::edit(&profile.path, |prof| {
        prof.metadata.last_played = Some(Utc::now());

        async { Ok(()) }
    })
    .await?;
    State::sync().await?;

    let mut censor_strings = HashMap::new();
    let username = whoami::username();
    censor_strings.insert(
        format!("/{}/", username),
        "/{COMPUTER_USERNAME}/".to_string(),
    );
    censor_strings.insert(
        format!("\\{}\\", username),
        "\\{COMPUTER_USERNAME}\\".to_string(),
    );
    censor_strings.insert(
        credentials.access_token.clone(),
        "{MINECRAFT_ACCESS_TOKEN}".to_string(),
    );
    censor_strings.insert(
        credentials.username.clone(),
        "{MINECRAFT_USERNAME}".to_string(),
    );
    censor_strings.insert(
        credentials.id.as_simple().to_string(),
        "{MINECRAFT_UUID}".to_string(),
    );
    censor_strings.insert(
        credentials.id.as_hyphenated().to_string(),
        "{MINECRAFT_UUID}".to_string(),
    );

    // If in tauri, and the 'minimize on launch' setting is enabled, minimize the window
    #[cfg(feature = "tauri")]
    {
        let window = EventState::get_main_window().await?;
        if let Some(window) = window {
            let settings = state.settings.read().await;
            if settings.hide_on_process {
                window.minimize()?;
            }
        }
    }

    // Create Minecraft child by inserting it into the state
    // This also spawns the process and prepares the subsequent processes
    let mut state_children = state.children.write().await;
    state_children
        .insert_process(
            Uuid::new_v4(),
            instance_path.to_path_buf(),
            stdout_log_path,
            command,
            post_exit_hook,
            censor_strings,
        )
        .await
}<|MERGE_RESOLUTION|>--- conflicted
+++ resolved
@@ -4,11 +4,8 @@
 use crate::jre::{self, JAVA_17_KEY, JAVA_18PLUS_KEY, JAVA_8_KEY};
 use crate::prelude::JavaVersion;
 use crate::state::ProfileInstallStage;
-<<<<<<< HEAD
 use crate::util::io;
-=======
 use crate::EventState;
->>>>>>> 6650cc9c
 use crate::{
     process,
     state::{self as st, MinecraftChild},
