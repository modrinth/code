//! Theseus profile management interface
<<<<<<< HEAD
use crate::{jre, prelude::ModLoader, profile};
=======
use crate::prelude::ModLoader;
>>>>>>> b9a3a6dc
pub use crate::{
    state::{JavaSettings, Profile},
    State,
};
use daedalus::modded::LoaderVersion;
use dunce::canonicalize;
use futures::prelude::*;
use std::path::PathBuf;
use tokio::fs;
use tokio_stream::wrappers::ReadDirStream;
use uuid::Uuid;

const DEFAULT_NAME: &str = "Untitled Instance";

// Generic basic profile creation tool.
// Creates an essentially empty dummy profile with profile_create
#[tracing::instrument]
pub async fn profile_create_empty() -> crate::Result<PathBuf> {
    profile_create(
        String::from(DEFAULT_NAME), // the name/path of the profile
        String::from("1.19.2"),     // the game version of the profile
        ModLoader::Vanilla,         // the modloader to use
        None, // the modloader version to use, set to "latest", "stable", or the ID of your chosen loader
        None, // the icon for the profile
        None,
    )
    .await
}

// Creates a profile at  the given filepath and adds it to the in-memory state
// Returns filepath at which it can be accessed in the State
#[tracing::instrument]
pub async fn profile_create(
    name: String,         // the name of the profile, and relative path
    game_version: String, // the game version of the profile
    modloader: ModLoader, // the modloader to use
    loader_version: Option<String>, // the modloader version to use, set to "latest", "stable", or the ID of your chosen loader. defaults to latest
    icon: Option<PathBuf>,          // the icon for the profile
    linked_project_id: Option<String>, // the linked project ID (mainly for modpacks)- used for updating
) -> crate::Result<PathBuf> {
    let state = State::get().await?;

    let uuid = Uuid::new_v4();
    let path = state.directories.profiles_dir().join(uuid.to_string());
    if path.exists() {
        if !path.is_dir() {
            return Err(ProfileCreationError::NotFolder.into());
        }
        if path.join("profile.json").exists() {
            return Err(ProfileCreationError::ProfileExistsError(
                path.join("profile.json"),
            )
            .into());
        }

        if ReadDirStream::new(fs::read_dir(&path).await?)
            .next()
            .await
            .is_some()
        {
            return Err(ProfileCreationError::NotEmptyFolder.into());
        }
    } else {
        fs::create_dir_all(&path).await?;
    }

    println!(
        "Creating profile at path {}",
        &canonicalize(&path)?.display()
    );

    let loader = modloader;
    let loader = if loader != ModLoader::Vanilla {
        let version = loader_version.unwrap_or_else(|| "latest".to_string());

        let filter = |it: &LoaderVersion| match version.as_str() {
            "latest" => true,
            "stable" => it.stable,
            id => it.id == *id || format!("{}-{}", game_version, id) == it.id,
        };

        let loader_data = match loader {
            ModLoader::Forge => &state.metadata.forge,
            ModLoader::Fabric => &state.metadata.fabric,
            _ => {
                return Err(ProfileCreationError::NoManifest(
                    loader.to_string(),
                )
                .into())
            }
        };

        let loaders = &loader_data
            .game_versions
            .iter()
            .find(|it| {
                it.id.replace(
                    daedalus::modded::DUMMY_REPLACE_STRING,
                    &game_version,
                ) == game_version
            })
            .ok_or_else(|| {
                ProfileCreationError::ModloaderUnsupported(
                    loader.to_string(),
                    game_version.clone(),
                )
            })?
            .loaders;

        let loader_version = loaders
            .iter()
            .cloned()
            .find(filter)
            .or(
                // If stable was searched for but not found, return latest by default
                if version == "stable" {
                    loaders.iter().next().cloned()
                } else {
                    None
                },
            )
            .ok_or_else(|| {
                ProfileCreationError::InvalidVersionModloader(
                    version,
                    loader.to_string(),
                )
            })?;

        Some((loader_version, loader))
    } else {
        None
    };

    // Fully canonicalize now that its created for storing purposes
    let path = canonicalize(&path)?;
    let mut profile = Profile::new(name, game_version, path.clone()).await?;
    if let Some(ref icon) = icon {
        profile.set_icon(icon).await?;
    }
    if let Some((loader_version, loader)) = loader {
        profile.metadata.loader = loader;
        profile.metadata.loader_version = Some(loader_version);
    }

    profile.metadata.linked_project_id = linked_project_id;
    {
        let mut profiles = state.profiles.write().await;
        profiles.insert(profile)?;
    }

<<<<<<< HEAD
    // Attempts to find optimal JRE for the profile from the JavaGlobals
    // Finds optimal key, and see if key has been set in JavaGlobals
    let settings = state.settings.read().await;
    let optimal_version_key = jre::get_optimal_jre_key(&profile).await?;
    if settings.java_globals.get(&optimal_version_key).is_some() {
        profile.with_java_settings(Some(JavaSettings {
            jre_key: Some(optimal_version_key),
            extra_arguments: None,
        }));
    } else {
        println!("Could not detect optimal JRE: {optimal_version_key}, falling back to system default.");
    }

    profile::add(profile).await?;
=======
>>>>>>> b9a3a6dc
    State::sync().await?;

    Ok(path)
}

#[derive(thiserror::Error, Debug)]
pub enum ProfileCreationError {
    #[error("Profile .json exists: {0}")]
    ProfileExistsError(PathBuf),
    #[error("Modloader {0} unsupported for Minecraft version {1}")]
    ModloaderUnsupported(String, String),
    #[error("Invalid version {0} for modloader {1}")]
    InvalidVersionModloader(String, String),
    #[error("Could not get manifest for loader {0}. This is a bug in the GUI")]
    NoManifest(String),
    #[error("Could not get State.")]
    NoState,

    #[error("Attempted to create project in something other than a folder.")]
    NotFolder,
    #[error("You are trying to create a profile in a non-empty directory")]
    NotEmptyFolder,

    #[error("IO error: {0}")]
    IOError(#[from] std::io::Error),
}<|MERGE_RESOLUTION|>--- conflicted
+++ resolved
@@ -1,9 +1,5 @@
 //! Theseus profile management interface
-<<<<<<< HEAD
-use crate::{jre, prelude::ModLoader, profile};
-=======
-use crate::prelude::ModLoader;
->>>>>>> b9a3a6dc
+use crate::{jre, prelude::ModLoader};
 pub use crate::{
     state::{JavaSettings, Profile},
     State,
@@ -154,7 +150,6 @@
         profiles.insert(profile)?;
     }
 
-<<<<<<< HEAD
     // Attempts to find optimal JRE for the profile from the JavaGlobals
     // Finds optimal key, and see if key has been set in JavaGlobals
     let settings = state.settings.read().await;
@@ -168,9 +163,19 @@
         println!("Could not detect optimal JRE: {optimal_version_key}, falling back to system default.");
     }
 
-    profile::add(profile).await?;
-=======
->>>>>>> b9a3a6dc
+    // Attempts to find optimal JRE for the profile from the JavaGlobals
+    // Finds optimal key, and see if key has been set in JavaGlobals
+    let settings = state.settings.read().await;
+    let optimal_version_key = jre::get_optimal_jre_key(&profile).await?;
+    if settings.java_globals.get(&optimal_version_key).is_some() {
+        profile.with_java_settings(Some(JavaSettings {
+            jre_key: Some(optimal_version_key),
+            extra_arguments: None,
+        }));
+    } else {
+        println!("Could not detect optimal JRE: {optimal_version_key}, falling back to system default.");
+    }
+
     State::sync().await?;
 
     Ok(path)
