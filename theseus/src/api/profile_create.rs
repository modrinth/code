//! Theseus profile management interface
use crate::event::emit::emit_warning;
use crate::state::LinkedData;
use crate::{
    event::{emit::emit_profile, ProfilePayloadType},
    jre,
    prelude::ModLoader,
};
pub use crate::{
    state::{JavaSettings, Profile},
    State,
};
use daedalus::modded::LoaderVersion;
use dunce::canonicalize;
use futures::prelude::*;
use std::path::PathBuf;
use tokio::fs;
use tokio_stream::wrappers::ReadDirStream;
use tracing::{info, trace};
use uuid::Uuid;

const DEFAULT_NAME: &str = "Untitled Instance";

// Generic basic profile creation tool.
// Creates an essentially empty dummy profile with profile_create
#[tracing::instrument]
pub async fn profile_create_empty() -> crate::Result<PathBuf> {
    profile_create(
        String::from(DEFAULT_NAME), // the name/path of the profile
        String::from("1.19.2"),     // the game version of the profile
        ModLoader::Vanilla,         // the modloader to use
        None, // the modloader version to use, set to "latest", "stable", or the ID of your chosen loader
        None, // the icon for the profile
        None,
        None,
        None,
    )
    .await
}

// Creates a profile at  the given filepath and adds it to the in-memory state
// Returns filepath at which it can be accessed in the State
#[tracing::instrument]
pub async fn profile_create(
    name: String,         // the name of the profile, and relative path
    game_version: String, // the game version of the profile
    modloader: ModLoader, // the modloader to use
    loader_version: Option<String>, // the modloader version to use, set to "latest", "stable", or the ID of your chosen loader. defaults to latest
    icon: Option<PathBuf>,          // the icon for the profile
    icon_url: Option<String>, // the URL icon for a profile (ONLY USED FOR TEMPORARY PROFILES)
    linked_data: Option<LinkedData>, // the linked project ID (mainly for modpacks)- used for updating
    skip_install_profile: Option<bool>,
) -> crate::Result<PathBuf> {
    trace!("Creating new profile. {}", name);
    let state = State::get().await?;
    Box::pin(async move {
        let uuid = Uuid::new_v4();
        let path = state.directories.profiles_dir().join(uuid.to_string());
        if path.exists() {
            if !path.is_dir() {
                return Err(ProfileCreationError::NotFolder.into());
            }
            if path.join("profile.json").exists() {
                return Err(ProfileCreationError::ProfileExistsError(
                    path.join("profile.json"),
                )
                .into());
            }

            if ReadDirStream::new(fs::read_dir(&path).await?)
                .next()
                .await
                .is_some()
            {
                return Err(ProfileCreationError::NotEmptyFolder.into());
            }
        } else {
            fs::create_dir_all(&path).await?;
        }

        info!(
            "Creating profile at path {}",
            &canonicalize(&path)?.display()
        );
<<<<<<< HEAD
    
        let loader = if modloader != ModLoader::Vanilla {
            get_loader_version_from_loader(game_version.clone(), modloader, loader_version).await?
=======

        let loader = modloader;
        let loader = if loader != ModLoader::Vanilla {
            let version = loader_version.unwrap_or_else(|| "latest".to_string());

            let filter = |it: &LoaderVersion| match version.as_str() {
                "latest" => true,
                "stable" => it.stable,
                id => it.id == *id || format!("{}-{}", game_version, id) == it.id,
            };

            let loader_data = match loader {
                ModLoader::Forge => &metadata.forge,
                ModLoader::Fabric => &metadata.fabric,
                ModLoader::Quilt => &metadata.quilt,
                _ => {
                    return Err(ProfileCreationError::NoManifest(
                        loader.to_string(),
                    )
                    .into())
                }
            };

            let loaders = &loader_data
                .game_versions
                .iter()
                .find(|it| {
                    it.id.replace(
                        daedalus::modded::DUMMY_REPLACE_STRING,
                        &game_version,
                    ) == game_version
                })
                .ok_or_else(|| {
                    ProfileCreationError::ModloaderUnsupported(
                        loader.to_string(),
                        game_version.clone(),
                    )
                })?
                .loaders;

            let loader_version = loaders
                .iter()
                .cloned()
                .find(filter)
                .or(
                    // If stable was searched for but not found, return latest by default
                    if version == "stable" {
                        loaders.iter().next().cloned()
                    } else {
                        None
                    },
                )
                .ok_or_else(|| {
                    ProfileCreationError::InvalidVersionModloader(
                        version,
                        loader.to_string(),
                    )
                })?;

            Some((loader_version, loader))
>>>>>>> 71cf2c53
        } else {
            None
        };

        // Fully canonicalize now that its created for storing purposes
        let path = canonicalize(&path)?;
        let mut profile =
            Profile::new(uuid, name, game_version, path.clone()).await?;
        if let Some(ref icon) = icon {
            let bytes = tokio::fs::read(icon).await?;
            profile
                .set_icon(
                    &state.directories.caches_dir(),
                    &state.io_semaphore,
                    bytes::Bytes::from(bytes),
                    &icon.to_string_lossy(),
                )
                .await?;
        }
        profile.metadata.icon_url = icon_url;
        if let Some(loader_version) = loader {
            profile.metadata.loader = modloader;
            profile.metadata.loader_version = Some(loader_version);
        }

        profile.metadata.linked_data = linked_data;

        // Attempts to find optimal JRE for the profile from the JavaGlobals
        // Finds optimal key, and see if key has been set in JavaGlobals
        let settings = state.settings.read().await;
        let optimal_version_key = jre::get_optimal_jre_key(&profile).await?;
        if settings.java_globals.get(&optimal_version_key).is_some() {
            profile.java = Some(JavaSettings {
                jre_key: Some(optimal_version_key),
                extra_arguments: None,
            });
        } else {
            emit_warning(&format!("Could not detect optimal JRE: {optimal_version_key}, falling back to system default.")).await?;
        }

        emit_profile(
            uuid,
            path.clone(),
            &profile.metadata.name,
            ProfilePayloadType::Created,
        )
        .await?;

        {
            let mut profiles = state.profiles.write().await;
            profiles.insert(profile.clone()).await?;
        }

        if !skip_install_profile.unwrap_or(false) {
            crate::launcher::install_minecraft(&profile, None).await?;
        }
        State::sync().await?;

        Ok(path)
    }).await
}

pub(crate) async fn get_loader_version_from_loader(
    game_version: String,
    loader: ModLoader,
    loader_version: Option<String>,
) -> crate::Result<Option<LoaderVersion>> {
    let state = State::get().await?;
    let metadata = state.metadata.read().await;

    let version = loader_version.unwrap_or_else(|| "latest".to_string());

    let filter = |it: &LoaderVersion| match version.as_str() {
        "latest" => true,
        "stable" => it.stable,
        id => it.id == *id || format!("{}-{}", game_version, id) == it.id,
    };

    let loader_data = match loader {
        ModLoader::Forge => &metadata.forge,
        ModLoader::Fabric => &metadata.fabric,
        _ => {
            return Err(
                ProfileCreationError::NoManifest(loader.to_string()).into()
            )
        }
    };

    let loaders = &loader_data
        .game_versions
        .iter()
        .find(|it| {
            it.id
                .replace(daedalus::modded::DUMMY_REPLACE_STRING, &game_version)
                == game_version
        })
        .ok_or_else(|| {
            ProfileCreationError::ModloaderUnsupported(
                loader.to_string(),
                game_version.clone(),
            )
        })?
        .loaders;

    let loader_version = loaders
        .iter()
        .cloned()
        .find(filter)
        .or(
            // If stable was searched for but not found, return latest by default
            if version == "stable" {
                loaders.iter().next().cloned()
            } else {
                None
            },
        )
        .ok_or_else(|| {
            ProfileCreationError::InvalidVersionModloader(
                version,
                loader.to_string(),
            )
        })?;

    Ok(Some(loader_version))
}

#[derive(thiserror::Error, Debug)]
pub enum ProfileCreationError {
    #[error("Profile .json exists: {0}")]
    ProfileExistsError(PathBuf),
    #[error("Modloader {0} unsupported for Minecraft version {1}")]
    ModloaderUnsupported(String, String),
    #[error("Invalid version {0} for modloader {1}")]
    InvalidVersionModloader(String, String),
    #[error("Could not get manifest for loader {0}. This is a bug in the GUI")]
    NoManifest(String),
    #[error("Could not get State.")]
    NoState,

    #[error("Attempted to create project in something other than a folder.")]
    NotFolder,
    #[error("You are trying to create a profile in a non-empty directory")]
    NotEmptyFolder,

    #[error("IO error: {0}")]
    IOError(#[from] std::io::Error),
}<|MERGE_RESOLUTION|>--- conflicted
+++ resolved
@@ -82,72 +82,9 @@
             "Creating profile at path {}",
             &canonicalize(&path)?.display()
         );
-<<<<<<< HEAD
     
         let loader = if modloader != ModLoader::Vanilla {
             get_loader_version_from_loader(game_version.clone(), modloader, loader_version).await?
-=======
-
-        let loader = modloader;
-        let loader = if loader != ModLoader::Vanilla {
-            let version = loader_version.unwrap_or_else(|| "latest".to_string());
-
-            let filter = |it: &LoaderVersion| match version.as_str() {
-                "latest" => true,
-                "stable" => it.stable,
-                id => it.id == *id || format!("{}-{}", game_version, id) == it.id,
-            };
-
-            let loader_data = match loader {
-                ModLoader::Forge => &metadata.forge,
-                ModLoader::Fabric => &metadata.fabric,
-                ModLoader::Quilt => &metadata.quilt,
-                _ => {
-                    return Err(ProfileCreationError::NoManifest(
-                        loader.to_string(),
-                    )
-                    .into())
-                }
-            };
-
-            let loaders = &loader_data
-                .game_versions
-                .iter()
-                .find(|it| {
-                    it.id.replace(
-                        daedalus::modded::DUMMY_REPLACE_STRING,
-                        &game_version,
-                    ) == game_version
-                })
-                .ok_or_else(|| {
-                    ProfileCreationError::ModloaderUnsupported(
-                        loader.to_string(),
-                        game_version.clone(),
-                    )
-                })?
-                .loaders;
-
-            let loader_version = loaders
-                .iter()
-                .cloned()
-                .find(filter)
-                .or(
-                    // If stable was searched for but not found, return latest by default
-                    if version == "stable" {
-                        loaders.iter().next().cloned()
-                    } else {
-                        None
-                    },
-                )
-                .ok_or_else(|| {
-                    ProfileCreationError::InvalidVersionModloader(
-                        version,
-                        loader.to_string(),
-                    )
-                })?;
-
-            Some((loader_version, loader))
->>>>>>> 71cf2c53
         } else {
             None
         };
@@ -229,6 +166,7 @@
     let loader_data = match loader {
         ModLoader::Forge => &metadata.forge,
         ModLoader::Fabric => &metadata.fabric,
+        ModLoader::Quilt => &metadata.quilt,
         _ => {
             return Err(
                 ProfileCreationError::NoManifest(loader.to_string()).into()
