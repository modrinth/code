--- conflicted
+++ resolved
@@ -191,16 +191,12 @@
     )
     .await?;
 
-<<<<<<< HEAD
-    crate::launcher::install_minecraft(&profile, Some(bar), false).await?;
-=======
     let duplicated_profile =
         profile::get(&profile_path_id, None).await?.ok_or_else(|| {
             ErrorKind::UnmanagedProfileError(profile_path_id.to_string())
         })?;
 
-    crate::launcher::install_minecraft(&duplicated_profile, Some(bar)).await?;
->>>>>>> 7fb88500
+    crate::launcher::install_minecraft(&duplicated_profile, Some(bar), false).await?;
     {
         let state = State::get().await?;
         let mut file_watcher = state.file_watcher.write().await;
