--- conflicted
+++ resolved
@@ -366,28 +366,10 @@
         &memory,
         &resolution,
         credentials,
-<<<<<<< HEAD
         post_exit_hook,
-    )
-    .await?;
-
-    Ok(mc_process)
-=======
         &profile,
     )
     .await?;
 
-    // Insert child into state
-    let mut state_children = state.children.write().await;
-    let pid = mc_process.id().ok_or_else(|| {
-        crate::ErrorKind::LauncherError(
-            "Process failed to stay open.".to_string(),
-        )
-    })?;
-    let mchild_arc = state_children
-        .insert_process(pid, path.to_path_buf(), mc_process)
-        .await?;
-
-    Ok(mchild_arc)
->>>>>>> b120b5cf
+    Ok(mc_process)
 }