//! Theseus profile management interface
use crate::event::emit::{init_loading, loading_try_for_each_concurrent};
use crate::event::LoadingBarType;
use crate::state::ProjectMetadata;
use crate::{
    auth::{self, refresh},
    event::{emit::emit_profile, ProfilePayloadType},
    state::MinecraftChild,
};
pub use crate::{
    state::{JavaSettings, Profile},
    State,
};
use std::collections::HashMap;
use std::{
    future::Future,
    path::{Path, PathBuf},
    sync::Arc,
};
use tokio::{fs, process::Command, sync::RwLock};

/// Remove a profile
#[tracing::instrument]
pub async fn remove(path: &Path) -> crate::Result<()> {
    let state = State::get().await?;
    let mut profiles = state.profiles.write().await;

    if let Some(profile) = profiles.remove(path).await? {
        emit_profile(
            profile.uuid,
            profile.path.clone(),
            &profile.metadata.name,
            ProfilePayloadType::Removed,
        )
        .await?;
    }

    Ok(())
}

/// Get a profile by path,
#[tracing::instrument]
pub async fn get(
    path: &Path,
    clear_projects: Option<bool>,
) -> crate::Result<Option<Profile>> {
    let state = State::get().await?;
    let profiles = state.profiles.read().await;
    let mut profile = profiles.0.get(path).cloned();

    if clear_projects.unwrap_or(false) {
        if let Some(profile) = &mut profile {
            profile.projects = HashMap::new();
        }
    }

    Ok(profile)
}

/// Edit a profile using a given asynchronous closure
pub async fn edit<Fut>(
    path: &Path,
    action: impl Fn(&mut Profile) -> Fut,
) -> crate::Result<()>
where
    Fut: Future<Output = crate::Result<()>>,
{
    let state = State::get().await?;
    let mut profiles = state.profiles.write().await;

    match profiles.0.get_mut(path) {
        Some(ref mut profile) => {
            emit_profile(
                profile.uuid,
                profile.path.clone(),
                &profile.metadata.name,
                ProfilePayloadType::Edited,
            )
            .await?;

            action(profile).await
        }
        None => Err(crate::ErrorKind::UnmanagedProfileError(
            path.display().to_string(),
        )
        .as_error()),
    }
}

/// Get a copy of the profile set
#[tracing::instrument]
pub async fn list(
    clear_projects: Option<bool>,
) -> crate::Result<HashMap<PathBuf, Profile>> {
    let state = State::get().await?;
    let profiles = state.profiles.read().await;
    Ok(profiles
        .0
        .clone()
        .into_iter()
        .map(|mut x| {
            if clear_projects.unwrap_or(false) {
                x.1.projects = HashMap::new();
            }

            x
        })
        .collect())
}

/// Installs/Repairs a profile
#[tracing::instrument]
pub async fn install(path: &Path) -> crate::Result<()> {
    if let Some(profile) = get(path, None).await? {
        crate::launcher::install_minecraft(&profile, None).await?;
    } else {
        return Err(crate::ErrorKind::UnmanagedProfileError(
            path.display().to_string(),
        )
        .as_error());
    }
    State::sync().await?;
    Ok(())
}

<<<<<<< HEAD
pub async fn update_all(
    profile_path: &Path,
) -> crate::Result<HashMap<PathBuf, PathBuf>> {
=======
#[tracing::instrument]
#[theseus_macros::debug_pin]
pub async fn update_all(profile_path: &Path) -> crate::Result<()> {
>>>>>>> 16407060
    if let Some(profile) = get(profile_path, None).await? {
        let loading_bar = init_loading(
            LoadingBarType::ProfileUpdate {
                profile_path: profile.path.clone(),
                profile_name: profile.metadata.name.clone(),
            },
            100.0,
            "Updating profile",
        )
        .await?;

<<<<<<< HEAD
        let keys = profile
            .projects
            .into_iter()
            .filter(|(_, project)| {
                matches!(
                    &project.metadata,
                    ProjectMetadata::Modrinth {
                        update_version: Some(_),
                        ..
                    }
                )
            })
            .map(|x| x.0)
            .collect::<Vec<_>>();
        let len = keys.len();

        let map = Arc::new(RwLock::new(HashMap::new()));

        use futures::StreamExt;
        loading_try_for_each_concurrent(
            futures::stream::iter(keys).map(Ok::<PathBuf, crate::Error>),
            None,
            Some(&loading_bar),
            100.0,
            len,
            None,
            |project| async {
                let map = map.clone();

                async move {
                    let new_path =
                        update_project(profile_path, &project).await?;

                    map.write().await.insert(project, new_path);

                    Ok(())
                }
                .await
=======
        use futures::StreamExt;
        loading_try_for_each_concurrent(
            futures::stream::iter(profile.projects.keys())
                .map(Ok::<&PathBuf, crate::Error>),
            None,
            Some(&loading_bar),
            100.0,
            profile.projects.keys().len(),
            None,
            |project| async move {
                let _ = update_project(profile_path, project).await?;

                Ok(())
>>>>>>> 16407060
            },
        )
        .await?;

<<<<<<< HEAD
        Ok(Arc::try_unwrap(map).unwrap().into_inner())
=======
        Ok(())
>>>>>>> 16407060
    } else {
        Err(crate::ErrorKind::UnmanagedProfileError(
            profile_path.display().to_string(),
        )
        .as_error())
    }
}

#[tracing::instrument]
#[theseus_macros::debug_pin]
pub async fn update_project(
    profile_path: &Path,
    project_path: &Path,
) -> crate::Result<PathBuf> {
    if let Some(profile) = get(profile_path, None).await? {
        if let Some(project) = profile.projects.get(project_path) {
            if let ProjectMetadata::Modrinth {
                update_version: Some(update_version),
                ..
            } = &project.metadata
            {
                let (path, new_version) = profile
                    .add_project_version(update_version.id.clone())
                    .await?;

                if path != project_path {
                    profile.remove_project(project_path, Some(true)).await?;
                }

                let state = State::get().await?;
                let mut profiles = state.profiles.write().await;
                if let Some(profile) = profiles.0.get_mut(project_path) {
                    let value = profile.projects.remove(project_path);
                    if let Some(mut project) = value {
                        if let ProjectMetadata::Modrinth {
                            ref mut version,
                            ..
                        } = project.metadata
                        {
                            *version = Box::new(new_version);
                        }
                        profile.projects.insert(path.clone(), project);
                    }
                }

                return Ok(path);
            }
        }

        Err(crate::ErrorKind::InputError(
            "This project cannot be updated!".to_string(),
        )
        .as_error())
    } else {
        Err(crate::ErrorKind::UnmanagedProfileError(
            profile_path.display().to_string(),
        )
        .as_error())
    }
}

/// Add a project from a version
#[tracing::instrument]
pub async fn add_project_from_version(
    profile_path: &Path,
    version_id: String,
) -> crate::Result<PathBuf> {
    if let Some(profile) = get(profile_path, None).await? {
        let (path, _) = profile.add_project_version(version_id).await?;

        Ok(path)
    } else {
        Err(crate::ErrorKind::UnmanagedProfileError(
            profile_path.display().to_string(),
        )
        .as_error())
    }
}

/// Add a project from an FS path
#[tracing::instrument]
pub async fn add_project_from_path(
    profile_path: &Path,
    path: &Path,
    project_type: Option<String>,
) -> crate::Result<PathBuf> {
    if let Some(profile) = get(profile_path, None).await? {
        let file = fs::read(path).await?;
        let file_name = path
            .file_name()
            .unwrap_or_default()
            .to_string_lossy()
            .to_string();

        let path = profile
            .add_project_bytes(
                &file_name,
                bytes::Bytes::from(file),
                project_type.and_then(|x| serde_json::from_str(&x).ok()),
            )
            .await?;

        Ok(path)
    } else {
        Err(crate::ErrorKind::UnmanagedProfileError(
            profile_path.display().to_string(),
        )
        .as_error())
    }
}

/// Toggle whether a project is disabled or not
#[tracing::instrument]
pub async fn toggle_disable_project(
    profile: &Path,
    project: &Path,
) -> crate::Result<PathBuf> {
    if let Some(profile) = get(profile, None).await? {
        Ok(profile.toggle_disable_project(project).await?)
    } else {
        Err(crate::ErrorKind::UnmanagedProfileError(
            profile.display().to_string(),
        )
        .as_error())
    }
}

/// Remove a project from a profile
#[tracing::instrument]
pub async fn remove_project(
    profile: &Path,
    project: &Path,
) -> crate::Result<()> {
    if let Some(profile) = get(profile, None).await? {
        profile.remove_project(project, None).await?;

        Ok(())
    } else {
        Err(crate::ErrorKind::UnmanagedProfileError(
            profile.display().to_string(),
        )
        .as_error())
    }
}
/// Run Minecraft using a profile and the default credentials, logged in credentials,
/// failing with an error if no credentials are available
#[tracing::instrument]
pub async fn run(path: &Path) -> crate::Result<Arc<RwLock<MinecraftChild>>> {
    let state = State::get().await?;

    // Get default account and refresh credentials (preferred way to log in)
    let default_account = state.settings.read().await.default_user;
    let credentials = if let Some(default_account) = default_account {
        refresh(default_account).await?
    } else {
        // If no default account, try to use a logged in account
        let users = auth::users().await?;
        let last_account = users.first();
        if let Some(last_account) = last_account {
            refresh(last_account.id).await?
        } else {
            return Err(crate::ErrorKind::NoCredentialsError.as_error());
        }
    };
    run_credentials(path, &credentials).await
}

/// Run Minecraft using a profile, and credentials for authentication
/// Returns Arc pointer to RwLock to Child
#[tracing::instrument]
#[theseus_macros::debug_pin]
pub async fn run_credentials(
    path: &Path,
    credentials: &auth::Credentials,
) -> crate::Result<Arc<RwLock<MinecraftChild>>> {
    let state = State::get().await?;
    let settings = state.settings.read().await;
    let profile = get(path, None).await?.ok_or_else(|| {
        crate::ErrorKind::OtherError(format!(
            "Tried to run a nonexistent or unloaded profile at path {}!",
            path.display()
        ))
    })?;

    let pre_launch_hooks =
        &profile.hooks.as_ref().unwrap_or(&settings.hooks).pre_launch;
    if let Some(hook) = pre_launch_hooks {
        // TODO: hook parameters
        let mut cmd = hook.split(' ');
        if let Some(command) = cmd.next() {
            let result = Command::new(command)
                .args(&cmd.collect::<Vec<&str>>())
                .current_dir(path)
                .spawn()?
                .wait()
                .await?;

            if !result.success() {
                return Err(crate::ErrorKind::LauncherError(format!(
                    "Non-zero exit code for pre-launch hook: {}",
                    result.code().unwrap_or(-1)
                ))
                .as_error());
            }
        }
    }

    let java_args = profile
        .java
        .as_ref()
        .and_then(|it| it.extra_arguments.as_ref())
        .unwrap_or(&settings.custom_java_args);

    let wrapper = profile
        .hooks
        .as_ref()
        .map_or(&settings.hooks.wrapper, |it| &it.wrapper);

    let memory = profile.memory.unwrap_or(settings.memory);
    let resolution = profile.resolution.unwrap_or(settings.game_resolution);

    let env_args = &settings.custom_env_args;

    // Post post exit hooks
    let post_exit_hook =
        &profile.hooks.as_ref().unwrap_or(&settings.hooks).post_exit;

    let post_exit_hook = if let Some(hook) = post_exit_hook {
        let mut cmd = hook.split(' ');
        if let Some(command) = cmd.next() {
            let mut command = Command::new(command);
            command.args(&cmd.collect::<Vec<&str>>()).current_dir(path);
            Some(command)
        } else {
            None
        }
    } else {
        None
    };

    let mc_process = crate::launcher::launch_minecraft(
        java_args,
        env_args,
        wrapper,
        &memory,
        &resolution,
        credentials,
        post_exit_hook,
        &profile,
    )
    .await?;
    Ok(mc_process)
}<|MERGE_RESOLUTION|>--- conflicted
+++ resolved
@@ -123,15 +123,11 @@
     Ok(())
 }
 
-<<<<<<< HEAD
+#[tracing::instrument]
+#[theseus_macros::debug_pin]
 pub async fn update_all(
     profile_path: &Path,
 ) -> crate::Result<HashMap<PathBuf, PathBuf>> {
-=======
-#[tracing::instrument]
-#[theseus_macros::debug_pin]
-pub async fn update_all(profile_path: &Path) -> crate::Result<()> {
->>>>>>> 16407060
     if let Some(profile) = get(profile_path, None).await? {
         let loading_bar = init_loading(
             LoadingBarType::ProfileUpdate {
@@ -143,7 +139,6 @@
         )
         .await?;
 
-<<<<<<< HEAD
         let keys = profile
             .projects
             .into_iter()
@@ -182,30 +177,11 @@
                     Ok(())
                 }
                 .await
-=======
-        use futures::StreamExt;
-        loading_try_for_each_concurrent(
-            futures::stream::iter(profile.projects.keys())
-                .map(Ok::<&PathBuf, crate::Error>),
-            None,
-            Some(&loading_bar),
-            100.0,
-            profile.projects.keys().len(),
-            None,
-            |project| async move {
-                let _ = update_project(profile_path, project).await?;
-
-                Ok(())
->>>>>>> 16407060
             },
         )
         .await?;
 
-<<<<<<< HEAD
         Ok(Arc::try_unwrap(map).unwrap().into_inner())
-=======
-        Ok(())
->>>>>>> 16407060
     } else {
         Err(crate::ErrorKind::UnmanagedProfileError(
             profile_path.display().to_string(),
