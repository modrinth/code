--- conflicted
+++ resolved
@@ -29,15 +29,11 @@
         profile::{self, Profile},
         profile_create, settings,
         state::JavaGlobals,
-<<<<<<< HEAD
         state::{ProfilePathId, ProjectPathId},
-        util::jre::JavaVersion,
-=======
         util::{
             io::{canonicalize, IOError},
             jre::JavaVersion,
         },
->>>>>>> 448de384
         State,
     };
 }