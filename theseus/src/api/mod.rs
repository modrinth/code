//! API for interacting with Theseus
pub mod auth;
<<<<<<< HEAD
pub mod jre;
=======
pub mod process;
>>>>>>> b4a80936
pub mod profile;
pub mod profile_create;
pub mod settings;
pub mod tags;

pub mod data {
    pub use crate::state::{
        DirectoryInfo, Hooks, JavaSettings, MemorySettings, ModLoader,
        ProfileMetadata, Settings, WindowSize,
    };
}

pub mod prelude {
    pub use crate::{
        auth::{self, Credentials},
        data::*,
<<<<<<< HEAD
        jre,
=======
        process,
>>>>>>> b4a80936
        profile::{self, Profile},
        profile_create, settings,
        util::jre::JavaVersion,
        State,
    };
}<|MERGE_RESOLUTION|>--- conflicted
+++ resolved
@@ -1,10 +1,7 @@
 //! API for interacting with Theseus
 pub mod auth;
-<<<<<<< HEAD
 pub mod jre;
-=======
 pub mod process;
->>>>>>> b4a80936
 pub mod profile;
 pub mod profile_create;
 pub mod settings;
@@ -21,11 +18,8 @@
     pub use crate::{
         auth::{self, Credentials},
         data::*,
-<<<<<<< HEAD
         jre,
-=======
         process,
->>>>>>> b4a80936
         profile::{self, Profile},
         profile_create, settings,
         util::jre::JavaVersion,
