--- conflicted
+++ resolved
@@ -1,10 +1,7 @@
 //! API for interacting with Theseus
 pub mod auth;
-<<<<<<< HEAD
 pub mod jre;
-=======
 pub mod pack;
->>>>>>> b9a3a6dc
 pub mod process;
 pub mod profile;
 pub mod profile_create;
@@ -22,11 +19,7 @@
     pub use crate::{
         auth::{self, Credentials},
         data::*,
-<<<<<<< HEAD
-        jre, process,
-=======
-        pack, process,
->>>>>>> b9a3a6dc
+        jre, pack, process,
         profile::{self, Profile},
         profile_create, settings,
         state::JavaGlobals,
