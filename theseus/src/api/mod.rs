//! API for interacting with Theseus
pub mod auth;
pub mod handler;
pub mod jre;
pub mod logs;
pub mod metadata;
pub mod pack;
pub mod process;
pub mod profile;
pub mod safety;
pub mod settings;
pub mod tags;

pub mod data {
    pub use crate::state::{
        DirectoryInfo, Hooks, JavaSettings, MemorySettings, ModLoader,
        ModrinthProject, ModrinthTeamMember, ModrinthUser, ModrinthVersion,
        ProfileMetadata, ProjectMetadata, Settings, Theme, WindowSize,
    };
}

pub mod prelude {
    pub use crate::{
        auth::{self, Credentials},
        data::*,
        event::CommandPayload,
        jre, metadata, pack, process,
<<<<<<< HEAD
        profile::{self, Profile},
        profile_create, settings,
        state::{JavaGlobals, SetFullscreen},
=======
        profile::{self, create, Profile},
        settings,
        state::JavaGlobals,
>>>>>>> 21ae310f
        state::{ProfilePathId, ProjectPathId},
        util::{
            io::{canonicalize, IOError},
            jre::JavaVersion,
        },
        State,
    };
}<|MERGE_RESOLUTION|>--- conflicted
+++ resolved
@@ -25,15 +25,9 @@
         data::*,
         event::CommandPayload,
         jre, metadata, pack, process,
-<<<<<<< HEAD
-        profile::{self, Profile},
-        profile_create, settings,
-        state::{JavaGlobals, SetFullscreen},
-=======
         profile::{self, create, Profile},
         settings,
-        state::JavaGlobals,
->>>>>>> 21ae310f
+        state::{JavaGlobals, SetFullscreen},
         state::{ProfilePathId, ProjectPathId},
         util::{
             io::{canonicalize, IOError},
