--- conflicted
+++ resolved
@@ -100,11 +100,7 @@
     pub skip_install_profile: Option<bool>,
 }
 
-<<<<<<< HEAD
-#[derive(Clone)]
-=======
-#[derive(Debug)]
->>>>>>> 3fa33dc2
+#[derive(Clone, Debug)]
 pub struct CreatePackDescription {
     pub file: bytes::Bytes,
     pub icon: Option<PathBuf>,
