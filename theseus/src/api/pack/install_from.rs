--- conflicted
+++ resolved
@@ -279,15 +279,9 @@
 pub async fn generate_pack_from_file(
     path: PathBuf,
     profile: PathBuf,
-<<<<<<< HEAD
 ) -> crate::Result<CreatePack> {
-    let file = fs::read(&path).await?;
+    let file = io::read(&path).await?;
     Ok(CreatePack {
-=======
-) -> crate::Result<CreatePackDescription> {
-    let file = io::read(&path).await?;
-    Ok(CreatePackDescription {
->>>>>>> 1f478ec9
         file: bytes::Bytes::from(file),
         description: CreatePackDescription {
             icon: None,
