use crate::data::ModLoader;
use crate::event::emit::{
    emit_loading, init_or_edit_loading, loading_try_for_each_concurrent,
};
use crate::event::LoadingBarType;
use crate::pack::install_from::{EnvType, PackFile, PackFileHash};
<<<<<<< HEAD
use crate::state::{LinkedData, ProfileInstallStage, Profiles, SideType};
=======
use crate::state::{LinkedData, ProfileInstallStage, ProfilePathId, SideType};
>>>>>>> 3fa33dc2
use crate::util::fetch::{fetch_mirrors, write};
use crate::util::io;
use crate::{profile, State};
use async_zip::tokio::read::seek::ZipFileReader;

use std::io::Cursor;
use std::path::{Component, PathBuf};

use super::install_from::{
    generate_pack_from_file, generate_pack_from_version_id,
    CreatePackDescription, CreatePackLocation, PackDependency, PackFormat,
};

/// Install a pack
/// Wrapper around install_pack_files that generates a pack creation description, and
/// attempts to install the pack files. If it fails, it will remove the profile (fail safely)
#[theseus_macros::debug_pin]
pub async fn install_pack(
    location: CreatePackLocation,
    profile_path: ProfilePathId,
) -> crate::Result<ProfilePathId> {
    // Get file from description
    let description: CreatePackDescription = match location {
        CreatePackLocation::FromVersionId {
            project_id,
            version_id,
            title,
            icon_url,
        } => {
            generate_pack_from_version_id(
                project_id,
                version_id,
                title,
                icon_url,
<<<<<<< HEAD
                profile.clone(),
=======
                profile_path,
>>>>>>> 3fa33dc2
            )
            .await?
        }
        CreatePackLocation::FromFile { path } => {
<<<<<<< HEAD
            generate_pack_from_file(path, profile.clone()).await?
=======
            generate_pack_from_file(path, profile_path).await?
>>>>>>> 3fa33dc2
        }
    };

    // Install pack files, and if it fails, fail safely by removing the profile
    let result = install_pack_files(description).await;

    // Check existing managed packs for potential updates
    tokio::task::spawn(Profiles::update_modrinth_versions());

    match result {
        Ok(profile) => Ok(profile),
        Err(err) => {
            let _ = crate::api::profile::remove(&profile).await;

            Err(err)
        }
    }
}

/// Install all pack files from a description
/// Does not remove the profile if it fails
#[theseus_macros::debug_pin]
pub async fn install_pack_files(
    description: CreatePackDescription,
) -> crate::Result<PathBuf> {
    let state = &State::get().await?;

    let file = description.file;
    let icon = description.icon;
    let override_title = description.override_title;
    let project_id = description.project_id;
    let version_id = description.version_id;
    let existing_loading_bar = description.existing_loading_bar;
    let profile_path = description.profile_path;

    let reader: Cursor<&bytes::Bytes> = Cursor::new(&file);

    // Create zip reader around file
    let mut zip_reader = ZipFileReader::new(reader).await.map_err(|_| {
        crate::Error::from(crate::ErrorKind::InputError(
            "Failed to read input modpack zip".to_string(),
        ))
    })?;

    // Extract index of modrinth.index.json
    let zip_index_option = zip_reader
        .file()
        .entries()
        .iter()
        .position(|f| f.entry().filename() == "modrinth.index.json");
    if let Some(zip_index) = zip_index_option {
        let mut manifest = String::new();
        let entry = zip_reader
            .file()
            .entries()
            .get(zip_index)
            .unwrap()
            .entry()
            .clone();
        let mut reader = zip_reader.entry(zip_index).await?;
        reader.read_to_string_checked(&mut manifest, &entry).await?;

        let pack: PackFormat = serde_json::from_str(&manifest)?;

        if &*pack.game != "minecraft" {
            return Err(crate::ErrorKind::InputError(
                "Pack does not support Minecraft".to_string(),
            )
            .into());
        }

        let mut game_version = None;
        let mut mod_loader = None;
        let mut loader_version = None;
        for (key, value) in &pack.dependencies {
            match key {
                PackDependency::Forge => {
                    mod_loader = Some(ModLoader::Forge);
                    loader_version = Some(value);
                }
                PackDependency::FabricLoader => {
                    mod_loader = Some(ModLoader::Fabric);
                    loader_version = Some(value);
                }
                PackDependency::QuiltLoader => {
                    mod_loader = Some(ModLoader::Quilt);
                    loader_version = Some(value);
                }
                PackDependency::Minecraft => game_version = Some(value),
            }
        }

        let game_version = if let Some(game_version) = game_version {
            game_version
        } else {
            return Err(crate::ErrorKind::InputError(
                "Pack did not specify Minecraft version".to_string(),
            )
            .into());
        };

        let loader_version = profile::create::get_loader_version_from_loader(
            game_version.clone(),
            mod_loader.unwrap_or(ModLoader::Vanilla),
            loader_version.cloned(),
        )
        .await?;
        crate::api::profile::edit(&profile, |prof| {
            prof.metadata.name =
                override_title.clone().unwrap_or_else(|| pack.name.clone());
            prof.install_stage = ProfileInstallStage::PackInstalling;
            prof.metadata.linked_data = Some(LinkedData {
                project_id: project_id.clone(),
                version_id: version_id.clone(),
            });
            prof.metadata.icon = icon.clone();
            prof.metadata.game_version = game_version.clone();
            prof.metadata.loader_version = loader_version.clone();
            prof.metadata.loader = mod_loader.unwrap_or(ModLoader::Vanilla);

            async { Ok(()) }
        })
        .await?;

        let profile = profile.clone();
        let loading_bar = init_or_edit_loading(
            existing_loading_bar,
            LoadingBarType::PackDownload {
                profile_path: profile.clone(),
                pack_name: pack.name.clone(),
                icon,
                pack_id: project_id,
                pack_version: version_id,
            },
            100.0,
            "Downloading modpack",
        )
        .await?;

        let num_files = pack.files.len();
        use futures::StreamExt;
        loading_try_for_each_concurrent(
            futures::stream::iter(pack.files.into_iter())
                .map(Ok::<PackFile, crate::Error>),
            None,
            Some(&loading_bar),
            70.0,
            num_files,
            None,
            |project| {
                let profile = profile.clone();
                async move {
                    //TODO: Future update: prompt user for optional files in a modpack
                    if let Some(env) = project.env {
                        if env
                            .get(&EnvType::Client)
                            .map(|x| x == &SideType::Unsupported)
                            .unwrap_or(false)
                        {
                            return Ok(());
                        }
                    }

                    let file = fetch_mirrors(
                        &project
                            .downloads
                            .iter()
                            .map(|x| &**x)
                            .collect::<Vec<&str>>(),
                        project.hashes.get(&PackFileHash::Sha1).map(|x| &**x),
                        &state.fetch_semaphore,
                    )
                    .await?;

                    let path =
                        std::path::Path::new(&project.path).components().next();
                    if let Some(path) = path {
                        match path {
                            Component::CurDir | Component::Normal(_) => {
                                let path = profile.join(project.path);
                                write(&path, &file, &state.io_semaphore)
                                    .await?;
                            }
                            _ => {}
                        };
                    }
                    Ok(())
                }
            },
        )
        .await?;

        emit_loading(&loading_bar, 0.0, Some("Extracting overrides")).await?;

        let mut total_len = 0;

        for index in 0..zip_reader.file().entries().len() {
            let file = zip_reader.file().entries().get(index).unwrap().entry();

            if (file.filename().starts_with("overrides")
                || file.filename().starts_with("client_overrides"))
                && !file.filename().ends_with('/')
            {
                total_len += 1;
            }
        }

        for index in 0..zip_reader.file().entries().len() {
            let file = zip_reader
                .file()
                .entries()
                .get(index)
                .unwrap()
                .entry()
                .clone();

            let file_path = PathBuf::from(file.filename());
            if (file.filename().starts_with("overrides")
                || file.filename().starts_with("client_overrides"))
                && !file.filename().ends_with('/')
            {
                // Reads the file into the 'content' variable
                let mut content = Vec::new();
                let mut reader = zip_reader.entry(index).await?;
                reader.read_to_end_checked(&mut content, &file).await?;

                let mut new_path = PathBuf::new();
                let components = file_path.components().skip(1);

                for component in components {
                    new_path.push(component);
                }

                if new_path.file_name().is_some() {
                    write(
                        &profile.join(new_path),
                        &content,
                        &state.io_semaphore,
                    )
                    .await?;
                }

<<<<<<< HEAD
                emit_loading(
                    &loading_bar,
                    30.0 / total_len as f64,
                    Some(&format!(
                        "Extracting override {}/{}",
                        index, total_len
                    )),
=======
            let game_version = if let Some(game_version) = game_version {
                game_version
            } else {
                return Err(crate::ErrorKind::InputError(
                    "Pack did not specify Minecraft version".to_string(),
                )
                .into());
            };

            let loader_version =
                crate::profile_create::get_loader_version_from_loader(
                    game_version.clone(),
                    mod_loader.unwrap_or(ModLoader::Vanilla),
                    loader_version.cloned(),
                )
                .await?;
            crate::api::profile::edit(&profile_path, |prof| {
                prof.metadata.name =
                    override_title.clone().unwrap_or_else(|| pack.name.clone());
                prof.install_stage = ProfileInstallStage::PackInstalling;
                prof.metadata.linked_data = Some(LinkedData {
                    project_id: project_id.clone(),
                    version_id: version_id.clone(),
                });
                prof.metadata.icon = icon.clone();
                prof.metadata.game_version = game_version.clone();
                prof.metadata.loader_version = loader_version.clone();
                prof.metadata.loader = mod_loader.unwrap_or(ModLoader::Vanilla);

                async { Ok(()) }
            })
            .await?;

            let profile_path = profile_path.clone();
            let result = async {
                let loading_bar = init_or_edit_loading(
                    existing_loading_bar,
                    LoadingBarType::PackDownload {
                        profile_path: profile_path
                            .get_full_path()
                            .await?
                            .clone(),
                        pack_name: pack.name.clone(),
                        icon,
                        pack_id: project_id,
                        pack_version: version_id,
                    },
                    100.0,
                    "Downloading modpack",
>>>>>>> 3fa33dc2
                )
                .await?;
            }
        }

<<<<<<< HEAD
        if let Some(profile_val) =
            crate::api::profile::get(&profile, None).await?
        {
            crate::launcher::install_minecraft(&profile_val, Some(loading_bar))
=======
                let num_files = pack.files.len();
                use futures::StreamExt;
                loading_try_for_each_concurrent(
                    futures::stream::iter(pack.files.into_iter())
                        .map(Ok::<PackFile, crate::Error>),
                    None,
                    Some(&loading_bar),
                    70.0,
                    num_files,
                    None,
                    |project| {
                        let profile_path = profile_path.clone();
                        async move {
                            //TODO: Future update: prompt user for optional files in a modpack
                            if let Some(env) = project.env {
                                if env
                                    .get(&EnvType::Client)
                                    .map(|x| x == &SideType::Unsupported)
                                    .unwrap_or(false)
                                {
                                    return Ok(());
                                }
                            }

                            let file = fetch_mirrors(
                                &project
                                    .downloads
                                    .iter()
                                    .map(|x| &**x)
                                    .collect::<Vec<&str>>(),
                                project
                                    .hashes
                                    .get(&PackFileHash::Sha1)
                                    .map(|x| &**x),
                                &state.fetch_semaphore,
                            )
                            .await?;

                            let path = std::path::Path::new(&project.path)
                                .components()
                                .next();
                            if let Some(path) = path {
                                match path {
                                    Component::CurDir
                                    | Component::Normal(_) => {
                                        let path = profile_path
                                            .get_full_path()
                                            .await?
                                            .join(project.path);
                                        write(
                                            &path,
                                            &file,
                                            &state.io_semaphore,
                                        )
                                        .await?;
                                    }
                                    _ => {}
                                };
                            }
                            Ok(())
                        }
                    },
                )
>>>>>>> 3fa33dc2
                .await?;

            State::sync().await?;
        }

        Ok::<PathBuf, crate::Error>(profile.clone())
    } else {
        Err(crate::Error::from(crate::ErrorKind::InputError(
            "No pack manifest found in mrpack".to_string(),
        )))
    }
}

#[tracing::instrument(skip(mrpack_file))]
#[theseus_macros::debug_pin]
pub async fn remove_all_related_files(
    profile_path: PathBuf,
    mrpack_file: bytes::Bytes,
) -> crate::Result<()> {
    let reader: Cursor<&bytes::Bytes> = Cursor::new(&mrpack_file);

    // Create zip reader around file
    let mut zip_reader = ZipFileReader::new(reader).await.map_err(|_| {
        crate::Error::from(crate::ErrorKind::InputError(
            "Failed to read input modpack zip".to_string(),
        ))
    })?;

    // Extract index of modrinth.index.json
    let zip_index_option = zip_reader
        .file()
        .entries()
        .iter()
        .position(|f| f.entry().filename() == "modrinth.index.json");
    if let Some(zip_index) = zip_index_option {
        let mut manifest = String::new();
        let entry = zip_reader
            .file()
            .entries()
            .get(zip_index)
            .unwrap()
            .entry()
            .clone();
        let mut reader = zip_reader.entry(zip_index).await?;
        reader.read_to_string_checked(&mut manifest, &entry).await?;

        let pack: PackFormat = serde_json::from_str(&manifest)?;

        if &*pack.game != "minecraft" {
            return Err(crate::ErrorKind::InputError(
                "Pack does not support Minecraft".to_string(),
            )
            .into());
        }

        // Set install stage to installing, and do not change it back (as files are being removed and are not being reinstalled here)
        crate::api::profile::edit(&profile_path, |prof| {
            prof.install_stage = ProfileInstallStage::PackInstalling;
            async { Ok(()) }
        })
        .await?;

        let num_files = pack.files.len();
        use futures::StreamExt;
        loading_try_for_each_concurrent(
            futures::stream::iter(pack.files.into_iter())
                .map(Ok::<PackFile, crate::Error>),
            None,
            None,
            0.0,
            num_files,
            None,
            |project| {
                let profile_path = profile_path.clone();
                async move {
                    // Remove this file if a corresponding one exists in the filesystem
                    let existing_file = profile_path.join(&project.path);
                    if existing_file.exists() {
                        io::remove_file(&existing_file).await?;
                    }

<<<<<<< HEAD
                    Ok(())
=======
                        if new_path.file_name().is_some() {
                            write(
                                &profile_path
                                    .get_full_path()
                                    .await?
                                    .join(new_path),
                                &content,
                                &state.io_semaphore,
                            )
                            .await?;
                        }

                        emit_loading(
                            &loading_bar,
                            30.0 / total_len as f64,
                            Some(&format!(
                                "Extracting override {}/{}",
                                index, total_len
                            )),
                        )
                        .await?;
                    }
>>>>>>> 3fa33dc2
                }
            },
        )
        .await?;

<<<<<<< HEAD
        // Iterate over each 'overrides' file and remove it
        for index in 0..zip_reader.file().entries().len() {
            let file = zip_reader
                .file()
                .entries()
                .get(index)
                .unwrap()
                .entry()
                .clone();

            let file_path = PathBuf::from(file.filename());
            if (file.filename().starts_with("overrides")
                || file.filename().starts_with("client_overrides"))
                && !file.filename().ends_with('/')
            {
                let mut new_path = PathBuf::new();
                let components = file_path.components().skip(1);

                for component in components {
                    new_path.push(component);
                }
=======
                if let Some(profile_val) =
                    crate::api::profile::get(&profile_path, None).await?
                {
                    crate::launcher::install_minecraft(
                        &profile_val,
                        Some(loading_bar),
                    )
                    .await?;

                    State::sync().await?;
                }

                Ok::<ProfilePathId, crate::Error>(profile_path.clone())
            }
            .await;

            match result {
                Ok(profile) => Ok(profile),
                Err(err) => {
                    let _ = crate::api::profile::remove(&profile_path).await;
>>>>>>> 3fa33dc2

                // Remove this file if a corresponding one exists in the filesystem
                let existing_file = profile_path.join(&new_path);
                if existing_file.exists() {
                    io::remove_file(&existing_file).await?;
                }
            }
<<<<<<< HEAD
=======
        } else {
            Err(crate::Error::from(crate::ErrorKind::InputError(
                "No pack manifest found in mrpack".to_string(),
            )))
        }
    }
    .await;

    match result {
        Ok(profile) => Ok(profile),
        Err(err) => {
            let _ = crate::api::profile::remove(&profile_path).await;

            Err(err)
>>>>>>> 3fa33dc2
        }
        Ok(())
    } else {
        Err(crate::Error::from(crate::ErrorKind::InputError(
            "No pack manifest found in mrpack".to_string(),
        )))
    }
}<|MERGE_RESOLUTION|>--- conflicted
+++ resolved
@@ -4,11 +4,7 @@
 };
 use crate::event::LoadingBarType;
 use crate::pack::install_from::{EnvType, PackFile, PackFileHash};
-<<<<<<< HEAD
 use crate::state::{LinkedData, ProfileInstallStage, Profiles, SideType};
-=======
-use crate::state::{LinkedData, ProfileInstallStage, ProfilePathId, SideType};
->>>>>>> 3fa33dc2
 use crate::util::fetch::{fetch_mirrors, write};
 use crate::util::io;
 use crate::{profile, State};
@@ -43,20 +39,12 @@
                 version_id,
                 title,
                 icon_url,
-<<<<<<< HEAD
-                profile.clone(),
-=======
-                profile_path,
->>>>>>> 3fa33dc2
+                profile_path.clone(),
             )
             .await?
         }
         CreatePackLocation::FromFile { path } => {
-<<<<<<< HEAD
-            generate_pack_from_file(path, profile.clone()).await?
-=======
-            generate_pack_from_file(path, profile_path).await?
->>>>>>> 3fa33dc2
+            generate_pack_from_file(path, profile_path.clone()).await?
         }
     };
 
@@ -164,7 +152,7 @@
             loader_version.cloned(),
         )
         .await?;
-        crate::api::profile::edit(&profile, |prof| {
+        crate::api::profile::edit(&profile_path, |prof| {
             prof.metadata.name =
                 override_title.clone().unwrap_or_else(|| pack.name.clone());
             prof.install_stage = ProfileInstallStage::PackInstalling;
@@ -181,11 +169,14 @@
         })
         .await?;
 
-        let profile = profile.clone();
+        let profile_path = profile_path.clone();
         let loading_bar = init_or_edit_loading(
             existing_loading_bar,
             LoadingBarType::PackDownload {
-                profile_path: profile.clone(),
+                profile_path: profile_path
+                            .get_full_path()
+                            .await?
+                            .clone(),
                 pack_name: pack.name.clone(),
                 icon,
                 pack_id: project_id,
@@ -207,7 +198,7 @@
             num_files,
             None,
             |project| {
-                let profile = profile.clone();
+                let profile_path = profile_path.clone();
                 async move {
                     //TODO: Future update: prompt user for optional files in a modpack
                     if let Some(env) = project.env {
@@ -236,7 +227,10 @@
                     if let Some(path) = path {
                         match path {
                             Component::CurDir | Component::Normal(_) => {
-                                let path = profile.join(project.path);
+                                let path = profile_path
+                                            .get_full_path()
+                                            .await?
+                                            .join(project.path);
                                 write(&path, &file, &state.io_semaphore)
                                     .await?;
                             }
@@ -292,14 +286,16 @@
 
                 if new_path.file_name().is_some() {
                     write(
-                        &profile.join(new_path),
+                        &profile_path
+                                    .get_full_path()
+                                    .await?
+                                    .join(new_path),
                         &content,
                         &state.io_semaphore,
                     )
                     .await?;
                 }
 
-<<<<<<< HEAD
                 emit_loading(
                     &loading_bar,
                     30.0 / total_len as f64,
@@ -307,138 +303,21 @@
                         "Extracting override {}/{}",
                         index, total_len
                     )),
-=======
-            let game_version = if let Some(game_version) = game_version {
-                game_version
-            } else {
-                return Err(crate::ErrorKind::InputError(
-                    "Pack did not specify Minecraft version".to_string(),
-                )
-                .into());
-            };
-
-            let loader_version =
-                crate::profile_create::get_loader_version_from_loader(
-                    game_version.clone(),
-                    mod_loader.unwrap_or(ModLoader::Vanilla),
-                    loader_version.cloned(),
-                )
-                .await?;
-            crate::api::profile::edit(&profile_path, |prof| {
-                prof.metadata.name =
-                    override_title.clone().unwrap_or_else(|| pack.name.clone());
-                prof.install_stage = ProfileInstallStage::PackInstalling;
-                prof.metadata.linked_data = Some(LinkedData {
-                    project_id: project_id.clone(),
-                    version_id: version_id.clone(),
-                });
-                prof.metadata.icon = icon.clone();
-                prof.metadata.game_version = game_version.clone();
-                prof.metadata.loader_version = loader_version.clone();
-                prof.metadata.loader = mod_loader.unwrap_or(ModLoader::Vanilla);
-
-                async { Ok(()) }
-            })
-            .await?;
-
-            let profile_path = profile_path.clone();
-            let result = async {
-                let loading_bar = init_or_edit_loading(
-                    existing_loading_bar,
-                    LoadingBarType::PackDownload {
-                        profile_path: profile_path
-                            .get_full_path()
-                            .await?
-                            .clone(),
-                        pack_name: pack.name.clone(),
-                        icon,
-                        pack_id: project_id,
-                        pack_version: version_id,
-                    },
-                    100.0,
-                    "Downloading modpack",
->>>>>>> 3fa33dc2
                 )
                 .await?;
             }
         }
 
-<<<<<<< HEAD
         if let Some(profile_val) =
-            crate::api::profile::get(&profile, None).await?
+            crate::api::profile::get(&profile_path, None).await?
         {
             crate::launcher::install_minecraft(&profile_val, Some(loading_bar))
-=======
-                let num_files = pack.files.len();
-                use futures::StreamExt;
-                loading_try_for_each_concurrent(
-                    futures::stream::iter(pack.files.into_iter())
-                        .map(Ok::<PackFile, crate::Error>),
-                    None,
-                    Some(&loading_bar),
-                    70.0,
-                    num_files,
-                    None,
-                    |project| {
-                        let profile_path = profile_path.clone();
-                        async move {
-                            //TODO: Future update: prompt user for optional files in a modpack
-                            if let Some(env) = project.env {
-                                if env
-                                    .get(&EnvType::Client)
-                                    .map(|x| x == &SideType::Unsupported)
-                                    .unwrap_or(false)
-                                {
-                                    return Ok(());
-                                }
-                            }
-
-                            let file = fetch_mirrors(
-                                &project
-                                    .downloads
-                                    .iter()
-                                    .map(|x| &**x)
-                                    .collect::<Vec<&str>>(),
-                                project
-                                    .hashes
-                                    .get(&PackFileHash::Sha1)
-                                    .map(|x| &**x),
-                                &state.fetch_semaphore,
-                            )
-                            .await?;
-
-                            let path = std::path::Path::new(&project.path)
-                                .components()
-                                .next();
-                            if let Some(path) = path {
-                                match path {
-                                    Component::CurDir
-                                    | Component::Normal(_) => {
-                                        let path = profile_path
-                                            .get_full_path()
-                                            .await?
-                                            .join(project.path);
-                                        write(
-                                            &path,
-                                            &file,
-                                            &state.io_semaphore,
-                                        )
-                                        .await?;
-                                    }
-                                    _ => {}
-                                };
-                            }
-                            Ok(())
-                        }
-                    },
-                )
->>>>>>> 3fa33dc2
                 .await?;
 
             State::sync().await?;
         }
 
-        Ok::<PathBuf, crate::Error>(profile.clone())
+        Ok::<ProfilePathId, crate::Error>(profile_path.clone())
     } else {
         Err(crate::Error::from(crate::ErrorKind::InputError(
             "No pack manifest found in mrpack".to_string(),
@@ -514,38 +393,12 @@
                         io::remove_file(&existing_file).await?;
                     }
 
-<<<<<<< HEAD
                     Ok(())
-=======
-                        if new_path.file_name().is_some() {
-                            write(
-                                &profile_path
-                                    .get_full_path()
-                                    .await?
-                                    .join(new_path),
-                                &content,
-                                &state.io_semaphore,
-                            )
-                            .await?;
-                        }
-
-                        emit_loading(
-                            &loading_bar,
-                            30.0 / total_len as f64,
-                            Some(&format!(
-                                "Extracting override {}/{}",
-                                index, total_len
-                            )),
-                        )
-                        .await?;
-                    }
->>>>>>> 3fa33dc2
                 }
             },
         )
         .await?;
 
-<<<<<<< HEAD
         // Iterate over each 'overrides' file and remove it
         for index in 0..zip_reader.file().entries().len() {
             let file = zip_reader
@@ -567,28 +420,6 @@
                 for component in components {
                     new_path.push(component);
                 }
-=======
-                if let Some(profile_val) =
-                    crate::api::profile::get(&profile_path, None).await?
-                {
-                    crate::launcher::install_minecraft(
-                        &profile_val,
-                        Some(loading_bar),
-                    )
-                    .await?;
-
-                    State::sync().await?;
-                }
-
-                Ok::<ProfilePathId, crate::Error>(profile_path.clone())
-            }
-            .await;
-
-            match result {
-                Ok(profile) => Ok(profile),
-                Err(err) => {
-                    let _ = crate::api::profile::remove(&profile_path).await;
->>>>>>> 3fa33dc2
 
                 // Remove this file if a corresponding one exists in the filesystem
                 let existing_file = profile_path.join(&new_path);
@@ -596,23 +427,6 @@
                     io::remove_file(&existing_file).await?;
                 }
             }
-<<<<<<< HEAD
-=======
-        } else {
-            Err(crate::Error::from(crate::ErrorKind::InputError(
-                "No pack manifest found in mrpack".to_string(),
-            )))
-        }
-    }
-    .await;
-
-    match result {
-        Ok(profile) => Ok(profile),
-        Err(err) => {
-            let _ = crate::api::profile::remove(&profile_path).await;
-
-            Err(err)
->>>>>>> 3fa33dc2
         }
         Ok(())
     } else {
