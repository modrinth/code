use std::path::{Path, PathBuf};

use io::IOError;
use serde::{Deserialize, Serialize};

use crate::{
    prelude::ProfilePathId,
    state::Profiles,
    util::{fetch, io},
};

pub mod atlauncher;
pub mod curseforge;
pub mod gdlauncher;
pub mod mmc;

#[derive(Debug, Clone, Copy, Serialize, Deserialize, PartialEq, Eq)]
pub enum ImportLauncherType {
    MultiMC,
    PrismLauncher,
    ATLauncher,
    GDLauncher,
    Curseforge,
    #[serde(other)]
    Unknown,
}

// Return a list of importable instances from a launcher type and base path, by iterating through the folder and checking
pub async fn get_importable_instances(
    launcher_type: ImportLauncherType,
    base_path: PathBuf,
) -> crate::Result<Vec<String>> {
    // Some launchers have a different folder structure for instances
    let instances_folder = match launcher_type {
        ImportLauncherType::GDLauncher
        | ImportLauncherType::MultiMC
        | ImportLauncherType::PrismLauncher
        | ImportLauncherType::ATLauncher => base_path.join("instances"),
        ImportLauncherType::Curseforge => base_path.join("Instances"),
        ImportLauncherType::Unknown => {
            return Err(crate::ErrorKind::InputError(
                "Launcher type Unknown".to_string(),
            )
            .into())
        }
    };
    let mut instances = Vec::new();
    let mut dir = io::read_dir(&instances_folder).await?;
    while let Some(entry) = dir
        .next_entry()
        .await
        .map_err(|e| IOError::with_path(e, &instances_folder))?
    {
        let path = entry.path();
        if path.is_dir() {
            // Check instance is valid of this launcher type
            if is_valid_importable_instance(path.clone(), launcher_type).await {
                let name = path.file_name();
                if let Some(name) = name {
                    instances.push(name.to_string_lossy().to_string());
                }
            }
        }
    }
    Ok(instances)
}

// Import an instance from a launcher type and base path
// Note: this *deletes* the submitted empty profile
#[theseus_macros::debug_pin]
#[tracing::instrument]
pub async fn import_instance(
    profile_path: ProfilePathId, // This should be a blank profile
    launcher_type: ImportLauncherType,
    base_path: PathBuf,
    instance_folder: String,
) -> crate::Result<()> {
    tracing::debug!("Importing instance from {instance_folder}");
    let res = match launcher_type {
        ImportLauncherType::MultiMC | ImportLauncherType::PrismLauncher => {
            mmc::import_mmc(
                base_path,            // path to base mmc folder
                instance_folder,      // instance folder in mmc_base_path
                profile_path.clone(), // path to profile
            )
            .await
        }
        ImportLauncherType::ATLauncher => {
            atlauncher::import_atlauncher(
                base_path,            // path to atlauncher folder
                instance_folder,      // instance folder in atlauncher
                profile_path.clone(), // path to profile
            )
            .await
        }
        ImportLauncherType::GDLauncher => {
            gdlauncher::import_gdlauncher(
                base_path.join("instances").join(instance_folder), // path to gdlauncher folder
                profile_path.clone(), // path to profile
            )
            .await
        }
        ImportLauncherType::Curseforge => {
            curseforge::import_curseforge(
                base_path.join("Instances").join(instance_folder), // path to curseforge folder
                profile_path.clone(), // path to profile
            )
            .await
        }
        ImportLauncherType::Unknown => {
            return Err(crate::ErrorKind::InputError(
                "Launcher type Unknown".to_string(),
            )
            .into());
        }
    };

    // If import failed, delete the profile
    match res {
        Ok(_) => {}
        Err(e) => {
            tracing::warn!("Import failed: {:?}", e);
            let _ = crate::api::profile::remove(&profile_path).await;
            return Err(e);
        }
    }

<<<<<<< HEAD
=======
    // Check existing managed packs for potential updates
    tokio::task::spawn(Profiles::update_modrinth_versions());

>>>>>>> 21ae310f
    tracing::debug!("Completed import.");
    Ok(())
}

/// Returns the default path for the given launcher type
/// None if it can't be found or doesn't exist
pub fn get_default_launcher_path(
    r#type: ImportLauncherType,
) -> Option<PathBuf> {
    let path = match r#type {
        ImportLauncherType::MultiMC => None, // multimc data is *in* app dir
        ImportLauncherType::PrismLauncher => {
            Some(dirs::data_dir()?.join("PrismLauncher"))
        }
        ImportLauncherType::ATLauncher => {
            Some(dirs::data_dir()?.join("ATLauncher"))
        }
        ImportLauncherType::GDLauncher => {
            Some(dirs::data_dir()?.join("gdlauncher_next"))
        }
        ImportLauncherType::Curseforge => {
            Some(dirs::home_dir()?.join("curseforge").join("minecraft"))
        }
        ImportLauncherType::Unknown => None,
    };
    let path = path?;
    if path.exists() {
        Some(path)
    } else {
        None
    }
}

/// Checks if this PathBuf is a valid instance for the given launcher type
#[theseus_macros::debug_pin]
#[tracing::instrument]
pub async fn is_valid_importable_instance(
    instance_path: PathBuf,
    r#type: ImportLauncherType,
) -> bool {
    match r#type {
        ImportLauncherType::MultiMC | ImportLauncherType::PrismLauncher => {
            mmc::is_valid_mmc(instance_path).await
        }
        ImportLauncherType::ATLauncher => {
            atlauncher::is_valid_atlauncher(instance_path).await
        }
        ImportLauncherType::GDLauncher => {
            gdlauncher::is_valid_gdlauncher(instance_path).await
        }
        ImportLauncherType::Curseforge => {
            curseforge::is_valid_curseforge(instance_path).await
        }
        ImportLauncherType::Unknown => false,
    }
}

/// Caches an image file in the filesystem into the cache directory, and returns the path to the cached file.
#[theseus_macros::debug_pin]
#[tracing::instrument]
pub async fn recache_icon(
    icon_path: PathBuf,
) -> crate::Result<Option<PathBuf>> {
    let state = crate::State::get().await?;

    let bytes = tokio::fs::read(&icon_path).await;
    if let Ok(bytes) = bytes {
        let bytes = bytes::Bytes::from(bytes);
        let cache_dir = &state.directories.caches_dir();
        let semaphore = &state.io_semaphore;
        Ok(Some(
            fetch::write_cached_icon(
                &icon_path.to_string_lossy(),
                cache_dir,
                bytes,
                semaphore,
            )
            .await?,
        ))
    } else {
        // could not find icon (for instance, prism default icon, etc)
        Ok(None)
    }
}

async fn copy_dotminecraft(
    profile_path: ProfilePathId,
    dotminecraft: PathBuf,
) -> crate::Result<()> {
    // Get full path to profile
    let profile_path = profile_path.get_full_path().await?;

    // std fs copy every file in dotminecraft to profile_path
    let mut dir = io::read_dir(&dotminecraft).await?;
    while let Some(entry) = dir
        .next_entry()
        .await
        .map_err(|e| IOError::with_path(e, &dotminecraft))?
    {
        let path = entry.path();
        copy_dir_to(
            &path,
            &profile_path.join(path.file_name().ok_or_else(|| {
                crate::ErrorKind::InputError(format!(
                    "Invalid file: {}",
                    &path.display()
                ))
            })?),
        )
        .await?;
    }
    Ok(())
}

/// Recursively fs::copy every file in src to dest
/// uses async recursion
#[theseus_macros::debug_pin]
#[async_recursion::async_recursion]
#[tracing::instrument]
async fn copy_dir_to(src: &Path, dst: &Path) -> crate::Result<()> {
    if !src.is_dir() {
        io::copy(src, dst).await?;
        return Ok(());
    }

    // Create the destination directory
    io::create_dir_all(&dst).await?;

    // Iterate over the directory
    let mut dir = io::read_dir(&src).await?;
    while let Some(child) = dir
        .next_entry()
        .await
        .map_err(|e| IOError::with_path(e, src))?
    {
        let src_child = child.path();
        let dst_child = dst.join(src_child.file_name().ok_or_else(|| {
            crate::ErrorKind::InputError(format!(
                "Invalid file: {}",
                &src_child.display()
            ))
        })?);

        if src_child.is_dir() {
            // Recurse into sub-directory
            copy_dir_to(&src_child, &dst_child).await?;
        } else {
            // Copy file
            io::copy(&src_child, &dst_child).await?;
        }
    }

    Ok(())
}<|MERGE_RESOLUTION|>--- conflicted
+++ resolved
@@ -125,12 +125,9 @@
         }
     }
 
-<<<<<<< HEAD
-=======
     // Check existing managed packs for potential updates
     tokio::task::spawn(Profiles::update_modrinth_versions());
 
->>>>>>> 21ae310f
     tracing::debug!("Completed import.");
     Ok(())
 }
