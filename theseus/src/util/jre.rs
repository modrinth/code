use dunce::canonicalize;
use futures::prelude::*;
use serde::{Deserialize, Serialize};
use std::env;
use std::io::Write;
use std::path::PathBuf;
use std::process::Command;
use std::{collections::HashSet, path::Path};
use tempfile::NamedTempFile;
use tokio::task::JoinError;

use crate::State;
#[cfg(target_os = "windows")]
use winreg::{
    enums::{HKEY_LOCAL_MACHINE, KEY_READ, KEY_WOW64_32KEY, KEY_WOW64_64KEY},
    RegKey,
};

#[derive(Debug, PartialEq, Eq, Hash, Serialize, Deserialize, Clone)]
pub struct JavaVersion {
    pub path: String,
    pub version: String,
    pub architecture: String,
}

// Entrypoint function (Windows)
// Returns a Vec of unique JavaVersions from the PATH, Windows Registry Keys and common Java locations
#[cfg(target_os = "windows")]
#[tracing::instrument]
pub async fn get_all_jre() -> Result<Vec<JavaVersion>, JREError> {
    let mut jre_paths = HashSet::new();

    // Add JRES directly on PATH
    jre_paths.extend(get_all_jre_path().await);
    jre_paths.extend(get_all_autoinstalled_jre_path().await?);
    if let Ok(java_home) = env::var("JAVA_HOME") {
        jre_paths.insert(PathBuf::from(java_home));
    }

    // Hard paths for locations for commonly installed .exes
    let java_paths = [
        r"C:/Program Files/Java",
        r"C:/Program Files (x86)/Java",
        r"C:\Program Files\Eclipse Adoptium",
        r"C:\Program Files (x86)\Eclipse Adoptium",
    ];
    for java_path in java_paths {
        let Ok(java_subpaths) = std::fs::read_dir(java_path) else {continue };
        for java_subpath in java_subpaths {
            if let Ok(java_subpath) = java_subpath {
                let path = java_subpath.path();
                jre_paths.insert(path.join("bin"));
            }
        }
    }

    // Windows Registry Keys
    let key_paths = [
        r"SOFTWARE\JavaSoft\Java Runtime Environment", // Oracle
        r"SOFTWARE\JavaSoft\Java Development Kit",
        r"SOFTWARE\\JavaSoft\\JRE", // Oracle
        r"SOFTWARE\\JavaSoft\\JDK",
        r"SOFTWARE\\Eclipse Foundation\\JDK", // Eclipse
        r"SOFTWARE\\Eclipse Adoptium\\JRE",   // Eclipse
        r"SOFTWARE\\Eclipse Foundation\\JDK", // Eclipse
        r"SOFTWARE\\Microsoft\\JDK",          // Microsoft
    ];

    for key in key_paths {
        if let Ok(jre_key) = RegKey::predef(HKEY_LOCAL_MACHINE)
            .open_subkey_with_flags(key, KEY_READ | KEY_WOW64_32KEY)
        {
            jre_paths.extend(get_paths_from_jre_winregkey(jre_key));
        }
        if let Ok(jre_key) = RegKey::predef(HKEY_LOCAL_MACHINE)
            .open_subkey_with_flags(key, KEY_READ | KEY_WOW64_64KEY)
        {
            jre_paths.extend(get_paths_from_jre_winregkey(jre_key));
        }
    }

    // Get JRE versions from potential paths concurrently
    let j = check_java_at_filepaths(jre_paths)
        .await
        .into_iter()
        .collect();
    Ok(j)
}

// Gets paths rather than search directly as RegKeys should not be passed asynchronously (do not impl Send)
#[cfg(target_os = "windows")]
#[tracing::instrument]
pub fn get_paths_from_jre_winregkey(jre_key: RegKey) -> HashSet<PathBuf> {
    let mut jre_paths = HashSet::new();

    for subkey in jre_key.enum_keys() {
        if let Ok(subkey) = subkey {
            if let Ok(subkey) = jre_key.open_subkey(subkey) {
                let subkey_value_names =
                    [r"JavaHome", r"InstallationPath", r"\\hotspot\\MSI"];

                for subkey_value in subkey_value_names {
                    let path: Result<String, std::io::Error> =
                        subkey.get_value(subkey_value);
                    let Ok(path) = path else {continue};

                    jre_paths.insert(PathBuf::from(path).join("bin"));
                }
            }
        }
    }
    jre_paths
}

// Entrypoint function (Mac)
// Returns a Vec of unique JavaVersions from the PATH, and common Java locations
#[cfg(target_os = "macos")]
#[tracing::instrument]
pub async fn get_all_jre() -> Result<Vec<JavaVersion>, JREError> {
    // Use HashSet to avoid duplicates
    let mut jre_paths = HashSet::new();

    // Add JREs directly on PATH
    jre_paths.extend(get_all_jre_path().await);
    jre_paths.extend(get_all_autoinstalled_jre_path().await?);

    // Hard paths for locations for commonly installed .exes
    let java_paths = [
        r"/Applications/Xcode.app/Contents/Applications/Application Loader.app/Contents/MacOS/itms/java",
        r"/Library/Internet Plug-Ins/JavaAppletPlugin.plugin/Contents/Home",
        r"/System/Library/Frameworks/JavaVM.framework/Versions/Current/Commands",
    ];
    for path in java_paths {
        jre_paths.insert(PathBuf::from(path));
    }
    // Iterate over JavaVirtualMachines/(something)/Contents/Home/bin
    let base_path = PathBuf::from("/Library/Java/JavaVirtualMachines/");
    if let Ok(dir) = std::fs::read_dir(base_path) {
        for entry in dir.flatten() {
<<<<<<< HEAD
            // flatten() is necessary to convert Result<DirEntry, std::io::Error> to DirEntry
=======
>>>>>>> 8e1a8699
            let entry = entry.path().join("Contents/Home/bin");
            jre_paths.insert(entry);
        }
    }

    // Get JRE versions from potential paths concurrently
    let j = check_java_at_filepaths(jre_paths)
        .await
        .into_iter()
        .collect();
    Ok(j)
}

// Entrypoint function (Linux)
// Returns a Vec of unique JavaVersions from the PATH, and common Java locations
#[cfg(target_os = "linux")]
#[tracing::instrument]
pub async fn get_all_jre() -> Result<Vec<JavaVersion>, JREError> {
    // Use HashSet to avoid duplicates
    let mut jre_paths = HashSet::new();

    // Add JREs directly on PATH
    jre_paths.extend(get_all_jre_path().await);
    jre_paths.extend(get_all_autoinstalled_jre_path().await?);

    // Hard paths for locations for commonly installed locations
    let java_paths = [
        r"/usr",
        r"/usr/java",
        r"/usr/lib/jvm",
        r"/usr/lib64/jvm",
        r"/opt/jdk",
        r"/opt/jdks",
    ];
    for path in java_paths {
        let path = PathBuf::from(path);
        jre_paths.insert(PathBuf::from(&path).join("jre").join("bin"));
        jre_paths.insert(PathBuf::from(&path).join("bin"));
        if let Ok(dir) = std::fs::read_dir(path) {
            for entry in dir.flatten() {
                let entry_path = entry.path();
                jre_paths.insert(entry_path.join("jre").join("bin"));
                jre_paths.insert(entry_path.join("bin"));
            }
        }
    }

    // Get JRE versions from potential paths concurrently
    let j = check_java_at_filepaths(jre_paths)
        .await
        .into_iter()
        .collect();
    Ok(j)
}

// Gets all JREs from the PATH env variable
#[tracing::instrument]
#[theseus_macros::debug_pin]
async fn get_all_autoinstalled_jre_path() -> Result<HashSet<PathBuf>, JREError>
{
    Box::pin(async move {
        let state = State::get().await.map_err(|_| JREError::StateError)?;

        let mut jre_paths = HashSet::new();
        let base_path = state.directories.java_versions_dir();

        if base_path.is_dir() {
            if let Ok(dir) = std::fs::read_dir(base_path) {
                for entry in dir.flatten() {
<<<<<<< HEAD
                    // flatten() is necessary to convert Result<DirEntry, std::io::Error> to DirEntry
=======
>>>>>>> 8e1a8699
                    let file_path = entry.path().join("bin");

                    if let Ok(contents) =
                        std::fs::read_to_string(file_path.clone())
                    {
                        let entry = entry.path().join(contents);
                        jre_paths.insert(entry);
                    } else {
                        #[cfg(not(target_os = "macos"))]
                        {
                            let file_path = file_path.join(JAVA_BIN);
                            jre_paths.insert(file_path);
                        }
                    }
                }
            }
        }

        Ok(jre_paths)
    })
    .await
}

// Gets all JREs from the PATH env variable
#[tracing::instrument]
async fn get_all_jre_path() -> HashSet<PathBuf> {
    // Iterate over values in PATH variable, where accessible JREs are referenced
    let paths =
        env::var("PATH").map(|x| env::split_paths(&x).collect::<HashSet<_>>());
    paths.unwrap_or_else(|_| HashSet::new())
}

#[cfg(target_os = "windows")]
#[allow(dead_code)]
pub const JAVA_BIN: &str = "javaw.exe";

#[cfg(not(target_os = "windows"))]
#[allow(dead_code)]
pub const JAVA_BIN: &str = "java";

// For each example filepath in 'paths', perform check_java_at_filepath, checking each one concurrently
// and returning a JavaVersion for every valid path that points to a java bin
#[tracing::instrument]
pub async fn check_java_at_filepaths(
    paths: HashSet<PathBuf>,
) -> HashSet<JavaVersion> {
    let jres = stream::iter(paths.into_iter())
        .map(|p: PathBuf| {
            tokio::task::spawn(async move { check_java_at_filepath(&p).await })
        })
        .buffer_unordered(64)
        .collect::<Vec<_>>()
        .await;

    jres.into_iter().flat_map(|x| x.ok()).flatten().collect()
}

// For example filepath 'path', attempt to resolve it and get a Java version at this path
// If no such path exists, or no such valid java at this path exists, returns None
#[tracing::instrument]
#[theseus_macros::debug_pin]
pub async fn check_java_at_filepath(path: &Path) -> Option<JavaVersion> {
    // Attempt to canonicalize the potential java filepath
    // If it fails, this path does not exist and None is returned (no Java here)
    let Ok(path) = canonicalize(path) else { return None };

    // Checks for existence of Java at this filepath
    // Adds JAVA_BIN to the end of the path if it is not already there
    let java = if path.file_name()?.to_str()? != JAVA_BIN {
        path.join(JAVA_BIN)
    } else {
        path
    };

    if !java.exists() {
        return None;
    };

    let mut file = NamedTempFile::new().ok()?;
    file.write_all(include_bytes!("../../library/JavaInfo.class"))
        .ok()?;

    let original_path = file.path().to_path_buf();
    let mut new_path = original_path.clone();
    new_path.set_file_name("JavaInfo");
    new_path.set_extension("class");
    tokio::fs::rename(&original_path, &new_path).await.ok()?;

    // Run java checker on java binary
    let output = Command::new(&java)
        .arg("-cp")
        .arg(file.path().parent().unwrap())
        .arg("JavaInfo")
        .output()
        .ok()?;

    let stdout = String::from_utf8_lossy(&output.stdout);

    let mut java_version = None;
    let mut java_arch = None;

    for line in stdout.lines() {
        let mut parts = line.split('=');
        let key = parts.next().unwrap_or_default();
        let value = parts.next().unwrap_or_default();

        if key == "os.arch" {
            java_arch = Some(value);
        } else if key == "java.version" {
            java_version = Some(value);
        }
    }

    // Extract version info from it
    if let Some(arch) = java_arch {
        if let Some(version) = java_version {
            let path = java.to_string_lossy().to_string();
            return Some(JavaVersion {
                path,
                version: version.to_string(),
                architecture: arch.to_string(),
            });
        }
    }
    None
}

/// Extract major/minor version from a java version string
/// Gets the minor version or an error, and assumes 1 for major version if it could not find
/// "1.8.0_361" -> (1, 8)
/// "20" -> (1, 20)
pub fn extract_java_majorminor_version(
    version: &str,
) -> Result<(u32, u32), JREError> {
    let mut split = version.split('.');
    let major_opt = split.next();

    let mut major;
    // Try minor. If doesn't exist, in format like "20" so use major
    let mut minor = if let Some(minor) = split.next() {
        major = major_opt.unwrap_or("1").parse::<u32>()?;
        minor.parse::<u32>()?
    } else {
        // Formatted like "20", only one value means that is minor version
        major = 1;
        major_opt
            .ok_or_else(|| JREError::InvalidJREVersion(version.to_string()))?
            .parse::<u32>()?
    };

    // Java start should always be 1. If more than 1, it is formatted like "17.0.1.2" and starts with minor version
    if major > 1 {
        minor = major;
        major = 1;
    }

    Ok((major, minor))
}

#[derive(thiserror::Error, Debug)]
pub enum JREError {
    #[error("Command error : {0}")]
    IOError(#[from] std::io::Error),

    #[error("Env error: {0}")]
    EnvError(#[from] env::VarError),

    #[error("No JRE found for required version: {0}")]
    NoJREFound(String),

    #[error("Invalid JRE version string: {0}")]
    InvalidJREVersion(String),

    #[error("Parsing error: {0}")]
    ParseError(#[from] std::num::ParseIntError),

    #[error("Join error: {0}")]
    JoinError(#[from] JoinError),

    #[error("No stored tag for Minecraft Version {0}")]
    NoMinecraftVersionFound(String),

    #[error("Error getting launcher sttae")]
    StateError,
}<|MERGE_RESOLUTION|>--- conflicted
+++ resolved
@@ -137,10 +137,7 @@
     let base_path = PathBuf::from("/Library/Java/JavaVirtualMachines/");
     if let Ok(dir) = std::fs::read_dir(base_path) {
         for entry in dir.flatten() {
-<<<<<<< HEAD
             // flatten() is necessary to convert Result<DirEntry, std::io::Error> to DirEntry
-=======
->>>>>>> 8e1a8699
             let entry = entry.path().join("Contents/Home/bin");
             jre_paths.insert(entry);
         }
@@ -210,10 +207,7 @@
         if base_path.is_dir() {
             if let Ok(dir) = std::fs::read_dir(base_path) {
                 for entry in dir.flatten() {
-<<<<<<< HEAD
                     // flatten() is necessary to convert Result<DirEntry, std::io::Error> to DirEntry
-=======
->>>>>>> 8e1a8699
                     let file_path = entry.path().join("bin");
 
                     if let Ok(contents) =
