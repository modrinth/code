--- conflicted
+++ resolved
@@ -177,16 +177,11 @@
         specifier: ^7.5.4
         version: 7.6.2
       vue-multiselect:
-<<<<<<< HEAD
         specifier: 3.0.0-alpha.2
         version: 3.0.0-alpha.2
       vue-typed-virtual-list:
         specifier: ^1.0.10
         version: 1.0.10(vue@3.4.31(typescript@5.5.3))
-=======
-        specifier: 3.0.0
-        version: 3.0.0
->>>>>>> 3a4843fb
       vue3-apexcharts:
         specifier: ^1.5.2
         version: 1.5.3(apexcharts@3.49.2)(vue@3.4.31(typescript@5.5.3))
