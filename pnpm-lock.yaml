--- conflicted
+++ resolved
@@ -5819,16 +5819,10 @@
     resolution: {integrity: sha512-uupKdINgz7j83lQToCL7KkgQQxvG43el++hsR39YT9pCe1DwzUGmKzPxjVP6rqskXed5P6DtUASYAlCliW740Q==}
     engines: {node: '>= 14.18.1', npm: '>= 6.14.15'}
 
-<<<<<<< HEAD
-  vue-multiselect@3.0.0-alpha.2:
-    resolution: {integrity: sha512-Xp9fGJECns45v+v8jXbCIsAkCybYkEg0lNwr7Z6HDUSMyx2TEIK2giipPE+qXiShEc1Ipn+ZtttH2iq9hwXP4Q==}
-    engines: {node: '>= 4.0.0', npm: '>= 3.0.0'}
-=======
   vue-observe-visibility@2.0.0-alpha.1:
     resolution: {integrity: sha512-flFbp/gs9pZniXR6fans8smv1kDScJ8RS7rEpMjhVabiKeq7Qz3D9+eGsypncjfIyyU84saU88XZ0zjbD6Gq/g==}
     peerDependencies:
       vue: ^3.0.0
->>>>>>> bb3ce9fb
 
   vue-resize@2.0.0-alpha.1:
     resolution: {integrity: sha512-7+iqOueLU7uc9NrMfrzbG8hwMqchfVfSzpVlCMeJQe4pyibqyoifDNbKTZvwxZKDvGkB+PdFeKvnGZMoEb8esg==}
@@ -12220,13 +12214,9 @@
 
   vue-multiselect@3.0.0: {}
 
-<<<<<<< HEAD
-  vue-multiselect@3.0.0-alpha.2: {}
-=======
   vue-observe-visibility@2.0.0-alpha.1(vue@3.4.31(typescript@5.5.3)):
     dependencies:
       vue: 3.4.31(typescript@5.5.3)
->>>>>>> bb3ce9fb
 
   vue-resize@2.0.0-alpha.1(vue@3.4.31(typescript@5.5.3)):
     dependencies:
