--- conflicted
+++ resolved
@@ -70,11 +70,7 @@
         version: 1.11.11
       floating-vue:
         specifier: ^5.2.2
-<<<<<<< HEAD
-        version: 5.2.2(@nuxt/kit@3.12.3(magicast@0.3.4))(vue@3.4.31(typescript@5.5.4))
-=======
         version: 5.2.2(@nuxt/kit@3.12.3)(vue@3.4.31(typescript@5.5.3))
->>>>>>> 9e7ea82f
       mixpanel-browser:
         specifier: ^2.49.0
         version: 2.53.0
@@ -83,14 +79,7 @@
         version: 1.3.4
       pinia:
         specifier: ^2.1.7
-<<<<<<< HEAD
-        version: 2.1.7(typescript@5.5.4)(vue@3.4.31(typescript@5.5.4))
-      tauri-plugin-window-state-api:
-        specifier: github:tauri-apps/tauri-plugin-window-state#v1
-        version: https://codeload.github.com/tauri-apps/tauri-plugin-window-state/tar.gz/1abc39dce68e3da8377230b83b7792cd4c86c50a
-=======
         version: 2.1.7(typescript@5.5.3)(vue@3.4.31(typescript@5.5.3))
->>>>>>> 9e7ea82f
       vite-svg-loader:
         specifier: ^5.1.0
         version: 5.1.0(vue@3.4.31(typescript@5.5.4))
@@ -112,11 +101,7 @@
         version: 2.0.0-rc.4
       '@vitejs/plugin-vue':
         specifier: ^5.0.4
-<<<<<<< HEAD
-        version: 5.0.5(vite@5.3.3(@types/node@20.14.11)(sass@1.77.6)(terser@5.31.3))(vue@3.4.31(typescript@5.5.4))
-=======
         version: 5.0.5(vite@5.3.3(@types/node@22.4.1)(sass@1.77.6)(terser@5.31.6))(vue@3.4.31(typescript@5.5.3))
->>>>>>> 9e7ea82f
       autoprefixer:
         specifier: ^10.4.19
         version: 10.4.19(postcss@8.4.41)
@@ -361,11 +346,7 @@
         version: 1.11.11
       floating-vue:
         specifier: 2.0.0-beta.24
-<<<<<<< HEAD
-        version: 2.0.0-beta.24(@nuxt/kit@3.12.3(magicast@0.3.4)(rollup@3.29.4))(vue@3.4.31(typescript@5.5.4))
-=======
         version: 2.0.0-beta.24(@nuxt/kit@3.12.3(rollup@3.29.4))(vue@3.4.31(typescript@5.5.3))
->>>>>>> 9e7ea82f
       highlight.js:
         specifier: ^11.9.0
         version: 11.9.0
@@ -393,11 +374,7 @@
         version: 6.2.12(@vue/compiler-core@3.4.31)(vue@3.4.31(typescript@5.5.4))
       '@vintl/unplugin':
         specifier: ^1.5.1
-<<<<<<< HEAD
-        version: 1.5.2(@vue/compiler-core@3.4.31)(rollup@3.29.4)(vite@4.5.3(@types/node@20.14.11)(sass@1.77.6)(terser@5.31.3))(vue@3.4.31(typescript@5.5.4))(webpack@5.92.1)
-=======
         version: 1.5.2(@vue/compiler-core@3.4.31)(rollup@3.29.4)(vite@4.5.3)(vue@3.4.31(typescript@5.5.3))(webpack@5.92.1)
->>>>>>> 9e7ea82f
       '@vintl/vintl':
         specifier: ^4.4.1
         version: 4.4.1(typescript@5.5.4)(vue@3.4.31(typescript@5.5.4))
@@ -3242,14 +3219,9 @@
     resolution: {integrity: sha512-dwDPwZL0dmye8Txp2gzFmA6sxALaSvdRDjPH0viLcKrtlOL3tw62nWWweVD1SdILDTJrbrL6tdWVN58Wo6U3eA==}
     engines: {node: '>=10.13.0'}
 
-<<<<<<< HEAD
-  entities@2.2.0:
-    resolution: {integrity: sha512-p92if5Nz619I0w+akJrLZH0MX0Pb5DX39XOwQTtXSdQQOaYH03S1uIQp4mhOZtAXrxq4ViO67YTiLBo2638o9A==}
-=======
   enhanced-resolve@5.17.1:
     resolution: {integrity: sha512-LMHl3dXhTcfv8gM4kEzIUeTQ+7fpdA0l2tUf34BddXPkz2A5xJ5L/Pchd5BL6rdccM9QGvu0sWZzK1Z1t4wwyg==}
     engines: {node: '>=10.13.0'}
->>>>>>> 9e7ea82f
 
   entities@3.0.1:
     resolution: {integrity: sha512-WiyBqoomrwMdFG1e0kqvASYfnlb0lp8M5o5Fw2OFq1hNZxxcNk8Ik0Xm7LxzBhuidnZB/UtBqVCgUz3kBOP51Q==}
@@ -7178,8 +7150,7 @@
       - supports-color
       - utf-8-validate
 
-<<<<<<< HEAD
-  '@nuxt/kit@3.12.3(magicast@0.3.4)':
+  '@nuxt/kit@3.12.3':
     dependencies:
       '@nuxt/schema': 3.12.3
       c12: 1.11.1(magicast@0.3.4)
@@ -7207,37 +7178,6 @@
       - supports-color
     optional: true
 
-  '@nuxt/kit@3.12.3(magicast@0.3.4)(rollup@3.29.4)':
-=======
-  '@nuxt/kit@3.12.3':
->>>>>>> 9e7ea82f
-    dependencies:
-      '@nuxt/schema': 3.12.3
-      c12: 1.11.1(magicast@0.3.4)
-      consola: 3.2.3
-      defu: 6.1.4
-      destr: 2.0.3
-      globby: 14.0.2
-      hash-sum: 2.0.0
-      ignore: 5.3.1
-      jiti: 1.21.6
-      klona: 2.0.6
-      knitwork: 1.1.0
-      mlly: 1.7.1
-      pathe: 1.1.2
-      pkg-types: 1.1.3
-      scule: 1.3.0
-      semver: 7.6.2
-      ufo: 1.5.3
-      unctx: 2.3.1
-      unimport: 3.7.2
-      untyped: 1.4.2
-    transitivePeerDependencies:
-      - magicast
-      - rollup
-      - supports-color
-    optional: true
-
   '@nuxt/kit@3.12.3(magicast@0.3.4)(rollup@4.18.0)':
     dependencies:
       '@nuxt/schema': 3.12.3(rollup@4.18.0)
@@ -7265,8 +7205,6 @@
       - rollup
       - supports-color
 
-<<<<<<< HEAD
-=======
   '@nuxt/kit@3.12.3(rollup@3.29.4)':
     dependencies:
       '@nuxt/schema': 3.12.3(rollup@3.29.4)
@@ -7295,7 +7233,6 @@
       - supports-color
     optional: true
 
->>>>>>> 9e7ea82f
   '@nuxt/schema@3.12.3':
     dependencies:
       compatx: 0.1.8
@@ -8301,11 +8238,7 @@
       - vue
       - webpack
 
-<<<<<<< HEAD
-  '@vintl/unplugin@1.5.2(@vue/compiler-core@3.4.31)(rollup@3.29.4)(vite@4.5.3(@types/node@20.14.11)(sass@1.77.6)(terser@5.31.3))(vue@3.4.31(typescript@5.5.4))(webpack@5.92.1)':
-=======
   '@vintl/unplugin@1.5.2(@vue/compiler-core@3.4.31)(rollup@3.29.4)(vite@4.5.3)(vue@3.4.31(typescript@5.5.3))(webpack@5.92.1)':
->>>>>>> 9e7ea82f
     dependencies:
       '@formatjs/cli-lib': 6.4.2(@vue/compiler-core@3.4.31)(vue@3.4.31(typescript@5.5.4))
       '@formatjs/icu-messageformat-parser': 2.7.8
@@ -8364,22 +8297,7 @@
     transitivePeerDependencies:
       - typescript
 
-<<<<<<< HEAD
-  '@vintl/vintl@4.4.1(typescript@5.5.4)(vue@3.4.31(typescript@5.5.4))':
-    dependencies:
-      '@braw/async-computed': 5.0.2(vue@3.4.31(typescript@5.5.4))
-      '@formatjs/icu-messageformat-parser': 2.7.8
-      '@formatjs/intl': 2.10.4(typescript@5.5.4)
-      '@formatjs/intl-localematcher': 0.4.2
-      intl-messageformat: 10.5.14
-      vue: 3.4.31(typescript@5.5.4)
-    transitivePeerDependencies:
-      - typescript
-
-  '@vitejs/plugin-vue-jsx@4.0.0(vite@5.3.3(@types/node@20.14.9)(sass@1.77.6)(terser@5.31.3))(vue@3.4.31(typescript@5.5.3))':
-=======
   '@vitejs/plugin-vue-jsx@4.0.0(vite@5.3.3(@types/node@20.14.9)(sass@1.77.6)(terser@5.31.6))(vue@3.4.31(typescript@5.5.3))':
->>>>>>> 9e7ea82f
     dependencies:
       '@babel/core': 7.24.7
       '@babel/plugin-transform-typescript': 7.24.7(@babel/core@7.24.7)
@@ -8389,17 +8307,10 @@
     transitivePeerDependencies:
       - supports-color
 
-<<<<<<< HEAD
-  '@vitejs/plugin-vue@5.0.5(vite@5.3.3(@types/node@20.14.11)(sass@1.77.6)(terser@5.31.3))(vue@3.4.31(typescript@5.5.4))':
-    dependencies:
-      vite: 5.3.3(@types/node@20.14.11)(sass@1.77.6)(terser@5.31.3)
-      vue: 3.4.31(typescript@5.5.4)
-=======
   '@vitejs/plugin-vue@5.0.5(vite@5.3.3(@types/node@20.14.9)(sass@1.77.6)(terser@5.31.6))(vue@3.4.31(typescript@5.5.3))':
     dependencies:
       vite: 5.3.3(@types/node@20.14.9)(sass@1.77.6)(terser@5.31.6)
       vue: 3.4.31(typescript@5.5.3)
->>>>>>> 9e7ea82f
 
   '@vitejs/plugin-vue@5.0.5(vite@5.3.3(@types/node@22.4.1)(sass@1.77.6)(terser@5.31.6))(vue@3.4.31(typescript@5.5.3))':
     dependencies:
@@ -9199,49 +9110,6 @@
 
   cssfilter@0.0.10: {}
 
-<<<<<<< HEAD
-  cssnano-preset-default@7.0.3(postcss@8.4.39):
-    dependencies:
-      browserslist: 4.23.1
-      css-declaration-sorter: 7.2.0(postcss@8.4.39)
-      cssnano-utils: 5.0.0(postcss@8.4.39)
-      postcss: 8.4.39
-      postcss-calc: 10.0.0(postcss@8.4.39)
-      postcss-colormin: 7.0.1(postcss@8.4.39)
-      postcss-convert-values: 7.0.1(postcss@8.4.39)
-      postcss-discard-comments: 7.0.1(postcss@8.4.39)
-      postcss-discard-duplicates: 7.0.0(postcss@8.4.39)
-      postcss-discard-empty: 7.0.0(postcss@8.4.39)
-      postcss-discard-overridden: 7.0.0(postcss@8.4.39)
-      postcss-merge-longhand: 7.0.2(postcss@8.4.39)
-      postcss-merge-rules: 7.0.2(postcss@8.4.39)
-      postcss-minify-font-values: 7.0.0(postcss@8.4.39)
-      postcss-minify-gradients: 7.0.0(postcss@8.4.39)
-      postcss-minify-params: 7.0.1(postcss@8.4.39)
-      postcss-minify-selectors: 7.0.2(postcss@8.4.39)
-      postcss-normalize-charset: 7.0.0(postcss@8.4.39)
-      postcss-normalize-display-values: 7.0.0(postcss@8.4.39)
-      postcss-normalize-positions: 7.0.0(postcss@8.4.39)
-      postcss-normalize-repeat-style: 7.0.0(postcss@8.4.39)
-      postcss-normalize-string: 7.0.0(postcss@8.4.39)
-      postcss-normalize-timing-functions: 7.0.0(postcss@8.4.39)
-      postcss-normalize-unicode: 7.0.1(postcss@8.4.39)
-      postcss-normalize-url: 7.0.0(postcss@8.4.39)
-      postcss-normalize-whitespace: 7.0.0(postcss@8.4.39)
-      postcss-ordered-values: 7.0.1(postcss@8.4.39)
-      postcss-reduce-initial: 7.0.1(postcss@8.4.39)
-      postcss-reduce-transforms: 7.0.0(postcss@8.4.39)
-      postcss-svgo: 7.0.1(postcss@8.4.39)
-      postcss-unique-selectors: 7.0.1(postcss@8.4.39)
-
-  cssnano-utils@5.0.0(postcss@8.4.39):
-    dependencies:
-      postcss: 8.4.39
-
-  cssnano@7.0.3(postcss@8.4.39):
-    dependencies:
-      cssnano-preset-default: 7.0.3(postcss@8.4.39)
-=======
   cssnano-preset-default@7.0.3(postcss@8.4.41):
     dependencies:
       browserslist: 4.23.1
@@ -9283,7 +9151,6 @@
   cssnano@7.0.3(postcss@8.4.41):
     dependencies:
       cssnano-preset-default: 7.0.3(postcss@8.4.41)
->>>>>>> 9e7ea82f
       lilconfig: 3.1.2
       postcss: 8.4.41
 
@@ -9448,15 +9315,11 @@
       graceful-fs: 4.2.11
       tapable: 2.2.1
 
-<<<<<<< HEAD
-  entities@2.2.0: {}
-=======
   enhanced-resolve@5.17.1:
     dependencies:
       graceful-fs: 4.2.11
       tapable: 2.2.1
     optional: true
->>>>>>> 9e7ea82f
 
   entities@3.0.1: {}
 
@@ -10089,11 +9952,7 @@
       vue: 3.4.31(typescript@5.5.3)
       vue-resize: 2.0.0-alpha.1(vue@3.4.31(typescript@5.5.3))
 
-<<<<<<< HEAD
-  floating-vue@2.0.0-beta.24(@nuxt/kit@3.12.3(magicast@0.3.4)(rollup@3.29.4))(vue@3.4.31(typescript@5.5.4)):
-=======
   floating-vue@2.0.0-beta.24(@nuxt/kit@3.12.3(rollup@3.29.4))(vue@3.4.31(typescript@5.5.3)):
->>>>>>> 9e7ea82f
     dependencies:
       '@floating-ui/dom': 1.1.1
       vue: 3.4.31(typescript@5.5.4)
@@ -10101,21 +9960,13 @@
     optionalDependencies:
       '@nuxt/kit': 3.12.3(rollup@3.29.4)
 
-<<<<<<< HEAD
-  floating-vue@5.2.2(@nuxt/kit@3.12.3(magicast@0.3.4))(vue@3.4.31(typescript@5.5.4)):
-=======
   floating-vue@5.2.2(@nuxt/kit@3.12.3)(vue@3.4.31(typescript@5.5.3)):
->>>>>>> 9e7ea82f
     dependencies:
       '@floating-ui/dom': 1.1.1
       vue: 3.4.31(typescript@5.5.4)
       vue-resize: 2.0.0-alpha.1(vue@3.4.31(typescript@5.5.4))
     optionalDependencies:
-<<<<<<< HEAD
-      '@nuxt/kit': 3.12.3(magicast@0.3.4)
-=======
       '@nuxt/kit': 3.12.3
->>>>>>> 9e7ea82f
 
   for-each@0.3.3:
     dependencies:
@@ -11367,11 +11218,7 @@
 
   postcss-calc@10.0.0(postcss@8.4.41):
     dependencies:
-<<<<<<< HEAD
-      postcss: 8.4.39
-=======
       postcss: 8.4.41
->>>>>>> 9e7ea82f
       postcss-selector-parser: 6.1.0
       postcss-value-parser: 4.2.0
 
@@ -11386,20 +11233,12 @@
   postcss-convert-values@7.0.1(postcss@8.4.41):
     dependencies:
       browserslist: 4.23.1
-<<<<<<< HEAD
-      postcss: 8.4.39
-=======
       postcss: 8.4.41
->>>>>>> 9e7ea82f
       postcss-value-parser: 4.2.0
 
   postcss-discard-comments@7.0.1(postcss@8.4.41):
     dependencies:
-<<<<<<< HEAD
-      postcss: 8.4.39
-=======
       postcss: 8.4.41
->>>>>>> 9e7ea82f
       postcss-selector-parser: 6.1.0
 
   postcss-discard-duplicates@7.0.0(postcss@8.4.41):
@@ -11443,13 +11282,8 @@
     dependencies:
       browserslist: 4.23.1
       caniuse-api: 3.0.0
-<<<<<<< HEAD
-      cssnano-utils: 5.0.0(postcss@8.4.39)
-      postcss: 8.4.39
-=======
       cssnano-utils: 5.0.0(postcss@8.4.41)
       postcss: 8.4.41
->>>>>>> 9e7ea82f
       postcss-selector-parser: 6.1.0
 
   postcss-minify-font-values@7.0.0(postcss@8.4.41):
@@ -11467,89 +11301,72 @@
   postcss-minify-params@7.0.1(postcss@8.4.41):
     dependencies:
       browserslist: 4.23.1
-<<<<<<< HEAD
-      cssnano-utils: 5.0.0(postcss@8.4.39)
-      postcss: 8.4.39
-=======
-      cssnano-utils: 5.0.0(postcss@8.4.41)
-      postcss: 8.4.41
->>>>>>> 9e7ea82f
-      postcss-value-parser: 4.2.0
-
-  postcss-minify-selectors@7.0.2(postcss@8.4.41):
-    dependencies:
-      cssesc: 3.0.0
-<<<<<<< HEAD
-      postcss: 8.4.39
-=======
-      postcss: 8.4.41
->>>>>>> 9e7ea82f
-      postcss-selector-parser: 6.1.0
-
-  postcss-nested@6.0.1(postcss@8.4.41):
-    dependencies:
-<<<<<<< HEAD
-      postcss: 8.4.39
-=======
-      postcss: 8.4.41
->>>>>>> 9e7ea82f
-      postcss-selector-parser: 6.1.0
-
-  postcss-normalize-charset@7.0.0(postcss@8.4.41):
-    dependencies:
-      postcss: 8.4.41
-
-  postcss-normalize-display-values@7.0.0(postcss@8.4.41):
-    dependencies:
-      postcss: 8.4.41
-      postcss-value-parser: 4.2.0
-
-  postcss-normalize-positions@7.0.0(postcss@8.4.41):
-    dependencies:
-      postcss: 8.4.41
-      postcss-value-parser: 4.2.0
-
-  postcss-normalize-repeat-style@7.0.0(postcss@8.4.41):
-    dependencies:
-      postcss: 8.4.41
-      postcss-value-parser: 4.2.0
-
-  postcss-normalize-string@7.0.0(postcss@8.4.41):
-    dependencies:
-      postcss: 8.4.41
-      postcss-value-parser: 4.2.0
-
-  postcss-normalize-timing-functions@7.0.0(postcss@8.4.41):
-    dependencies:
-      postcss: 8.4.41
-      postcss-value-parser: 4.2.0
-
-  postcss-normalize-unicode@7.0.1(postcss@8.4.41):
-    dependencies:
-      browserslist: 4.23.1
-<<<<<<< HEAD
-      postcss: 8.4.39
-=======
-      postcss: 8.4.41
->>>>>>> 9e7ea82f
-      postcss-value-parser: 4.2.0
-
-  postcss-normalize-url@7.0.0(postcss@8.4.41):
-    dependencies:
-      postcss: 8.4.41
-      postcss-value-parser: 4.2.0
-
-  postcss-normalize-whitespace@7.0.0(postcss@8.4.41):
-    dependencies:
-      postcss: 8.4.41
-      postcss-value-parser: 4.2.0
-
-  postcss-ordered-values@7.0.1(postcss@8.4.41):
-    dependencies:
       cssnano-utils: 5.0.0(postcss@8.4.41)
       postcss: 8.4.41
       postcss-value-parser: 4.2.0
 
+  postcss-minify-selectors@7.0.2(postcss@8.4.41):
+    dependencies:
+      cssesc: 3.0.0
+      postcss: 8.4.41
+      postcss-selector-parser: 6.1.0
+
+  postcss-nested@6.0.1(postcss@8.4.41):
+    dependencies:
+      postcss: 8.4.41
+      postcss-selector-parser: 6.1.0
+
+  postcss-normalize-charset@7.0.0(postcss@8.4.41):
+    dependencies:
+      postcss: 8.4.41
+
+  postcss-normalize-display-values@7.0.0(postcss@8.4.41):
+    dependencies:
+      postcss: 8.4.41
+      postcss-value-parser: 4.2.0
+
+  postcss-normalize-positions@7.0.0(postcss@8.4.41):
+    dependencies:
+      postcss: 8.4.41
+      postcss-value-parser: 4.2.0
+
+  postcss-normalize-repeat-style@7.0.0(postcss@8.4.41):
+    dependencies:
+      postcss: 8.4.41
+      postcss-value-parser: 4.2.0
+
+  postcss-normalize-string@7.0.0(postcss@8.4.41):
+    dependencies:
+      postcss: 8.4.41
+      postcss-value-parser: 4.2.0
+
+  postcss-normalize-timing-functions@7.0.0(postcss@8.4.41):
+    dependencies:
+      postcss: 8.4.41
+      postcss-value-parser: 4.2.0
+
+  postcss-normalize-unicode@7.0.1(postcss@8.4.41):
+    dependencies:
+      browserslist: 4.23.1
+      postcss: 8.4.41
+      postcss-value-parser: 4.2.0
+
+  postcss-normalize-url@7.0.0(postcss@8.4.41):
+    dependencies:
+      postcss: 8.4.41
+      postcss-value-parser: 4.2.0
+
+  postcss-normalize-whitespace@7.0.0(postcss@8.4.41):
+    dependencies:
+      postcss: 8.4.41
+      postcss-value-parser: 4.2.0
+
+  postcss-ordered-values@7.0.1(postcss@8.4.41):
+    dependencies:
+      cssnano-utils: 5.0.0(postcss@8.4.41)
+      postcss: 8.4.41
+      postcss-value-parser: 4.2.0
+
   postcss-reduce-initial@7.0.1(postcss@8.4.41):
     dependencies:
       browserslist: 4.23.1
@@ -11579,11 +11396,7 @@
 
   postcss-unique-selectors@7.0.1(postcss@8.4.41):
     dependencies:
-<<<<<<< HEAD
-      postcss: 8.4.39
-=======
       postcss: 8.4.41
->>>>>>> 9e7ea82f
       postcss-selector-parser: 6.1.0
 
   postcss-value-parser@4.2.0: {}
@@ -12081,11 +11894,7 @@
   stylehacks@7.0.2(postcss@8.4.41):
     dependencies:
       browserslist: 4.23.1
-<<<<<<< HEAD
-      postcss: 8.4.39
-=======
       postcss: 8.4.41
->>>>>>> 9e7ea82f
       postcss-selector-parser: 6.1.0
 
   sucrase@3.35.0:
@@ -12185,19 +11994,11 @@
       normalize-path: 3.0.0
       object-hash: 3.0.0
       picocolors: 1.0.1
-<<<<<<< HEAD
-      postcss: 8.4.39
-      postcss-import: 15.1.0(postcss@8.4.39)
-      postcss-js: 4.0.1(postcss@8.4.39)
-      postcss-load-config: 4.0.2(postcss@8.4.39)
-      postcss-nested: 6.0.1(postcss@8.4.39)
-=======
       postcss: 8.4.41
       postcss-import: 15.1.0(postcss@8.4.41)
       postcss-js: 4.0.1(postcss@8.4.41)
       postcss-load-config: 4.0.2(postcss@8.4.41)
       postcss-nested: 6.0.1(postcss@8.4.41)
->>>>>>> 9e7ea82f
       postcss-selector-parser: 6.1.0
       resolve: 1.22.8
       sucrase: 3.35.0
@@ -12418,11 +12219,7 @@
 
   unimport@3.7.2:
     dependencies:
-<<<<<<< HEAD
-      '@rollup/pluginutils': 5.1.0
-=======
       '@rollup/pluginutils': 5.1.0(rollup@4.18.0)
->>>>>>> 9e7ea82f
       acorn: 8.12.1
       escape-string-regexp: 5.0.0
       estree-walker: 3.0.3
@@ -12667,16 +12464,7 @@
       svgo: 3.3.2
       vue: 3.4.31(typescript@5.5.3)
 
-<<<<<<< HEAD
-  vite-svg-loader@5.1.0(vue@3.4.31(typescript@5.5.4)):
-    dependencies:
-      svgo: 3.3.2
-      vue: 3.4.31(typescript@5.5.4)
-
-  vite@4.5.3(@types/node@20.14.11)(sass@1.77.6)(terser@5.31.3):
-=======
   vite@4.5.3:
->>>>>>> 9e7ea82f
     dependencies:
       esbuild: 0.18.20
       postcss: 8.4.41
