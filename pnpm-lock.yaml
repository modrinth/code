--- conflicted
+++ resolved
@@ -58,11 +58,7 @@
         version: 1.11.11
       floating-vue:
         specifier: ^5.2.2
-<<<<<<< HEAD
         version: 5.2.2(@nuxt/kit@3.12.3(magicast@0.3.4))(vue@3.4.31(typescript@5.5.3))
-=======
-        version: 5.2.2(@nuxt/kit@3.12.3(magicast@0.3.4)(rollup@4.18.0))(vue@3.4.31(typescript@5.5.3))
->>>>>>> 157c27c2
       mixpanel-browser:
         specifier: ^2.49.0
         version: 2.53.0
@@ -2629,6 +2625,11 @@
     resolution: {integrity: sha512-yQbXgO/OSZVD2IsiLlro+7Hf6Q18EJrKSEsdoMzKePKXct3gvD8oLcOQdIzGupr5Fj+EDe8gO/lxc1BzfMpxvA==}
     engines: {node: '>=8'}
 
+  browserslist@4.23.1:
+    resolution: {integrity: sha512-TUfofFo/KsK/bWZ9TWQ5O26tsWW4Uhmt8IYklbnUa70udB6P2wA7w7o4PY4muaEPBQaAX+CEnmmIA41NVHtPVw==}
+    engines: {node: ^6 || ^7 || ^8 || ^9 || ^10 || ^11 || ^12 || >=13.7}
+    hasBin: true
+
   browserslist@4.23.2:
     resolution: {integrity: sha512-qkqSyistMYdxAcw+CzbZwlBy8AGmS/eEWs+sEV5TnLRGDOL+C5M2EnH6tlZyg0YoAxGJAFKh61En9BR941GnHA==}
     engines: {node: ^6 || ^7 || ^8 || ^9 || ^10 || ^11 || ^12 || >=13.7}
@@ -2685,6 +2686,9 @@
 
   caniuse-api@3.0.0:
     resolution: {integrity: sha512-bsTwuIg/BZZK/vreVTYYbSWoe2F+71P7K5QGEX+pT250DZbfU1MQ5prOKpPR+LL6uWKK3KMwMCAS74QB3Um1uw==}
+
+  caniuse-lite@1.0.30001640:
+    resolution: {integrity: sha512-lA4VMpW0PSUrFnkmVuEKBUovSWKhj7puyCg8StBChgu298N1AtuF1sKWEvfDuimSEDbhlb/KqPKC3fs1HbuQUA==}
 
   caniuse-lite@1.0.30001642:
     resolution: {integrity: sha512-3XQ0DoRgLijXJErLSl+bLnJ+Et4KqV1PY6JJBGAFlsNsz31zeAIncyeZfLCabHK/jtSh+671RM9YMldxjUPZtA==}
@@ -3095,6 +3099,9 @@
 
   ee-first@1.1.1:
     resolution: {integrity: sha512-WMwm9LhRUo+WUaRN+vRuETqG89IgZphVSNkdFgeb6sS/E4OrDIN7t48CAewSHXc6C8lefD8KKfr5vY61brQlow==}
+
+  electron-to-chromium@1.4.816:
+    resolution: {integrity: sha512-EKH5X5oqC6hLmiS7/vYtZHZFTNdhsYG5NVPRN6Yn0kQHNBlT59+xSM8HBy66P5fxWpKgZbPqb+diC64ng295Jw==}
 
   electron-to-chromium@1.4.829:
     resolution: {integrity: sha512-5qp1N2POAfW0u1qGAxXEtz6P7bO1m6gpZr5hdf5ve6lxpLM7MpiM4jIPz7xcrNlClQMafbyUDDWjlIQZ1Mw0Rw==}
@@ -3835,6 +3842,10 @@
     resolution: {integrity: sha512-1BC0BVFhS/p0qtw6enp8e+8OD0UrK0oFLztSjNzhcKA3WDuJxxAPXzPuPtKkjEY9UUoEWlX/8fgKeu2S8i9JTA==}
     engines: {node: '>= 0.4'}
 
+  is-core-module@2.14.0:
+    resolution: {integrity: sha512-a5dFJih5ZLYlRtDc0dZWP7RiKr6xIKzmn/oAYCDvdLThadVgyJwlaoQPmRtMSpz+rk0OGAgIu+TcM9HUF0fk1A==}
+    engines: {node: '>= 0.4'}
+
   is-core-module@2.15.0:
     resolution: {integrity: sha512-Dd+Lb2/zvk9SKy1TGCt1wFJFo/MWBPMX5x7KcvLajWTGuomczdQX61PvY5yK6SVACwpoexWo81IfFyoKY2QnTA==}
     engines: {node: '>= 0.4'}
@@ -4345,6 +4356,9 @@
   node-gyp-build@4.8.1:
     resolution: {integrity: sha512-OSs33Z9yWr148JZcbZd5WiAXhh/n9z8TxQcdMhIOlpN9AhWpLfvVFO73+m77bBABQMaY9XSvIa+qk0jlI7Gcaw==}
     hasBin: true
+
+  node-releases@2.0.14:
+    resolution: {integrity: sha512-y10wOWt8yZpqXmOgRo77WaHEmhYQYGNA6y421PKsKYWEK8aW+cqAphborZDhqfyKrbZEN92CN1X2KbafY2s7Yw==}
 
   node-releases@2.0.17:
     resolution: {integrity: sha512-Ww6ZlOiEQfPfXM45v17oabk77Z7mg5bOt7AjDyzy7RjK9OrLrLC8dyZQoAPEOtFX9SaNf1Tdvr5gRJWdTJj7GA==}
@@ -4773,6 +4787,10 @@
     engines: {node: ^18.12.0 || ^20.9.0 || >=22.0}
     peerDependencies:
       postcss: ^8.4.31
+
+  postcss-selector-parser@6.1.0:
+    resolution: {integrity: sha512-UMz42UD0UY0EApS0ZL9o1XnLhSTtvvvLe5Dc2H2O56fvRZi+KulDyf5ctDhhtYJBGKStV2FL1fy6253cmLgqVQ==}
+    engines: {node: '>=4'}
 
   postcss-selector-parser@6.1.1:
     resolution: {integrity: sha512-b4dlw/9V8A71rLIDsSwVmak9z2DuBUB7CA1/wSdelNEzqsjoSPeADTWNO09lpH49Diy3/JIZ2bSPB1dI3LJCHg==}
@@ -6060,7 +6078,7 @@
     dependencies:
       '@babel/compat-data': 7.24.7
       '@babel/helper-validator-option': 7.24.7
-      browserslist: 4.23.2
+      browserslist: 4.23.1
       lru-cache: 5.1.1
       semver: 6.3.1
 
@@ -6984,11 +7002,35 @@
       - supports-color
       - utf-8-validate
 
-<<<<<<< HEAD
   '@nuxt/kit@3.12.3(magicast@0.3.4)':
-=======
+    dependencies:
+      '@nuxt/schema': 3.12.3
+      c12: 1.11.1(magicast@0.3.4)
+      consola: 3.2.3
+      defu: 6.1.4
+      destr: 2.0.3
+      globby: 14.0.2
+      hash-sum: 2.0.0
+      ignore: 5.3.1
+      jiti: 1.21.6
+      klona: 2.0.6
+      knitwork: 1.1.0
+      mlly: 1.7.1
+      pathe: 1.1.2
+      pkg-types: 1.1.3
+      scule: 1.3.0
+      semver: 7.6.2
+      ufo: 1.5.3
+      unctx: 2.3.1
+      unimport: 3.7.2
+      untyped: 1.4.2
+    transitivePeerDependencies:
+      - magicast
+      - rollup
+      - supports-color
+    optional: true
+
   '@nuxt/kit@3.12.3(magicast@0.3.4)(rollup@3.29.4)':
->>>>>>> 157c27c2
     dependencies:
       '@nuxt/schema': 3.12.3(rollup@3.29.4)
       c12: 1.11.1(magicast@0.3.4)
@@ -7016,35 +7058,6 @@
       - supports-color
     optional: true
 
-  '@nuxt/kit@3.12.3(magicast@0.3.4)(rollup@3.29.4)':
-    dependencies:
-      '@nuxt/schema': 3.12.3(rollup@3.29.4)
-      c12: 1.11.1(magicast@0.3.4)
-      consola: 3.2.3
-      defu: 6.1.4
-      destr: 2.0.3
-      globby: 14.0.2
-      hash-sum: 2.0.0
-      ignore: 5.3.1
-      jiti: 1.21.6
-      klona: 2.0.6
-      knitwork: 1.1.0
-      mlly: 1.7.1
-      pathe: 1.1.2
-      pkg-types: 1.1.3
-      scule: 1.3.0
-      semver: 7.6.2
-      ufo: 1.5.3
-      unctx: 2.3.1
-      unimport: 3.7.2(rollup@3.29.4)
-      untyped: 1.4.2
-    transitivePeerDependencies:
-      - magicast
-      - rollup
-      - supports-color
-    optional: true
-
-<<<<<<< HEAD
   '@nuxt/kit@3.12.3(magicast@0.3.4)(rollup@4.18.0)':
     dependencies:
       '@nuxt/schema': 3.12.3(rollup@4.18.0)
@@ -7091,8 +7104,6 @@
       - supports-color
     optional: true
 
-=======
->>>>>>> 157c27c2
   '@nuxt/schema@3.12.3(rollup@3.29.4)':
     dependencies:
       compatx: 0.1.8
@@ -8566,8 +8577,8 @@
 
   autoprefixer@10.4.19(postcss@8.4.39):
     dependencies:
-      browserslist: 4.23.2
-      caniuse-lite: 1.0.30001642
+      browserslist: 4.23.1
+      caniuse-lite: 1.0.30001640
       fraction.js: 4.3.7
       normalize-range: 0.1.2
       picocolors: 1.0.1
@@ -8611,6 +8622,13 @@
   braces@3.0.3:
     dependencies:
       fill-range: 7.1.1
+
+  browserslist@4.23.1:
+    dependencies:
+      caniuse-lite: 1.0.30001640
+      electron-to-chromium: 1.4.816
+      node-releases: 2.0.14
+      update-browserslist-db: 1.1.0(browserslist@4.23.1)
 
   browserslist@4.23.2:
     dependencies:
@@ -8673,10 +8691,12 @@
 
   caniuse-api@3.0.0:
     dependencies:
-      browserslist: 4.23.2
-      caniuse-lite: 1.0.30001642
+      browserslist: 4.23.1
+      caniuse-lite: 1.0.30001640
       lodash.memoize: 4.1.2
       lodash.uniq: 4.5.0
+
+  caniuse-lite@1.0.30001640: {}
 
   caniuse-lite@1.0.30001642: {}
 
@@ -8853,7 +8873,7 @@
 
   cssnano-preset-default@7.0.3(postcss@8.4.39):
     dependencies:
-      browserslist: 4.23.2
+      browserslist: 4.23.1
       css-declaration-sorter: 7.2.0(postcss@8.4.39)
       cssnano-utils: 5.0.0(postcss@8.4.39)
       postcss: 8.4.39
@@ -9037,6 +9057,8 @@
   eastasianwidth@0.2.0: {}
 
   ee-first@1.1.1: {}
+
+  electron-to-chromium@1.4.816: {}
 
   electron-to-chromium@1.4.829: {}
 
@@ -9691,21 +9713,13 @@
     optionalDependencies:
       '@nuxt/kit': 3.12.3(magicast@0.3.4)(rollup@3.29.4)
 
-<<<<<<< HEAD
   floating-vue@5.2.2(@nuxt/kit@3.12.3(magicast@0.3.4))(vue@3.4.31(typescript@5.5.3)):
-=======
-  floating-vue@5.2.2(@nuxt/kit@3.12.3(magicast@0.3.4)(rollup@4.18.0))(vue@3.4.31(typescript@5.5.3)):
->>>>>>> 157c27c2
     dependencies:
       '@floating-ui/dom': 1.1.1
       vue: 3.4.31(typescript@5.5.3)
       vue-resize: 2.0.0-alpha.1(vue@3.4.31(typescript@5.5.3))
     optionalDependencies:
-<<<<<<< HEAD
       '@nuxt/kit': 3.12.3(magicast@0.3.4)
-=======
-      '@nuxt/kit': 3.12.3(magicast@0.3.4)(rollup@4.18.0)
->>>>>>> 157c27c2
 
   for-each@0.3.3:
     dependencies:
@@ -10067,6 +10081,10 @@
       builtin-modules: 3.3.0
 
   is-callable@1.2.7: {}
+
+  is-core-module@2.14.0:
+    dependencies:
+      hasown: 2.0.2
 
   is-core-module@2.15.0:
     dependencies:
@@ -10599,6 +10617,8 @@
   node-forge@1.3.1: {}
 
   node-gyp-build@4.8.1: {}
+
+  node-releases@2.0.14: {}
 
   node-releases@2.0.17: {}
 
@@ -10941,12 +10961,12 @@
   postcss-calc@10.0.0(postcss@8.4.39):
     dependencies:
       postcss: 8.4.39
-      postcss-selector-parser: 6.1.1
+      postcss-selector-parser: 6.1.0
       postcss-value-parser: 4.2.0
 
   postcss-colormin@7.0.1(postcss@8.4.39):
     dependencies:
-      browserslist: 4.23.2
+      browserslist: 4.23.1
       caniuse-api: 3.0.0
       colord: 2.9.3
       postcss: 8.4.39
@@ -10954,14 +10974,14 @@
 
   postcss-convert-values@7.0.1(postcss@8.4.39):
     dependencies:
-      browserslist: 4.23.2
+      browserslist: 4.23.1
       postcss: 8.4.39
       postcss-value-parser: 4.2.0
 
   postcss-discard-comments@7.0.1(postcss@8.4.39):
     dependencies:
       postcss: 8.4.39
-      postcss-selector-parser: 6.1.1
+      postcss-selector-parser: 6.1.0
 
   postcss-discard-duplicates@7.0.0(postcss@8.4.39):
     dependencies:
@@ -11002,11 +11022,11 @@
 
   postcss-merge-rules@7.0.2(postcss@8.4.39):
     dependencies:
-      browserslist: 4.23.2
+      browserslist: 4.23.1
       caniuse-api: 3.0.0
       cssnano-utils: 5.0.0(postcss@8.4.39)
       postcss: 8.4.39
-      postcss-selector-parser: 6.1.1
+      postcss-selector-parser: 6.1.0
 
   postcss-minify-font-values@7.0.0(postcss@8.4.39):
     dependencies:
@@ -11022,7 +11042,7 @@
 
   postcss-minify-params@7.0.1(postcss@8.4.39):
     dependencies:
-      browserslist: 4.23.2
+      browserslist: 4.23.1
       cssnano-utils: 5.0.0(postcss@8.4.39)
       postcss: 8.4.39
       postcss-value-parser: 4.2.0
@@ -11031,12 +11051,12 @@
     dependencies:
       cssesc: 3.0.0
       postcss: 8.4.39
-      postcss-selector-parser: 6.1.1
+      postcss-selector-parser: 6.1.0
 
   postcss-nested@6.0.1(postcss@8.4.39):
     dependencies:
       postcss: 8.4.39
-      postcss-selector-parser: 6.1.1
+      postcss-selector-parser: 6.1.0
 
   postcss-normalize-charset@7.0.0(postcss@8.4.39):
     dependencies:
@@ -11069,7 +11089,7 @@
 
   postcss-normalize-unicode@7.0.1(postcss@8.4.39):
     dependencies:
-      browserslist: 4.23.2
+      browserslist: 4.23.1
       postcss: 8.4.39
       postcss-value-parser: 4.2.0
 
@@ -11091,7 +11111,7 @@
 
   postcss-reduce-initial@7.0.1(postcss@8.4.39):
     dependencies:
-      browserslist: 4.23.2
+      browserslist: 4.23.1
       caniuse-api: 3.0.0
       postcss: 8.4.39
 
@@ -11099,6 +11119,11 @@
     dependencies:
       postcss: 8.4.39
       postcss-value-parser: 4.2.0
+
+  postcss-selector-parser@6.1.0:
+    dependencies:
+      cssesc: 3.0.0
+      util-deprecate: 1.0.2
 
   postcss-selector-parser@6.1.1:
     dependencies:
@@ -11114,7 +11139,7 @@
   postcss-unique-selectors@7.0.1(postcss@8.4.39):
     dependencies:
       postcss: 8.4.39
-      postcss-selector-parser: 6.1.1
+      postcss-selector-parser: 6.1.0
 
   postcss-value-parser@4.2.0: {}
 
@@ -11277,7 +11302,7 @@
 
   resolve@1.22.8:
     dependencies:
-      is-core-module: 2.15.0
+      is-core-module: 2.14.0
       path-parse: 1.0.7
       supports-preserve-symlinks-flag: 1.0.0
 
@@ -11600,9 +11625,9 @@
 
   stylehacks@7.0.2(postcss@8.4.39):
     dependencies:
-      browserslist: 4.23.2
+      browserslist: 4.23.1
       postcss: 8.4.39
-      postcss-selector-parser: 6.1.1
+      postcss-selector-parser: 6.1.0
 
   sucrase@3.35.0:
     dependencies:
@@ -11706,7 +11731,7 @@
       postcss-js: 4.0.1(postcss@8.4.39)
       postcss-load-config: 4.0.2(postcss@8.4.39)
       postcss-nested: 6.0.1(postcss@8.4.39)
-      postcss-selector-parser: 6.1.1
+      postcss-selector-parser: 6.1.0
       resolve: 1.22.8
       sucrase: 3.35.0
     transitivePeerDependencies:
@@ -11923,7 +11948,6 @@
 
   unicorn-magic@0.1.0: {}
 
-<<<<<<< HEAD
   unimport@3.7.2:
     dependencies:
       '@rollup/pluginutils': 5.1.0
@@ -11943,8 +11967,6 @@
       - rollup
     optional: true
 
-=======
->>>>>>> 157c27c2
   unimport@3.7.2(rollup@3.29.4):
     dependencies:
       '@rollup/pluginutils': 5.1.0(rollup@3.29.4)
@@ -12055,6 +12077,12 @@
       pathe: 1.1.2
       pkg-types: 1.1.3
       unplugin: 1.11.0
+
+  update-browserslist-db@1.1.0(browserslist@4.23.1):
+    dependencies:
+      browserslist: 4.23.1
+      escalade: 3.1.2
+      picocolors: 1.0.1
 
   update-browserslist-db@1.1.0(browserslist@4.23.2):
     dependencies:
