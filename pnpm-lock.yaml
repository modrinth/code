lockfileVersion: '9.0'

settings:
  autoInstallPeers: true
  excludeLinksFromLockfile: false

patchedDependencies:
  readable-stream@2.3.8:
    hash: h52dazg37p4h3yox67pw36akse
    path: patches/readable-stream@2.3.8.patch

importers:

  .:
    devDependencies:
      prettier:
        specifier: ^3.3.2
        version: 3.3.2
      turbo:
        specifier: ^2.0.6
        version: 2.0.6
      vue:
        specifier: ^3.4.31
        version: 3.4.31(typescript@5.5.3)

  apps/app:
    dependencies:
      '@modrinth/app-frontend':
        specifier: workspace:*
        version: link:../app-frontend
      '@modrinth/app-lib':
        specifier: workspace:*
        version: link:../../packages/app-lib
    devDependencies:
      '@tauri-apps/cli':
<<<<<<< HEAD
        specifier: ^1.6.0
        version: 1.6.1
=======
        specifier: 2.0.0-rc.5
        version: 2.0.0-rc.5
>>>>>>> bf16d360

  apps/app-frontend:
    dependencies:
      '@modrinth/assets':
        specifier: workspace:*
        version: link:../../packages/assets
      '@modrinth/ui':
        specifier: workspace:*
        version: link:../../packages/ui
      '@modrinth/utils':
        specifier: workspace:*
        version: link:../../packages/utils
      '@sentry/vue':
        specifier: ^8.27.0
        version: 8.27.0(vue@3.4.31(typescript@5.5.3))
      '@tauri-apps/api':
        specifier: ^2.0.0-rc.3
        version: 2.0.0-rc.3
      '@tauri-apps/plugin-dialog':
        specifier: ^2.0.0-rc.0
        version: 2.0.0-rc.0
      '@tauri-apps/plugin-os':
        specifier: ^2.0.0-rc.0
        version: 2.0.0-rc.0
      '@tauri-apps/plugin-shell':
        specifier: ^2.0.0-rc.0
        version: 2.0.0-rc.0
      '@tauri-apps/plugin-window-state':
        specifier: ^2.0.0-rc.0
        version: 2.0.0-rc.0
      '@vintl/vintl':
        specifier: ^4.4.1
        version: 4.4.1(typescript@5.5.3)(vue@3.4.31(typescript@5.5.3))
      dayjs:
        specifier: ^1.11.10
        version: 1.11.11
      floating-vue:
        specifier: ^5.2.2
        version: 5.2.2(@nuxt/kit@3.12.3)(vue@3.4.31(typescript@5.5.3))
<<<<<<< HEAD
      mixpanel-browser:
        specifier: ^2.49.0
        version: 2.55.1
=======
>>>>>>> bf16d360
      ofetch:
        specifier: ^1.3.4
        version: 1.3.4
      pinia:
        specifier: ^2.1.7
        version: 2.1.7(typescript@5.5.3)(vue@3.4.31(typescript@5.5.3))
      posthog-js:
        specifier: ^1.158.2
        version: 1.158.2
      vite-svg-loader:
        specifier: ^5.1.0
        version: 5.1.0(vue@3.4.31(typescript@5.5.3))
      vue:
        specifier: ^3.4.21
        version: 3.4.31(typescript@5.5.3)
      vue-multiselect:
        specifier: 3.0.0
        version: 3.0.0
      vue-router:
        specifier: 4.3.0
        version: 4.3.0(vue@3.4.31(typescript@5.5.3))
      vue-virtual-scroller:
        specifier: v2.0.0-beta.8
        version: 2.0.0-beta.8(vue@3.4.31(typescript@5.5.3))
    devDependencies:
      '@tauri-apps/cli':
<<<<<<< HEAD
        specifier: ^1.6.0
        version: 1.6.1
=======
        specifier: ^2.0.0-rc
        version: 2.0.0-rc.4
>>>>>>> bf16d360
      '@vitejs/plugin-vue':
        specifier: ^5.0.4
        version: 5.0.5(vite@5.3.3(@types/node@22.4.1)(sass@1.77.6)(terser@5.31.6))(vue@3.4.31(typescript@5.5.3))
      autoprefixer:
        specifier: ^10.4.19
        version: 10.4.19(postcss@8.4.41)
      eslint:
        specifier: ^8.57.0
        version: 8.57.0
      eslint-config-custom:
        specifier: workspace:*
        version: link:../../packages/eslint-config-custom
      postcss:
        specifier: ^8.4.39
        version: 8.4.41
      prettier:
        specifier: ^3.2.5
        version: 3.3.2
      sass:
        specifier: ^1.74.1
        version: 1.77.6
      tailwindcss:
        specifier: ^3.4.4
        version: 3.4.4
      tsconfig:
        specifier: workspace:*
        version: link:../../packages/tsconfig
      vite:
        specifier: ^5.2.8
        version: 5.3.3(@types/node@22.4.1)(sass@1.77.6)(terser@5.31.6)

  apps/app-playground: {}

  apps/frontend:
    dependencies:
      '@formatjs/intl-localematcher':
        specifier: ^0.5.4
        version: 0.5.4
      '@ltd/j-toml':
        specifier: ^1.38.0
        version: 1.38.0
      '@modrinth/assets':
        specifier: workspace:*
        version: link:../../packages/assets
      '@modrinth/ui':
        specifier: workspace:*
        version: link:../../packages/ui
      '@modrinth/utils':
        specifier: workspace:*
        version: link:../../packages/utils
      '@vintl/vintl':
        specifier: ^4.4.1
        version: 4.4.1(typescript@5.5.3)(vue@3.4.31(typescript@5.5.3))
      dayjs:
        specifier: ^1.11.7
        version: 1.11.11
      floating-vue:
        specifier: 2.0.0-beta.20
        version: 2.0.0-beta.20(vue@3.4.31(typescript@5.5.3))
      fuse.js:
        specifier: ^6.6.2
        version: 6.6.2
      highlight.js:
        specifier: ^11.7.0
        version: 11.9.0
      iso-3166-1:
        specifier: ^2.1.1
        version: 2.1.1
      js-yaml:
        specifier: ^4.1.0
        version: 4.1.0
      jszip:
        specifier: ^3.10.1
        version: 3.10.1
      markdown-it:
        specifier: 14.1.0
        version: 14.1.0
      pathe:
        specifier: ^1.1.2
        version: 1.1.2
      qrcode.vue:
        specifier: ^3.4.0
        version: 3.4.1(vue@3.4.31(typescript@5.5.3))
      semver:
        specifier: ^7.5.4
        version: 7.6.2
      vue-multiselect:
        specifier: 3.0.0
        version: 3.0.0
      vue3-apexcharts:
        specifier: ^1.5.2
        version: 1.5.3(apexcharts@3.49.2)(vue@3.4.31(typescript@5.5.3))
      xss:
        specifier: ^1.0.14
        version: 1.0.15
    devDependencies:
      '@formatjs/cli':
        specifier: ^6.2.12
        version: 6.2.12(@vue/compiler-core@3.4.31)(vue@3.4.31(typescript@5.5.3))
      '@nuxt/devtools':
        specifier: ^1.3.3
        version: 1.3.9(rollup@4.18.0)(vite@5.3.3(@types/node@20.14.9)(sass@1.77.6)(terser@5.31.6))
      '@nuxtjs/turnstile':
        specifier: ^0.8.0
        version: 0.8.0(magicast@0.3.4)(rollup@4.18.0)
      '@types/node':
        specifier: ^20.1.0
        version: 20.14.9
      '@vintl/compact-number':
        specifier: ^2.0.5
        version: 2.0.7(@formatjs/intl@2.10.4(typescript@5.5.3))
      '@vintl/how-ago':
        specifier: ^3.0.1
        version: 3.0.1(@formatjs/intl@2.10.4(typescript@5.5.3))
      '@vintl/nuxt':
        specifier: ^1.9.2
        version: 1.9.2(@vue/compiler-core@3.4.31)(magicast@0.3.4)(rollup@4.18.0)(typescript@5.5.3)(vite@5.3.3(@types/node@20.14.9)(sass@1.77.6)(terser@5.31.6))(vue@3.4.31(typescript@5.5.3))(webpack@5.92.1)
      autoprefixer:
        specifier: ^10.4.19
        version: 10.4.19(postcss@8.4.39)
      eslint:
        specifier: ^8.57.0
        version: 8.57.0
      glob:
        specifier: ^10.2.7
        version: 10.4.2
      nuxt:
        specifier: ^3.12.3
        version: 3.12.3(@opentelemetry/api@1.9.0)(@parcel/watcher@2.4.1)(@types/node@20.14.9)(eslint@8.57.0)(ioredis@5.4.1)(magicast@0.3.4)(optionator@0.9.4)(rollup@4.18.0)(sass@1.77.6)(terser@5.31.6)(typescript@5.5.3)(vite@5.3.3(@types/node@20.14.9)(sass@1.77.6)(terser@5.31.6))(vue-tsc@2.0.24(typescript@5.5.3))
      postcss:
        specifier: ^8.4.39
        version: 8.4.39
      prettier-plugin-tailwindcss:
        specifier: ^0.6.5
        version: 0.6.5(prettier@3.3.2)
      sass:
        specifier: ^1.58.0
        version: 1.77.6
      tailwindcss:
        specifier: ^3.4.4
        version: 3.4.4
      typescript:
        specifier: ^5.4.5
        version: 5.5.3
      vite-svg-loader:
        specifier: ^5.1.0
        version: 5.1.0(vue@3.4.31(typescript@5.5.3))
      vue-tsc:
        specifier: ^2.0.24
        version: 2.0.24(typescript@5.5.3)

  packages/app-lib: {}

  packages/assets:
    devDependencies:
      eslint:
        specifier: ^8.57.0
        version: 8.57.0
      eslint-config-custom:
        specifier: workspace:*
        version: link:../eslint-config-custom
      tsconfig:
        specifier: workspace:*
        version: link:../tsconfig
      vue:
        specifier: ^3.4.31
        version: 3.4.31(typescript@5.5.3)

  packages/eslint-config-custom:
    devDependencies:
      '@nuxtjs/eslint-config-typescript':
        specifier: ^12.1.0
        version: 12.1.0(eslint@8.57.0)(typescript@5.5.3)
      '@vue/eslint-config-typescript':
        specifier: ^13.0.0
        version: 13.0.0(eslint-plugin-vue@9.27.0(eslint@8.57.0))(eslint@8.57.0)(typescript@5.5.3)
      eslint-config-prettier:
        specifier: ^9.1.0
        version: 9.1.0(eslint@8.57.0)
      eslint-config-turbo:
        specifier: ^2.0.7
        version: 2.0.7(eslint@8.57.0)
      eslint-plugin-prettier:
        specifier: ^5.2.1
        version: 5.2.1(@types/eslint@9.6.0)(eslint-config-prettier@9.1.0(eslint@8.57.0))(eslint@8.57.0)(prettier@3.3.2)
      eslint-plugin-unicorn:
        specifier: ^54.0.0
        version: 54.0.0(eslint@8.57.0)
      typescript:
        specifier: ^5.5.3
        version: 5.5.3

  packages/tsconfig:
    devDependencies:
      '@vue/tsconfig':
        specifier: ^0.5.1
        version: 0.5.1

  packages/ui:
    dependencies:
      '@codemirror/commands':
        specifier: ^6.3.2
        version: 6.6.0
      '@codemirror/lang-markdown':
        specifier: ^6.2.3
        version: 6.2.5
      '@codemirror/language':
        specifier: ^6.9.3
        version: 6.10.2
      '@codemirror/state':
        specifier: ^6.3.2
        version: 6.4.1
      '@codemirror/view':
        specifier: ^6.22.1
        version: 6.28.4
      '@modrinth/assets':
        specifier: workspace:*
        version: link:../assets
      '@modrinth/utils':
        specifier: workspace:*
        version: link:../utils
      '@types/markdown-it':
        specifier: ^14.1.1
        version: 14.1.1
      apexcharts:
        specifier: ^3.44.0
        version: 3.49.2
      dayjs:
        specifier: ^1.11.10
        version: 1.11.11
      floating-vue:
        specifier: 2.0.0-beta.24
        version: 2.0.0-beta.24(@nuxt/kit@3.12.3(rollup@3.29.4))(vue@3.4.31(typescript@5.5.3))
      highlight.js:
        specifier: ^11.9.0
        version: 11.9.0
      markdown-it:
        specifier: ^13.0.2
        version: 13.0.2
      qrcode.vue:
        specifier: ^3.4.1
        version: 3.4.1(vue@3.4.31(typescript@5.5.3))
      vue-multiselect:
        specifier: 3.0.0
        version: 3.0.0
      vue-select:
        specifier: 4.0.0-beta.6
        version: 4.0.0-beta.6(vue@3.4.31(typescript@5.5.3))
      vue3-apexcharts:
        specifier: ^1.4.4
        version: 1.5.3(apexcharts@3.49.2)(vue@3.4.31(typescript@5.5.3))
      xss:
        specifier: ^1.0.14
        version: 1.0.15
    devDependencies:
      '@formatjs/cli':
        specifier: ^6.2.12
        version: 6.2.12(@vue/compiler-core@3.4.31)(vue@3.4.31(typescript@5.5.3))
      '@vintl/unplugin':
        specifier: ^1.5.1
        version: 1.5.2(@vue/compiler-core@3.4.31)(rollup@3.29.4)(vite@4.5.3)(vue@3.4.31(typescript@5.5.3))(webpack@5.92.1)
      '@vintl/vintl':
        specifier: ^4.4.1
        version: 4.4.1(typescript@5.5.3)(vue@3.4.31(typescript@5.5.3))
      eslint:
        specifier: ^8.57.0
        version: 8.57.0
      eslint-config-custom:
        specifier: workspace:*
        version: link:../eslint-config-custom
      tsconfig:
        specifier: workspace:*
        version: link:../tsconfig
      vue:
        specifier: ^3.4.31
        version: 3.4.31(typescript@5.5.3)

  packages/utils:
    dependencies:
      '@codemirror/commands':
        specifier: ^6.3.2
        version: 6.6.0
      '@codemirror/lang-markdown':
        specifier: ^6.2.3
        version: 6.2.5
      '@codemirror/language':
        specifier: ^6.9.3
        version: 6.10.2
      '@codemirror/state':
        specifier: ^6.3.2
        version: 6.4.1
      '@codemirror/view':
        specifier: ^6.22.1
        version: 6.28.4
      '@types/markdown-it':
        specifier: ^14.1.1
        version: 14.1.1
      dayjs:
        specifier: ^1.11.10
        version: 1.11.11
      highlight.js:
        specifier: ^11.9.0
        version: 11.9.0
      markdown-it:
        specifier: ^14.1.0
        version: 14.1.0
      markdown-it-github-alerts:
        specifier: ^0.3.0
        version: 0.3.0(markdown-it@14.1.0)
      xss:
        specifier: ^1.0.14
        version: 1.0.15
    devDependencies:
      eslint:
        specifier: ^8.57.0
        version: 8.57.0
      eslint-config-custom:
        specifier: workspace:*
        version: link:../eslint-config-custom
      tsconfig:
        specifier: workspace:*
        version: link:../tsconfig

packages:

  '@alloc/quick-lru@5.2.0':
    resolution: {integrity: sha512-UrcABB+4bUrFABwbluTIBErXwvbsU/V7TZWfmbgJfbkwiBuziS9gxdODUyuiecfdGQ85jglMW6juS3+z5TsKLw==}
    engines: {node: '>=10'}

  '@ampproject/remapping@2.3.0':
    resolution: {integrity: sha512-30iZtAPgz+LTIYoeivqYo853f02jBYSd5uGnGpkFV0M3xOt9aN73erkgYAmZU43x4VfqcnLxW9Kpg3R5LC4YYw==}
    engines: {node: '>=6.0.0'}

  '@antfu/utils@0.7.10':
    resolution: {integrity: sha512-+562v9k4aI80m1+VuMHehNJWLOFjBnXn3tdOitzD0il5b7smkSBal4+a3oKiQTbrwMmN/TBUMDvbdoWDehgOww==}

  '@babel/code-frame@7.24.7':
    resolution: {integrity: sha512-BcYH1CVJBO9tvyIZ2jVeXgSIMvGZ2FDRvDdOIVQyuklNKSsx+eppDEBq/g47Ayw+RqNFE+URvOShmf+f/qwAlA==}
    engines: {node: '>=6.9.0'}

  '@babel/compat-data@7.24.7':
    resolution: {integrity: sha512-qJzAIcv03PyaWqxRgO4mSU3lihncDT296vnyuE2O8uA4w3UHWI4S3hgeZd1L8W1Bft40w9JxJ2b412iDUFFRhw==}
    engines: {node: '>=6.9.0'}

  '@babel/core@7.24.7':
    resolution: {integrity: sha512-nykK+LEK86ahTkX/3TgauT0ikKoNCfKHEaZYTUVupJdTLzGNvrblu4u6fa7DhZONAltdf8e662t/abY8idrd/g==}
    engines: {node: '>=6.9.0'}

  '@babel/generator@7.24.7':
    resolution: {integrity: sha512-oipXieGC3i45Y1A41t4tAqpnEZWgB/lC6Ehh6+rOviR5XWpTtMmLN+fGjz9vOiNRt0p6RtO6DtD0pdU3vpqdSA==}
    engines: {node: '>=6.9.0'}

  '@babel/helper-annotate-as-pure@7.24.7':
    resolution: {integrity: sha512-BaDeOonYvhdKw+JoMVkAixAAJzG2jVPIwWoKBPdYuY9b452e2rPuI9QPYh3KpofZ3pW2akOmwZLOiOsHMiqRAg==}
    engines: {node: '>=6.9.0'}

  '@babel/helper-compilation-targets@7.24.7':
    resolution: {integrity: sha512-ctSdRHBi20qWOfy27RUb4Fhp07KSJ3sXcuSvTrXrc4aG8NSYDo1ici3Vhg9bg69y5bj0Mr1lh0aeEgTvc12rMg==}
    engines: {node: '>=6.9.0'}

  '@babel/helper-create-class-features-plugin@7.24.7':
    resolution: {integrity: sha512-kTkaDl7c9vO80zeX1rJxnuRpEsD5tA81yh11X1gQo+PhSti3JS+7qeZo9U4RHobKRiFPKaGK3svUAeb8D0Q7eg==}
    engines: {node: '>=6.9.0'}
    peerDependencies:
      '@babel/core': ^7.0.0

  '@babel/helper-environment-visitor@7.24.7':
    resolution: {integrity: sha512-DoiN84+4Gnd0ncbBOM9AZENV4a5ZiL39HYMyZJGZ/AZEykHYdJw0wW3kdcsh9/Kn+BRXHLkkklZ51ecPKmI1CQ==}
    engines: {node: '>=6.9.0'}

  '@babel/helper-function-name@7.24.7':
    resolution: {integrity: sha512-FyoJTsj/PEUWu1/TYRiXTIHc8lbw+TDYkZuoE43opPS5TrI7MyONBE1oNvfguEXAD9yhQRrVBnXdXzSLQl9XnA==}
    engines: {node: '>=6.9.0'}

  '@babel/helper-hoist-variables@7.24.7':
    resolution: {integrity: sha512-MJJwhkoGy5c4ehfoRyrJ/owKeMl19U54h27YYftT0o2teQ3FJ3nQUf/I3LlJsX4l3qlw7WRXUmiyajvHXoTubQ==}
    engines: {node: '>=6.9.0'}

  '@babel/helper-member-expression-to-functions@7.24.7':
    resolution: {integrity: sha512-LGeMaf5JN4hAT471eJdBs/GK1DoYIJ5GCtZN/EsL6KUiiDZOvO/eKE11AMZJa2zP4zk4qe9V2O/hxAmkRc8p6w==}
    engines: {node: '>=6.9.0'}

  '@babel/helper-module-imports@7.22.15':
    resolution: {integrity: sha512-0pYVBnDKZO2fnSPCrgM/6WMc7eS20Fbok+0r88fp+YtWVLZrp4CkafFGIp+W0VKw4a22sgebPT99y+FDNMdP4w==}
    engines: {node: '>=6.9.0'}

  '@babel/helper-module-imports@7.24.7':
    resolution: {integrity: sha512-8AyH3C+74cgCVVXow/myrynrAGv+nTVg5vKu2nZph9x7RcRwzmh0VFallJuFTZ9mx6u4eSdXZfcOzSqTUm0HCA==}
    engines: {node: '>=6.9.0'}

  '@babel/helper-module-transforms@7.24.7':
    resolution: {integrity: sha512-1fuJEwIrp+97rM4RWdO+qrRsZlAeL1lQJoPqtCYWv0NL115XM93hIH4CSRln2w52SqvmY5hqdtauB6QFCDiZNQ==}
    engines: {node: '>=6.9.0'}
    peerDependencies:
      '@babel/core': ^7.0.0

  '@babel/helper-optimise-call-expression@7.24.7':
    resolution: {integrity: sha512-jKiTsW2xmWwxT1ixIdfXUZp+P5yURx2suzLZr5Hi64rURpDYdMW0pv+Uf17EYk2Rd428Lx4tLsnjGJzYKDM/6A==}
    engines: {node: '>=6.9.0'}

  '@babel/helper-plugin-utils@7.24.7':
    resolution: {integrity: sha512-Rq76wjt7yz9AAc1KnlRKNAi/dMSVWgDRx43FHoJEbcYU6xOWaE2dVPwcdTukJrjxS65GITyfbvEYHvkirZ6uEg==}
    engines: {node: '>=6.9.0'}

  '@babel/helper-replace-supers@7.24.7':
    resolution: {integrity: sha512-qTAxxBM81VEyoAY0TtLrx1oAEJc09ZK67Q9ljQToqCnA+55eNwCORaxlKyu+rNfX86o8OXRUSNUnrtsAZXM9sg==}
    engines: {node: '>=6.9.0'}
    peerDependencies:
      '@babel/core': ^7.0.0

  '@babel/helper-simple-access@7.24.7':
    resolution: {integrity: sha512-zBAIvbCMh5Ts+b86r/CjU+4XGYIs+R1j951gxI3KmmxBMhCg4oQMsv6ZXQ64XOm/cvzfU1FmoCyt6+owc5QMYg==}
    engines: {node: '>=6.9.0'}

  '@babel/helper-skip-transparent-expression-wrappers@7.24.7':
    resolution: {integrity: sha512-IO+DLT3LQUElMbpzlatRASEyQtfhSE0+m465v++3jyyXeBTBUjtVZg28/gHeV5mrTJqvEKhKroBGAvhW+qPHiQ==}
    engines: {node: '>=6.9.0'}

  '@babel/helper-split-export-declaration@7.24.7':
    resolution: {integrity: sha512-oy5V7pD+UvfkEATUKvIjvIAH/xCzfsFVw7ygW2SI6NClZzquT+mwdTfgfdbUiceh6iQO0CHtCPsyze/MZ2YbAA==}
    engines: {node: '>=6.9.0'}

  '@babel/helper-string-parser@7.24.7':
    resolution: {integrity: sha512-7MbVt6xrwFQbunH2DNQsAP5sTGxfqQtErvBIvIMi6EQnbgUOuVYanvREcmFrOPhoXBrTtjhhP+lW+o5UfK+tDg==}
    engines: {node: '>=6.9.0'}

  '@babel/helper-validator-identifier@7.24.7':
    resolution: {integrity: sha512-rR+PBcQ1SMQDDyF6X0wxtG8QyLCgUB0eRAGguqRLfkCA87l7yAP7ehq8SNj96OOGTO8OBV70KhuFYcIkHXOg0w==}
    engines: {node: '>=6.9.0'}

  '@babel/helper-validator-option@7.24.7':
    resolution: {integrity: sha512-yy1/KvjhV/ZCL+SM7hBrvnZJ3ZuT9OuZgIJAGpPEToANvc3iM6iDvBnRjtElWibHU6n8/LPR/EjX9EtIEYO3pw==}
    engines: {node: '>=6.9.0'}

  '@babel/helpers@7.24.7':
    resolution: {integrity: sha512-NlmJJtvcw72yRJRcnCmGvSi+3jDEg8qFu3z0AFoymmzLx5ERVWyzd9kVXr7Th9/8yIJi2Zc6av4Tqz3wFs8QWg==}
    engines: {node: '>=6.9.0'}

  '@babel/highlight@7.24.7':
    resolution: {integrity: sha512-EStJpq4OuY8xYfhGVXngigBJRWxftKX9ksiGDnmlY3o7B/V7KIAc9X4oiK87uPJSc/vs5L869bem5fhZa8caZw==}
    engines: {node: '>=6.9.0'}

  '@babel/parser@7.24.7':
    resolution: {integrity: sha512-9uUYRm6OqQrCqQdG1iCBwBPZgN8ciDBro2nIOFaiRz1/BCxaI7CNvQbDHvsArAC7Tw9Hda/B3U+6ui9u4HWXPw==}
    engines: {node: '>=6.0.0'}
    hasBin: true

  '@babel/plugin-proposal-decorators@7.24.7':
    resolution: {integrity: sha512-RL9GR0pUG5Kc8BUWLNDm2T5OpYwSX15r98I0IkgmRQTXuELq/OynH8xtMTMvTJFjXbMWFVTKtYkTaYQsuAwQlQ==}
    engines: {node: '>=6.9.0'}
    peerDependencies:
      '@babel/core': ^7.0.0-0

  '@babel/plugin-syntax-decorators@7.24.7':
    resolution: {integrity: sha512-Ui4uLJJrRV1lb38zg1yYTmRKmiZLiftDEvZN2iq3kd9kUFU+PttmzTbAFC2ucRk/XJmtek6G23gPsuZbhrT8fQ==}
    engines: {node: '>=6.9.0'}
    peerDependencies:
      '@babel/core': ^7.0.0-0

  '@babel/plugin-syntax-import-attributes@7.24.7':
    resolution: {integrity: sha512-hbX+lKKeUMGihnK8nvKqmXBInriT3GVjzXKFriV3YC6APGxMbP8RZNFwy91+hocLXq90Mta+HshoB31802bb8A==}
    engines: {node: '>=6.9.0'}
    peerDependencies:
      '@babel/core': ^7.0.0-0

  '@babel/plugin-syntax-import-meta@7.10.4':
    resolution: {integrity: sha512-Yqfm+XDx0+Prh3VSeEQCPU81yC+JWZ2pDPFSS4ZdpfZhp4MkFMaDC1UqseovEKwSUpnIL7+vK+Clp7bfh0iD7g==}
    peerDependencies:
      '@babel/core': ^7.0.0-0

  '@babel/plugin-syntax-jsx@7.24.7':
    resolution: {integrity: sha512-6ddciUPe/mpMnOKv/U+RSd2vvVy+Yw/JfBB0ZHYjEZt9NLHmCUylNYlsbqCCS1Bffjlb0fCwC9Vqz+sBz6PsiQ==}
    engines: {node: '>=6.9.0'}
    peerDependencies:
      '@babel/core': ^7.0.0-0

  '@babel/plugin-syntax-typescript@7.24.7':
    resolution: {integrity: sha512-c/+fVeJBB0FeKsFvwytYiUD+LBvhHjGSI0g446PRGdSVGZLRNArBUno2PETbAly3tpiNAQR5XaZ+JslxkotsbA==}
    engines: {node: '>=6.9.0'}
    peerDependencies:
      '@babel/core': ^7.0.0-0

  '@babel/plugin-transform-typescript@7.24.7':
    resolution: {integrity: sha512-iLD3UNkgx2n/HrjBesVbYX6j0yqn/sJktvbtKKgcaLIQ4bTTQ8obAypc1VpyHPD2y4Phh9zHOaAt8e/L14wCpw==}
    engines: {node: '>=6.9.0'}
    peerDependencies:
      '@babel/core': ^7.0.0-0

  '@babel/standalone@7.24.7':
    resolution: {integrity: sha512-QRIRMJ2KTeN+vt4l9OjYlxDVXEpcor1Z6V7OeYzeBOw6Q8ew9oMTHjzTx8s6ClsZO7wVf6JgTRutihatN6K0yA==}
    engines: {node: '>=6.9.0'}

  '@babel/template@7.24.7':
    resolution: {integrity: sha512-jYqfPrU9JTF0PmPy1tLYHW4Mp4KlgxJD9l2nP9fD6yT/ICi554DmrWBAEYpIelzjHf1msDP3PxJIRt/nFNfBig==}
    engines: {node: '>=6.9.0'}

  '@babel/traverse@7.24.7':
    resolution: {integrity: sha512-yb65Ed5S/QAcewNPh0nZczy9JdYXkkAbIsEo+P7BE7yO3txAY30Y/oPa3QkQ5It3xVG2kpKMg9MsdxZaO31uKA==}
    engines: {node: '>=6.9.0'}

  '@babel/types@7.24.7':
    resolution: {integrity: sha512-XEFXSlxiG5td2EJRe8vOmRbaXVgfcBlszKujvVmWIK/UpywWljQCfzAv3RQCGujWQ1RD4YYWEAqDXfuJiy8f5Q==}
    engines: {node: '>=6.9.0'}

  '@braw/async-computed@5.0.2':
    resolution: {integrity: sha512-fThqjZBTPvWtbD90Nkd4IldN7dpCkxfvthuk12ZBjkPPjh+wuRGi3HYiUqUSAOOVS0NHSxpsQFfg+qO275FtYA==}
    peerDependencies:
      vue: ^2.7 || ^3.2.45

  '@cloudflare/kv-asset-handler@0.3.4':
    resolution: {integrity: sha512-YLPHc8yASwjNkmcDMQMY35yiWjoKAKnhUbPRszBRS0YgH+IXtsMp61j+yTcnCE3oO2DgP0U3iejLC8FTtKDC8Q==}
    engines: {node: '>=16.13'}

  '@codemirror/autocomplete@6.17.0':
    resolution: {integrity: sha512-fdfj6e6ZxZf8yrkMHUSJJir7OJkHkZKaOZGzLWIYp2PZ3jd+d+UjG8zVPqJF6d3bKxkhvXTPan/UZ1t7Bqm0gA==}
    peerDependencies:
      '@codemirror/language': ^6.0.0
      '@codemirror/state': ^6.0.0
      '@codemirror/view': ^6.0.0
      '@lezer/common': ^1.0.0

  '@codemirror/commands@6.6.0':
    resolution: {integrity: sha512-qnY+b7j1UNcTS31Eenuc/5YJB6gQOzkUoNmJQc0rznwqSRpeaWWpjkWy2C/MPTcePpsKJEM26hXrOXl1+nceXg==}

  '@codemirror/lang-css@6.2.1':
    resolution: {integrity: sha512-/UNWDNV5Viwi/1lpr/dIXJNWiwDxpw13I4pTUAsNxZdg6E0mI2kTQb0P2iHczg1Tu+H4EBgJR+hYhKiHKko7qg==}

  '@codemirror/lang-html@6.4.9':
    resolution: {integrity: sha512-aQv37pIMSlueybId/2PVSP6NPnmurFDVmZwzc7jszd2KAF8qd4VBbvNYPXWQq90WIARjsdVkPbw29pszmHws3Q==}

  '@codemirror/lang-javascript@6.2.2':
    resolution: {integrity: sha512-VGQfY+FCc285AhWuwjYxQyUQcYurWlxdKYT4bqwr3Twnd5wP5WSeu52t4tvvuWmljT4EmgEgZCqSieokhtY8hg==}

  '@codemirror/lang-markdown@6.2.5':
    resolution: {integrity: sha512-Hgke565YcO4fd9pe2uLYxnMufHO5rQwRr+AAhFq8ABuhkrjyX8R5p5s+hZUTdV60O0dMRjxKhBLxz8pu/MkUVA==}

  '@codemirror/language@6.10.2':
    resolution: {integrity: sha512-kgbTYTo0Au6dCSc/TFy7fK3fpJmgHDv1sG1KNQKJXVi+xBTEeBPY/M30YXiU6mMXeH+YIDLsbrT4ZwNRdtF+SA==}

  '@codemirror/lint@6.8.1':
    resolution: {integrity: sha512-IZ0Y7S4/bpaunwggW2jYqwLuHj0QtESf5xcROewY6+lDNwZ/NzvR4t+vpYgg9m7V8UXLPYqG+lu3DF470E5Oxg==}

  '@codemirror/state@6.4.1':
    resolution: {integrity: sha512-QkEyUiLhsJoZkbumGZlswmAhA7CBU02Wrz7zvH4SrcifbsqwlXShVXg65f3v/ts57W3dqyamEriMhij1Z3Zz4A==}

  '@codemirror/view@6.28.4':
    resolution: {integrity: sha512-QScv95fiviSQ/CaVGflxAvvvDy/9wi0RFyDl4LkHHWiMr/UPebyuTspmYSeN5Nx6eujcPYwsQzA6ZIZucKZVHQ==}

  '@esbuild/aix-ppc64@0.20.2':
    resolution: {integrity: sha512-D+EBOJHXdNZcLJRBkhENNG8Wji2kgc9AZ9KiPr1JuZjsNtyHzrsfLRrY0tk2H2aoFu6RANO1y1iPPUCDYWkb5g==}
    engines: {node: '>=12'}
    cpu: [ppc64]
    os: [aix]

  '@esbuild/aix-ppc64@0.21.5':
    resolution: {integrity: sha512-1SDgH6ZSPTlggy1yI6+Dbkiz8xzpHJEVAlF/AM1tHPLsf5STom9rwtjE4hKAF20FfXXNTFqEYXyJNWh1GiZedQ==}
    engines: {node: '>=12'}
    cpu: [ppc64]
    os: [aix]

  '@esbuild/aix-ppc64@0.23.0':
    resolution: {integrity: sha512-3sG8Zwa5fMcA9bgqB8AfWPQ+HFke6uD3h1s3RIwUNK8EG7a4buxvuFTs3j1IMs2NXAk9F30C/FF4vxRgQCcmoQ==}
    engines: {node: '>=18'}
    cpu: [ppc64]
    os: [aix]

  '@esbuild/android-arm64@0.18.20':
    resolution: {integrity: sha512-Nz4rJcchGDtENV0eMKUNa6L12zz2zBDXuhj/Vjh18zGqB44Bi7MBMSXjgunJgjRhCmKOjnPuZp4Mb6OKqtMHLQ==}
    engines: {node: '>=12'}
    cpu: [arm64]
    os: [android]

  '@esbuild/android-arm64@0.20.2':
    resolution: {integrity: sha512-mRzjLacRtl/tWU0SvD8lUEwb61yP9cqQo6noDZP/O8VkwafSYwZ4yWy24kan8jE/IMERpYncRt2dw438LP3Xmg==}
    engines: {node: '>=12'}
    cpu: [arm64]
    os: [android]

  '@esbuild/android-arm64@0.21.5':
    resolution: {integrity: sha512-c0uX9VAUBQ7dTDCjq+wdyGLowMdtR/GoC2U5IYk/7D1H1JYC0qseD7+11iMP2mRLN9RcCMRcjC4YMclCzGwS/A==}
    engines: {node: '>=12'}
    cpu: [arm64]
    os: [android]

  '@esbuild/android-arm64@0.23.0':
    resolution: {integrity: sha512-EuHFUYkAVfU4qBdyivULuu03FhJO4IJN9PGuABGrFy4vUuzk91P2d+npxHcFdpUnfYKy0PuV+n6bKIpHOB3prQ==}
    engines: {node: '>=18'}
    cpu: [arm64]
    os: [android]

  '@esbuild/android-arm@0.18.20':
    resolution: {integrity: sha512-fyi7TDI/ijKKNZTUJAQqiG5T7YjJXgnzkURqmGj13C6dCqckZBLdl4h7bkhHt/t0WP+zO9/zwroDvANaOqO5Sw==}
    engines: {node: '>=12'}
    cpu: [arm]
    os: [android]

  '@esbuild/android-arm@0.20.2':
    resolution: {integrity: sha512-t98Ra6pw2VaDhqNWO2Oph2LXbz/EJcnLmKLGBJwEwXX/JAN83Fym1rU8l0JUWK6HkIbWONCSSatf4sf2NBRx/w==}
    engines: {node: '>=12'}
    cpu: [arm]
    os: [android]

  '@esbuild/android-arm@0.21.5':
    resolution: {integrity: sha512-vCPvzSjpPHEi1siZdlvAlsPxXl7WbOVUBBAowWug4rJHb68Ox8KualB+1ocNvT5fjv6wpkX6o/iEpbDrf68zcg==}
    engines: {node: '>=12'}
    cpu: [arm]
    os: [android]

  '@esbuild/android-arm@0.23.0':
    resolution: {integrity: sha512-+KuOHTKKyIKgEEqKbGTK8W7mPp+hKinbMBeEnNzjJGyFcWsfrXjSTNluJHCY1RqhxFurdD8uNXQDei7qDlR6+g==}
    engines: {node: '>=18'}
    cpu: [arm]
    os: [android]

  '@esbuild/android-x64@0.18.20':
    resolution: {integrity: sha512-8GDdlePJA8D6zlZYJV/jnrRAi6rOiNaCC/JclcXpB+KIuvfBN4owLtgzY2bsxnx666XjJx2kDPUmnTtR8qKQUg==}
    engines: {node: '>=12'}
    cpu: [x64]
    os: [android]

  '@esbuild/android-x64@0.20.2':
    resolution: {integrity: sha512-btzExgV+/lMGDDa194CcUQm53ncxzeBrWJcncOBxuC6ndBkKxnHdFJn86mCIgTELsooUmwUm9FkhSp5HYu00Rg==}
    engines: {node: '>=12'}
    cpu: [x64]
    os: [android]

  '@esbuild/android-x64@0.21.5':
    resolution: {integrity: sha512-D7aPRUUNHRBwHxzxRvp856rjUHRFW1SdQATKXH2hqA0kAZb1hKmi02OpYRacl0TxIGz/ZmXWlbZgjwWYaCakTA==}
    engines: {node: '>=12'}
    cpu: [x64]
    os: [android]

  '@esbuild/android-x64@0.23.0':
    resolution: {integrity: sha512-WRrmKidLoKDl56LsbBMhzTTBxrsVwTKdNbKDalbEZr0tcsBgCLbEtoNthOW6PX942YiYq8HzEnb4yWQMLQuipQ==}
    engines: {node: '>=18'}
    cpu: [x64]
    os: [android]

  '@esbuild/darwin-arm64@0.18.20':
    resolution: {integrity: sha512-bxRHW5kHU38zS2lPTPOyuyTm+S+eobPUnTNkdJEfAddYgEcll4xkT8DB9d2008DtTbl7uJag2HuE5NZAZgnNEA==}
    engines: {node: '>=12'}
    cpu: [arm64]
    os: [darwin]

  '@esbuild/darwin-arm64@0.20.2':
    resolution: {integrity: sha512-4J6IRT+10J3aJH3l1yzEg9y3wkTDgDk7TSDFX+wKFiWjqWp/iCfLIYzGyasx9l0SAFPT1HwSCR+0w/h1ES/MjA==}
    engines: {node: '>=12'}
    cpu: [arm64]
    os: [darwin]

  '@esbuild/darwin-arm64@0.21.5':
    resolution: {integrity: sha512-DwqXqZyuk5AiWWf3UfLiRDJ5EDd49zg6O9wclZ7kUMv2WRFr4HKjXp/5t8JZ11QbQfUS6/cRCKGwYhtNAY88kQ==}
    engines: {node: '>=12'}
    cpu: [arm64]
    os: [darwin]

  '@esbuild/darwin-arm64@0.23.0':
    resolution: {integrity: sha512-YLntie/IdS31H54Ogdn+v50NuoWF5BDkEUFpiOChVa9UnKpftgwzZRrI4J132ETIi+D8n6xh9IviFV3eXdxfow==}
    engines: {node: '>=18'}
    cpu: [arm64]
    os: [darwin]

  '@esbuild/darwin-x64@0.18.20':
    resolution: {integrity: sha512-pc5gxlMDxzm513qPGbCbDukOdsGtKhfxD1zJKXjCCcU7ju50O7MeAZ8c4krSJcOIJGFR+qx21yMMVYwiQvyTyQ==}
    engines: {node: '>=12'}
    cpu: [x64]
    os: [darwin]

  '@esbuild/darwin-x64@0.20.2':
    resolution: {integrity: sha512-tBcXp9KNphnNH0dfhv8KYkZhjc+H3XBkF5DKtswJblV7KlT9EI2+jeA8DgBjp908WEuYll6pF+UStUCfEpdysA==}
    engines: {node: '>=12'}
    cpu: [x64]
    os: [darwin]

  '@esbuild/darwin-x64@0.21.5':
    resolution: {integrity: sha512-se/JjF8NlmKVG4kNIuyWMV/22ZaerB+qaSi5MdrXtd6R08kvs2qCN4C09miupktDitvh8jRFflwGFBQcxZRjbw==}
    engines: {node: '>=12'}
    cpu: [x64]
    os: [darwin]

  '@esbuild/darwin-x64@0.23.0':
    resolution: {integrity: sha512-IMQ6eme4AfznElesHUPDZ+teuGwoRmVuuixu7sv92ZkdQcPbsNHzutd+rAfaBKo8YK3IrBEi9SLLKWJdEvJniQ==}
    engines: {node: '>=18'}
    cpu: [x64]
    os: [darwin]

  '@esbuild/freebsd-arm64@0.18.20':
    resolution: {integrity: sha512-yqDQHy4QHevpMAaxhhIwYPMv1NECwOvIpGCZkECn8w2WFHXjEwrBn3CeNIYsibZ/iZEUemj++M26W3cNR5h+Tw==}
    engines: {node: '>=12'}
    cpu: [arm64]
    os: [freebsd]

  '@esbuild/freebsd-arm64@0.20.2':
    resolution: {integrity: sha512-d3qI41G4SuLiCGCFGUrKsSeTXyWG6yem1KcGZVS+3FYlYhtNoNgYrWcvkOoaqMhwXSMrZRl69ArHsGJ9mYdbbw==}
    engines: {node: '>=12'}
    cpu: [arm64]
    os: [freebsd]

  '@esbuild/freebsd-arm64@0.21.5':
    resolution: {integrity: sha512-5JcRxxRDUJLX8JXp/wcBCy3pENnCgBR9bN6JsY4OmhfUtIHe3ZW0mawA7+RDAcMLrMIZaf03NlQiX9DGyB8h4g==}
    engines: {node: '>=12'}
    cpu: [arm64]
    os: [freebsd]

  '@esbuild/freebsd-arm64@0.23.0':
    resolution: {integrity: sha512-0muYWCng5vqaxobq6LB3YNtevDFSAZGlgtLoAc81PjUfiFz36n4KMpwhtAd4he8ToSI3TGyuhyx5xmiWNYZFyw==}
    engines: {node: '>=18'}
    cpu: [arm64]
    os: [freebsd]

  '@esbuild/freebsd-x64@0.18.20':
    resolution: {integrity: sha512-tgWRPPuQsd3RmBZwarGVHZQvtzfEBOreNuxEMKFcd5DaDn2PbBxfwLcj4+aenoh7ctXcbXmOQIn8HI6mCSw5MQ==}
    engines: {node: '>=12'}
    cpu: [x64]
    os: [freebsd]

  '@esbuild/freebsd-x64@0.20.2':
    resolution: {integrity: sha512-d+DipyvHRuqEeM5zDivKV1KuXn9WeRX6vqSqIDgwIfPQtwMP4jaDsQsDncjTDDsExT4lR/91OLjRo8bmC1e+Cw==}
    engines: {node: '>=12'}
    cpu: [x64]
    os: [freebsd]

  '@esbuild/freebsd-x64@0.21.5':
    resolution: {integrity: sha512-J95kNBj1zkbMXtHVH29bBriQygMXqoVQOQYA+ISs0/2l3T9/kj42ow2mpqerRBxDJnmkUDCaQT/dfNXWX/ZZCQ==}
    engines: {node: '>=12'}
    cpu: [x64]
    os: [freebsd]

  '@esbuild/freebsd-x64@0.23.0':
    resolution: {integrity: sha512-XKDVu8IsD0/q3foBzsXGt/KjD/yTKBCIwOHE1XwiXmrRwrX6Hbnd5Eqn/WvDekddK21tfszBSrE/WMaZh+1buQ==}
    engines: {node: '>=18'}
    cpu: [x64]
    os: [freebsd]

  '@esbuild/linux-arm64@0.18.20':
    resolution: {integrity: sha512-2YbscF+UL7SQAVIpnWvYwM+3LskyDmPhe31pE7/aoTMFKKzIc9lLbyGUpmmb8a8AixOL61sQ/mFh3jEjHYFvdA==}
    engines: {node: '>=12'}
    cpu: [arm64]
    os: [linux]

  '@esbuild/linux-arm64@0.20.2':
    resolution: {integrity: sha512-9pb6rBjGvTFNira2FLIWqDk/uaf42sSyLE8j1rnUpuzsODBq7FvpwHYZxQ/It/8b+QOS1RYfqgGFNLRI+qlq2A==}
    engines: {node: '>=12'}
    cpu: [arm64]
    os: [linux]

  '@esbuild/linux-arm64@0.21.5':
    resolution: {integrity: sha512-ibKvmyYzKsBeX8d8I7MH/TMfWDXBF3db4qM6sy+7re0YXya+K1cem3on9XgdT2EQGMu4hQyZhan7TeQ8XkGp4Q==}
    engines: {node: '>=12'}
    cpu: [arm64]
    os: [linux]

  '@esbuild/linux-arm64@0.23.0':
    resolution: {integrity: sha512-j1t5iG8jE7BhonbsEg5d9qOYcVZv/Rv6tghaXM/Ug9xahM0nX/H2gfu6X6z11QRTMT6+aywOMA8TDkhPo8aCGw==}
    engines: {node: '>=18'}
    cpu: [arm64]
    os: [linux]

  '@esbuild/linux-arm@0.18.20':
    resolution: {integrity: sha512-/5bHkMWnq1EgKr1V+Ybz3s1hWXok7mDFUMQ4cG10AfW3wL02PSZi5kFpYKrptDsgb2WAJIvRcDm+qIvXf/apvg==}
    engines: {node: '>=12'}
    cpu: [arm]
    os: [linux]

  '@esbuild/linux-arm@0.20.2':
    resolution: {integrity: sha512-VhLPeR8HTMPccbuWWcEUD1Az68TqaTYyj6nfE4QByZIQEQVWBB8vup8PpR7y1QHL3CpcF6xd5WVBU/+SBEvGTg==}
    engines: {node: '>=12'}
    cpu: [arm]
    os: [linux]

  '@esbuild/linux-arm@0.21.5':
    resolution: {integrity: sha512-bPb5AHZtbeNGjCKVZ9UGqGwo8EUu4cLq68E95A53KlxAPRmUyYv2D6F0uUI65XisGOL1hBP5mTronbgo+0bFcA==}
    engines: {node: '>=12'}
    cpu: [arm]
    os: [linux]

  '@esbuild/linux-arm@0.23.0':
    resolution: {integrity: sha512-SEELSTEtOFu5LPykzA395Mc+54RMg1EUgXP+iw2SJ72+ooMwVsgfuwXo5Fn0wXNgWZsTVHwY2cg4Vi/bOD88qw==}
    engines: {node: '>=18'}
    cpu: [arm]
    os: [linux]

  '@esbuild/linux-ia32@0.18.20':
    resolution: {integrity: sha512-P4etWwq6IsReT0E1KHU40bOnzMHoH73aXp96Fs8TIT6z9Hu8G6+0SHSw9i2isWrD2nbx2qo5yUqACgdfVGx7TA==}
    engines: {node: '>=12'}
    cpu: [ia32]
    os: [linux]

  '@esbuild/linux-ia32@0.20.2':
    resolution: {integrity: sha512-o10utieEkNPFDZFQm9CoP7Tvb33UutoJqg3qKf1PWVeeJhJw0Q347PxMvBgVVFgouYLGIhFYG0UGdBumROyiig==}
    engines: {node: '>=12'}
    cpu: [ia32]
    os: [linux]

  '@esbuild/linux-ia32@0.21.5':
    resolution: {integrity: sha512-YvjXDqLRqPDl2dvRODYmmhz4rPeVKYvppfGYKSNGdyZkA01046pLWyRKKI3ax8fbJoK5QbxblURkwK/MWY18Tg==}
    engines: {node: '>=12'}
    cpu: [ia32]
    os: [linux]

  '@esbuild/linux-ia32@0.23.0':
    resolution: {integrity: sha512-P7O5Tkh2NbgIm2R6x1zGJJsnacDzTFcRWZyTTMgFdVit6E98LTxO+v8LCCLWRvPrjdzXHx9FEOA8oAZPyApWUA==}
    engines: {node: '>=18'}
    cpu: [ia32]
    os: [linux]

  '@esbuild/linux-loong64@0.18.20':
    resolution: {integrity: sha512-nXW8nqBTrOpDLPgPY9uV+/1DjxoQ7DoB2N8eocyq8I9XuqJ7BiAMDMf9n1xZM9TgW0J8zrquIb/A7s3BJv7rjg==}
    engines: {node: '>=12'}
    cpu: [loong64]
    os: [linux]

  '@esbuild/linux-loong64@0.20.2':
    resolution: {integrity: sha512-PR7sp6R/UC4CFVomVINKJ80pMFlfDfMQMYynX7t1tNTeivQ6XdX5r2XovMmha/VjR1YN/HgHWsVcTRIMkymrgQ==}
    engines: {node: '>=12'}
    cpu: [loong64]
    os: [linux]

  '@esbuild/linux-loong64@0.21.5':
    resolution: {integrity: sha512-uHf1BmMG8qEvzdrzAqg2SIG/02+4/DHB6a9Kbya0XDvwDEKCoC8ZRWI5JJvNdUjtciBGFQ5PuBlpEOXQj+JQSg==}
    engines: {node: '>=12'}
    cpu: [loong64]
    os: [linux]

  '@esbuild/linux-loong64@0.23.0':
    resolution: {integrity: sha512-InQwepswq6urikQiIC/kkx412fqUZudBO4SYKu0N+tGhXRWUqAx+Q+341tFV6QdBifpjYgUndV1hhMq3WeJi7A==}
    engines: {node: '>=18'}
    cpu: [loong64]
    os: [linux]

  '@esbuild/linux-mips64el@0.18.20':
    resolution: {integrity: sha512-d5NeaXZcHp8PzYy5VnXV3VSd2D328Zb+9dEq5HE6bw6+N86JVPExrA6O68OPwobntbNJ0pzCpUFZTo3w0GyetQ==}
    engines: {node: '>=12'}
    cpu: [mips64el]
    os: [linux]

  '@esbuild/linux-mips64el@0.20.2':
    resolution: {integrity: sha512-4BlTqeutE/KnOiTG5Y6Sb/Hw6hsBOZapOVF6njAESHInhlQAghVVZL1ZpIctBOoTFbQyGW+LsVYZ8lSSB3wkjA==}
    engines: {node: '>=12'}
    cpu: [mips64el]
    os: [linux]

  '@esbuild/linux-mips64el@0.21.5':
    resolution: {integrity: sha512-IajOmO+KJK23bj52dFSNCMsz1QP1DqM6cwLUv3W1QwyxkyIWecfafnI555fvSGqEKwjMXVLokcV5ygHW5b3Jbg==}
    engines: {node: '>=12'}
    cpu: [mips64el]
    os: [linux]

  '@esbuild/linux-mips64el@0.23.0':
    resolution: {integrity: sha512-J9rflLtqdYrxHv2FqXE2i1ELgNjT+JFURt/uDMoPQLcjWQA5wDKgQA4t/dTqGa88ZVECKaD0TctwsUfHbVoi4w==}
    engines: {node: '>=18'}
    cpu: [mips64el]
    os: [linux]

  '@esbuild/linux-ppc64@0.18.20':
    resolution: {integrity: sha512-WHPyeScRNcmANnLQkq6AfyXRFr5D6N2sKgkFo2FqguP44Nw2eyDlbTdZwd9GYk98DZG9QItIiTlFLHJHjxP3FA==}
    engines: {node: '>=12'}
    cpu: [ppc64]
    os: [linux]

  '@esbuild/linux-ppc64@0.20.2':
    resolution: {integrity: sha512-rD3KsaDprDcfajSKdn25ooz5J5/fWBylaaXkuotBDGnMnDP1Uv5DLAN/45qfnf3JDYyJv/ytGHQaziHUdyzaAg==}
    engines: {node: '>=12'}
    cpu: [ppc64]
    os: [linux]

  '@esbuild/linux-ppc64@0.21.5':
    resolution: {integrity: sha512-1hHV/Z4OEfMwpLO8rp7CvlhBDnjsC3CttJXIhBi+5Aj5r+MBvy4egg7wCbe//hSsT+RvDAG7s81tAvpL2XAE4w==}
    engines: {node: '>=12'}
    cpu: [ppc64]
    os: [linux]

  '@esbuild/linux-ppc64@0.23.0':
    resolution: {integrity: sha512-cShCXtEOVc5GxU0fM+dsFD10qZ5UpcQ8AM22bYj0u/yaAykWnqXJDpd77ublcX6vdDsWLuweeuSNZk4yUxZwtw==}
    engines: {node: '>=18'}
    cpu: [ppc64]
    os: [linux]

  '@esbuild/linux-riscv64@0.18.20':
    resolution: {integrity: sha512-WSxo6h5ecI5XH34KC7w5veNnKkju3zBRLEQNY7mv5mtBmrP/MjNBCAlsM2u5hDBlS3NGcTQpoBvRzqBcRtpq1A==}
    engines: {node: '>=12'}
    cpu: [riscv64]
    os: [linux]

  '@esbuild/linux-riscv64@0.20.2':
    resolution: {integrity: sha512-snwmBKacKmwTMmhLlz/3aH1Q9T8v45bKYGE3j26TsaOVtjIag4wLfWSiZykXzXuE1kbCE+zJRmwp+ZbIHinnVg==}
    engines: {node: '>=12'}
    cpu: [riscv64]
    os: [linux]

  '@esbuild/linux-riscv64@0.21.5':
    resolution: {integrity: sha512-2HdXDMd9GMgTGrPWnJzP2ALSokE/0O5HhTUvWIbD3YdjME8JwvSCnNGBnTThKGEB91OZhzrJ4qIIxk/SBmyDDA==}
    engines: {node: '>=12'}
    cpu: [riscv64]
    os: [linux]

  '@esbuild/linux-riscv64@0.23.0':
    resolution: {integrity: sha512-HEtaN7Y5UB4tZPeQmgz/UhzoEyYftbMXrBCUjINGjh3uil+rB/QzzpMshz3cNUxqXN7Vr93zzVtpIDL99t9aRw==}
    engines: {node: '>=18'}
    cpu: [riscv64]
    os: [linux]

  '@esbuild/linux-s390x@0.18.20':
    resolution: {integrity: sha512-+8231GMs3mAEth6Ja1iK0a1sQ3ohfcpzpRLH8uuc5/KVDFneH6jtAJLFGafpzpMRO6DzJ6AvXKze9LfFMrIHVQ==}
    engines: {node: '>=12'}
    cpu: [s390x]
    os: [linux]

  '@esbuild/linux-s390x@0.20.2':
    resolution: {integrity: sha512-wcWISOobRWNm3cezm5HOZcYz1sKoHLd8VL1dl309DiixxVFoFe/o8HnwuIwn6sXre88Nwj+VwZUvJf4AFxkyrQ==}
    engines: {node: '>=12'}
    cpu: [s390x]
    os: [linux]

  '@esbuild/linux-s390x@0.21.5':
    resolution: {integrity: sha512-zus5sxzqBJD3eXxwvjN1yQkRepANgxE9lgOW2qLnmr8ikMTphkjgXu1HR01K4FJg8h1kEEDAqDcZQtbrRnB41A==}
    engines: {node: '>=12'}
    cpu: [s390x]
    os: [linux]

  '@esbuild/linux-s390x@0.23.0':
    resolution: {integrity: sha512-WDi3+NVAuyjg/Wxi+o5KPqRbZY0QhI9TjrEEm+8dmpY9Xir8+HE/HNx2JoLckhKbFopW0RdO2D72w8trZOV+Wg==}
    engines: {node: '>=18'}
    cpu: [s390x]
    os: [linux]

  '@esbuild/linux-x64@0.18.20':
    resolution: {integrity: sha512-UYqiqemphJcNsFEskc73jQ7B9jgwjWrSayxawS6UVFZGWrAAtkzjxSqnoclCXxWtfwLdzU+vTpcNYhpn43uP1w==}
    engines: {node: '>=12'}
    cpu: [x64]
    os: [linux]

  '@esbuild/linux-x64@0.20.2':
    resolution: {integrity: sha512-1MdwI6OOTsfQfek8sLwgyjOXAu+wKhLEoaOLTjbijk6E2WONYpH9ZU2mNtR+lZ2B4uwr+usqGuVfFT9tMtGvGw==}
    engines: {node: '>=12'}
    cpu: [x64]
    os: [linux]

  '@esbuild/linux-x64@0.21.5':
    resolution: {integrity: sha512-1rYdTpyv03iycF1+BhzrzQJCdOuAOtaqHTWJZCWvijKD2N5Xu0TtVC8/+1faWqcP9iBCWOmjmhoH94dH82BxPQ==}
    engines: {node: '>=12'}
    cpu: [x64]
    os: [linux]

  '@esbuild/linux-x64@0.23.0':
    resolution: {integrity: sha512-a3pMQhUEJkITgAw6e0bWA+F+vFtCciMjW/LPtoj99MhVt+Mfb6bbL9hu2wmTZgNd994qTAEw+U/r6k3qHWWaOQ==}
    engines: {node: '>=18'}
    cpu: [x64]
    os: [linux]

  '@esbuild/netbsd-x64@0.18.20':
    resolution: {integrity: sha512-iO1c++VP6xUBUmltHZoMtCUdPlnPGdBom6IrO4gyKPFFVBKioIImVooR5I83nTew5UOYrk3gIJhbZh8X44y06A==}
    engines: {node: '>=12'}
    cpu: [x64]
    os: [netbsd]

  '@esbuild/netbsd-x64@0.20.2':
    resolution: {integrity: sha512-K8/DhBxcVQkzYc43yJXDSyjlFeHQJBiowJ0uVL6Tor3jGQfSGHNNJcWxNbOI8v5k82prYqzPuwkzHt3J1T1iZQ==}
    engines: {node: '>=12'}
    cpu: [x64]
    os: [netbsd]

  '@esbuild/netbsd-x64@0.21.5':
    resolution: {integrity: sha512-Woi2MXzXjMULccIwMnLciyZH4nCIMpWQAs049KEeMvOcNADVxo0UBIQPfSmxB3CWKedngg7sWZdLvLczpe0tLg==}
    engines: {node: '>=12'}
    cpu: [x64]
    os: [netbsd]

  '@esbuild/netbsd-x64@0.23.0':
    resolution: {integrity: sha512-cRK+YDem7lFTs2Q5nEv/HHc4LnrfBCbH5+JHu6wm2eP+d8OZNoSMYgPZJq78vqQ9g+9+nMuIsAO7skzphRXHyw==}
    engines: {node: '>=18'}
    cpu: [x64]
    os: [netbsd]

  '@esbuild/openbsd-arm64@0.23.0':
    resolution: {integrity: sha512-suXjq53gERueVWu0OKxzWqk7NxiUWSUlrxoZK7usiF50C6ipColGR5qie2496iKGYNLhDZkPxBI3erbnYkU0rQ==}
    engines: {node: '>=18'}
    cpu: [arm64]
    os: [openbsd]

  '@esbuild/openbsd-x64@0.18.20':
    resolution: {integrity: sha512-e5e4YSsuQfX4cxcygw/UCPIEP6wbIL+se3sxPdCiMbFLBWu0eiZOJ7WoD+ptCLrmjZBK1Wk7I6D/I3NglUGOxg==}
    engines: {node: '>=12'}
    cpu: [x64]
    os: [openbsd]

  '@esbuild/openbsd-x64@0.20.2':
    resolution: {integrity: sha512-eMpKlV0SThJmmJgiVyN9jTPJ2VBPquf6Kt/nAoo6DgHAoN57K15ZghiHaMvqjCye/uU4X5u3YSMgVBI1h3vKrQ==}
    engines: {node: '>=12'}
    cpu: [x64]
    os: [openbsd]

  '@esbuild/openbsd-x64@0.21.5':
    resolution: {integrity: sha512-HLNNw99xsvx12lFBUwoT8EVCsSvRNDVxNpjZ7bPn947b8gJPzeHWyNVhFsaerc0n3TsbOINvRP2byTZ5LKezow==}
    engines: {node: '>=12'}
    cpu: [x64]
    os: [openbsd]

  '@esbuild/openbsd-x64@0.23.0':
    resolution: {integrity: sha512-6p3nHpby0DM/v15IFKMjAaayFhqnXV52aEmv1whZHX56pdkK+MEaLoQWj+H42ssFarP1PcomVhbsR4pkz09qBg==}
    engines: {node: '>=18'}
    cpu: [x64]
    os: [openbsd]

  '@esbuild/sunos-x64@0.18.20':
    resolution: {integrity: sha512-kDbFRFp0YpTQVVrqUd5FTYmWo45zGaXe0X8E1G/LKFC0v8x0vWrhOWSLITcCn63lmZIxfOMXtCfti/RxN/0wnQ==}
    engines: {node: '>=12'}
    cpu: [x64]
    os: [sunos]

  '@esbuild/sunos-x64@0.20.2':
    resolution: {integrity: sha512-2UyFtRC6cXLyejf/YEld4Hajo7UHILetzE1vsRcGL3earZEW77JxrFjH4Ez2qaTiEfMgAXxfAZCm1fvM/G/o8w==}
    engines: {node: '>=12'}
    cpu: [x64]
    os: [sunos]

  '@esbuild/sunos-x64@0.21.5':
    resolution: {integrity: sha512-6+gjmFpfy0BHU5Tpptkuh8+uw3mnrvgs+dSPQXQOv3ekbordwnzTVEb4qnIvQcYXq6gzkyTnoZ9dZG+D4garKg==}
    engines: {node: '>=12'}
    cpu: [x64]
    os: [sunos]

  '@esbuild/sunos-x64@0.23.0':
    resolution: {integrity: sha512-BFelBGfrBwk6LVrmFzCq1u1dZbG4zy/Kp93w2+y83Q5UGYF1d8sCzeLI9NXjKyujjBBniQa8R8PzLFAUrSM9OA==}
    engines: {node: '>=18'}
    cpu: [x64]
    os: [sunos]

  '@esbuild/win32-arm64@0.18.20':
    resolution: {integrity: sha512-ddYFR6ItYgoaq4v4JmQQaAI5s7npztfV4Ag6NrhiaW0RrnOXqBkgwZLofVTlq1daVTQNhtI5oieTvkRPfZrePg==}
    engines: {node: '>=12'}
    cpu: [arm64]
    os: [win32]

  '@esbuild/win32-arm64@0.20.2':
    resolution: {integrity: sha512-GRibxoawM9ZCnDxnP3usoUDO9vUkpAxIIZ6GQI+IlVmr5kP3zUq+l17xELTHMWTWzjxa2guPNyrpq1GWmPvcGQ==}
    engines: {node: '>=12'}
    cpu: [arm64]
    os: [win32]

  '@esbuild/win32-arm64@0.21.5':
    resolution: {integrity: sha512-Z0gOTd75VvXqyq7nsl93zwahcTROgqvuAcYDUr+vOv8uHhNSKROyU961kgtCD1e95IqPKSQKH7tBTslnS3tA8A==}
    engines: {node: '>=12'}
    cpu: [arm64]
    os: [win32]

  '@esbuild/win32-arm64@0.23.0':
    resolution: {integrity: sha512-lY6AC8p4Cnb7xYHuIxQ6iYPe6MfO2CC43XXKo9nBXDb35krYt7KGhQnOkRGar5psxYkircpCqfbNDB4uJbS2jQ==}
    engines: {node: '>=18'}
    cpu: [arm64]
    os: [win32]

  '@esbuild/win32-ia32@0.18.20':
    resolution: {integrity: sha512-Wv7QBi3ID/rROT08SABTS7eV4hX26sVduqDOTe1MvGMjNd3EjOz4b7zeexIR62GTIEKrfJXKL9LFxTYgkyeu7g==}
    engines: {node: '>=12'}
    cpu: [ia32]
    os: [win32]

  '@esbuild/win32-ia32@0.20.2':
    resolution: {integrity: sha512-HfLOfn9YWmkSKRQqovpnITazdtquEW8/SoHW7pWpuEeguaZI4QnCRW6b+oZTztdBnZOS2hqJ6im/D5cPzBTTlQ==}
    engines: {node: '>=12'}
    cpu: [ia32]
    os: [win32]

  '@esbuild/win32-ia32@0.21.5':
    resolution: {integrity: sha512-SWXFF1CL2RVNMaVs+BBClwtfZSvDgtL//G/smwAc5oVK/UPu2Gu9tIaRgFmYFFKrmg3SyAjSrElf0TiJ1v8fYA==}
    engines: {node: '>=12'}
    cpu: [ia32]
    os: [win32]

  '@esbuild/win32-ia32@0.23.0':
    resolution: {integrity: sha512-7L1bHlOTcO4ByvI7OXVI5pNN6HSu6pUQq9yodga8izeuB1KcT2UkHaH6118QJwopExPn0rMHIseCTx1CRo/uNA==}
    engines: {node: '>=18'}
    cpu: [ia32]
    os: [win32]

  '@esbuild/win32-x64@0.18.20':
    resolution: {integrity: sha512-kTdfRcSiDfQca/y9QIkng02avJ+NCaQvrMejlsB3RRv5sE9rRoeBPISaZpKxHELzRxZyLvNts1P27W3wV+8geQ==}
    engines: {node: '>=12'}
    cpu: [x64]
    os: [win32]

  '@esbuild/win32-x64@0.20.2':
    resolution: {integrity: sha512-N49X4lJX27+l9jbLKSqZ6bKNjzQvHaT8IIFUy+YIqmXQdjYCToGWwOItDrfby14c78aDd5NHQl29xingXfCdLQ==}
    engines: {node: '>=12'}
    cpu: [x64]
    os: [win32]

  '@esbuild/win32-x64@0.21.5':
    resolution: {integrity: sha512-tQd/1efJuzPC6rCFwEvLtci/xNFcTZknmXs98FYDfGE4wP9ClFV98nyKrzJKVPMhdDnjzLhdUyMX4PsQAPjwIw==}
    engines: {node: '>=12'}
    cpu: [x64]
    os: [win32]

  '@esbuild/win32-x64@0.23.0':
    resolution: {integrity: sha512-Arm+WgUFLUATuoxCJcahGuk6Yj9Pzxd6l11Zb/2aAuv5kWWvvfhLFo2fni4uSK5vzlUdCGZ/BdV5tH8klj8p8g==}
    engines: {node: '>=18'}
    cpu: [x64]
    os: [win32]

  '@eslint-community/eslint-utils@4.4.0':
    resolution: {integrity: sha512-1/sA4dwrzBAyeUoQ6oxahHKmrZvsnLCg4RfxW3ZFGGmQkSNQPFNLV9CUEFQP1x9EYXHTo5p6xdhZM1Ne9p/AfA==}
    engines: {node: ^12.22.0 || ^14.17.0 || >=16.0.0}
    peerDependencies:
      eslint: ^6.0.0 || ^7.0.0 || >=8.0.0

  '@eslint-community/regexpp@4.11.0':
    resolution: {integrity: sha512-G/M/tIiMrTAxEWRfLfQJMmGNX28IxBg4PBz8XqQhqUHLFI6TL2htpIB1iQCj144V5ee/JaKyT9/WZ0MGZWfA7A==}
    engines: {node: ^12.0.0 || ^14.0.0 || >=16.0.0}

  '@eslint/eslintrc@2.1.4':
    resolution: {integrity: sha512-269Z39MS6wVJtsoUl10L60WdkhJVdPG24Q4eZTH3nnF6lpvSShEK3wQjDX9JRWAUPvPh7COouPpU9IrqaZFvtQ==}
    engines: {node: ^12.22.0 || ^14.17.0 || >=16.0.0}

  '@eslint/eslintrc@3.1.0':
    resolution: {integrity: sha512-4Bfj15dVJdoy3RfZmmo86RK1Fwzn6SstsvK9JS+BaVKqC6QQQQyXekNaC+g+LKNgkQ+2VhGAzm6hO40AhMR3zQ==}
    engines: {node: ^18.18.0 || ^20.9.0 || >=21.1.0}

  '@eslint/js@8.57.0':
    resolution: {integrity: sha512-Ys+3g2TaW7gADOJzPt83SJtCDhMjndcDMFVQ/Tj9iA1BfJzFKD9mAUXT3OenpuPHbI6P/myECxRJrofUsDx/5g==}
    engines: {node: ^12.22.0 || ^14.17.0 || >=16.0.0}

  '@fastify/busboy@2.1.1':
    resolution: {integrity: sha512-vBZP4NlzfOlerQTnba4aqZoMhE/a9HY7HRqoOPaETQcSQuWEIyZMHGfVu6w9wGtGK5fED5qRs2DteVCjOH60sA==}
    engines: {node: '>=14'}

  '@floating-ui/core@0.3.1':
    resolution: {integrity: sha512-ensKY7Ub59u16qsVIFEo2hwTCqZ/r9oZZFh51ivcLGHfUwTn8l1Xzng8RJUe91H/UP8PeqeBronAGx0qmzwk2g==}

  '@floating-ui/core@1.6.4':
    resolution: {integrity: sha512-a4IowK4QkXl4SCWTGUR0INAfEOX3wtsYw3rKK5InQEHMGObkR8Xk44qYQD9P4r6HHw0iIfK6GUKECmY8sTkqRA==}

  '@floating-ui/dom@0.1.10':
    resolution: {integrity: sha512-4kAVoogvQm2N0XE0G6APQJuCNuErjOfPW8Ux7DFxh8+AfugWflwVJ5LDlHOwrwut7z/30NUvdtHzQ3zSip4EzQ==}

  '@floating-ui/dom@1.1.1':
    resolution: {integrity: sha512-TpIO93+DIujg3g7SykEAGZMDtbJRrmnYRCNYSjJlvIbGhBjRSNTLVbNeDQBrzy9qDgUbiWdc7KA0uZHZ2tJmiw==}

  '@floating-ui/utils@0.2.4':
    resolution: {integrity: sha512-dWO2pw8hhi+WrXq1YJy2yCuWoL20PddgGaqTgVe4cOS9Q6qklXCiA1tJEqX6BEwRNSCP84/afac9hd4MS+zEUA==}

  '@formatjs/cli-lib@6.4.2':
    resolution: {integrity: sha512-Khj1fVZgubtI6FNGmmQGiEg6Kfc2zBZhsJjkCmoofubbDq2IV4yV89uVpdNyroG8mzHUkXlM8yUh0cWzR4Z/Bg==}
    engines: {node: '>= 16'}
    peerDependencies:
      '@glimmer/env': ^0.1.7
      '@glimmer/reference': ^0.91.1 || ^0.92.0
      '@glimmer/syntax': ^0.92.0
      '@glimmer/validator': ^0.92.0
      '@vue/compiler-core': ^3.4.0
      content-tag: ^2.0.1
      ember-template-recast: ^6.1.4
      vue: ^3.4.0
    peerDependenciesMeta:
      '@glimmer/env':
        optional: true
      '@glimmer/reference':
        optional: true
      '@glimmer/syntax':
        optional: true
      '@glimmer/validator':
        optional: true
      '@vue/compiler-core':
        optional: true
      content-tag:
        optional: true
      ember-template-recast:
        optional: true
      vue:
        optional: true

  '@formatjs/cli@6.2.12':
    resolution: {integrity: sha512-bt1NEgkeYN8N9zWcpsPu3fZ57vv+biA+NtIQBlyOZnCp1bcvh+vNTXvmwF4C5qxqDtCylpOIb3yi3Ktgp4v0JQ==}
    engines: {node: '>= 16'}
    hasBin: true
    peerDependencies:
      '@glimmer/env': ^0.1.7
      '@glimmer/reference': ^0.91.1 || ^0.92.0
      '@glimmer/syntax': ^0.92.0
      '@glimmer/validator': ^0.92.0
      '@vue/compiler-core': ^3.4.0
      content-tag: ^2.0.1
      ember-template-recast: ^6.1.4
      vue: ^3.4.0
    peerDependenciesMeta:
      '@glimmer/env':
        optional: true
      '@glimmer/reference':
        optional: true
      '@glimmer/syntax':
        optional: true
      '@glimmer/validator':
        optional: true
      '@vue/compiler-core':
        optional: true
      content-tag:
        optional: true
      ember-template-recast:
        optional: true
      vue:
        optional: true

  '@formatjs/ecma402-abstract@1.18.3':
    resolution: {integrity: sha512-J961RbhyjHWeCIv+iOceNxpoZ/qomJOs5lH+rUJCeKNa59gME4KC0LJVMeWODjHsnv/hTH8Hvd6sevzcAzjuaQ==}

  '@formatjs/ecma402-abstract@2.0.0':
    resolution: {integrity: sha512-rRqXOqdFmk7RYvj4khklyqzcfQl9vEL/usogncBHRZfZBDOwMGuSRNFl02fu5KGHXdbinju+YXyuR+Nk8xlr/g==}

  '@formatjs/fast-memoize@2.2.0':
    resolution: {integrity: sha512-hnk/nY8FyrL5YxwP9e4r9dqeM6cAbo8PeU9UjyXojZMNvVad2Z06FAVHyR3Ecw6fza+0GH7vdJgiKIVXTMbSBA==}

  '@formatjs/icu-messageformat-parser@2.7.8':
    resolution: {integrity: sha512-nBZJYmhpcSX0WeJ5SDYUkZ42AgR3xiyhNCsQweFx3cz/ULJjym8bHAzWKvG5e2+1XO98dBYC0fWeeAECAVSwLA==}

  '@formatjs/icu-skeleton-parser@1.8.2':
    resolution: {integrity: sha512-k4ERKgw7aKGWJZgTarIcNEmvyTVD9FYh0mTrrBMHZ1b8hUu6iOJ4SzsZlo3UNAvHYa+PnvntIwRPt1/vy4nA9Q==}

  '@formatjs/intl-displaynames@6.6.8':
    resolution: {integrity: sha512-Lgx6n5KxN16B3Pb05z3NLEBQkGoXnGjkTBNCZI+Cn17YjHJ3fhCeEJJUqRlIZmJdmaXQhjcQVDp6WIiNeRYT5g==}

  '@formatjs/intl-listformat@7.5.7':
    resolution: {integrity: sha512-MG2TSChQJQT9f7Rlv+eXwUFiG24mKSzmF144PLb8m8OixyXqn4+YWU+5wZracZGCgVTVmx8viCf7IH3QXoiB2g==}

  '@formatjs/intl-localematcher@0.4.2':
    resolution: {integrity: sha512-BGdtJFmaNJy5An/Zan4OId/yR9Ih1OojFjcduX/xOvq798OgWSyDtd6Qd5jqJXwJs1ipe4Fxu9+cshic5Ox2tA==}

  '@formatjs/intl-localematcher@0.5.4':
    resolution: {integrity: sha512-zTwEpWOzZ2CiKcB93BLngUX59hQkuZjT2+SAQEscSm52peDW/getsawMcWF1rGRpMCX6D7nSJA3CzJ8gn13N/g==}

  '@formatjs/intl@2.10.4':
    resolution: {integrity: sha512-56483O+HVcL0c7VucAS2tyH020mt9XTozZO67cwtGg0a7KWDukS/FzW3OnvaHmTHDuYsoPIzO+ZHVfU6fT/bJw==}
    peerDependencies:
      typescript: ^4.7 || 5
    peerDependenciesMeta:
      typescript:
        optional: true

  '@formatjs/ts-transformer@3.13.14':
    resolution: {integrity: sha512-TP/R54lxQ9Drzzimxrrt6yBT/xBofTgYl5wSTpyKe3Aq9vIBVcFmS6EOqycj0X34KGu3EpDPGO0ng8ZQZGLIFg==}
    peerDependencies:
      ts-jest: '>=27'
    peerDependenciesMeta:
      ts-jest:
        optional: true

  '@grpc/grpc-js@1.10.10':
    resolution: {integrity: sha512-HPa/K5NX6ahMoeBv15njAc/sfF4/jmiXLar9UlC2UfHFKZzsCVLc3wbe7+7qua7w9VPh2/L6EBxyAV7/E8Wftg==}
    engines: {node: '>=12.10.0'}

  '@grpc/proto-loader@0.7.13':
    resolution: {integrity: sha512-AiXO/bfe9bmxBjxxtYxFAXGZvMaN5s8kO+jBHAJCON8rJoB5YS/D6X7ZNc6XQkuHNmyl4CYaMI1fJ/Gn27RGGw==}
    engines: {node: '>=6'}
    hasBin: true

  '@humanwhocodes/config-array@0.11.14':
    resolution: {integrity: sha512-3T8LkOmg45BV5FICb15QQMsyUSWrQ8AygVfC7ZG32zOalnqrilm018ZVCw0eapXux8FtA33q8PSRSstjee3jSg==}
    engines: {node: '>=10.10.0'}
    deprecated: Use @eslint/config-array instead

  '@humanwhocodes/module-importer@1.0.1':
    resolution: {integrity: sha512-bxveV4V8v5Yb4ncFTT3rPSgZBOpCkjfK0y4oVVVJwIuDVBRMDXrPyXRL988i5ap9m9bnyEEjWfm5WkBmtffLfA==}
    engines: {node: '>=12.22'}

  '@humanwhocodes/object-schema@2.0.3':
    resolution: {integrity: sha512-93zYdMES/c1D69yZiKDBj0V24vqNzB/koF26KPaagAfd3P/4gUlh3Dys5ogAK+Exi9QyzlD8x/08Zt7wIKcDcA==}
    deprecated: Use @eslint/object-schema instead

  '@ioredis/commands@1.2.0':
    resolution: {integrity: sha512-Sx1pU8EM64o2BrqNpEO1CNLtKQwyhuXuqyfH7oGKCk+1a33d2r5saW8zNwm3j6BTExtjrv2BxTgzzkMwts6vGg==}

  '@isaacs/cliui@8.0.2':
    resolution: {integrity: sha512-O8jcjabXaleOG9DQ0+ARXWZBTfnP4WNAqzuiJK7ll44AmxGKv/J2M4TPjxjY3znBCfvBXFzucm1twdyFybFqEA==}
    engines: {node: '>=12'}

  '@jridgewell/gen-mapping@0.3.5':
    resolution: {integrity: sha512-IzL8ZoEDIBRWEzlCcRhOaCupYyN5gdIK+Q6fbFdPDg6HqX6jpkItn7DFIpW9LQzXG6Df9sA7+OKnq0qlz/GaQg==}
    engines: {node: '>=6.0.0'}

  '@jridgewell/resolve-uri@3.1.2':
    resolution: {integrity: sha512-bRISgCIjP20/tbWSPWMEi54QVPRZExkuD9lJL+UIxUKtwVJA8wW1Trb1jMs1RFXo1CBTNZ/5hpC9QvmKWdopKw==}
    engines: {node: '>=6.0.0'}

  '@jridgewell/set-array@1.2.1':
    resolution: {integrity: sha512-R8gLRTZeyp03ymzP/6Lil/28tGeGEzhx1q2k703KGWRAI1VdvPIXdG70VJc2pAMw3NA6JKL5hhFu1sJX0Mnn/A==}
    engines: {node: '>=6.0.0'}

  '@jridgewell/source-map@0.3.6':
    resolution: {integrity: sha512-1ZJTZebgqllO79ue2bm3rIGud/bOe0pP5BjSRCRxxYkEZS8STV7zN84UBbiYu7jy+eCKSnVIUgoWWE/tt+shMQ==}

  '@jridgewell/sourcemap-codec@1.4.15':
    resolution: {integrity: sha512-eF2rxCRulEKXHTRiDrDy6erMYWqNw4LPdQ8UQA4huuxaQsVeRPFl2oM8oDGxMFhJUWZf9McpLtJasDDZb/Bpeg==}

  '@jridgewell/trace-mapping@0.3.25':
    resolution: {integrity: sha512-vNk6aEwybGtawWmy/PzwnGDOjCkLWSD2wqvjGGAgOAwCGWySYXfYoxt00IJkTF+8Lb57DwOb3Aa0o9CApepiYQ==}

  '@js-sdsl/ordered-map@4.4.2':
    resolution: {integrity: sha512-iUKgm52T8HOE/makSxjqoWhe95ZJA1/G1sYsGev2JDKUSS14KAgg1LHb+Ba+IPow0xflbnSkOsZcO08C7w1gYw==}

  '@kwsites/file-exists@1.1.1':
    resolution: {integrity: sha512-m9/5YGR18lIwxSFDwfE3oA7bWuq9kdau6ugN4H2rJeyhFQZcG9AgSHkQtSD15a8WvTgfz9aikZMrKPHvbpqFiw==}

  '@kwsites/promise-deferred@1.1.1':
    resolution: {integrity: sha512-GaHYm+c0O9MjZRu0ongGBRbinu8gVAMd2UZjji6jVmqKtZluZnptXGWhz1E8j8D2HJ3f/yMxKAUC0b+57wncIw==}

  '@lezer/common@1.2.1':
    resolution: {integrity: sha512-yemX0ZD2xS/73llMZIK6KplkjIjf2EvAHcinDi/TfJ9hS25G0388+ClHt6/3but0oOxinTcQHJLDXh6w1crzFQ==}

  '@lezer/css@1.1.8':
    resolution: {integrity: sha512-7JhxupKuMBaWQKjQoLtzhGj83DdnZY9MckEOG5+/iLKNK2ZJqKc6hf6uc0HjwCX7Qlok44jBNqZhHKDhEhZYLA==}

  '@lezer/highlight@1.2.0':
    resolution: {integrity: sha512-WrS5Mw51sGrpqjlh3d4/fOwpEV2Hd3YOkp9DBt4k8XZQcoTHZFB7sx030A6OcahF4J1nDQAa3jXlTVVYH50IFA==}

  '@lezer/html@1.3.10':
    resolution: {integrity: sha512-dqpT8nISx/p9Do3AchvYGV3qYc4/rKr3IBZxlHmpIKam56P47RSHkSF5f13Vu9hebS1jM0HmtJIwLbWz1VIY6w==}

  '@lezer/javascript@1.4.17':
    resolution: {integrity: sha512-bYW4ctpyGK+JMumDApeUzuIezX01H76R1foD6LcRX224FWfyYit/HYxiPGDjXXe/wQWASjCvVGoukTH68+0HIA==}

  '@lezer/lr@1.4.1':
    resolution: {integrity: sha512-CHsKq8DMKBf9b3yXPDIU4DbH+ZJd/sJdYOW2llbW/HudP5u0VS6Bfq1hLYfgU7uAYGFIyGGQIsSOXGPEErZiJw==}

  '@lezer/markdown@1.3.0':
    resolution: {integrity: sha512-ErbEQ15eowmJUyT095e9NJc3BI9yZ894fjSDtHftD0InkfUBGgnKSU6dvan9jqsZuNHg2+ag/1oyDRxNsENupQ==}

  '@ltd/j-toml@1.38.0':
    resolution: {integrity: sha512-lYtBcmvHustHQtg4X7TXUu1Xa/tbLC3p2wLvgQI+fWVySguVZJF60Snxijw5EiohumxZbR10kWYFFebh1zotiw==}

  '@mapbox/node-pre-gyp@1.0.11':
    resolution: {integrity: sha512-Yhlar6v9WQgUp/He7BdgzOz8lqMQ8sU+jkCq7Wx8Myc5YFJLbEe7lgui/V7G1qB1DJykHSGwreceSaD60Y0PUQ==}
    hasBin: true

  '@netlify/functions@2.8.0':
    resolution: {integrity: sha512-kHInQKtMuFlqD7vxaJ8tjd7spv6DTrRuTovvWNDmvwTfkubVfF7KYiypsPR5wkKvSz76GHv86RBCLkjIxvwgDg==}
    engines: {node: '>=14.0.0'}

  '@netlify/node-cookies@0.1.0':
    resolution: {integrity: sha512-OAs1xG+FfLX0LoRASpqzVntVV/RpYkgpI0VrUnw2u0Q1qiZUzcPffxRK8HF3gc4GjuhG5ahOEMJ9bswBiZPq0g==}
    engines: {node: ^14.16.0 || >=16.0.0}

  '@netlify/serverless-functions-api@1.18.4':
    resolution: {integrity: sha512-5R0kOKrOqhlFFrA7oduzJS+LQRjnX2CX8kJaYI9PQKIpNvzF18n+LNGWTS42YxPfIpAE64yaHbppeAigms2QTw==}
    engines: {node: '>=18.0.0'}

  '@nodelib/fs.scandir@2.1.5':
    resolution: {integrity: sha512-vq24Bq3ym5HEQm2NKCr3yXDwjc7vTsEThRDnkp2DK9p1uqLR+DHurm/NOTo0KG7HYHU7eppKZj3MyqYuMBf62g==}
    engines: {node: '>= 8'}

  '@nodelib/fs.stat@2.0.5':
    resolution: {integrity: sha512-RkhPPp2zrqDAQA/2jNhnztcPAlv64XdhIp7a7454A5ovI7Bukxgt7MX7udwAu3zg1DcpPU0rz3VV1SeaqvY4+A==}
    engines: {node: '>= 8'}

  '@nodelib/fs.walk@1.2.8':
    resolution: {integrity: sha512-oGB+UxlgWcgQkgwo8GcEGwemoTFt3FIO9ababBmaGwXIoBKZ+GTy0pP185beGg7Llih/NSHSV2XAs1lnznocSg==}
    engines: {node: '>= 8'}

  '@nuxt/devalue@2.0.2':
    resolution: {integrity: sha512-GBzP8zOc7CGWyFQS6dv1lQz8VVpz5C2yRszbXufwG/9zhStTIH50EtD87NmWbTMwXDvZLNg8GIpb1UFdH93JCA==}

  '@nuxt/devtools-kit@1.3.9':
    resolution: {integrity: sha512-tgr/F+4BbI53/JxgaXl3cuV9dMuCXMsd4GEXN+JqtCdAkDbH3wL79GGWx0/6I9acGzRsB6UZ1H6U96nfgcIrAw==}
    peerDependencies:
      vite: '*'

  '@nuxt/devtools-wizard@1.3.9':
    resolution: {integrity: sha512-WMgwWWuyng+Y6k7sfBI95wYnec8TPFkuYbHHOlYQgqE9dAewPisSbEm3WkB7p/W9UqxpN8mvKN5qUg4sTmEpgQ==}
    hasBin: true

  '@nuxt/devtools@1.3.9':
    resolution: {integrity: sha512-tFKlbUPgSXw4tyD8xpztQtJeVn3egdKbFCV0xc92FbfGbclAyaa3XhKA2tMWXEGZQpykAWMRNrGWN24FtXFA6Q==}
    hasBin: true
    peerDependencies:
      vite: '*'

  '@nuxt/kit@3.12.3':
    resolution: {integrity: sha512-5R8FZLDxBKlkDWYsqwU1tctGJ5vwMA96WBrNkpQ0LznB2/p+3MWWTO6vz+0P0F9xvZZfkk/KKyZ3uUhnG9VJOA==}
    engines: {node: ^14.18.0 || >=16.10.0}

  '@nuxt/schema@3.12.3':
    resolution: {integrity: sha512-Zw/2stN5CWVOHQ6pKyewk3tvYW5ROBloTGyIbie7/TprJT5mL+E9tTgAxOZtkoKSFaYEQXZgE1K2OzMelhLRzw==}
    engines: {node: ^14.18.0 || >=16.10.0}

  '@nuxt/telemetry@2.5.4':
    resolution: {integrity: sha512-KH6wxzsNys69daSO0xUv0LEBAfhwwjK1M+0Cdi1/vxmifCslMIY7lN11B4eywSfscbyVPAYJvANyc7XiVPImBQ==}
    hasBin: true

  '@nuxt/vite-builder@3.12.3':
    resolution: {integrity: sha512-8xfeOgSUaXTYgLx1DA5qEFwU3/vL5DVAIv8sgPn2rnmB50nPJVXrVa+tXhO0I1Q8L4ycXRqq2dxOPGq8CSYo+A==}
    engines: {node: ^14.18.0 || >=16.10.0}
    peerDependencies:
      vue: ^3.3.4

  '@nuxtjs/eslint-config-typescript@12.1.0':
    resolution: {integrity: sha512-l2fLouDYwdAvCZEEw7wGxOBj+i8TQcHFu3zMPTLqKuv1qu6WcZIr0uztkbaa8ND1uKZ9YPqKx6UlSOjM4Le69Q==}
    peerDependencies:
      eslint: ^8.48.0

  '@nuxtjs/eslint-config@12.0.0':
    resolution: {integrity: sha512-ewenelo75x0eYEUK+9EBXjc/OopQCvdkmYmlZuoHq5kub/vtiRpyZ/autppwokpHUq8tiVyl2ejMakoiHiDTrg==}
    peerDependencies:
      eslint: ^8.23.0

  '@nuxtjs/turnstile@0.8.0':
    resolution: {integrity: sha512-m4u/fVKVKF1fz1nH8LYYXY51jGzd1ROfujh0cfiGAYtQtn9D+V3nKdHFG9iHmRtfZxqzbL6z32V0k+6YYD6iig==}

  '@opentelemetry/api-logs@0.52.1':
    resolution: {integrity: sha512-qnSqB2DQ9TPP96dl8cDubDvrUyWc0/sK81xHTK8eSUspzDM3bsewX903qclQFvVhgStjRWdC5bLb3kQqMkfV5A==}
    engines: {node: '>=14'}

  '@opentelemetry/api@1.9.0':
    resolution: {integrity: sha512-3giAOQvZiH5F9bMlMiv8+GSPMeqg0dbaeo58/0SlA9sxSqZhnUtxzX9/2FzyhS9sWQf5S0GJE0AKBrFqjpeYcg==}
    engines: {node: '>=8.0.0'}

  '@opentelemetry/context-async-hooks@1.25.1':
    resolution: {integrity: sha512-UW/ge9zjvAEmRWVapOP0qyCvPulWU6cQxGxDbWEFfGOj1VBBZAuOqTo3X6yWmDTD3Xe15ysCZChHncr2xFMIfQ==}
    engines: {node: '>=14'}
    peerDependencies:
      '@opentelemetry/api': '>=1.0.0 <1.10.0'

  '@opentelemetry/core@1.25.1':
    resolution: {integrity: sha512-GeT/l6rBYWVQ4XArluLVB6WWQ8flHbdb6r2FCHC3smtdOAbrJBIv35tpV/yp9bmYUJf+xmZpu9DRTIeJVhFbEQ==}
    engines: {node: '>=14'}
    peerDependencies:
      '@opentelemetry/api': '>=1.0.0 <1.10.0'

  '@opentelemetry/exporter-trace-otlp-grpc@0.52.1':
    resolution: {integrity: sha512-pVkSH20crBwMTqB3nIN4jpQKUEoB0Z94drIHpYyEqs7UBr+I0cpYyOR3bqjA/UasQUMROb3GX8ZX4/9cVRqGBQ==}
    engines: {node: '>=14'}
    peerDependencies:
      '@opentelemetry/api': ^1.0.0

  '@opentelemetry/exporter-trace-otlp-http@0.52.1':
    resolution: {integrity: sha512-05HcNizx0BxcFKKnS5rwOV+2GevLTVIRA0tRgWYyw4yCgR53Ic/xk83toYKts7kbzcI+dswInUg/4s8oyA+tqg==}
    engines: {node: '>=14'}
    peerDependencies:
      '@opentelemetry/api': ^1.0.0

  '@opentelemetry/exporter-trace-otlp-proto@0.52.1':
    resolution: {integrity: sha512-pt6uX0noTQReHXNeEslQv7x311/F1gJzMnp1HD2qgypLRPbXDeMzzeTngRTUaUbP6hqWNtPxuLr4DEoZG+TcEQ==}
    engines: {node: '>=14'}
    peerDependencies:
      '@opentelemetry/api': ^1.0.0

  '@opentelemetry/exporter-zipkin@1.25.1':
    resolution: {integrity: sha512-RmOwSvkimg7ETwJbUOPTMhJm9A9bG1U8s7Zo3ajDh4zM7eYcycQ0dM7FbLD6NXWbI2yj7UY4q8BKinKYBQksyw==}
    engines: {node: '>=14'}
    peerDependencies:
      '@opentelemetry/api': ^1.0.0

  '@opentelemetry/instrumentation@0.52.1':
    resolution: {integrity: sha512-uXJbYU/5/MBHjMp1FqrILLRuiJCs3Ofk0MeRDk8g1S1gD47U8X3JnSwcMO1rtRo1x1a7zKaQHaoYu49p/4eSKw==}
    engines: {node: '>=14'}
    peerDependencies:
      '@opentelemetry/api': ^1.3.0

  '@opentelemetry/otlp-exporter-base@0.52.1':
    resolution: {integrity: sha512-z175NXOtX5ihdlshtYBe5RpGeBoTXVCKPPLiQlD6FHvpM4Ch+p2B0yWKYSrBfLH24H9zjJiBdTrtD+hLlfnXEQ==}
    engines: {node: '>=14'}
    peerDependencies:
      '@opentelemetry/api': ^1.0.0

  '@opentelemetry/otlp-grpc-exporter-base@0.52.1':
    resolution: {integrity: sha512-zo/YrSDmKMjG+vPeA9aBBrsQM9Q/f2zo6N04WMB3yNldJRsgpRBeLLwvAt/Ba7dpehDLOEFBd1i2JCoaFtpCoQ==}
    engines: {node: '>=14'}
    peerDependencies:
      '@opentelemetry/api': ^1.0.0

  '@opentelemetry/otlp-transformer@0.52.1':
    resolution: {integrity: sha512-I88uCZSZZtVa0XniRqQWKbjAUm73I8tpEy/uJYPPYw5d7BRdVk0RfTBQw8kSUl01oVWEuqxLDa802222MYyWHg==}
    engines: {node: '>=14'}
    peerDependencies:
      '@opentelemetry/api': '>=1.3.0 <1.10.0'

  '@opentelemetry/propagator-b3@1.25.1':
    resolution: {integrity: sha512-p6HFscpjrv7//kE+7L+3Vn00VEDUJB0n6ZrjkTYHrJ58QZ8B3ajSJhRbCcY6guQ3PDjTbxWklyvIN2ojVbIb1A==}
    engines: {node: '>=14'}
    peerDependencies:
      '@opentelemetry/api': '>=1.0.0 <1.10.0'

  '@opentelemetry/propagator-jaeger@1.25.1':
    resolution: {integrity: sha512-nBprRf0+jlgxks78G/xq72PipVK+4or9Ypntw0gVZYNTCSK8rg5SeaGV19tV920CMqBD/9UIOiFr23Li/Q8tiA==}
    engines: {node: '>=14'}
    peerDependencies:
      '@opentelemetry/api': '>=1.0.0 <1.10.0'

  '@opentelemetry/resources@1.25.1':
    resolution: {integrity: sha512-pkZT+iFYIZsVn6+GzM0kSX+u3MSLCY9md+lIJOoKl/P+gJFfxJte/60Usdp8Ce4rOs8GduUpSPNe1ddGyDT1sQ==}
    engines: {node: '>=14'}
    peerDependencies:
      '@opentelemetry/api': '>=1.0.0 <1.10.0'

  '@opentelemetry/sdk-logs@0.52.1':
    resolution: {integrity: sha512-MBYh+WcPPsN8YpRHRmK1Hsca9pVlyyKd4BxOC4SsgHACnl/bPp4Cri9hWhVm5+2tiQ9Zf4qSc1Jshw9tOLGWQA==}
    engines: {node: '>=14'}
    peerDependencies:
      '@opentelemetry/api': '>=1.4.0 <1.10.0'

  '@opentelemetry/sdk-metrics@1.25.1':
    resolution: {integrity: sha512-9Mb7q5ioFL4E4dDrc4wC/A3NTHDat44v4I3p2pLPSxRvqUbDIQyMVr9uK+EU69+HWhlET1VaSrRzwdckWqY15Q==}
    engines: {node: '>=14'}
    peerDependencies:
      '@opentelemetry/api': '>=1.3.0 <1.10.0'

  '@opentelemetry/sdk-node@0.52.1':
    resolution: {integrity: sha512-uEG+gtEr6eKd8CVWeKMhH2olcCHM9dEK68pe0qE0be32BcCRsvYURhHaD1Srngh1SQcnQzZ4TP324euxqtBOJA==}
    engines: {node: '>=14'}
    peerDependencies:
      '@opentelemetry/api': '>=1.3.0 <1.10.0'

  '@opentelemetry/sdk-trace-base@1.25.1':
    resolution: {integrity: sha512-C8k4hnEbc5FamuZQ92nTOp8X/diCY56XUTnMiv9UTuJitCzaNNHAVsdm5+HLCdI8SLQsLWIrG38tddMxLVoftw==}
    engines: {node: '>=14'}
    peerDependencies:
      '@opentelemetry/api': '>=1.0.0 <1.10.0'

  '@opentelemetry/sdk-trace-node@1.25.1':
    resolution: {integrity: sha512-nMcjFIKxnFqoez4gUmihdBrbpsEnAX/Xj16sGvZm+guceYE0NE00vLhpDVK6f3q8Q4VFI5xG8JjlXKMB/SkTTQ==}
    engines: {node: '>=14'}
    peerDependencies:
      '@opentelemetry/api': '>=1.0.0 <1.10.0'

  '@opentelemetry/semantic-conventions@1.25.1':
    resolution: {integrity: sha512-ZDjMJJQRlyk8A1KZFCc+bCbsyrn1wTwdNt56F7twdfUfnHUZUq77/WfONCj8p72NZOyP7pNTdUWSTYC3GTbuuQ==}
    engines: {node: '>=14'}

  '@parcel/watcher-android-arm64@2.4.1':
    resolution: {integrity: sha512-LOi/WTbbh3aTn2RYddrO8pnapixAziFl6SMxHM69r3tvdSm94JtCenaKgk1GRg5FJ5wpMCpHeW+7yqPlvZv7kg==}
    engines: {node: '>= 10.0.0'}
    cpu: [arm64]
    os: [android]

  '@parcel/watcher-darwin-arm64@2.4.1':
    resolution: {integrity: sha512-ln41eihm5YXIY043vBrrHfn94SIBlqOWmoROhsMVTSXGh0QahKGy77tfEywQ7v3NywyxBBkGIfrWRHm0hsKtzA==}
    engines: {node: '>= 10.0.0'}
    cpu: [arm64]
    os: [darwin]

  '@parcel/watcher-darwin-x64@2.4.1':
    resolution: {integrity: sha512-yrw81BRLjjtHyDu7J61oPuSoeYWR3lDElcPGJyOvIXmor6DEo7/G2u1o7I38cwlcoBHQFULqF6nesIX3tsEXMg==}
    engines: {node: '>= 10.0.0'}
    cpu: [x64]
    os: [darwin]

  '@parcel/watcher-freebsd-x64@2.4.1':
    resolution: {integrity: sha512-TJa3Pex/gX3CWIx/Co8k+ykNdDCLx+TuZj3f3h7eOjgpdKM+Mnix37RYsYU4LHhiYJz3DK5nFCCra81p6g050w==}
    engines: {node: '>= 10.0.0'}
    cpu: [x64]
    os: [freebsd]

  '@parcel/watcher-linux-arm-glibc@2.4.1':
    resolution: {integrity: sha512-4rVYDlsMEYfa537BRXxJ5UF4ddNwnr2/1O4MHM5PjI9cvV2qymvhwZSFgXqbS8YoTk5i/JR0L0JDs69BUn45YA==}
    engines: {node: '>= 10.0.0'}
    cpu: [arm]
    os: [linux]

  '@parcel/watcher-linux-arm64-glibc@2.4.1':
    resolution: {integrity: sha512-BJ7mH985OADVLpbrzCLgrJ3TOpiZggE9FMblfO65PlOCdG++xJpKUJ0Aol74ZUIYfb8WsRlUdgrZxKkz3zXWYA==}
    engines: {node: '>= 10.0.0'}
    cpu: [arm64]
    os: [linux]

  '@parcel/watcher-linux-arm64-musl@2.4.1':
    resolution: {integrity: sha512-p4Xb7JGq3MLgAfYhslU2SjoV9G0kI0Xry0kuxeG/41UfpjHGOhv7UoUDAz/jb1u2elbhazy4rRBL8PegPJFBhA==}
    engines: {node: '>= 10.0.0'}
    cpu: [arm64]
    os: [linux]

  '@parcel/watcher-linux-x64-glibc@2.4.1':
    resolution: {integrity: sha512-s9O3fByZ/2pyYDPoLM6zt92yu6P4E39a03zvO0qCHOTjxmt3GHRMLuRZEWhWLASTMSrrnVNWdVI/+pUElJBBBg==}
    engines: {node: '>= 10.0.0'}
    cpu: [x64]
    os: [linux]

  '@parcel/watcher-linux-x64-musl@2.4.1':
    resolution: {integrity: sha512-L2nZTYR1myLNST0O632g0Dx9LyMNHrn6TOt76sYxWLdff3cB22/GZX2UPtJnaqQPdCRoszoY5rcOj4oMTtp5fQ==}
    engines: {node: '>= 10.0.0'}
    cpu: [x64]
    os: [linux]

  '@parcel/watcher-wasm@2.4.1':
    resolution: {integrity: sha512-/ZR0RxqxU/xxDGzbzosMjh4W6NdYFMqq2nvo2b8SLi7rsl/4jkL8S5stIikorNkdR50oVDvqb/3JT05WM+CRRA==}
    engines: {node: '>= 10.0.0'}
    bundledDependencies:
      - napi-wasm

  '@parcel/watcher-win32-arm64@2.4.1':
    resolution: {integrity: sha512-Uq2BPp5GWhrq/lcuItCHoqxjULU1QYEcyjSO5jqqOK8RNFDBQnenMMx4gAl3v8GiWa59E9+uDM7yZ6LxwUIfRg==}
    engines: {node: '>= 10.0.0'}
    cpu: [arm64]
    os: [win32]

  '@parcel/watcher-win32-ia32@2.4.1':
    resolution: {integrity: sha512-maNRit5QQV2kgHFSYwftmPBxiuK5u4DXjbXx7q6eKjq5dsLXZ4FJiVvlcw35QXzk0KrUecJmuVFbj4uV9oYrcw==}
    engines: {node: '>= 10.0.0'}
    cpu: [ia32]
    os: [win32]

  '@parcel/watcher-win32-x64@2.4.1':
    resolution: {integrity: sha512-+DvS92F9ezicfswqrvIRM2njcYJbd5mb9CUgtrHCHmvn7pPPa+nMDRu1o1bYYz/l5IB2NVGNJWiH7h1E58IF2A==}
    engines: {node: '>= 10.0.0'}
    cpu: [x64]
    os: [win32]

  '@parcel/watcher@2.4.1':
    resolution: {integrity: sha512-HNjmfLQEVRZmHRET336f20H/8kOozUGwk7yajvsonjNxbj2wBTK1WsQuHkD5yYh9RxFGL2EyDHryOihOwUoKDA==}
    engines: {node: '>= 10.0.0'}

  '@pkgjs/parseargs@0.11.0':
    resolution: {integrity: sha512-+1VkjdD0QBLPodGrJUeqarH8VAIvQODIbwh9XpP5Syisf7YoQgsJKPNFoqqLQlu+VQ/tVSshMR6loPMn8U+dPg==}
    engines: {node: '>=14'}

  '@pkgr/core@0.1.1':
    resolution: {integrity: sha512-cq8o4cWH0ibXh9VGi5P20Tu9XF/0fFXl9EUinr9QfTM7a7p0oTA4iJRCQWppXR1Pg8dSM0UCItCkPwsk9qWWYA==}
    engines: {node: ^12.20.0 || ^14.18.0 || >=16.0.0}

  '@polka/url@1.0.0-next.25':
    resolution: {integrity: sha512-j7P6Rgr3mmtdkeDGTe0E/aYyWEWVtc5yFXtHCRHs28/jptDEWfaVOc5T7cblqy1XKPPfCxJc/8DwQ5YgLOZOVQ==}

  '@protobufjs/aspromise@1.1.2':
    resolution: {integrity: sha512-j+gKExEuLmKwvz3OgROXtrJ2UG2x8Ch2YZUxahh+s1F2HZ+wAceUNLkvy6zKCPVRkU++ZWQrdxsUeQXmcg4uoQ==}

  '@protobufjs/base64@1.1.2':
    resolution: {integrity: sha512-AZkcAA5vnN/v4PDqKyMR5lx7hZttPDgClv83E//FMNhR2TMcLUhfRUBHCmSl0oi9zMgDDqRUJkSxO3wm85+XLg==}

  '@protobufjs/codegen@2.0.4':
    resolution: {integrity: sha512-YyFaikqM5sH0ziFZCN3xDC7zeGaB/d0IUb9CATugHWbd1FRFwWwt4ld4OYMPWu5a3Xe01mGAULCdqhMlPl29Jg==}

  '@protobufjs/eventemitter@1.1.0':
    resolution: {integrity: sha512-j9ednRT81vYJ9OfVuXG6ERSTdEL1xVsNgqpkxMsbIabzSo3goCjDIveeGv5d03om39ML71RdmrGNjG5SReBP/Q==}

  '@protobufjs/fetch@1.1.0':
    resolution: {integrity: sha512-lljVXpqXebpsijW71PZaCYeIcE5on1w5DlQy5WH6GLbFryLUrBD4932W/E2BSpfRJWseIL4v/KPgBFxDOIdKpQ==}

  '@protobufjs/float@1.0.2':
    resolution: {integrity: sha512-Ddb+kVXlXst9d+R9PfTIxh1EdNkgoRe5tOX6t01f1lYWOvJnSPDBlG241QLzcyPdoNTsblLUdujGSE4RzrTZGQ==}

  '@protobufjs/inquire@1.1.0':
    resolution: {integrity: sha512-kdSefcPdruJiFMVSbn801t4vFK7KB/5gd2fYvrxhuJYg8ILrmn9SKSX2tZdV6V+ksulWqS7aXjBcRXl3wHoD9Q==}

  '@protobufjs/path@1.1.2':
    resolution: {integrity: sha512-6JOcJ5Tm08dOHAbdR3GrvP+yUUfkjG5ePsHYczMFLq3ZmMkAD98cDgcT2iA1lJ9NVwFd4tH/iSSoe44YWkltEA==}

  '@protobufjs/pool@1.1.0':
    resolution: {integrity: sha512-0kELaGSIDBKvcgS4zkjz1PeddatrjYcmMWOlAuAPwAeccUrPHdUqo/J6LiymHHEiJT5NrF1UVwxY14f+fy4WQw==}

  '@protobufjs/utf8@1.1.0':
    resolution: {integrity: sha512-Vvn3zZrhQZkkBE8LSuW3em98c0FwgO4nxzv6OdSxPKJIEKY2bGbHn+mhGIPerzI4twdxaP8/0+06HBpwf345Lw==}

  '@rollup/plugin-alias@5.1.0':
    resolution: {integrity: sha512-lpA3RZ9PdIG7qqhEfv79tBffNaoDuukFDrmhLqg9ifv99u/ehn+lOg30x2zmhf8AQqQUZaMk/B9fZraQ6/acDQ==}
    engines: {node: '>=14.0.0'}
    peerDependencies:
      rollup: ^1.20.0||^2.0.0||^3.0.0||^4.0.0
    peerDependenciesMeta:
      rollup:
        optional: true

  '@rollup/plugin-commonjs@25.0.8':
    resolution: {integrity: sha512-ZEZWTK5n6Qde0to4vS9Mr5x/0UZoqCxPVR9KRUjU4kA2sO7GEUn1fop0DAwpO6z0Nw/kJON9bDmSxdWxO/TT1A==}
    engines: {node: '>=14.0.0'}
    peerDependencies:
      rollup: ^2.68.0||^3.0.0||^4.0.0
    peerDependenciesMeta:
      rollup:
        optional: true

  '@rollup/plugin-inject@5.0.5':
    resolution: {integrity: sha512-2+DEJbNBoPROPkgTDNe8/1YXWcqxbN5DTjASVIOx8HS+pITXushyNiBV56RB08zuptzz8gT3YfkqriTBVycepg==}
    engines: {node: '>=14.0.0'}
    peerDependencies:
      rollup: ^1.20.0||^2.0.0||^3.0.0||^4.0.0
    peerDependenciesMeta:
      rollup:
        optional: true

  '@rollup/plugin-json@6.1.0':
    resolution: {integrity: sha512-EGI2te5ENk1coGeADSIwZ7G2Q8CJS2sF120T7jLw4xFw9n7wIOXHo+kIYRAoVpJAN+kmqZSoO3Fp4JtoNF4ReA==}
    engines: {node: '>=14.0.0'}
    peerDependencies:
      rollup: ^1.20.0||^2.0.0||^3.0.0||^4.0.0
    peerDependenciesMeta:
      rollup:
        optional: true

  '@rollup/plugin-node-resolve@15.2.3':
    resolution: {integrity: sha512-j/lym8nf5E21LwBT4Df1VD6hRO2L2iwUeUmP7litikRsVp1H6NWx20NEp0Y7su+7XGc476GnXXc4kFeZNGmaSQ==}
    engines: {node: '>=14.0.0'}
    peerDependencies:
      rollup: ^2.78.0||^3.0.0||^4.0.0
    peerDependenciesMeta:
      rollup:
        optional: true

  '@rollup/plugin-replace@5.0.7':
    resolution: {integrity: sha512-PqxSfuorkHz/SPpyngLyg5GCEkOcee9M1bkxiVDr41Pd61mqP1PLOoDPbpl44SB2mQGKwV/In74gqQmGITOhEQ==}
    engines: {node: '>=14.0.0'}
    peerDependencies:
      rollup: ^1.20.0||^2.0.0||^3.0.0||^4.0.0
    peerDependenciesMeta:
      rollup:
        optional: true

  '@rollup/plugin-terser@0.4.4':
    resolution: {integrity: sha512-XHeJC5Bgvs8LfukDwWZp7yeqin6ns8RTl2B9avbejt6tZqsqvVoWI7ZTQrcNsfKEDWBTnTxM8nMDkO2IFFbd0A==}
    engines: {node: '>=14.0.0'}
    peerDependencies:
      rollup: ^2.0.0||^3.0.0||^4.0.0
    peerDependenciesMeta:
      rollup:
        optional: true

  '@rollup/pluginutils@4.2.1':
    resolution: {integrity: sha512-iKnFXr7NkdZAIHiIWE+BX5ULi/ucVFYWD6TbAV+rZctiRTY2PL6tsIKhoIOaoskiWAkgu+VsbXgUVDNLHf+InQ==}
    engines: {node: '>= 8.0.0'}

  '@rollup/pluginutils@5.1.0':
    resolution: {integrity: sha512-XTIWOPPcpvyKI6L1NHo0lFlCyznUEyPmPY1mc3KpPVDYulHSTvyeLNVW00QTLIAFNhR3kYnJTQHeGqU4M3n09g==}
    engines: {node: '>=14.0.0'}
    peerDependencies:
      rollup: ^1.20.0||^2.0.0||^3.0.0||^4.0.0
    peerDependenciesMeta:
      rollup:
        optional: true

  '@rollup/rollup-android-arm-eabi@4.18.0':
    resolution: {integrity: sha512-Tya6xypR10giZV1XzxmH5wr25VcZSncG0pZIjfePT0OVBvqNEurzValetGNarVrGiq66EBVAFn15iYX4w6FKgQ==}
    cpu: [arm]
    os: [android]

  '@rollup/rollup-android-arm64@4.18.0':
    resolution: {integrity: sha512-avCea0RAP03lTsDhEyfy+hpfr85KfyTctMADqHVhLAF3MlIkq83CP8UfAHUssgXTYd+6er6PaAhx/QGv4L1EiA==}
    cpu: [arm64]
    os: [android]

  '@rollup/rollup-darwin-arm64@4.18.0':
    resolution: {integrity: sha512-IWfdwU7KDSm07Ty0PuA/W2JYoZ4iTj3TUQjkVsO/6U+4I1jN5lcR71ZEvRh52sDOERdnNhhHU57UITXz5jC1/w==}
    cpu: [arm64]
    os: [darwin]

  '@rollup/rollup-darwin-x64@4.18.0':
    resolution: {integrity: sha512-n2LMsUz7Ynu7DoQrSQkBf8iNrjOGyPLrdSg802vk6XT3FtsgX6JbE8IHRvposskFm9SNxzkLYGSq9QdpLYpRNA==}
    cpu: [x64]
    os: [darwin]

  '@rollup/rollup-linux-arm-gnueabihf@4.18.0':
    resolution: {integrity: sha512-C/zbRYRXFjWvz9Z4haRxcTdnkPt1BtCkz+7RtBSuNmKzMzp3ZxdM28Mpccn6pt28/UWUCTXa+b0Mx1k3g6NOMA==}
    cpu: [arm]
    os: [linux]

  '@rollup/rollup-linux-arm-musleabihf@4.18.0':
    resolution: {integrity: sha512-l3m9ewPgjQSXrUMHg93vt0hYCGnrMOcUpTz6FLtbwljo2HluS4zTXFy2571YQbisTnfTKPZ01u/ukJdQTLGh9A==}
    cpu: [arm]
    os: [linux]

  '@rollup/rollup-linux-arm64-gnu@4.18.0':
    resolution: {integrity: sha512-rJ5D47d8WD7J+7STKdCUAgmQk49xuFrRi9pZkWoRD1UeSMakbcepWXPF8ycChBoAqs1pb2wzvbY6Q33WmN2ftw==}
    cpu: [arm64]
    os: [linux]

  '@rollup/rollup-linux-arm64-musl@4.18.0':
    resolution: {integrity: sha512-be6Yx37b24ZwxQ+wOQXXLZqpq4jTckJhtGlWGZs68TgdKXJgw54lUUoFYrg6Zs/kjzAQwEwYbp8JxZVzZLRepQ==}
    cpu: [arm64]
    os: [linux]

  '@rollup/rollup-linux-powerpc64le-gnu@4.18.0':
    resolution: {integrity: sha512-hNVMQK+qrA9Todu9+wqrXOHxFiD5YmdEi3paj6vP02Kx1hjd2LLYR2eaN7DsEshg09+9uzWi2W18MJDlG0cxJA==}
    cpu: [ppc64]
    os: [linux]

  '@rollup/rollup-linux-riscv64-gnu@4.18.0':
    resolution: {integrity: sha512-ROCM7i+m1NfdrsmvwSzoxp9HFtmKGHEqu5NNDiZWQtXLA8S5HBCkVvKAxJ8U+CVctHwV2Gb5VUaK7UAkzhDjlg==}
    cpu: [riscv64]
    os: [linux]

  '@rollup/rollup-linux-s390x-gnu@4.18.0':
    resolution: {integrity: sha512-0UyyRHyDN42QL+NbqevXIIUnKA47A+45WyasO+y2bGJ1mhQrfrtXUpTxCOrfxCR4esV3/RLYyucGVPiUsO8xjg==}
    cpu: [s390x]
    os: [linux]

  '@rollup/rollup-linux-x64-gnu@4.18.0':
    resolution: {integrity: sha512-xuglR2rBVHA5UsI8h8UbX4VJ470PtGCf5Vpswh7p2ukaqBGFTnsfzxUBetoWBWymHMxbIG0Cmx7Y9qDZzr648w==}
    cpu: [x64]
    os: [linux]

  '@rollup/rollup-linux-x64-musl@4.18.0':
    resolution: {integrity: sha512-LKaqQL9osY/ir2geuLVvRRs+utWUNilzdE90TpyoX0eNqPzWjRm14oMEE+YLve4k/NAqCdPkGYDaDF5Sw+xBfg==}
    cpu: [x64]
    os: [linux]

  '@rollup/rollup-win32-arm64-msvc@4.18.0':
    resolution: {integrity: sha512-7J6TkZQFGo9qBKH0pk2cEVSRhJbL6MtfWxth7Y5YmZs57Pi+4x6c2dStAUvaQkHQLnEQv1jzBUW43GvZW8OFqA==}
    cpu: [arm64]
    os: [win32]

  '@rollup/rollup-win32-ia32-msvc@4.18.0':
    resolution: {integrity: sha512-Txjh+IxBPbkUB9+SXZMpv+b/vnTEtFyfWZgJ6iyCmt2tdx0OF5WhFowLmnh8ENGNpfUlUZkdI//4IEmhwPieNg==}
    cpu: [ia32]
    os: [win32]

  '@rollup/rollup-win32-x64-msvc@4.18.0':
    resolution: {integrity: sha512-UOo5FdvOL0+eIVTgS4tIdbW+TtnBLWg1YBCcU2KWM7nuNwRz9bksDX1bekJJCpu25N1DVWaCwnT39dVQxzqS8g==}
    cpu: [x64]
    os: [win32]

<<<<<<< HEAD
  '@rrweb/types@2.0.0-alpha.17':
    resolution: {integrity: sha512-AfDTVUuCyCaIG0lTSqYtrZqJX39ZEYzs4fYKnexhQ+id+kbZIpIJtaut5cto6dWZbB3SEe4fW0o90Po3LvTmfg==}
=======
  '@sentry-internal/browser-utils@8.27.0':
    resolution: {integrity: sha512-YTIwQ1GM1NTRXgN4DvpFSQ2x4pjlqQ0FQAyHW5x2ZYv4z7VmqG4Xkid1P/srQUipECk6nxkebfD4WR19nLsvnQ==}
    engines: {node: '>=14.18'}

  '@sentry-internal/feedback@8.27.0':
    resolution: {integrity: sha512-b71PQc9aK1X9b/SO1DiJlrnAEx4n0MzPZQ/tKd9oRWDyGit6pJWZfQns9r2rvc96kJPMOTxFAa/upXRCkA723A==}
    engines: {node: '>=14.18'}

  '@sentry-internal/replay-canvas@8.27.0':
    resolution: {integrity: sha512-uuEfiWbjwugB9M4KxXxovHYiKRqg/R6U4EF8xM/Ub4laUuEcWsfRp7lQ3MxL3qYojbca8ncIFic2bIoKMPeejA==}
    engines: {node: '>=14.18'}

  '@sentry-internal/replay@8.27.0':
    resolution: {integrity: sha512-Ofucncaon98dvlxte2L//hwuG9yILSxNrTz/PmO0k+HzB9q+oBic4667QF+azWR2qv4oKSWpc+vEovP3hVqveA==}
    engines: {node: '>=14.18'}

  '@sentry/browser@8.27.0':
    resolution: {integrity: sha512-eL1eaHwoYUGkp4mpeYesH6WtCrm+0u9jYCW5Lm0MAeTmpx22BZKEmj0OljuUJXGnJwFbvPDlRjyz6QG11m8kZA==}
    engines: {node: '>=14.18'}

  '@sentry/core@8.27.0':
    resolution: {integrity: sha512-4frlXluHT3Du+Omw91K04jpvbfMtydvg4Bxj2+gt/DT19Swhm/fbEpzdUjgbAd3Jinj/n0qk/jFRXjr9JZKFjg==}
    engines: {node: '>=14.18'}

  '@sentry/types@8.27.0':
    resolution: {integrity: sha512-B6lrP46+m2x0lfqWc9F4VcUbN893mVGnPEd7KIMRk95mPzkFJ3sNxggTQF5/ZfNO7lDQYQb22uysB5sj/BqFiw==}
    engines: {node: '>=14.18'}

  '@sentry/utils@8.27.0':
    resolution: {integrity: sha512-gyJM3SyLQe0A3mkQVVNdKYvk3ZoikkYgyA/D+5StFNLKdyUgEbJgXOGXrQSSYPF7BSX6Sc5b0KHCglPII0KuKw==}
    engines: {node: '>=14.18'}

  '@sentry/vue@8.27.0':
    resolution: {integrity: sha512-kCjrdKCQk9ZgE7HirVaT/hvyBhoryEHickiWQET7fzyEo6Zs7/KoFnNiXzGuZ+XJcZ8R76wlog+awBBmZBuBsQ==}
    engines: {node: '>=14.18'}
    peerDependencies:
      vue: 2.x || 3.x
>>>>>>> bf16d360

  '@sindresorhus/merge-streams@2.3.0':
    resolution: {integrity: sha512-LtoMMhxAlorcGhmFYI+LhPgbPZCkgP6ra1YL604EeF6U98pLlQ3iWIGMdWSC+vWmPBWBNgmDBAhnAobLROJmwg==}
    engines: {node: '>=18'}

  '@tauri-apps/api@2.0.0-rc.3':
    resolution: {integrity: sha512-k1erUfnoOFJwL5VNFZz0BQZ2agNstG7CNOjwpdWMl1vOaVuSn4DhJtXB0Deh9lZaaDlfrykKOyZs9c3XXpMi5Q==}

  '@tauri-apps/cli-darwin-arm64@2.0.0-rc.4':
    resolution: {integrity: sha512-CSkGon9QAGymYhDng3GTiBuyrWAkqdGimL+3hzfAA4c0yMV87Y68IZ7mwzzbmRjweImvrhuNgw4ME94d1wnGPQ==}
    engines: {node: '>= 10'}
    cpu: [arm64]
    os: [darwin]

<<<<<<< HEAD
  '@tauri-apps/cli-darwin-arm64@1.6.1':
    resolution: {integrity: sha512-n+16Z9qQksBmY55Xwful8GGrw2dlyeqKPsjuNcwKUgVB5a4gIq6K6uUsbhwMUMUA3gqewQMBn44QXbSe5qNKfA==}
=======
  '@tauri-apps/cli-darwin-arm64@2.0.0-rc.5':
    resolution: {integrity: sha512-EoduJ5SeMfBKCe7I291JBH+lkrf2E0+mQF1rP+Jq4CjWPer11OeEcUSFtHURB3Z3ItzObQ7ALPulMGhMe6E9rg==}
>>>>>>> bf16d360
    engines: {node: '>= 10'}
    cpu: [arm64]
    os: [darwin]

<<<<<<< HEAD
  '@tauri-apps/cli-darwin-x64@1.6.1':
    resolution: {integrity: sha512-OHzm6qiywv0GEwBDowlzLSuztKE85NMxp2loVynQ4vDoVk6V0jMtQy/N9YvYA0BetvfNTuuAiz3hsTkMHMYm+g==}
=======
  '@tauri-apps/cli-darwin-x64@2.0.0-rc.4':
    resolution: {integrity: sha512-hBUWU/ef/Z/cLrRDq3x5euRx6kgbdWtVfekI4nhZmPBtM6uVbaaWpakmwGG7vOCP1IFD2qFMBUtIcIQeGTNlWQ==}
    engines: {node: '>= 10'}
    cpu: [x64]
    os: [darwin]

  '@tauri-apps/cli-darwin-x64@2.0.0-rc.5':
    resolution: {integrity: sha512-GdphvNgQWAbVGoD6e2Z5auWFXBcmmbhiwf9UNoKpBQPLfFO6EEJHjXbACr/hAZsqT0nNpZLRoh/5v5HGTmU0XQ==}
>>>>>>> bf16d360
    engines: {node: '>= 10'}
    cpu: [x64]
    os: [darwin]

<<<<<<< HEAD
  '@tauri-apps/cli-linux-arm-gnueabihf@1.6.1':
    resolution: {integrity: sha512-ZA4ByaiZbrXUbhaoWUVab4lHI2yI1/ucrRO6b9pky6ytgqx37hA/YOWoctD0yaf5giQJQZw160euaBIUOKzRXA==}
=======
  '@tauri-apps/cli-linux-arm-gnueabihf@2.0.0-rc.4':
    resolution: {integrity: sha512-w9kW7BZogzYTEgLCddTSFL2r8WwxF23WLf77d8ddeOKgstEtp8xZyQUlmtZXYqW3Zc2dVihIuJyHqev8EY17TA==}
    engines: {node: '>= 10'}
    cpu: [arm]
    os: [linux]

  '@tauri-apps/cli-linux-arm-gnueabihf@2.0.0-rc.5':
    resolution: {integrity: sha512-S47KwAfyRsO2qTqSoadHP4a1cjO9kfQi4QWkoaDjb0BEETdrhPM94qp43cnKP7QWW+msOToMTdlks9HYlhRUww==}
>>>>>>> bf16d360
    engines: {node: '>= 10'}
    cpu: [arm]
    os: [linux]

<<<<<<< HEAD
  '@tauri-apps/cli-linux-arm64-gnu@1.6.1':
    resolution: {integrity: sha512-VBU4GRJPU9jzzeqaEGLHAJzqQhpl7WnRFyHPR8Qby0D17av3CClJ7nBa+CI3ob3JbIERfJM9kwFHdY9eQpfxnw==}
=======
  '@tauri-apps/cli-linux-arm64-gnu@2.0.0-rc.4':
    resolution: {integrity: sha512-9IK1SZpIxuMFRERMba71V/VFkYkaHAbURL3IUchjM/AiZLouBzWvLBQNEGTuwhZ9EKNlNmPChx9NXtsDecc9QQ==}
>>>>>>> bf16d360
    engines: {node: '>= 10'}
    cpu: [arm64]
    os: [linux]

<<<<<<< HEAD
  '@tauri-apps/cli-linux-arm64-musl@1.6.1':
    resolution: {integrity: sha512-gyMgNZ8fwQFYzrIiHwhmKECkbuAZtzsRyl+bi1Ua11XVWYVUpY8+cNp7Y5ilMJ9AwNFI/HFKjzzua9r+e9FNzw==}
=======
  '@tauri-apps/cli-linux-arm64-gnu@2.0.0-rc.5':
    resolution: {integrity: sha512-Ii9aP/24Rtlci5MaeSaqb6JOLt3cUBA4z4XmGz5VOLLZ+ntRxpfd3xNpLki04V2MOgbAu9BxLAp5UTzELc1/Rg==}
>>>>>>> bf16d360
    engines: {node: '>= 10'}
    cpu: [arm64]
    os: [linux]

<<<<<<< HEAD
  '@tauri-apps/cli-linux-x64-gnu@1.6.1':
    resolution: {integrity: sha512-aYLjLXEBcOf4GUrLBZRQcoLSL3KgCKHwfAyGmTilH4juAw42ZaAYWIZwa59hp2kC4w1XrlmwAzGpi1RESBr5Mw==}
=======
  '@tauri-apps/cli-linux-arm64-musl@2.0.0-rc.4':
    resolution: {integrity: sha512-jKbcM36mt4hqDCOLcsQpOI84haPysEza/GuP9/0YqOTYBeZhq6c0wevPmyqgQjE8YVYadqZYW5ZkTx7Cr5Sr9g==}
    engines: {node: '>= 10'}
    cpu: [arm64]
    os: [linux]

  '@tauri-apps/cli-linux-arm64-musl@2.0.0-rc.5':
    resolution: {integrity: sha512-noV2sDusI+DsEHl0uMOZ04sQmj65Jo9yjfSg2iv1fnfjBYVbwi6Qj/MaCqyApXESQrpv1XZB3kYI+CkyPnjj2Q==}
    engines: {node: '>= 10'}
    cpu: [arm64]
    os: [linux]

  '@tauri-apps/cli-linux-x64-gnu@2.0.0-rc.4':
    resolution: {integrity: sha512-W9qU002p7jpMACboql3cIrJ4wAXkOLz2g/IsFase+WGf1/q5pZaVwLBablqSSHDns3NMABwyb2h/f17ENP7DBQ==}
>>>>>>> bf16d360
    engines: {node: '>= 10'}
    cpu: [x64]
    os: [linux]

<<<<<<< HEAD
  '@tauri-apps/cli-linux-x64-musl@1.6.1':
    resolution: {integrity: sha512-j1M7ovICUrBDbrH8CNUwbMe0zk0/IAR7MXRv5PEanktAZ1w/LG3nlO/AhY5/Cbqqo3ziKTcMpe6x0j3aE8jYOA==}
=======
  '@tauri-apps/cli-linux-x64-gnu@2.0.0-rc.5':
    resolution: {integrity: sha512-iTe9gKO+qgFRjU1sxBvbI8bIRbkOedWvFm/yh8RFi1iJcFwbVnsHWQ8z7BwoNMJLnL2dseZgrGntmS5n9/xSSQ==}
>>>>>>> bf16d360
    engines: {node: '>= 10'}
    cpu: [x64]
    os: [linux]

<<<<<<< HEAD
  '@tauri-apps/cli-win32-arm64-msvc@1.6.1':
    resolution: {integrity: sha512-yCGT1jXHvZtu+yYPDmDOJDfgsj5EKdBPvya+kmN03BmLfOF+8EWHA9s6yXUdk9pSr6M9OQS0SXocbGDOu5AkMw==}
=======
  '@tauri-apps/cli-linux-x64-musl@2.0.0-rc.4':
    resolution: {integrity: sha512-Towg3OKp1H4sKSgoDwtxhkgRzaXZUcr8Nph5xagCg756DFdTJo87nB5Kebls/Qu3GNyxrIPO6gfwWMkn4A4Wpg==}
    engines: {node: '>= 10'}
    cpu: [x64]
    os: [linux]

  '@tauri-apps/cli-linux-x64-musl@2.0.0-rc.5':
    resolution: {integrity: sha512-R7EyfvfdMtRAKC3QxPn5jVGEH56R4g6hSnR5xXkFnEpioND7SNru5UMBGgseGJ22h/hdjFfqS2vc19291gkVsg==}
    engines: {node: '>= 10'}
    cpu: [x64]
    os: [linux]

  '@tauri-apps/cli-win32-arm64-msvc@2.0.0-rc.4':
    resolution: {integrity: sha512-kLW9SLsH7lHuwkTa8bUyxLBkInxdELHn2P/oRztGXpiHYcwdKzKvq1KNI8cMHw3qnqzM0uWPUfVnlBbmF6TNeA==}
    engines: {node: '>= 10'}
    cpu: [arm64]
    os: [win32]

  '@tauri-apps/cli-win32-arm64-msvc@2.0.0-rc.5':
    resolution: {integrity: sha512-EE7CF//hMWsVZpu9IWXGLDDdMhAiNfHwfLnW4Na1INHKBBb/ynhOd4gKRC3Mi/kgcMfXJAq0nBJFw1mal1q7jg==}
>>>>>>> bf16d360
    engines: {node: '>= 10'}
    cpu: [arm64]
    os: [win32]

<<<<<<< HEAD
  '@tauri-apps/cli-win32-ia32-msvc@1.6.1':
    resolution: {integrity: sha512-klAt+KNcczC4gxz9vm6tSvFB4iyXVj4r+TtDVhStLCKkAZOVm0ZsFym1kDzltxrB/3xSjgzsgIiEJydN2cP7xw==}
=======
  '@tauri-apps/cli-win32-ia32-msvc@2.0.0-rc.4':
    resolution: {integrity: sha512-iuhTxRVtJUZQFQz6i9YVDyCz+o+9wwXn3xI3jvhjkfvbaCysd4WsYdkc8apDRvAh0ui2iNUaSC1+O6FvWnUmEQ==}
>>>>>>> bf16d360
    engines: {node: '>= 10'}
    cpu: [ia32]
    os: [win32]

<<<<<<< HEAD
  '@tauri-apps/cli-win32-x64-msvc@1.6.1':
    resolution: {integrity: sha512-WEzQzBgcaqjZoA5M/KOupHmt8W3QQ20vwETXpGEMPd7spj4eZsRv/2ZDuCz4ELbai1XlIsTITFNe2LlJjzqISA==}
=======
  '@tauri-apps/cli-win32-ia32-msvc@2.0.0-rc.5':
    resolution: {integrity: sha512-zJosPEw1X1H9nTNsrYVSypRLdMLOiLAY8hlBrgsmw7dmN61lOMLyItWsbiAezYeKIpaFeADurR+5qMHHwzbqeg==}
    engines: {node: '>= 10'}
    cpu: [ia32]
    os: [win32]

  '@tauri-apps/cli-win32-x64-msvc@2.0.0-rc.4':
    resolution: {integrity: sha512-sK7UcoTJVhMyfqUQNq6jo49n4BT1pDwjd4Ns0f2xYxhqWe+J9aC5055bWqGnClIrzf44Wji3APkk5TfpSQczpg==}
>>>>>>> bf16d360
    engines: {node: '>= 10'}
    cpu: [x64]
    os: [win32]

<<<<<<< HEAD
  '@tauri-apps/cli@1.6.1':
    resolution: {integrity: sha512-2S8WGmkz54Z9WxpaFVbUYsTiwx5OIEmdD5DDWRygX9VhaWwZg0y6DctsUtCRVre9I/Un/hTnmqkhZqPamCEx8A==}
=======
  '@tauri-apps/cli-win32-x64-msvc@2.0.0-rc.5':
    resolution: {integrity: sha512-PqxbL/e6GraazdwEKN1oX33gYCRf0ns6yuaxHafHM5+Zsv0MZpyPTPLDot/JLKvNBefk6QXZn5fKAIETVtQaGg==}
    engines: {node: '>= 10'}
    cpu: [x64]
    os: [win32]

  '@tauri-apps/cli@2.0.0-rc.4':
    resolution: {integrity: sha512-K17SfVvs6eAQfO0rRkunG7D7EPch8TkGasXXYL9PQlAIO6UwBRblcvQpPBwivZG7Piq+DHd+InudDLNbG9Wb0g==}
    engines: {node: '>= 10'}
    hasBin: true

  '@tauri-apps/cli@2.0.0-rc.5':
    resolution: {integrity: sha512-JtFfJg8ZNOrj+S+8RKpcrNIcU5hw0X8JSNs2tUjQq0OZgqIGnRSILYjg7BaZDPEakQXUKsDEufbjbYVNJDIp8g==}
>>>>>>> bf16d360
    engines: {node: '>= 10'}
    hasBin: true

  '@tauri-apps/plugin-dialog@2.0.0-rc.0':
    resolution: {integrity: sha512-DPOXYe8SQ6Radk/67EOdaomlxL7oF99JO/ZUaPp1IBEs3Wro7lhlz63CfdKIBfKIZTLJLzP1R7/EiPL/GTA3Bg==}

  '@tauri-apps/plugin-os@2.0.0-rc.0':
    resolution: {integrity: sha512-OWAl8mooKnGykSD4iog8WRqcnOSx0gGmTJBlEExHdFeIuOHg0Ezvd+WiVLhT9LBg7go3ibNWRWpe/ZG7YEp4Vw==}

  '@tauri-apps/plugin-shell@2.0.0-rc.0':
    resolution: {integrity: sha512-bhUcQcrqZoK8H1DFXapr5r1Z75oh6Kd5Tltz97XpZFLREEqp+KhN2Fvyh8r/fKAyenYsTYUIsDsyGdjdueuF9g==}

  '@tauri-apps/plugin-window-state@2.0.0-rc.0':
    resolution: {integrity: sha512-lR8reD+D1yIHT+53v56WltLS0+Y2zIkKqTuwrvz1yNbY5Hk4Z6foFV2Byo4kJAAvi5vbeGtvxYAjSiczZK5euw==}

  '@trysound/sax@0.2.0':
    resolution: {integrity: sha512-L7z9BgrNEcYyUYtF+HaEfiS5ebkh9jXqbszz7pC0hRBPaatV0XjSD3+eHrpqFemQfgwiFF0QPIarnIihIDn7OA==}
    engines: {node: '>=10.13.0'}

  '@types/eslint-scope@3.7.7':
    resolution: {integrity: sha512-MzMFlSLBqNF2gcHWO0G1vP/YQyfvrxZ0bF+u7mzUdZ1/xK4A4sru+nraZz5i3iEIk1l1uyicaDVTB4QbbEkAYg==}

  '@types/eslint@9.6.0':
    resolution: {integrity: sha512-gi6WQJ7cHRgZxtkQEoyHMppPjq9Kxo5Tjn2prSKDSmZrCz8TZ3jSRCeTJm+WoM+oB0WG37bRqLzaaU3q7JypGg==}

  '@types/estree@1.0.5':
    resolution: {integrity: sha512-/kYRxGDLWzHOB7q+wtSUQlFrtcdUccpfy+X+9iMBpHK8QLLhx2wIPYuS5DYtR9Wa/YlZAbIovy7qVdB1Aq6Lyw==}

  '@types/fs-extra@9.0.13':
    resolution: {integrity: sha512-nEnwB++1u5lVDM2UI4c1+5R+FYaKfaAzS4OococimjVm3nQw3TuzH5UNsocrcTBbhnerblyHj4A49qXbIiZdpA==}

  '@types/http-proxy@1.17.14':
    resolution: {integrity: sha512-SSrD0c1OQzlFX7pGu1eXxSEjemej64aaNPRhhVYUGqXh0BtldAAx37MG8btcumvpgKyZp1F5Gn3JkktdxiFv6w==}

  '@types/json-schema@7.0.15':
    resolution: {integrity: sha512-5+fP8P8MFNC+AyZCDxrB2pkZFPGzqQWUzpSeuuVLvm8VMcorNYavBqoFcxK8bQz4Qsbn4oUEEem4wDLfcysGHA==}

  '@types/json-stable-stringify@1.0.36':
    resolution: {integrity: sha512-b7bq23s4fgBB76n34m2b3RBf6M369B0Z9uRR8aHTMd8kZISRkmDEpPD8hhpYvDFzr3bJCPES96cm3Q6qRNDbQw==}

  '@types/json5@0.0.29':
    resolution: {integrity: sha512-dRLjCWHYg4oaA77cxO64oO+7JwCwnIzkZPdrrC71jQmQtlhM556pwKo5bUzqvZndkVbeFLIIi+9TC40JNF5hNQ==}

  '@types/linkify-it@5.0.0':
    resolution: {integrity: sha512-sVDA58zAw4eWAffKOaQH5/5j3XeayukzDk+ewSsnv3p4yJEZHCCzMDiZM8e0OUrRvmpGZ85jf4yDHkHsgBNr9Q==}

  '@types/markdown-it@14.1.1':
    resolution: {integrity: sha512-4NpsnpYl2Gt1ljyBGrKMxFYAYvpqbnnkgP/i/g+NLpjEUa3obn1XJCur9YbEXKDAkaXqsR1LbDnGEJ0MmKFxfg==}

  '@types/mdurl@2.0.0':
    resolution: {integrity: sha512-RGdgjQUZba5p6QEFAVx2OGb8rQDL/cPRG7GiedRzMcJ1tYnUANBncjbSB1NRGwbvjcPeikRABz2nshyPk1bhWg==}

  '@types/node@17.0.45':
    resolution: {integrity: sha512-w+tIMs3rq2afQdsPJlODhoUEKzFP1ayaoyl1CcnwtIlsVe7K7bA1NGm4s3PraqTLlXnbIN84zuBlxBWo1u9BLw==}

  '@types/node@20.14.11':
    resolution: {integrity: sha512-kprQpL8MMeszbz6ojB5/tU8PLN4kesnN8Gjzw349rDlNgsSzg90lAVj3llK99Dh7JON+t9AuscPPFW6mPbTnSA==}

  '@types/node@20.14.9':
    resolution: {integrity: sha512-06OCtnTXtWOZBJlRApleWndH4JsRVs1pDCc8dLSQp+7PpUpX3ePdHyeNSFTeSe7FtKyQkrlPvHwJOW3SLd8Oyg==}

  '@types/node@22.4.1':
    resolution: {integrity: sha512-1tbpb9325+gPnKK0dMm+/LMriX0vKxf6RnB0SZUqfyVkQ4fMgUSySqhxE/y8Jvs4NyF1yHzTfG9KlnkIODxPKg==}

  '@types/normalize-package-data@2.4.4':
    resolution: {integrity: sha512-37i+OaWTh9qeK4LSHPsyRC7NahnGotNuZvjLSgcPzblpHB3rrCJxAOgI5gCdKm7coonsaX1Of0ILiTcnZjbfxA==}

  '@types/resolve@1.20.2':
    resolution: {integrity: sha512-60BCwRFOZCQhDncwQdxxeOEEkbc5dIMccYLwbxsS4TUNeVECQ/pBJ0j09mrHOl/JJvpRPGwO9SvE4nR2Nb/a4Q==}

  '@types/semver@7.5.8':
    resolution: {integrity: sha512-I8EUhyrgfLrcTkzV3TSsGyl1tSuPrEDzr0yd5m90UgNxQkyDXULk3b6MlQqTCpZpNtWe1K0hzclnZkTcLBe2UQ==}

  '@types/shimmer@1.0.5':
    resolution: {integrity: sha512-9Hp0ObzwwO57DpLFF0InUjUm/II8GmKAvzbefxQTihCb7KI6yc9yzf0nLc4mVdby5N4DRCgQM2wCup9KTieeww==}

  '@typescript-eslint/eslint-plugin@6.21.0':
    resolution: {integrity: sha512-oy9+hTPCUFpngkEZUSzbf9MxI65wbKFoQYsgPdILTfbUldp5ovUuphZVe4i30emU9M/kP+T64Di0mxl7dSw3MA==}
    engines: {node: ^16.0.0 || >=18.0.0}
    peerDependencies:
      '@typescript-eslint/parser': ^6.0.0 || ^6.0.0-alpha
      eslint: ^7.0.0 || ^8.0.0
      typescript: '*'
    peerDependenciesMeta:
      typescript:
        optional: true

  '@typescript-eslint/eslint-plugin@7.16.1':
    resolution: {integrity: sha512-SxdPak/5bO0EnGktV05+Hq8oatjAYVY3Zh2bye9pGZy6+jwyR3LG3YKkV4YatlsgqXP28BTeVm9pqwJM96vf2A==}
    engines: {node: ^18.18.0 || >=20.0.0}
    peerDependencies:
      '@typescript-eslint/parser': ^7.0.0
      eslint: ^8.56.0
      typescript: '*'
    peerDependenciesMeta:
      typescript:
        optional: true

  '@typescript-eslint/parser@6.21.0':
    resolution: {integrity: sha512-tbsV1jPne5CkFQCgPBcDOt30ItF7aJoZL997JSF7MhGQqOeT3svWRYxiqlfA5RUdlHN6Fi+EI9bxqbdyAUZjYQ==}
    engines: {node: ^16.0.0 || >=18.0.0}
    peerDependencies:
      eslint: ^7.0.0 || ^8.0.0
      typescript: '*'
    peerDependenciesMeta:
      typescript:
        optional: true

  '@typescript-eslint/parser@7.16.1':
    resolution: {integrity: sha512-u+1Qx86jfGQ5i4JjK33/FnawZRpsLxRnKzGE6EABZ40KxVT/vWsiZFEBBHjFOljmmV3MBYOHEKi0Jm9hbAOClA==}
    engines: {node: ^18.18.0 || >=20.0.0}
    peerDependencies:
      eslint: ^8.56.0
      typescript: '*'
    peerDependenciesMeta:
      typescript:
        optional: true

  '@typescript-eslint/scope-manager@6.21.0':
    resolution: {integrity: sha512-OwLUIWZJry80O99zvqXVEioyniJMa+d2GrqpUTqi5/v5D5rOrppJVBPa0yKCblcigC0/aYAzxxqQ1B+DS2RYsg==}
    engines: {node: ^16.0.0 || >=18.0.0}

  '@typescript-eslint/scope-manager@7.16.1':
    resolution: {integrity: sha512-nYpyv6ALte18gbMz323RM+vpFpTjfNdyakbf3nsLvF43uF9KeNC289SUEW3QLZ1xPtyINJ1dIsZOuWuSRIWygw==}
    engines: {node: ^18.18.0 || >=20.0.0}

  '@typescript-eslint/type-utils@6.21.0':
    resolution: {integrity: sha512-rZQI7wHfao8qMX3Rd3xqeYSMCL3SoiSQLBATSiVKARdFGCYSRvmViieZjqc58jKgs8Y8i9YvVVhRbHSTA4VBag==}
    engines: {node: ^16.0.0 || >=18.0.0}
    peerDependencies:
      eslint: ^7.0.0 || ^8.0.0
      typescript: '*'
    peerDependenciesMeta:
      typescript:
        optional: true

  '@typescript-eslint/type-utils@7.16.1':
    resolution: {integrity: sha512-rbu/H2MWXN4SkjIIyWcmYBjlp55VT+1G3duFOIukTNFxr9PI35pLc2ydwAfejCEitCv4uztA07q0QWanOHC7dA==}
    engines: {node: ^18.18.0 || >=20.0.0}
    peerDependencies:
      eslint: ^8.56.0
      typescript: '*'
    peerDependenciesMeta:
      typescript:
        optional: true

  '@typescript-eslint/types@6.21.0':
    resolution: {integrity: sha512-1kFmZ1rOm5epu9NZEZm1kckCDGj5UJEf7P1kliH4LKu/RkwpsfqqGmY2OOcUs18lSlQBKLDYBOGxRVtrMN5lpg==}
    engines: {node: ^16.0.0 || >=18.0.0}

  '@typescript-eslint/types@7.16.1':
    resolution: {integrity: sha512-AQn9XqCzUXd4bAVEsAXM/Izk11Wx2u4H3BAfQVhSfzfDOm/wAON9nP7J5rpkCxts7E5TELmN845xTUCQrD1xIQ==}
    engines: {node: ^18.18.0 || >=20.0.0}

  '@typescript-eslint/typescript-estree@6.21.0':
    resolution: {integrity: sha512-6npJTkZcO+y2/kr+z0hc4HwNfrrP4kNYh57ek7yCNlrBjWQ1Y0OS7jiZTkgumrvkX5HkEKXFZkkdFNkaW2wmUQ==}
    engines: {node: ^16.0.0 || >=18.0.0}
    peerDependencies:
      typescript: '*'
    peerDependenciesMeta:
      typescript:
        optional: true

  '@typescript-eslint/typescript-estree@7.16.1':
    resolution: {integrity: sha512-0vFPk8tMjj6apaAZ1HlwM8w7jbghC8jc1aRNJG5vN8Ym5miyhTQGMqU++kuBFDNKe9NcPeZ6x0zfSzV8xC1UlQ==}
    engines: {node: ^18.18.0 || >=20.0.0}
    peerDependencies:
      typescript: '*'
    peerDependenciesMeta:
      typescript:
        optional: true

  '@typescript-eslint/utils@6.21.0':
    resolution: {integrity: sha512-NfWVaC8HP9T8cbKQxHcsJBY5YE1O33+jpMwN45qzWWaPDZgLIbo12toGMWnmhvCpd3sIxkpDw3Wv1B3dYrbDQQ==}
    engines: {node: ^16.0.0 || >=18.0.0}
    peerDependencies:
      eslint: ^7.0.0 || ^8.0.0

  '@typescript-eslint/utils@7.16.1':
    resolution: {integrity: sha512-WrFM8nzCowV0he0RlkotGDujx78xudsxnGMBHI88l5J8wEhED6yBwaSLP99ygfrzAjsQvcYQ94quDwI0d7E1fA==}
    engines: {node: ^18.18.0 || >=20.0.0}
    peerDependencies:
      eslint: ^8.56.0

  '@typescript-eslint/visitor-keys@6.21.0':
    resolution: {integrity: sha512-JJtkDduxLi9bivAB+cYOVMtbkqdPOhZ+ZI5LC47MIRrDV4Yn2o+ZnW10Nkmr28xRpSpdJ6Sm42Hjf2+REYXm0A==}
    engines: {node: ^16.0.0 || >=18.0.0}

  '@typescript-eslint/visitor-keys@7.16.1':
    resolution: {integrity: sha512-Qlzzx4sE4u3FsHTPQAAQFJFNOuqtuY0LFrZHwQ8IHK705XxBiWOFkfKRWu6niB7hwfgnwIpO4jTC75ozW1PHWg==}
    engines: {node: ^18.18.0 || >=20.0.0}

  '@ungap/structured-clone@1.2.0':
    resolution: {integrity: sha512-zuVdFrMJiuCDQUMCzQaD6KL28MjnqqN8XnAqiEq9PNm/hCPTSGfrXCOfwj1ow4LFb/tNymJPwsNbVePc1xFqrQ==}

  '@unhead/dom@1.9.15':
    resolution: {integrity: sha512-4sdP/2Unt4zFRO8pBZVXvebidGmrLEvnDU6ZpasZfInjiiuuaQOVTJaiKnEnug3cmW2YjglPG2d1c2xAsHr3NQ==}

  '@unhead/schema@1.9.15':
    resolution: {integrity: sha512-9ADZuXOH+tOKHIjXsgg+SPINnh/YJEBMCjpg+8VLGgE2r5med3jAnOU8g7ALfuVEBRBrbFgs1qVKoKm1NkTXJQ==}

  '@unhead/shared@1.9.15':
    resolution: {integrity: sha512-+U5r04eRtCNcniWjzNPRtwVuF9rW/6EXxhGvuohJBDaIE57J6BHWo5cEp7Pqts7DlTFs7LiDtH8ONNDv4QqRaw==}

  '@unhead/ssr@1.9.15':
    resolution: {integrity: sha512-gqRQQkT1jzZKf9nF7r1exBtWbBi5QjGi7wa0y7cHPJ6aTPOyLVTeb9OvfC0MAP94JXgsZrgyQt8q8uD6N1tfTw==}

  '@unhead/vue@1.9.15':
    resolution: {integrity: sha512-h866wYOs6Q6+lc0av4EU0CPTtTvaz9UWwwsiNoulzJa95QyUN/gDPI/NiDuKweHswY+a0SSzEqe9Nhg+LlmHew==}
    peerDependencies:
      vue: '>=2.7 || >=3'

  '@vercel/nft@0.26.5':
    resolution: {integrity: sha512-NHxohEqad6Ra/r4lGknO52uc/GrWILXAMs1BB4401GTqww0fw1bAqzpG1XHuDO+dprg4GvsD9ZLLSsdo78p9hQ==}
    engines: {node: '>=16'}
    hasBin: true

  '@vintl/compact-number@2.0.7':
    resolution: {integrity: sha512-7+tPqhgAdE5aZl9YMyS2BbFU8LwDq4V0eE5CQ2m1L8kyiIpZHitNOT1gWdcAbgO8W9kHsmW6YUZhCvkU7zagjg==}
    peerDependencies:
      '@formatjs/intl': ^2.7.1

  '@vintl/how-ago@3.0.1':
    resolution: {integrity: sha512-np9L5xGtlV2Qtop15IRTeD8yFLCwHZ2tJx9iJnZSWCs8IlWnV7QjXZji0f7IKsK7a+M2LvmXRVIoYUOIhgh23w==}
    peerDependencies:
      '@formatjs/intl': ^2.7.1

  '@vintl/nuxt@1.9.2':
    resolution: {integrity: sha512-+2MRe1ikAVMAoCsvkwmm1Z4Ap2GG0+OhVHEJEp324CIGwS98VLM4j8Y4sTItwKBzQAsa3t63AZpbBIp2SsuC3w==}

  '@vintl/unplugin@1.5.2':
    resolution: {integrity: sha512-mNOu/Y0elbATzD852ZhzI0Yw12VFuMnE/P1EbX/N+qLj7F2OWOefCtc88fi9NnaL13wsDSaH9PCuA7VJ/KA5iQ==}
    engines: {node: '>=16'}
    peerDependencies:
      rollup: ^3
      vite: ^4
      webpack: ^5
    peerDependenciesMeta:
      rollup:
        optional: true
      vite:
        optional: true
      webpack:
        optional: true

  '@vintl/unplugin@2.0.0':
    resolution: {integrity: sha512-IEaSg0hzQoUBDjNSl9qTBwgC3YmGLAI0AMTYRlqc3u/09mleq3Ls8SZChlGtHl3FSU51uahtNpJ4mUkHhtTOhg==}
    engines: {node: '>=16'}
    peerDependencies:
      rollup: ^4.0.0
      vite: ^5.0.0
      webpack: ^5
    peerDependenciesMeta:
      rollup:
        optional: true
      vite:
        optional: true
      webpack:
        optional: true

  '@vintl/vintl@4.4.1':
    resolution: {integrity: sha512-1fAnK1Ru4GlUH6v2UPqPMFXvatiZuDlgF3GBrUYDBvs4mzg+j3cmH9GgX7DqBtpRLI1iqcoQF10cnJs/e/0Dvw==}
    peerDependencies:
      vue: ^3.2.47

  '@vitejs/plugin-vue-jsx@4.0.0':
    resolution: {integrity: sha512-A+6wL2AdQhDsLsDnY+2v4rRDI1HLJGIMc97a8FURO9tqKsH5QvjWrzsa5DH3NlZsM742W2wODl2fF+bfcTWtXw==}
    engines: {node: ^18.0.0 || >=20.0.0}
    peerDependencies:
      vite: ^5.0.0
      vue: ^3.0.0

  '@vitejs/plugin-vue@5.0.5':
    resolution: {integrity: sha512-LOjm7XeIimLBZyzinBQ6OSm3UBCNVCpLkxGC0oWmm2YPzVZoxMsdvNVimLTBzpAnR9hl/yn1SHGuRfe6/Td9rQ==}
    engines: {node: ^18.0.0 || >=20.0.0}
    peerDependencies:
      vite: ^5.0.0
      vue: ^3.2.25

  '@volar/language-core@2.3.4':
    resolution: {integrity: sha512-wXBhY11qG6pCDAqDnbBRFIDSIwbqkWI7no+lj5+L7IlA7HRIjRP7YQLGzT0LF4lS6eHkMSsclXqy9DwYJasZTQ==}

  '@volar/language-core@2.4.0-alpha.14':
    resolution: {integrity: sha512-R6eJcUKo/KftaWHwJrWjBgj/+vW9g4xTByVQEK3IHTciMKmomoSbxaNqolu1/sJKbH9Tdg0EAqTFqIzKU9iQHw==}

  '@volar/source-map@2.3.4':
    resolution: {integrity: sha512-C+t63nwcblqLIVTYXaVi/+gC8NukDaDIQI72J3R7aXGvtgaVB16c+J8Iz7/VfOy7kjYv7lf5GhBny6ACw9fTGQ==}

  '@volar/source-map@2.4.0-alpha.14':
    resolution: {integrity: sha512-ACOsoDKvW29BIfdfnvQkm8S1m/RLARuHL9x7qS/9c6liMl1K0Y3RqXuC42HhWrWBm4hk0UyRKgdnv2R0teXPvg==}

  '@volar/typescript@2.3.4':
    resolution: {integrity: sha512-acCvt7dZECyKcvO5geNybmrqOsu9u8n5XP1rfiYsOLYGPxvHRav9BVmEdRyZ3vvY6mNyQ1wLL5Hday4IShe17w==}

  '@volar/typescript@2.4.0-alpha.14':
    resolution: {integrity: sha512-FQtQruOc7qQwcq5Q666pxF6ekRqZG5ILL3sS40Oac1V69QdAZ7q+IOQ2+z6SHJDENY49ygBv0hN9HrxRLtk15Q==}

  '@vue-macros/common@1.10.4':
    resolution: {integrity: sha512-akO6Bd6U4jP0+ZKbHq6mbYkw1coOrJpLeVmkuMlUsT5wZRi11BjauGcZHusBSzUjgCBsa1kZTyipxrxrWB54Hw==}
    engines: {node: '>=16.14.0'}
    peerDependencies:
      vue: ^2.7.0 || ^3.2.25
    peerDependenciesMeta:
      vue:
        optional: true

  '@vue/babel-helper-vue-transform-on@1.2.2':
    resolution: {integrity: sha512-nOttamHUR3YzdEqdM/XXDyCSdxMA9VizUKoroLX6yTyRtggzQMHXcmwh8a7ZErcJttIBIc9s68a1B8GZ+Dmvsw==}

  '@vue/babel-plugin-jsx@1.2.2':
    resolution: {integrity: sha512-nYTkZUVTu4nhP199UoORePsql0l+wj7v/oyQjtThUVhJl1U+6qHuoVhIvR3bf7eVKjbCK+Cs2AWd7mi9Mpz9rA==}
    peerDependencies:
      '@babel/core': ^7.0.0-0
    peerDependenciesMeta:
      '@babel/core':
        optional: true

  '@vue/babel-plugin-resolve-type@1.2.2':
    resolution: {integrity: sha512-EntyroPwNg5IPVdUJupqs0CFzuf6lUrVvCspmv2J1FITLeGnUCuoGNNk78dgCusxEiYj6RMkTJflGSxk5aIC4A==}
    peerDependencies:
      '@babel/core': ^7.0.0-0

  '@vue/compiler-core@3.4.31':
    resolution: {integrity: sha512-skOiodXWTV3DxfDhB4rOf3OGalpITLlgCeOwb+Y9GJpfQ8ErigdBUHomBzvG78JoVE8MJoQsb+qhZiHfKeNeEg==}

  '@vue/compiler-dom@3.4.31':
    resolution: {integrity: sha512-wK424WMXsG1IGMyDGyLqB+TbmEBFM78hIsOJ9QwUVLGrcSk0ak6zYty7Pj8ftm7nEtdU/DGQxAXp0/lM/2cEpQ==}

  '@vue/compiler-sfc@3.4.31':
    resolution: {integrity: sha512-einJxqEw8IIJxzmnxmJBuK2usI+lJonl53foq+9etB2HAzlPjAS/wa7r0uUpXw5ByX3/0uswVSrjNb17vJm1kQ==}

  '@vue/compiler-ssr@3.4.31':
    resolution: {integrity: sha512-RtefmITAje3fJ8FSg1gwgDhdKhZVntIVbwupdyZDSifZTRMiWxWehAOTCc8/KZDnBOcYQ4/9VWxsTbd3wT0hAA==}

  '@vue/devtools-api@6.6.3':
    resolution: {integrity: sha512-0MiMsFma/HqA6g3KLKn+AGpL1kgKhFWszC9U29NfpWK5LE7bjeXxySWJrOJ77hBz+TBrBQ7o4QJqbPbqbs8rJw==}

  '@vue/devtools-core@7.3.3':
    resolution: {integrity: sha512-i6Bwkx4OwfY0QVHjAdsivhlzZ2HMj7fbNRYJsWspQ+dkA1f3nTzycPqZmVUsm2TGkbQlhTMhCAdDoP97JKoc+g==}

  '@vue/devtools-kit@7.3.3':
    resolution: {integrity: sha512-m+dFI57BrzKYPKq73mt4CJ5GWld5OLBseLHPHGVP7CaILNY9o1gWVJWAJeF8XtQ9LTiMxZSaK6NcBsFuxAhD0g==}

  '@vue/devtools-shared@7.3.5':
    resolution: {integrity: sha512-Rqii3VazmWTi67a86rYopi61n5Ved05EybJCwyrfoO9Ok3MaS/4yRFl706ouoISMlyrASJFEzM0/AiDA6w4f9A==}

  '@vue/eslint-config-typescript@13.0.0':
    resolution: {integrity: sha512-MHh9SncG/sfqjVqjcuFLOLD6Ed4dRAis4HNt0dXASeAuLqIAx4YMB1/m2o4pUKK1vCt8fUvYG8KKX2Ot3BVZTg==}
    engines: {node: ^18.18.0 || >=20.0.0}
    peerDependencies:
      eslint: ^8.56.0
      eslint-plugin-vue: ^9.0.0
      typescript: '>=4.7.4'
    peerDependenciesMeta:
      typescript:
        optional: true

  '@vue/language-core@2.0.24':
    resolution: {integrity: sha512-997YD6Lq/66LXr3ZOLNxDCmyn13z9NP8LU1UZn9hGCDWhzlbXAIP0hOgL3w3x4RKEaWTaaRtsHP9DzHvmduruQ==}
    peerDependencies:
      typescript: '*'
    peerDependenciesMeta:
      typescript:
        optional: true

  '@vue/reactivity@3.4.31':
    resolution: {integrity: sha512-VGkTani8SOoVkZNds1PfJ/T1SlAIOf8E58PGAhIOUDYPC4GAmFA2u/E14TDAFcf3vVDKunc4QqCe/SHr8xC65Q==}

  '@vue/runtime-core@3.4.31':
    resolution: {integrity: sha512-LDkztxeUPazxG/p8c5JDDKPfkCDBkkiNLVNf7XZIUnJ+66GVGkP+TIh34+8LtPisZ+HMWl2zqhIw0xN5MwU1cw==}

  '@vue/runtime-dom@3.4.31':
    resolution: {integrity: sha512-2Auws3mB7+lHhTFCg8E9ZWopA6Q6L455EcU7bzcQ4x6Dn4cCPuqj6S2oBZgN2a8vJRS/LSYYxwFFq2Hlx3Fsaw==}

  '@vue/server-renderer@3.4.31':
    resolution: {integrity: sha512-D5BLbdvrlR9PE3by9GaUp1gQXlCNadIZytMIb8H2h3FMWJd4oUfkUTEH2wAr3qxoRz25uxbTcbqd3WKlm9EHQA==}
    peerDependencies:
      vue: 3.4.31

  '@vue/shared@3.4.31':
    resolution: {integrity: sha512-Yp3wtJk//8cO4NItOPpi3QkLExAr/aLBGZMmTtW9WpdwBCJpRM6zj9WgWktXAl8IDIozwNMByT45JP3tO3ACWA==}

  '@vue/tsconfig@0.5.1':
    resolution: {integrity: sha512-VcZK7MvpjuTPx2w6blwnwZAu5/LgBUtejFOi3pPGQFXQN5Ela03FUtd2Qtg4yWGGissVL0dr6Ro1LfOFh+PCuQ==}

  '@webassemblyjs/ast@1.12.1':
    resolution: {integrity: sha512-EKfMUOPRRUTy5UII4qJDGPpqfwjOmZ5jeGFwid9mnoqIFK+e0vqoi1qH56JpmZSzEL53jKnNzScdmftJyG5xWg==}

  '@webassemblyjs/floating-point-hex-parser@1.11.6':
    resolution: {integrity: sha512-ejAj9hfRJ2XMsNHk/v6Fu2dGS+i4UaXBXGemOfQ/JfQ6mdQg/WXtwleQRLLS4OvfDhv8rYnVwH27YJLMyYsxhw==}

  '@webassemblyjs/helper-api-error@1.11.6':
    resolution: {integrity: sha512-o0YkoP4pVu4rN8aTJgAyj9hC2Sv5UlkzCHhxqWj8butaLvnpdc2jOwh4ewE6CX0txSfLn/UYaV/pheS2Txg//Q==}

  '@webassemblyjs/helper-buffer@1.12.1':
    resolution: {integrity: sha512-nzJwQw99DNDKr9BVCOZcLuJJUlqkJh+kVzVl6Fmq/tI5ZtEyWT1KZMyOXltXLZJmDtvLCDgwsyrkohEtopTXCw==}

  '@webassemblyjs/helper-numbers@1.11.6':
    resolution: {integrity: sha512-vUIhZ8LZoIWHBohiEObxVm6hwP034jwmc9kuq5GdHZH0wiLVLIPcMCdpJzG4C11cHoQ25TFIQj9kaVADVX7N3g==}

  '@webassemblyjs/helper-wasm-bytecode@1.11.6':
    resolution: {integrity: sha512-sFFHKwcmBprO9e7Icf0+gddyWYDViL8bpPjJJl0WHxCdETktXdmtWLGVzoHbqUcY4Be1LkNfwTmXOJUFZYSJdA==}

  '@webassemblyjs/helper-wasm-section@1.12.1':
    resolution: {integrity: sha512-Jif4vfB6FJlUlSbgEMHUyk1j234GTNG9dBJ4XJdOySoj518Xj0oGsNi59cUQF4RRMS9ouBUxDDdyBVfPTypa5g==}

  '@webassemblyjs/ieee754@1.11.6':
    resolution: {integrity: sha512-LM4p2csPNvbij6U1f19v6WR56QZ8JcHg3QIJTlSwzFcmx6WSORicYj6I63f9yU1kEUtrpG+kjkiIAkevHpDXrg==}

  '@webassemblyjs/leb128@1.11.6':
    resolution: {integrity: sha512-m7a0FhE67DQXgouf1tbN5XQcdWoNgaAuoULHIfGFIEVKA6tu/edls6XnIlkmS6FrXAquJRPni3ZZKjw6FSPjPQ==}

  '@webassemblyjs/utf8@1.11.6':
    resolution: {integrity: sha512-vtXf2wTQ3+up9Zsg8sa2yWiQpzSsMyXj0qViVP6xKGCUT8p8YJ6HqI7l5eCnWx1T/FYdsv07HQs2wTFbbof/RA==}

  '@webassemblyjs/wasm-edit@1.12.1':
    resolution: {integrity: sha512-1DuwbVvADvS5mGnXbE+c9NfA8QRcZ6iKquqjjmR10k6o+zzsRVesil54DKexiowcFCPdr/Q0qaMgB01+SQ1u6g==}

  '@webassemblyjs/wasm-gen@1.12.1':
    resolution: {integrity: sha512-TDq4Ojh9fcohAw6OIMXqiIcTq5KUXTGRkVxbSo1hQnSy6lAM5GSdfwWeSxpAo0YzgsgF182E/U0mDNhuA0tW7w==}

  '@webassemblyjs/wasm-opt@1.12.1':
    resolution: {integrity: sha512-Jg99j/2gG2iaz3hijw857AVYekZe2SAskcqlWIZXjji5WStnOpVoat3gQfT/Q5tb2djnCjBtMocY/Su1GfxPBg==}

  '@webassemblyjs/wasm-parser@1.12.1':
    resolution: {integrity: sha512-xikIi7c2FHXysxXe3COrVUPSheuBtpcfhbpFj4gmu7KRLYOzANztwUU0IbsqvMqzuNK2+glRGWCEqZo1WCLyAQ==}

  '@webassemblyjs/wast-printer@1.12.1':
    resolution: {integrity: sha512-+X4WAlOisVWQMikjbcvY2e0rwPsKQ9F688lksZhBcPycBBuii3O7m8FACbDMWDojpAqvjIncrG8J0XHKyQfVeA==}

  '@xtuc/ieee754@1.2.0':
    resolution: {integrity: sha512-DX8nKgqcGwsc0eJSqYt5lwP4DH5FlHnmuWWBRy7X0NcaGR0ZtuyeESgMwTYVEtxmsNGY+qit4QYT/MIYTOTPeA==}

  '@xtuc/long@4.2.2':
    resolution: {integrity: sha512-NuHqBY1PB/D8xU6s/thBgOAiAP7HOYDQ32+BFZILJ8ivkUkAHQnWfn6WhL79Owj1qmUnoN/YPhktdIoucipkAQ==}

  '@yr/monotone-cubic-spline@1.0.3':
    resolution: {integrity: sha512-FQXkOta0XBSUPHndIKON2Y9JeQz5ZeMqLYZVVK93FliNBFm7LNMIZmY6FrMEB9XPcDbE2bekMbZD6kzDkxwYjA==}

  abbrev@1.1.1:
    resolution: {integrity: sha512-nne9/IiQ/hzIhY6pdDnbBtz7DjPTKrY00P/zvPSm5pOFkl6xuGrGnXn/VtTNNfNtAfZ9/1RtehkszU9qcTii0Q==}

  abort-controller@3.0.0:
    resolution: {integrity: sha512-h8lQ8tacZYnR3vNQTgibj+tODHI5/+l06Au2Pcriv/Gmet0eaj4TwWH41sO9wnHDiQsEj19q0drzdWdeAHtweg==}
    engines: {node: '>=6.5'}

  acorn-import-attributes@1.9.5:
    resolution: {integrity: sha512-n02Vykv5uA3eHGM/Z2dQrcD56kL8TyDb2p1+0P83PClMnC/nc+anbQRhIOWnSq4Ke/KvDPrY3C9hDtC/A3eHnQ==}
    peerDependencies:
      acorn: ^8

  acorn-jsx@5.3.2:
    resolution: {integrity: sha512-rq9s+JNhf0IChjtDXxllJ7g41oZk5SlXtp0LHwyA5cejwn7vKmKp4pPri6YEePv2PU65sAsegbXtIinmDFDXgQ==}
    peerDependencies:
      acorn: ^6.0.0 || ^7.0.0 || ^8.0.0

  acorn@8.12.0:
    resolution: {integrity: sha512-RTvkC4w+KNXrM39/lWCUaG0IbRkWdCv7W/IOW9oU6SawyxulvkQy5HQPVTKxEjczcUvapcrw3cFx/60VN/NRNw==}
    engines: {node: '>=0.4.0'}
    hasBin: true

  acorn@8.12.1:
    resolution: {integrity: sha512-tcpGyI9zbizT9JbV6oYE477V6mTlXvvi0T0G3SNIYE2apm/G5huBa1+K89VGeovbg+jycCrfhl3ADxErOuO6Jg==}
    engines: {node: '>=0.4.0'}
    hasBin: true

  agent-base@6.0.2:
    resolution: {integrity: sha512-RZNwNclF7+MS/8bDg70amg32dyeZGZxiDuQmZxKLAlQjr3jGyLx+4Kkk58UO7D2QdgFIQCovuSuZESne6RG6XQ==}
    engines: {node: '>= 6.0.0'}

  ajv-keywords@3.5.2:
    resolution: {integrity: sha512-5p6WTN0DdTGVQk6VjcEju19IgaHudalcfabD7yhDGeA6bcQnmL+CpveLJq/3hvfwd1aof6L386Ougkx6RfyMIQ==}
    peerDependencies:
      ajv: ^6.9.1

  ajv@6.12.6:
    resolution: {integrity: sha512-j3fVLgvTo527anyYyJOGTYJbG+vnnQYvE0m5mmkc1TK+nxAppkCLMIL0aZ4dblVCNoGShhm+kzE4ZUykBoMg4g==}

  ansi-colors@4.1.3:
    resolution: {integrity: sha512-/6w/C21Pm1A7aZitlI5Ni/2J6FFQN8i1Cvz3kHABAAbw93v/NlvKdVOqz7CCWz/3iv/JplRSEEZ83XION15ovw==}
    engines: {node: '>=6'}

  ansi-escapes@4.3.2:
    resolution: {integrity: sha512-gKXj5ALrKWQLsYG9jlTRmR/xKluxHV+Z9QEwNIgCfM1/uwPMCuzVVnh5mwTd+OuBZcwSIMbqssNWRm1lE51QaQ==}
    engines: {node: '>=8'}

  ansi-regex@5.0.1:
    resolution: {integrity: sha512-quJQXlTSUGL2LH9SUXo8VwsY4soanhgo6LNSm84E1LBcE8s3O0wpdiRzyR9z/ZZJMlMWv37qOOb9pdJlMUEKFQ==}
    engines: {node: '>=8'}

  ansi-regex@6.0.1:
    resolution: {integrity: sha512-n5M855fKb2SsfMIiFFoVrABHJC8QtHwVx+mHWP3QcEqBHYienj5dHSgjbxtC0WEZXYt4wcD6zrQElDPhFuZgfA==}
    engines: {node: '>=12'}

  ansi-styles@3.2.1:
    resolution: {integrity: sha512-VT0ZI6kZRdTh8YyJw3SMbYm/u+NqfsAxEpWO0Pf9sq8/e94WxxOpPKx9FR1FlyCtOVDNOQ+8ntlqFxiRc+r5qA==}
    engines: {node: '>=4'}

  ansi-styles@4.3.0:
    resolution: {integrity: sha512-zbB9rCJAT1rbjiVDb2hqKFHNYLxgtk8NURxZ3IZwD3F6NtxbXZQCnnSi1Lkx+IDohdPlFp222wVALIheZJQSEg==}
    engines: {node: '>=8'}

  ansi-styles@6.2.1:
    resolution: {integrity: sha512-bN798gFfQX+viw3R7yrGWRqnrN2oRkEkUjjl4JNn4E8GxxbjtG3FbrEIIY3l8/hrwUwIeCZvi4QuOTP4MErVug==}
    engines: {node: '>=12'}

  any-promise@1.3.0:
    resolution: {integrity: sha512-7UvmKalWRt1wgjL1RrGxoSJW/0QZFIegpeGvZG9kjp8vrRu55XTHbwnqq2GpXm9uLbcuhxm3IqX9OB4MZR1b2A==}

  anymatch@3.1.3:
    resolution: {integrity: sha512-KMReFUr0B4t+D+OBkjR3KYqvocp2XaSzO55UcB6mgQMd3KbcE+mWTyvVV7D/zsdEbNnV6acZUutkiHQXvTr1Rw==}
    engines: {node: '>= 8'}

  apexcharts@3.49.2:
    resolution: {integrity: sha512-vBB8KgwfD9rSObA7s4kY2rU6DeaN67gTR3JN7r32ztgKVf8lKkdFQ6iUhk6oIHrV7W8PoHhr5EwKymn0z5Fz6A==}

  aproba@2.0.0:
    resolution: {integrity: sha512-lYe4Gx7QT+MKGbDsA+Z+he/Wtef0BiwDOlK/XkBrdfsh9J/jPPXbX0tE9x9cl27Tmu5gg3QUbUrQYa/y+KOHPQ==}

  archiver-utils@5.0.2:
    resolution: {integrity: sha512-wuLJMmIBQYCsGZgYLTy5FIB2pF6Lfb6cXMSF8Qywwk3t20zWnAi7zLcQFdKQmIB8wyZpY5ER38x08GbwtR2cLA==}
    engines: {node: '>= 14'}

  archiver@7.0.1:
    resolution: {integrity: sha512-ZcbTaIqJOfCc03QwD468Unz/5Ir8ATtvAHsK+FdXbDIbGfihqh9mrvdcYunQzqn4HrvWWaFyaxJhGZagaJJpPQ==}
    engines: {node: '>= 14'}

  are-we-there-yet@2.0.0:
    resolution: {integrity: sha512-Ci/qENmwHnsYo9xKIcUJN5LeDKdJ6R1Z1j9V/J5wyq8nh/mYPEpIKJbBZXtZjG04HiK7zV/p6Vs9952MrMeUIw==}
    engines: {node: '>=10'}
    deprecated: This package is no longer supported.

  arg@5.0.2:
    resolution: {integrity: sha512-PYjyFOLKQ9y57JvQ6QLo8dAgNqswh8M1RMJYdQduT6xbWSgK36P/Z/v+p888pM69jMMfS8Xd8F6I1kQ/I9HUGg==}

  argparse@2.0.1:
    resolution: {integrity: sha512-8+9WqebbFzpX9OR+Wa6O29asIogeRMzcGtAINdpMHHyAg10f05aSFVBbcEqGf/PXw1EjAZ+q2/bEBg3DvurK3Q==}

  array-buffer-byte-length@1.0.1:
    resolution: {integrity: sha512-ahC5W1xgou+KTXix4sAO8Ki12Q+jf4i0+tmk3sC+zgcynshkHxzpXdImBehiUYKKKDwvfFiJl1tZt6ewscS1Mg==}
    engines: {node: '>= 0.4'}

  array-find-index@1.0.2:
    resolution: {integrity: sha512-M1HQyIXcBGtVywBt8WVdim+lrNaK7VHp99Qt5pSNziXznKHViIBbXWtfRTpEFpF/c4FdfxNAsCCwPp5phBYJtw==}
    engines: {node: '>=0.10.0'}

  array-includes@3.1.8:
    resolution: {integrity: sha512-itaWrbYbqpGXkGhZPGUulwnhVf5Hpy1xiCFsGqyIGglbBxmG5vSjxQen3/WGOjPpNEv1RtBLKxbmVXm8HpJStQ==}
    engines: {node: '>= 0.4'}

  array-union@2.1.0:
    resolution: {integrity: sha512-HGyxoOTYUyCM6stUe6EJgnd4EoewAI7zMdfqO+kGjnlZmBDz/cR5pf8r/cR4Wq60sL/p0IkcjUEEPwS3GFrIyw==}
    engines: {node: '>=8'}

  array.prototype.findlastindex@1.2.5:
    resolution: {integrity: sha512-zfETvRFA8o7EiNn++N5f/kaCw221hrpGsDmcpndVupkPzEc1Wuf3VgC0qby1BbHs7f5DVYjgtEU2LLh5bqeGfQ==}
    engines: {node: '>= 0.4'}

  array.prototype.flat@1.3.2:
    resolution: {integrity: sha512-djYB+Zx2vLewY8RWlNCUdHjDXs2XOgm602S9E7P/UpHgfeHL00cRiIF+IN/G/aUJ7kGPb6yO/ErDI5V2s8iycA==}
    engines: {node: '>= 0.4'}

  array.prototype.flatmap@1.3.2:
    resolution: {integrity: sha512-Ewyx0c9PmpcsByhSW4r+9zDU7sGjFc86qf/kKtuSCRdhfbk0SNLLkaT5qvcHnRGgc5NP/ly/y+qkXkqONX54CQ==}
    engines: {node: '>= 0.4'}

  arraybuffer.prototype.slice@1.0.3:
    resolution: {integrity: sha512-bMxMKAjg13EBSVscxTaYA4mRc5t1UAXa2kXiGTNfZ079HIWXEkKmkgFrh/nJqamaLSrXO5H4WFFkPEaLJWbs3A==}
    engines: {node: '>= 0.4'}

  ast-kit@0.12.2:
    resolution: {integrity: sha512-es1zHFsnZ4Y4efz412nnrU3KvVAhgqy90a7Yt9Wpi5vQ3l4aYMOX0Qx4FD0elKr5ITEhiUGCSFcgGYf4YTuACg==}
    engines: {node: '>=16.14.0'}

  ast-walker-scope@0.6.1:
    resolution: {integrity: sha512-0ZdQEsSfH3mX4BFbRCc3xOBjx5bDbm73+aAdQOHerPQNf8K0XFMAv79ucd2BpnSc4UMyvBDixiroT8yjm2Y6bw==}
    engines: {node: '>=16.14.0'}

  astring@1.8.6:
    resolution: {integrity: sha512-ISvCdHdlTDlH5IpxQJIex7BWBywFWgjJSVdwst+/iQCoEYnyOaQ95+X1JGshuBjGp6nxKUy1jMgE3zPqN7fQdg==}
    hasBin: true

  async-sema@3.1.1:
    resolution: {integrity: sha512-tLRNUXati5MFePdAk8dw7Qt7DpxPB60ofAgn8WRhW6a2rcimZnYBP9oxHiv0OHy+Wz7kPMG+t4LGdt31+4EmGg==}

  async@3.2.5:
    resolution: {integrity: sha512-baNZyqaaLhyLVKm/DlvdW051MSgO6b8eVfIezl9E5PqWxFgzLm/wQntEW4zOytVburDEr0JlALEpdOFwvErLsg==}

  autoprefixer@10.4.19:
    resolution: {integrity: sha512-BaENR2+zBZ8xXhM4pUaKUxlVdxZ0EZhjvbopwnXmxRUfqDmwSpC2lAi/QXvx7NRdPCo1WKEcEF6mV64si1z4Ew==}
    engines: {node: ^10 || ^12 || >=14}
    hasBin: true
    peerDependencies:
      postcss: ^8.1.0

  available-typed-arrays@1.0.7:
    resolution: {integrity: sha512-wvUjBtSGN7+7SjNpq/9M2Tg350UZD3q62IFZLbRAR1bSMlCo1ZaeW+BJ+D090e4hIIZLBcTDWe4Mh4jvUDajzQ==}
    engines: {node: '>= 0.4'}

  b4a@1.6.6:
    resolution: {integrity: sha512-5Tk1HLk6b6ctmjIkAcU/Ujv/1WqiDl0F0JdRCR80VsOcUlHcu7pWeWRlOqQLHfDEsVx9YH/aif5AG4ehoCtTmg==}

  balanced-match@1.0.2:
    resolution: {integrity: sha512-3oSeUO0TMV67hN1AmbXsK4yaqU7tjiHlbxRDZOpH0KW9+CeX4bRAaX0Anxt0tx2MrpRpWwQaPwIlISEJhYU5Pw==}

  bare-events@2.4.2:
    resolution: {integrity: sha512-qMKFd2qG/36aA4GwvKq8MxnPgCQAmBWmSyLWsJcbn8v03wvIPQ/hG1Ms8bPzndZxMDoHpxez5VOS+gC9Yi24/Q==}

  base64-js@1.5.1:
    resolution: {integrity: sha512-AKpaYlHn8t4SVbOHCy+b5+KKgvR4vrsD8vbvrbiQJps7fKDTkjkDry6ji0rUJjC0kzbNePLwzxq8iypo41qeWA==}

  binary-extensions@2.3.0:
    resolution: {integrity: sha512-Ceh+7ox5qe7LJuLHoY0feh3pHuUDHAcRUeyL2VYghZwfpkNIy/+8Ocg0a3UuSoYzavmylwuLWQOf3hl0jjMMIw==}
    engines: {node: '>=8'}

  bindings@1.5.0:
    resolution: {integrity: sha512-p2q/t/mhvuOj/UeLlV6566GD/guowlr0hHxClI0W9m7MWYkL1F0hLo+0Aexs9HSPCtR1SXQ0TD3MMKrXZajbiQ==}

  birpc@0.2.17:
    resolution: {integrity: sha512-+hkTxhot+dWsLpp3gia5AkVHIsKlZybNT5gIYiDlNzJrmYPcTM9k5/w2uaj3IPpd7LlEYpmCj4Jj1nC41VhDFg==}

  boolbase@1.0.0:
    resolution: {integrity: sha512-JZOSA7Mo9sNGB8+UjSgzdLtokWAky1zbztM3WRLCbZ70/3cTANmQmOdR7y2g+J0e2WXywy1yS468tY+IruqEww==}

  brace-expansion@1.1.11:
    resolution: {integrity: sha512-iCuPHDFgrHX7H2vEI/5xpz07zSHB00TpugqhmYtVmMO6518mCuRMoOYFldEBl0g187ufozdaHgWKcYFb61qGiA==}

  brace-expansion@2.0.1:
    resolution: {integrity: sha512-XnAIvQ8eM+kC6aULx6wuQiwVsnzsi9d3WxzV3FpWTGA19F621kwdbsAcFKXgKUHZWsy+mY6iL1sHTxWEFCytDA==}

  braces@3.0.3:
    resolution: {integrity: sha512-yQbXgO/OSZVD2IsiLlro+7Hf6Q18EJrKSEsdoMzKePKXct3gvD8oLcOQdIzGupr5Fj+EDe8gO/lxc1BzfMpxvA==}
    engines: {node: '>=8'}

  browserslist@4.23.1:
    resolution: {integrity: sha512-TUfofFo/KsK/bWZ9TWQ5O26tsWW4Uhmt8IYklbnUa70udB6P2wA7w7o4PY4muaEPBQaAX+CEnmmIA41NVHtPVw==}
    engines: {node: ^6 || ^7 || ^8 || ^9 || ^10 || ^11 || ^12 || >=13.7}
    hasBin: true

  browserslist@4.23.2:
    resolution: {integrity: sha512-qkqSyistMYdxAcw+CzbZwlBy8AGmS/eEWs+sEV5TnLRGDOL+C5M2EnH6tlZyg0YoAxGJAFKh61En9BR941GnHA==}
    engines: {node: ^6 || ^7 || ^8 || ^9 || ^10 || ^11 || ^12 || >=13.7}
    hasBin: true

  browserslist@4.23.3:
    resolution: {integrity: sha512-btwCFJVjI4YWDNfau8RhZ+B1Q/VLoUITrm3RlP6y1tYGWIOa+InuYiRGXUBXo8nA1qKmHMyLB/iVQg5TT4eFoA==}
    engines: {node: ^6 || ^7 || ^8 || ^9 || ^10 || ^11 || ^12 || >=13.7}
    hasBin: true

  buffer-crc32@1.0.0:
    resolution: {integrity: sha512-Db1SbgBS/fg/392AblrMJk97KggmvYhr4pB5ZIMTWtaivCPMWLkmb7m21cJvpvgK+J3nsU2CmmixNBZx4vFj/w==}
    engines: {node: '>=8.0.0'}

  buffer-from@1.1.2:
    resolution: {integrity: sha512-E+XQCRwSbaaiChtv6k6Dwgc+bx+Bs6vuKJHHl5kox/BaKbhiXzqQOwK4cO22yElGp2OCmjwVhT3HmxgyPGnJfQ==}

  buffer@6.0.3:
    resolution: {integrity: sha512-FTiCpNxtwiZZHEZbcbTIcZjERVICn9yq/pDFkTl95/AxzD1naBctN7YO68riM/gLSDY7sdrMby8hofADYuuqOA==}

  builtin-modules@3.3.0:
    resolution: {integrity: sha512-zhaCDicdLuWN5UbN5IMnFqNMhNfo919sH85y2/ea+5Yg9TsTkeZxpL+JLbp6cgYFS4sRLp3YV4S6yDuqVWHYOw==}
    engines: {node: '>=6'}

  builtins@5.1.0:
    resolution: {integrity: sha512-SW9lzGTLvWTP1AY8xeAMZimqDrIaSdLQUcVr9DMef51niJ022Ri87SwRRKYm4A6iHfkPaiVUu/Duw2Wc4J7kKg==}

  bundle-name@4.1.0:
    resolution: {integrity: sha512-tjwM5exMg6BGRI+kNmTntNsvdZS1X8BFYS6tnJ2hdH0kVxM6/eVZ2xy+FqStSWvYmtfFMDLIxurorHwDKfDz5Q==}
    engines: {node: '>=18'}

  c12@1.11.1:
    resolution: {integrity: sha512-KDU0TvSvVdaYcQKQ6iPHATGz/7p/KiVjPg4vQrB6Jg/wX9R0yl5RZxWm9IoZqaIHD2+6PZd81+KMGwRr/lRIUg==}
    peerDependencies:
      magicast: ^0.3.4
    peerDependenciesMeta:
      magicast:
        optional: true

  cac@6.7.14:
    resolution: {integrity: sha512-b6Ilus+c3RrdDk+JhLKUAQfzzgLEPy6wcXqS7f/xe1EETvsDP6GORG7SFuOs6cID5YkqchW/LXZbX5bc8j7ZcQ==}
    engines: {node: '>=8'}

  call-bind@1.0.7:
    resolution: {integrity: sha512-GHTSNSYICQ7scH7sZ+M2rFopRoLh8t2bLSW6BbgrtLsahOIB5iyAVJf9GjWK3cYTDaMj4XdBpM1cA6pIS0Kv2w==}
    engines: {node: '>= 0.4'}

  callsites@3.1.0:
    resolution: {integrity: sha512-P8BjAsXvZS+VIDUI11hHCQEv74YT67YUi5JJFNWIqL235sBmjX4+qx9Muvls5ivyNENctx46xQLQ3aTuE7ssaQ==}
    engines: {node: '>=6'}

  camelcase-css@2.0.1:
    resolution: {integrity: sha512-QOSvevhslijgYwRx6Rv7zKdMF8lbRmx+uQGx2+vDc+KI/eBnsy9kit5aj23AgGu3pa4t9AgwbnXWqS+iOY+2aA==}
    engines: {node: '>= 6'}

  camelcase@6.3.0:
    resolution: {integrity: sha512-Gmy6FhYlCY7uOElZUSbxo2UCDH8owEk996gkbrpsgGtrJLM3J7jGxl9Ic7Qwwj4ivOE5AWZWRMecDdF7hqGjFA==}
    engines: {node: '>=10'}

  caniuse-api@3.0.0:
    resolution: {integrity: sha512-bsTwuIg/BZZK/vreVTYYbSWoe2F+71P7K5QGEX+pT250DZbfU1MQ5prOKpPR+LL6uWKK3KMwMCAS74QB3Um1uw==}

  caniuse-lite@1.0.30001640:
    resolution: {integrity: sha512-lA4VMpW0PSUrFnkmVuEKBUovSWKhj7puyCg8StBChgu298N1AtuF1sKWEvfDuimSEDbhlb/KqPKC3fs1HbuQUA==}

  caniuse-lite@1.0.30001642:
    resolution: {integrity: sha512-3XQ0DoRgLijXJErLSl+bLnJ+Et4KqV1PY6JJBGAFlsNsz31zeAIncyeZfLCabHK/jtSh+671RM9YMldxjUPZtA==}

  caniuse-lite@1.0.30001651:
    resolution: {integrity: sha512-9Cf+Xv1jJNe1xPZLGuUXLNkE1BoDkqRqYyFJ9TDYSqhduqA4hu4oR9HluGoWYQC/aj8WHjsGVV+bwkh0+tegRg==}

  chalk@2.4.2:
    resolution: {integrity: sha512-Mti+f9lpJNcwF4tWV8/OrTTtF1gZi+f8FqlyAdouralcFWFQWF2+NgCHShjkCb+IFBLq9buZwE1xckQU4peSuQ==}
    engines: {node: '>=4'}

  chalk@4.1.2:
    resolution: {integrity: sha512-oKnbhFyRIXpUuez8iBMmyEa4nbj4IOQyuhc/wy9kY7/WVPcwIO9VA668Pu8RkO7+0G76SLROeyw9CpQ061i4mA==}
    engines: {node: '>=10'}

  chalk@5.3.0:
    resolution: {integrity: sha512-dLitG79d+GV1Nb/VYcCDFivJeK1hiukt9QjRNVOsUtTy1rR1YJsmpGGTZ3qJos+uw7WmWF4wUwBd9jxjocFC2w==}
    engines: {node: ^12.17.0 || ^14.13 || >=16.0.0}

  chokidar@3.6.0:
    resolution: {integrity: sha512-7VT13fmjotKpGipCW9JEQAusEPE+Ei8nl6/g4FBAmIm0GOOLMua9NDDo/DWp0ZAxCr3cPq5ZpBqmPAQgDda2Pw==}
    engines: {node: '>= 8.10.0'}

  chownr@2.0.0:
    resolution: {integrity: sha512-bIomtDF5KGpdogkLd9VspvFzk9KfpyyGlS8YFVZl7TGPBHL5snIOnxeshwVgPteQ9b4Eydl+pVbIyE1DcvCWgQ==}
    engines: {node: '>=10'}

  chrome-trace-event@1.0.4:
    resolution: {integrity: sha512-rNjApaLzuwaOTjCiT8lSDdGN1APCiqkChLMJxJPWLunPAt5fy8xgU9/jNOchV84wfIxrA0lRQB7oCT8jrn/wrQ==}
    engines: {node: '>=6.0'}

  ci-info@3.9.0:
    resolution: {integrity: sha512-NIxF55hv4nSqQswkAeiOi1r83xy8JldOFDTWiug55KBu9Jnblncd2U6ViHmYgHf01TPZS77NJBhBMKdWj9HQMQ==}
    engines: {node: '>=8'}

  ci-info@4.0.0:
    resolution: {integrity: sha512-TdHqgGf9odd8SXNuxtUBVx8Nv+qZOejE6qyqiy5NtbYYQOeFa6zmHkxlPzmaLxWWHsU6nJmB7AETdVPi+2NBUg==}
    engines: {node: '>=8'}

  citty@0.1.6:
    resolution: {integrity: sha512-tskPPKEs8D2KPafUypv2gxwJP8h/OaJmC82QQGGDQcHvXX43xF2VDACcJVmZ0EuSxkpO9Kc4MlrA3q0+FG58AQ==}

  cjs-module-lexer@1.3.1:
    resolution: {integrity: sha512-a3KdPAANPbNE4ZUv9h6LckSl9zLsYOP4MBmhIPkRaeyybt+r4UghLvq+xw/YwUcC1gqylCkL4rdVs3Lwupjm4Q==}

  clean-regexp@1.0.0:
    resolution: {integrity: sha512-GfisEZEJvzKrmGWkvfhgzcz/BllN1USeqD2V6tg14OAOgaCD2Z/PUEuxnAZ/nPvmaHRG7a8y77p1T/IRQ4D1Hw==}
    engines: {node: '>=4'}

  clear@0.1.0:
    resolution: {integrity: sha512-qMjRnoL+JDPJHeLePZJuao6+8orzHMGP04A8CdwCNsKhRbOnKRjefxONR7bwILT3MHecxKBjHkKL/tkZ8r4Uzw==}

  clipboardy@4.0.0:
    resolution: {integrity: sha512-5mOlNS0mhX0707P2I0aZ2V/cmHUEO/fL7VFLqszkhUsxt7RwnmrInf/eEQKlf5GzvYeHIjT+Ov1HRfNmymlG0w==}
    engines: {node: '>=18'}

  cliui@8.0.1:
    resolution: {integrity: sha512-BSeNnyus75C4//NQ9gQt1/csTXyo/8Sb+afLAkzAptFuMsod9HFokGNudZpi/oQV73hnVK+sR+5PVRMd+Dr7YQ==}
    engines: {node: '>=12'}

  cluster-key-slot@1.1.2:
    resolution: {integrity: sha512-RMr0FhtfXemyinomL4hrWcYJxmX6deFdCxpJzhDttxgO1+bcCnkk+9drydLVDmAMG7NE6aN/fl4F7ucU/90gAA==}
    engines: {node: '>=0.10.0'}

  color-convert@1.9.3:
    resolution: {integrity: sha512-QfAUtd+vFdAtFQcC8CCyYt1fYWxSqAiK2cSD6zDB8N3cpsEBAvRxp9zOGg6G/SHHJYAT88/az/IuDGALsNVbGg==}

  color-convert@2.0.1:
    resolution: {integrity: sha512-RRECPsj7iu/xb5oKYcsFHSppFNnsj/52OVTRKb4zP5onXwVF3zVmmToNcOfGC+CRDpfK/U584fMg38ZHCaElKQ==}
    engines: {node: '>=7.0.0'}

  color-name@1.1.3:
    resolution: {integrity: sha512-72fSenhMw2HZMTVHeCA9KCmpEIbzWiQsjN+BHcBbS9vr1mtt+vJjPdksIBNUmKAW8TFUDPJK5SUU3QhE9NEXDw==}

  color-name@1.1.4:
    resolution: {integrity: sha512-dOy+3AuW3a2wNbZHIuMZpTcgjGuLU/uBL/ubcZF9OXbDo8ff4O8yVp5Bf0efS8uEoYo5q4Fx7dY9OgQGXgAsQA==}

  color-support@1.1.3:
    resolution: {integrity: sha512-qiBjkpbMLO/HL68y+lh4q0/O1MZFj2RX6X/KmMa3+gJD3z+WwI1ZzDHysvqHGS3mP6mznPckpXmw1nI9cJjyRg==}
    hasBin: true

  colord@2.9.3:
    resolution: {integrity: sha512-jeC1axXpnb0/2nn/Y1LPuLdgXBLH7aDcHu4KEKfqw3CUhX7ZpfBSlPKyqXE6btIgEzfWtrX3/tyBCaCvXvMkOw==}

  commander@2.20.3:
    resolution: {integrity: sha512-GpVkmM8vF2vQUkj2LvZmD35JxeJOLCwJ9cUkugyk2nuhbv3+mJvpLYYt+0+USMxE+oj+ey/lJEnhZw75x/OMcQ==}

  commander@4.1.1:
    resolution: {integrity: sha512-NOKm8xhkzAjzFx8B2v5OAHT+u5pRQc2UCa2Vq9jYL/31o2wi9mxBA7LIFs3sV5VSC49z6pEhfbMULvShKj26WA==}
    engines: {node: '>= 6'}

  commander@7.2.0:
    resolution: {integrity: sha512-QrWXB+ZQSVPmIWIhtEO9H+gwHaMGYiF5ChvoJ+K9ZGHG/sVsa6yiesAD1GC/x46sET00Xlwo1u49RVVVzvcSkw==}
    engines: {node: '>= 10'}

  commander@8.3.0:
    resolution: {integrity: sha512-OkTL9umf+He2DZkUq8f8J9of7yL6RJKI24dVITBmNfZBmri9zYZQrKkuXiKhyfPSu8tUhnVBB1iKXevvnlR4Ww==}
    engines: {node: '>= 12'}

  commondir@1.0.1:
    resolution: {integrity: sha512-W9pAhw0ja1Edb5GVdIF1mjZw/ASI0AlShXM83UUGe2DVr5TdAPEA1OA8m/g8zWp9x6On7gqufY+FatDbC3MDQg==}

  compatx@0.1.8:
    resolution: {integrity: sha512-jcbsEAR81Bt5s1qOFymBufmCbXCXbk0Ql+K5ouj6gCyx2yHlu6AgmGIi9HxfKixpUDO5bCFJUHQ5uM6ecbTebw==}

  compress-commons@6.0.2:
    resolution: {integrity: sha512-6FqVXeETqWPoGcfzrXb37E50NP0LXT8kAMu5ooZayhWWdgEY4lBEEcbQNXtkuKQsGduxiIcI4gOTsxTmuq/bSg==}
    engines: {node: '>= 14'}

  computeds@0.0.1:
    resolution: {integrity: sha512-7CEBgcMjVmitjYo5q8JTJVra6X5mQ20uTThdK+0kR7UEaDrAWEQcRiBtWJzga4eRpP6afNwwLsX2SET2JhVB1Q==}

  concat-map@0.0.1:
    resolution: {integrity: sha512-/Srv4dswyQNBfohGpz9o6Yb3Gz3SrUDqBH5rTuhGR7ahtlbYKnVxw2bCFMRljaA7EXHaXZ8wsHdodFvbkhKmqg==}

  confbox@0.1.7:
    resolution: {integrity: sha512-uJcB/FKZtBMCJpK8MQji6bJHgu1tixKPxRLeGkNzBoOZzpnZUJm0jm2/sBDWcuBx1dYgxV4JU+g5hmNxCyAmdA==}

  consola@3.2.3:
    resolution: {integrity: sha512-I5qxpzLv+sJhTVEoLYNcTW+bThDCPsit0vLNKShZx6rLtpilNpmmeTPaeqJb9ZE9dV3DGaeby6Vuhrw38WjeyQ==}
    engines: {node: ^14.18.0 || >=16.10.0}

  console-control-strings@1.1.0:
    resolution: {integrity: sha512-ty/fTekppD2fIwRvnZAVdeOiGd1c7YXEixbgJTNzqcxJWKQnjJ/V1bNEEE6hygpM3WjwHFUVK6HTjWSzV4a8sQ==}

  convert-source-map@2.0.0:
    resolution: {integrity: sha512-Kvp459HrV2FEJ1CAsi1Ku+MY3kasH19TFykTz2xWmMeq6bk2NU3XXvfJ+Q61m0xktWwt+1HSYf3JZsTms3aRJg==}

  cookie-es@1.1.0:
    resolution: {integrity: sha512-L2rLOcK0wzWSfSDA33YR+PUHDG10a8px7rUHKWbGLP4YfbsMed2KFUw5fczvDPbT98DDe3LEzviswl810apTEw==}

  copy-anything@3.0.5:
    resolution: {integrity: sha512-yCEafptTtb4bk7GLEQoM8KVJpxAfdBJYaXyzQEgQQQgYrZiDp8SJmGKlYza6CYjEDNstAdNdKA3UuoULlEbS6w==}
    engines: {node: '>=12.13'}

  core-js-compat@3.37.1:
    resolution: {integrity: sha512-9TNiImhKvQqSUkOvk/mMRZzOANTiEVC7WaBNhHcKM7x+/5E1l5NvsysR19zuDQScE8k+kfQXWRN3AtS/eOSHpg==}

  core-util-is@1.0.3:
    resolution: {integrity: sha512-ZQBvi1DcpJ4GDqanjucZ2Hj3wEO5pZDS89BWbkcrvdxksJorwUDDZamX9ldFkp9aw2lmBDLgkObEA4DWNJ9FYQ==}

  crc-32@1.2.2:
    resolution: {integrity: sha512-ROmzCKrTnOwybPcJApAA6WBWij23HVfGVNKqqrZpuyZOHqK2CwHSvpGuyt/UNNvaIjEd8X5IFGp4Mh+Ie1IHJQ==}
    engines: {node: '>=0.8'}
    hasBin: true

  crc32-stream@6.0.0:
    resolution: {integrity: sha512-piICUB6ei4IlTv1+653yq5+KoqfBYmj9bw6LqXoOneTMDXk5nM1qt12mFW1caG3LlJXEKW1Bp0WggEmIfQB34g==}
    engines: {node: '>= 14'}

  create-require@1.1.1:
    resolution: {integrity: sha512-dcKFX3jn0MpIaXjisoRvexIJVEKzaq7z2rZKxf+MSr9TkdmHmsU4m2lcLojrj/FHl8mk5VxMmYA+ftRkP/3oKQ==}

  crelt@1.0.6:
    resolution: {integrity: sha512-VQ2MBenTq1fWZUH9DJNGti7kKv6EeAuYr3cLwxUWhIu1baTaXh4Ib5W2CqHVqib4/MqbYGJqiL3Zb8GJZr3l4g==}

  croner@8.0.2:
    resolution: {integrity: sha512-HgSdlSUX8mIgDTTiQpWUP4qY4IFRMsduPCYdca34Pelt8MVdxdaDOzreFtCscA6R+cRZd7UbD1CD3uyx6J3X1A==}
    engines: {node: '>=18.0'}

  cronstrue@2.50.0:
    resolution: {integrity: sha512-ULYhWIonJzlScCCQrPUG5uMXzXxSixty4djud9SS37DoNxDdkeRocxzHuAo4ImRBUK+mAuU5X9TSwEDccnnuPg==}
    hasBin: true

  cross-spawn@7.0.3:
    resolution: {integrity: sha512-iRDPJKUPVEND7dHPO8rkbOnPpyDygcDFtWjpeWNCgy8WP2rXcxXL8TskReQl6OrB2G7+UJrags1q15Fudc7G6w==}
    engines: {node: '>= 8'}

  crossws@0.2.4:
    resolution: {integrity: sha512-DAxroI2uSOgUKLz00NX6A8U/8EE3SZHmIND+10jkVSaypvyt57J5JEOxAQOL6lQxyzi/wZbTIwssU1uy69h5Vg==}
    peerDependencies:
      uWebSockets.js: '*'
    peerDependenciesMeta:
      uWebSockets.js:
        optional: true

  css-declaration-sorter@7.2.0:
    resolution: {integrity: sha512-h70rUM+3PNFuaBDTLe8wF/cdWu+dOZmb7pJt8Z2sedYbAcQVQV/tEchueg3GWxwqS0cxtbxmaHEdkNACqcvsow==}
    engines: {node: ^14 || ^16 || >=18}
    peerDependencies:
      postcss: ^8.0.9

  css-select@5.1.0:
    resolution: {integrity: sha512-nwoRF1rvRRnnCqqY7updORDsuqKzqYJ28+oSMaJMMgOauh3fvwHqMS7EZpIPqK8GL+g9mKxF1vP/ZjSeNjEVHg==}

  css-tree@2.2.1:
    resolution: {integrity: sha512-OA0mILzGc1kCOCSJerOeqDxDQ4HOh+G8NbOJFOTgOCzpw7fCBubk0fEyxp8AgOL/jvLgYA/uV0cMbe43ElF1JA==}
    engines: {node: ^10 || ^12.20.0 || ^14.13.0 || >=15.0.0, npm: '>=7.0.0'}

  css-tree@2.3.1:
    resolution: {integrity: sha512-6Fv1DV/TYw//QF5IzQdqsNDjx/wc8TrMBZsqjL9eW01tWb7R7k/mq+/VXfJCl7SoD5emsJop9cOByJZfs8hYIw==}
    engines: {node: ^10 || ^12.20.0 || ^14.13.0 || >=15.0.0}

  css-what@6.1.0:
    resolution: {integrity: sha512-HTUrgRJ7r4dsZKU6GjmpfRK1O76h97Z8MfS1G0FozR+oF2kG6Vfe8JE6zwrkbxigziPHinCJ+gCPjA9EaBDtRw==}
    engines: {node: '>= 6'}

  cssesc@3.0.0:
    resolution: {integrity: sha512-/Tb/JcjK111nNScGob5MNtsntNM1aCNUDipB/TkwZFhyDrrE47SOx/18wF2bbjgc3ZzCSKW1T5nt5EbFoAz/Vg==}
    engines: {node: '>=4'}
    hasBin: true

  cssfilter@0.0.10:
    resolution: {integrity: sha512-FAaLDaplstoRsDR8XGYH51znUN0UY7nMc6Z9/fvE8EXGwvJE9hu7W2vHwx1+bd6gCYnln9nLbzxFTrcO9YQDZw==}

  cssnano-preset-default@7.0.3:
    resolution: {integrity: sha512-dQ3Ba1p/oewICp/szF1XjFFgql8OlOBrI2YNBUUwhHQnJNoMOcQTa+Bi7jSJN8r/eM1egW0Ud1se/S7qlduWKA==}
    engines: {node: ^18.12.0 || ^20.9.0 || >=22.0}
    peerDependencies:
      postcss: ^8.4.31

  cssnano-utils@5.0.0:
    resolution: {integrity: sha512-Uij0Xdxc24L6SirFr25MlwC2rCFX6scyUmuKpzI+JQ7cyqDEwD42fJ0xfB3yLfOnRDU5LKGgjQ9FA6LYh76GWQ==}
    engines: {node: ^18.12.0 || ^20.9.0 || >=22.0}
    peerDependencies:
      postcss: ^8.4.31

  cssnano@7.0.3:
    resolution: {integrity: sha512-lsekJctOTqdCn4cNrtrSwsuMR/fHC+oiVMHkp/OugBWtwjH8XJag1/OtGaYJGtz0un1fQcRy4ryfYTQsfh+KSQ==}
    engines: {node: ^18.12.0 || ^20.9.0 || >=22.0}
    peerDependencies:
      postcss: ^8.4.31

  csso@5.0.5:
    resolution: {integrity: sha512-0LrrStPOdJj+SPCCrGhzryycLjwcgUSHBtxNA8aIDxf0GLsRh1cKYhB00Gd1lDOS4yGH69+SNn13+TWbVHETFQ==}
    engines: {node: ^10 || ^12.20.0 || ^14.13.0 || >=15.0.0, npm: '>=7.0.0'}

  csstype@3.1.3:
    resolution: {integrity: sha512-M1uQkMl8rQK/szD0LNhtqxIPLpimGm8sOBwU7lLnCpSbTyY3yeU1Vc7l4KT5zT4s/yOxHH5O7tIuuLOCnLADRw==}

  currently-unhandled@0.4.1:
    resolution: {integrity: sha512-/fITjgjGU50vjQ4FH6eUoYu+iUoUKIXws2hL15JJpIR+BbTxaXQsMuuyjtNh2WqsSBS5nsaZHFsFecyw5CCAng==}
    engines: {node: '>=0.10.0'}

  data-view-buffer@1.0.1:
    resolution: {integrity: sha512-0lht7OugA5x3iJLOWFhWK/5ehONdprk0ISXqVFn/NFrDu+cuc8iADFrGQz5BnRK7LLU3JmkbXSxaqX+/mXYtUA==}
    engines: {node: '>= 0.4'}

  data-view-byte-length@1.0.1:
    resolution: {integrity: sha512-4J7wRJD3ABAzr8wP+OcIcqq2dlUKp4DVflx++hs5h5ZKydWMI6/D/fAot+yh6g2tHh8fLFTvNOaVN357NvSrOQ==}
    engines: {node: '>= 0.4'}

  data-view-byte-offset@1.0.0:
    resolution: {integrity: sha512-t/Ygsytq+R995EJ5PZlD4Cu56sWa8InXySaViRzw9apusqsOO2bQP+SbYzAhR0pFKoB+43lYy8rWban9JSuXnA==}
    engines: {node: '>= 0.4'}

  dayjs@1.11.11:
    resolution: {integrity: sha512-okzr3f11N6WuqYtZSvm+F776mB41wRZMhKP+hc34YdW+KmtYYK9iqvHSwo2k9FEH3fhGXvOPV6yz2IcSrfRUDg==}

  db0@0.1.4:
    resolution: {integrity: sha512-Ft6eCwONYxlwLjBXSJxw0t0RYtA5gW9mq8JfBXn9TtC0nDPlqePAhpv9v4g9aONBi6JI1OXHTKKkUYGd+BOrCA==}
    peerDependencies:
      '@libsql/client': ^0.5.2
      better-sqlite3: ^9.4.3
      drizzle-orm: ^0.29.4
    peerDependenciesMeta:
      '@libsql/client':
        optional: true
      better-sqlite3:
        optional: true
      drizzle-orm:
        optional: true

  de-indent@1.0.2:
    resolution: {integrity: sha512-e/1zu3xH5MQryN2zdVaF0OrdNLUbvWxzMbi+iNA6Bky7l1RoP8a2fIbRocyHclXt/arDrrR6lL3TqFD9pMQTsg==}

  debug@2.6.9:
    resolution: {integrity: sha512-bC7ElrdJaJnPbAP+1EotYvqZsb3ecl5wi6Bfi6BJTUcNowp6cvspg0jXznRTKDjm/E7AdgFBVeAPVMNcKGsHMA==}
    peerDependencies:
      supports-color: '*'
    peerDependenciesMeta:
      supports-color:
        optional: true

  debug@3.2.7:
    resolution: {integrity: sha512-CFjzYYAi4ThfiQvizrFQevTTXHtnCqWfe7x1AhgEscTz6ZbLbfoLRLPugTQyBth6f8ZERVUSyWHFD/7Wu4t1XQ==}
    peerDependencies:
      supports-color: '*'
    peerDependenciesMeta:
      supports-color:
        optional: true

  debug@4.3.5:
    resolution: {integrity: sha512-pt0bNEmneDIvdL1Xsd9oDQ/wrQRkXDT4AUWlNZNPKvW5x/jyO9VFXkJUP07vQ2upmw5PlaITaPKc31jK13V+jg==}
    engines: {node: '>=6.0'}
    peerDependencies:
      supports-color: '*'
    peerDependenciesMeta:
      supports-color:
        optional: true

  deep-is@0.1.4:
    resolution: {integrity: sha512-oIPzksmTg4/MriiaYGO+okXDT7ztn/w3Eptv/+gSIdMdKsJo0u4CfYNFJPy+4SKMuCqGw2wxnA+URMg3t8a/bQ==}

  deepmerge@4.3.1:
    resolution: {integrity: sha512-3sUqbMEc77XqpdNO7FRyRog+eW3ph+GYCbj+rK+uYyRMuwsVy0rMiVtPn+QJlKFvWP/1PYpapqYn0Me2knFn+A==}
    engines: {node: '>=0.10.0'}

  default-browser-id@5.0.0:
    resolution: {integrity: sha512-A6p/pu/6fyBcA1TRz/GqWYPViplrftcW2gZC9q79ngNCKAeR/X3gcEdXQHl4KNXV+3wgIJ1CPkJQ3IHM6lcsyA==}
    engines: {node: '>=18'}

  default-browser@5.2.1:
    resolution: {integrity: sha512-WY/3TUME0x3KPYdRRxEJJvXRHV4PyPoUsxtZa78lwItwRQRHhd2U9xOscaT/YTf8uCXIAjeJOFBVEh/7FtD8Xg==}
    engines: {node: '>=18'}

  define-data-property@1.1.4:
    resolution: {integrity: sha512-rBMvIzlpA8v6E+SJZoo++HAYqsLrkg7MSfIinMPFhmkorw7X+dOXVJQs+QT69zGkzMyfDnIMN2Wid1+NbL3T+A==}
    engines: {node: '>= 0.4'}

  define-lazy-prop@2.0.0:
    resolution: {integrity: sha512-Ds09qNh8yw3khSjiJjiUInaGX9xlqZDY7JVryGxdxV7NPeuqQfplOpQ66yJFZut3jLa5zOwkXw1g9EI2uKh4Og==}
    engines: {node: '>=8'}

  define-lazy-prop@3.0.0:
    resolution: {integrity: sha512-N+MeXYoqr3pOgn8xfyRPREN7gHakLYjhsHhWGT3fWAiL4IkAt0iDw14QiiEm2bE30c5XX5q0FtAA3CK5f9/BUg==}
    engines: {node: '>=12'}

  define-properties@1.2.1:
    resolution: {integrity: sha512-8QmQKqEASLd5nx0U1B1okLElbUuuttJ/AnYmRXbbbGDWh6uS208EjD4Xqq/I9wK7u0v6O08XhTWnt5XtEbR6Dg==}
    engines: {node: '>= 0.4'}

  defu@6.1.4:
    resolution: {integrity: sha512-mEQCMmwJu317oSz8CwdIOdwf3xMif1ttiM8LTufzc3g6kR+9Pe236twL8j3IYT1F7GfRgGcW6MWxzZjLIkuHIg==}

  delegates@1.0.0:
    resolution: {integrity: sha512-bd2L678uiWATM6m5Z1VzNCErI3jiGzt6HGY8OVICs40JQq/HALfbyNJmp0UDakEY4pMMaN0Ly5om/B1VI/+xfQ==}

  denque@2.1.0:
    resolution: {integrity: sha512-HVQE3AAb/pxF8fQAoiqpvg9i3evqug3hoiwakOyZAwJm+6vZehbkYXZ0l4JxS+I3QxM97v5aaRNhj8v5oBhekw==}
    engines: {node: '>=0.10'}

  depd@2.0.0:
    resolution: {integrity: sha512-g7nH6P6dyDioJogAAGprGpCtVImJhpPk/roCzdb3fIh61/s/nPsfR6onyMwkCAR/OlC3yBC0lESvUoQEAssIrw==}
    engines: {node: '>= 0.8'}

  destr@2.0.3:
    resolution: {integrity: sha512-2N3BOUU4gYMpTP24s5rF5iP7BDr7uNTCs4ozw3kf/eKfvWSIu93GEBi5m427YoyJoeOzQ5smuu4nNAPGb8idSQ==}

  destroy@1.2.0:
    resolution: {integrity: sha512-2sJGJTaXIIaR1w4iJSNoN0hnMY7Gpc/n8D4qSCJw8QqFWXf7cuAgnEHxBpweaVcPevC2l3KpjYCx3NypQQgaJg==}
    engines: {node: '>= 0.8', npm: 1.2.8000 || >= 1.4.16}

  detect-libc@1.0.3:
    resolution: {integrity: sha512-pGjwhsmsp4kL2RTz08wcOlGN83otlqHeD/Z5T8GXZB+/YcpQ/dgo+lbU8ZsGxV0HIvqqxo9l7mqYwyYMD9bKDg==}
    engines: {node: '>=0.10'}
    hasBin: true

  detect-libc@2.0.3:
    resolution: {integrity: sha512-bwy0MGW55bG41VqxxypOsdSdGqLwXPI/focwgTYCFMbdUiBAxLg9CFzG08sz2aqzknwiX7Hkl0bQENjg8iLByw==}
    engines: {node: '>=8'}

  devalue@5.0.0:
    resolution: {integrity: sha512-gO+/OMXF7488D+u3ue+G7Y4AA3ZmUnB3eHJXmBTgNHvr4ZNzl36A0ZtG+XCRNYCkYx/bFmw4qtkoFLa+wSrwAA==}

  didyoumean@1.2.2:
    resolution: {integrity: sha512-gxtyfqMg7GKyhQmb056K7M3xszy/myH8w+B4RT+QXBQsvAOdc3XymqDDPHx1BgPgsdAA5SIifona89YtRATDzw==}

  diff@5.2.0:
    resolution: {integrity: sha512-uIFDxqpRZGZ6ThOk84hEfqWoHx2devRFvpTZcTHur85vImfaxUbTW9Ryh4CpCuDnToOP1CEtXKIgytHBPVff5A==}
    engines: {node: '>=0.3.1'}

  dir-glob@3.0.1:
    resolution: {integrity: sha512-WkrWp9GR4KXfKGYzOLmTuGVi1UWFfws377n9cc55/tb6DuqyF6pcQ5AbiHEshaDpY9v6oaSr2XCDidGmMwdzIA==}
    engines: {node: '>=8'}

  dlv@1.1.3:
    resolution: {integrity: sha512-+HlytyjlPKnIG8XuRG8WvmBP8xs8P71y+SKKS6ZXWoEgLuePxtDoUEiH7WkdePWrQ5JBpE6aoVqfZfJUQkjXwA==}

  doctrine@2.1.0:
    resolution: {integrity: sha512-35mSku4ZXK0vfCuHEDAwt55dg2jNajHZ1odvF+8SSr82EsZY4QmXfuWso8oEd8zRhVObSN18aM0CjSdoBX7zIw==}
    engines: {node: '>=0.10.0'}

  doctrine@3.0.0:
    resolution: {integrity: sha512-yS+Q5i3hBf7GBkd4KG8a7eBNNWNGLTaEwwYWUijIYM7zrlYDM0BFXHjjPWlWZ1Rg7UaddZeIDmi9jF3HmqiQ2w==}
    engines: {node: '>=6.0.0'}

  dom-serializer@2.0.0:
    resolution: {integrity: sha512-wIkAryiqt/nV5EQKqQpo3SToSOV9J0DnbJqwK7Wv/Trc92zIAYZ4FlMu+JPFW1DfGFt81ZTCGgDEabffXeLyJg==}

  domelementtype@2.3.0:
    resolution: {integrity: sha512-OLETBj6w0OsagBwdXnPdN0cnMfF9opN69co+7ZrbfPGrdpPVNBUj02spi6B1N7wChLQiPn4CSH/zJvXw56gmHw==}

  domhandler@5.0.3:
    resolution: {integrity: sha512-cgwlv/1iFQiFnU96XXgROh8xTeetsnJiDsTc7TYCLFd9+/WNkIqPTxiM/8pSd8VIrhXGTf1Ny1q1hquVqDJB5w==}
    engines: {node: '>= 4'}

  domutils@3.1.0:
    resolution: {integrity: sha512-H78uMmQtI2AhgDJjWeQmHwJJ2bLPD3GMmO7Zja/ZZh84wkm+4ut+IUnUdRa8uCGX88DiVx1j6FRe1XfxEgjEZA==}

  dot-prop@8.0.2:
    resolution: {integrity: sha512-xaBe6ZT4DHPkg0k4Ytbvn5xoxgpG0jOS1dYxSOwAHPuNLjP3/OzN0gH55SrLqpx8cBfSaVt91lXYkApjb+nYdQ==}
    engines: {node: '>=16'}

  dotenv@16.0.3:
    resolution: {integrity: sha512-7GO6HghkA5fYG9TYnNxi14/7K9f5occMlp3zXAuSxn7CKCxt9xbNWG7yF8hTCSUchlfWSe3uLmlPfigevRItzQ==}
    engines: {node: '>=12'}

  dotenv@16.4.5:
    resolution: {integrity: sha512-ZmdL2rui+eB2YwhsWzjInR8LldtZHGDoQ1ugH85ppHKwpUHL7j7rN0Ti9NCnGiQbhaZ11FpR+7ao1dNsmduNUg==}
    engines: {node: '>=12'}

  duplexer@0.1.2:
    resolution: {integrity: sha512-jtD6YG370ZCIi/9GTaJKQxWTZD045+4R4hTk/x1UyoqadyJ9x9CgSi1RlVDQF8U2sxLLSnFkCaMihqljHIWgMg==}

  eastasianwidth@0.2.0:
    resolution: {integrity: sha512-I88TYZWc9XiYHRQ4/3c5rjjfgkjhLyW2luGIheGERbNQ6OY7yTybanSpDXZa8y7VUP9YmDcYa+eyq4ca7iLqWA==}

  ee-first@1.1.1:
    resolution: {integrity: sha512-WMwm9LhRUo+WUaRN+vRuETqG89IgZphVSNkdFgeb6sS/E4OrDIN7t48CAewSHXc6C8lefD8KKfr5vY61brQlow==}

  electron-to-chromium@1.4.816:
    resolution: {integrity: sha512-EKH5X5oqC6hLmiS7/vYtZHZFTNdhsYG5NVPRN6Yn0kQHNBlT59+xSM8HBy66P5fxWpKgZbPqb+diC64ng295Jw==}

  electron-to-chromium@1.4.829:
    resolution: {integrity: sha512-5qp1N2POAfW0u1qGAxXEtz6P7bO1m6gpZr5hdf5ve6lxpLM7MpiM4jIPz7xcrNlClQMafbyUDDWjlIQZ1Mw0Rw==}

  electron-to-chromium@1.5.11:
    resolution: {integrity: sha512-R1CccCDYqndR25CaXFd6hp/u9RaaMcftMkphmvuepXr5b1vfLkRml6aWVeBhXJ7rbevHkKEMJtz8XqPf7ffmew==}

  emoji-regex@8.0.0:
    resolution: {integrity: sha512-MSjYzcWNOA0ewAHpz0MxpYFvwg6yjy1NG3xteoqz644VCo/RPgnr1/GGt+ic3iJTzQ8Eu3TdM14SawnVUmGE6A==}

  emoji-regex@9.2.2:
    resolution: {integrity: sha512-L18DaJsXSUk2+42pv8mLs5jJT2hqFkFE4j21wOmgbUqsZ2hL72NsUU785g9RXgo3s0ZNgVl42TiHp3ZtOv/Vyg==}

  encodeurl@1.0.2:
    resolution: {integrity: sha512-TPJXq8JqFaVYm2CWmPvnP2Iyo4ZSM7/QKcSmuMLDObfpH5fi7RUGmd/rTDf+rut/saiDiQEeVTNgAmJEdAOx0w==}
    engines: {node: '>= 0.8'}

  enhanced-resolve@5.17.0:
    resolution: {integrity: sha512-dwDPwZL0dmye8Txp2gzFmA6sxALaSvdRDjPH0viLcKrtlOL3tw62nWWweVD1SdILDTJrbrL6tdWVN58Wo6U3eA==}
    engines: {node: '>=10.13.0'}

  enhanced-resolve@5.17.1:
    resolution: {integrity: sha512-LMHl3dXhTcfv8gM4kEzIUeTQ+7fpdA0l2tUf34BddXPkz2A5xJ5L/Pchd5BL6rdccM9QGvu0sWZzK1Z1t4wwyg==}
    engines: {node: '>=10.13.0'}

  entities@3.0.1:
    resolution: {integrity: sha512-WiyBqoomrwMdFG1e0kqvASYfnlb0lp8M5o5Fw2OFq1hNZxxcNk8Ik0Xm7LxzBhuidnZB/UtBqVCgUz3kBOP51Q==}
    engines: {node: '>=0.12'}

  entities@4.5.0:
    resolution: {integrity: sha512-V0hjH4dGPh9Ao5p0MoRY6BVqtwCjhz6vI5LT8AJ55H+4g9/4vbHx1I54fS0XuclLhDHArPQCiMjDxjaL8fPxhw==}
    engines: {node: '>=0.12'}

  error-ex@1.3.2:
    resolution: {integrity: sha512-7dFHNmqeFSEt2ZBsCriorKnn3Z2pj+fd9kmI6QoWw4//DL+icEBfc0U7qJCisqrTsKTjw4fNFy2pW9OqStD84g==}

  error-stack-parser-es@0.1.4:
    resolution: {integrity: sha512-l0uy0kAoo6toCgVOYaAayqtPa2a1L15efxUMEnQebKwLQX2X0OpS6wMMQdc4juJXmxd9i40DuaUHq+mjIya9TQ==}

  es-abstract@1.23.3:
    resolution: {integrity: sha512-e+HfNH61Bj1X9/jLc5v1owaLYuHdeHHSQlkhCBiTK8rBvKaULl/beGMxwrMXjpYrv4pz22BlY570vVePA2ho4A==}
    engines: {node: '>= 0.4'}

  es-define-property@1.0.0:
    resolution: {integrity: sha512-jxayLKShrEqqzJ0eumQbVhTYQM27CfT1T35+gCgDFoL82JLsXqTJ76zv6A0YLOgEnLUMvLzsDsGIrl8NFpT2gQ==}
    engines: {node: '>= 0.4'}

  es-errors@1.3.0:
    resolution: {integrity: sha512-Zf5H2Kxt2xjTvbJvP2ZWLEICxA6j+hAmMzIlypy4xcBg1vKVnx89Wy0GbS+kf5cwCVFFzdCFh2XSCFNULS6csw==}
    engines: {node: '>= 0.4'}

  es-module-lexer@1.5.4:
    resolution: {integrity: sha512-MVNK56NiMrOwitFB7cqDwq0CQutbw+0BvLshJSse0MUNU+y1FC3bUS/AQg7oUng+/wKrrki7JfmwtVHkVfPLlw==}

  es-object-atoms@1.0.0:
    resolution: {integrity: sha512-MZ4iQ6JwHOBQjahnjwaC1ZtIBH+2ohjamzAO3oaHcXYup7qxjF2fixyH+Q71voWHeOkI2q/TnJao/KfXYIZWbw==}
    engines: {node: '>= 0.4'}

  es-set-tostringtag@2.0.3:
    resolution: {integrity: sha512-3T8uNMC3OQTHkFUsFq8r/BwAXLHvU/9O9mE0fBc/MY5iq/8H7ncvO947LmYA6ldWw9Uh8Yhf25zu6n7nML5QWQ==}
    engines: {node: '>= 0.4'}

  es-shim-unscopables@1.0.2:
    resolution: {integrity: sha512-J3yBRXCzDu4ULnQwxyToo/OjdMx6akgVC7K6few0a7F/0wLtmKKN7I73AH5T2836UuXRqN7Qg+IIUw/+YJksRw==}

  es-to-primitive@1.2.1:
    resolution: {integrity: sha512-QCOllgZJtaUo9miYBcLChTUaHNjJF3PYs1VidD7AwiEj1kYxKeQTctLAezAOH5ZKRH0g2IgPn6KwB4IT8iRpvA==}
    engines: {node: '>= 0.4'}

  esbuild@0.18.20:
    resolution: {integrity: sha512-ceqxoedUrcayh7Y7ZX6NdbbDzGROiyVBgC4PriJThBKSVPWnnFHZAkfI1lJT8QFkOwH4qOS2SJkS4wvpGl8BpA==}
    engines: {node: '>=12'}
    hasBin: true

  esbuild@0.20.2:
    resolution: {integrity: sha512-WdOOppmUNU+IbZ0PaDiTst80zjnrOkyJNHoKupIcVyU8Lvla3Ugx94VzkQ32Ijqd7UhHJy75gNWDMUekcrSJ6g==}
    engines: {node: '>=12'}
    hasBin: true

  esbuild@0.21.5:
    resolution: {integrity: sha512-mg3OPMV4hXywwpoDxu3Qda5xCKQi+vCTZq8S9J/EpkhB2HzKXq4SNFZE3+NK93JYxc8VMSep+lOUSC/RVKaBqw==}
    engines: {node: '>=12'}
    hasBin: true

  esbuild@0.23.0:
    resolution: {integrity: sha512-1lvV17H2bMYda/WaFb2jLPeHU3zml2k4/yagNMG8Q/YtfMjCwEUZa2eXXMgZTVSL5q1n4H7sQ0X6CdJDqqeCFA==}
    engines: {node: '>=18'}
    hasBin: true

  escalade@3.1.2:
    resolution: {integrity: sha512-ErCHMCae19vR8vQGe50xIsVomy19rg6gFu3+r3jkEO46suLMWBksvVyoGgQV+jOfl84ZSOSlmv6Gxa89PmTGmA==}
    engines: {node: '>=6'}

  escape-html@1.0.3:
    resolution: {integrity: sha512-NiSupZ4OeuGwr68lGIeym/ksIZMJodUGOSCZ/FSnTxcrekbvqrgdUxlJOMpijaKZVjAJrWrGs/6Jy8OMuyj9ow==}

  escape-string-regexp@1.0.5:
    resolution: {integrity: sha512-vbRorB5FUQWvla16U8R/qgaFIya2qGzwDrNmCZuYKrbdSUMG6I1ZCGQRefkRVhuOkIGVne7BQ35DSfo1qvJqFg==}
    engines: {node: '>=0.8.0'}

  escape-string-regexp@4.0.0:
    resolution: {integrity: sha512-TtpcNJ3XAzx3Gq8sWRzJaVajRs0uVxA2YAkdb1jm2YkPz4G6egUFAyA3n5vtEIZefPk5Wa4UXbKuS5fKkJWdgA==}
    engines: {node: '>=10'}

  escape-string-regexp@5.0.0:
    resolution: {integrity: sha512-/veY75JbMK4j1yjvuUxuVsiS/hr/4iHs9FTT6cgTexxdE0Ly/glccBAkloH/DofkjRbZU3bnoj38mOmhkZ0lHw==}
    engines: {node: '>=12'}

  eslint-config-prettier@9.1.0:
    resolution: {integrity: sha512-NSWl5BFQWEPi1j4TjVNItzYV7dZXZ+wP6I6ZhrBGpChQhZRUaElihE9uRRkcbRnNb76UMKDF3r+WTmNcGPKsqw==}
    hasBin: true
    peerDependencies:
      eslint: '>=7.0.0'

  eslint-config-standard@17.1.0:
    resolution: {integrity: sha512-IwHwmaBNtDK4zDHQukFDW5u/aTb8+meQWZvNFWkiGmbWjD6bqyuSSBxxXKkCftCUzc1zwCH2m/baCNDLGmuO5Q==}
    engines: {node: '>=12.0.0'}
    peerDependencies:
      eslint: ^8.0.1
      eslint-plugin-import: ^2.25.2
      eslint-plugin-n: '^15.0.0 || ^16.0.0 '
      eslint-plugin-promise: ^6.0.0

  eslint-config-turbo@2.0.7:
    resolution: {integrity: sha512-rs9QdVM3MSd1EQ0C13bbl1/9H6tYMOZSG3Dpfe+qcq6oZSdjrKh4+u/ALMO2nxF/FujioibzgbN3rI46L3BdUQ==}
    peerDependencies:
      eslint: '>6.6.0'

  eslint-import-resolver-node@0.3.9:
    resolution: {integrity: sha512-WFj2isz22JahUv+B788TlO3N6zL3nNJGU8CcZbPZvVEkBPaJdCV4vy5wyghty5ROFbCRnm132v8BScu5/1BQ8g==}

  eslint-import-resolver-typescript@3.6.1:
    resolution: {integrity: sha512-xgdptdoi5W3niYeuQxKmzVDTATvLYqhpwmykwsh7f6HIOStGWEIL9iqZgQDF9u9OEzrRwR8no5q2VT+bjAujTg==}
    engines: {node: ^14.18.0 || >=16.0.0}
    peerDependencies:
      eslint: '*'
      eslint-plugin-import: '*'

  eslint-module-utils@2.8.1:
    resolution: {integrity: sha512-rXDXR3h7cs7dy9RNpUlQf80nX31XWJEyGq1tRMo+6GsO5VmTe4UTwtmonAD4ZkAsrfMVDA2wlGJ3790Ys+D49Q==}
    engines: {node: '>=4'}
    peerDependencies:
      '@typescript-eslint/parser': '*'
      eslint: '*'
      eslint-import-resolver-node: '*'
      eslint-import-resolver-typescript: '*'
      eslint-import-resolver-webpack: '*'
    peerDependenciesMeta:
      '@typescript-eslint/parser':
        optional: true
      eslint:
        optional: true
      eslint-import-resolver-node:
        optional: true
      eslint-import-resolver-typescript:
        optional: true
      eslint-import-resolver-webpack:
        optional: true

  eslint-plugin-es@3.0.1:
    resolution: {integrity: sha512-GUmAsJaN4Fc7Gbtl8uOBlayo2DqhwWvEzykMHSCZHU3XdJ+NSzzZcVhXh3VxX5icqQ+oQdIEawXX8xkR3mIFmQ==}
    engines: {node: '>=8.10.0'}
    peerDependencies:
      eslint: '>=4.19.1'

  eslint-plugin-es@4.1.0:
    resolution: {integrity: sha512-GILhQTnjYE2WorX5Jyi5i4dz5ALWxBIdQECVQavL6s7cI76IZTDWleTHkxz/QT3kvcs2QlGHvKLYsSlPOlPXnQ==}
    engines: {node: '>=8.10.0'}
    peerDependencies:
      eslint: '>=4.19.1'

  eslint-plugin-import@2.29.1:
    resolution: {integrity: sha512-BbPC0cuExzhiMo4Ff1BTVwHpjjv28C5R+btTOGaCRC7UEz801up0JadwkeSk5Ued6TG34uaczuVuH6qyy5YUxw==}
    engines: {node: '>=4'}
    peerDependencies:
      '@typescript-eslint/parser': '*'
      eslint: ^2 || ^3 || ^4 || ^5 || ^6 || ^7.2.0 || ^8
    peerDependenciesMeta:
      '@typescript-eslint/parser':
        optional: true

  eslint-plugin-n@15.7.0:
    resolution: {integrity: sha512-jDex9s7D/Qial8AGVIHq4W7NswpUD5DPDL2RH8Lzd9EloWUuvUkHfv4FRLMipH5q2UtyurorBkPeNi1wVWNh3Q==}
    engines: {node: '>=12.22.0'}
    peerDependencies:
      eslint: '>=7.0.0'

  eslint-plugin-node@11.1.0:
    resolution: {integrity: sha512-oUwtPJ1W0SKD0Tr+wqu92c5xuCeQqB3hSCHasn/ZgjFdA9iDGNkNf2Zi9ztY7X+hNuMib23LNGRm6+uN+KLE3g==}
    engines: {node: '>=8.10.0'}
    peerDependencies:
      eslint: '>=5.16.0'

  eslint-plugin-prettier@5.2.1:
    resolution: {integrity: sha512-gH3iR3g4JfF+yYPaJYkN7jEl9QbweL/YfkoRlNnuIEHEz1vHVlCmWOS+eGGiRuzHQXdJFCOTxRgvju9b8VUmrw==}
    engines: {node: ^14.18.0 || >=16.0.0}
    peerDependencies:
      '@types/eslint': '>=8.0.0'
      eslint: '>=8.0.0'
      eslint-config-prettier: '*'
      prettier: '>=3.0.0'
    peerDependenciesMeta:
      '@types/eslint':
        optional: true
      eslint-config-prettier:
        optional: true

  eslint-plugin-promise@6.4.0:
    resolution: {integrity: sha512-/KWWRaD3fGkVCZsdR0RU53PSthFmoHVhZl+y9+6DqeDLSikLdlUVpVEAmI6iCRR5QyOjBYBqHZV/bdv4DJ4Gtw==}
    engines: {node: ^12.22.0 || ^14.17.0 || >=16.0.0}
    peerDependencies:
      eslint: ^7.0.0 || ^8.0.0 || ^9.0.0

  eslint-plugin-turbo@2.0.7:
    resolution: {integrity: sha512-HNrg6/8U4ZMj46ckX7GkwFOz4yLizZjCZb5xgoGF6pR5XwXxHBI4+fuVu9HGJXH0QRbNp3JQoxFYPB9y/cdv8w==}
    peerDependencies:
      eslint: '>6.6.0'

  eslint-plugin-unicorn@44.0.2:
    resolution: {integrity: sha512-GLIDX1wmeEqpGaKcnMcqRvMVsoabeF0Ton0EX4Th5u6Kmf7RM9WBl705AXFEsns56ESkEs0uyelLuUTvz9Tr0w==}
    engines: {node: '>=14.18'}
    peerDependencies:
      eslint: '>=8.23.1'

  eslint-plugin-unicorn@54.0.0:
    resolution: {integrity: sha512-XxYLRiYtAWiAjPv6z4JREby1TAE2byBC7wlh0V4vWDCpccOSU1KovWV//jqPXF6bq3WKxqX9rdjoRQ1EhdmNdQ==}
    engines: {node: '>=18.18'}
    peerDependencies:
      eslint: '>=8.56.0'

  eslint-plugin-vue@9.27.0:
    resolution: {integrity: sha512-5Dw3yxEyuBSXTzT5/Ge1X5kIkRTQ3nvBn/VwPwInNiZBSJOO/timWMUaflONnFBzU6NhB68lxnCda7ULV5N7LA==}
    engines: {node: ^14.17.0 || >=16.0.0}
    peerDependencies:
      eslint: ^6.2.0 || ^7.0.0 || ^8.0.0 || ^9.0.0

  eslint-scope@5.1.1:
    resolution: {integrity: sha512-2NxwbF/hZ0KpepYN0cNbo+FN6XoK7GaHlQhgx/hIZl6Va0bF45RQOOwhLIy8lQDbuCiadSLCBnH2CFYquit5bw==}
    engines: {node: '>=8.0.0'}

  eslint-scope@7.2.2:
    resolution: {integrity: sha512-dOt21O7lTMhDM+X9mB4GX+DZrZtCUJPL/wlcTqxyrx5IvO0IYtILdtrQGQp+8n5S0gwSVmOf9NQrjMOgfQZlIg==}
    engines: {node: ^12.22.0 || ^14.17.0 || >=16.0.0}

  eslint-utils@2.1.0:
    resolution: {integrity: sha512-w94dQYoauyvlDc43XnGB8lU3Zt713vNChgt4EWwhXAP2XkBvndfxF0AgIqKOOasjPIPzj9JqgwkwbCYD0/V3Zg==}
    engines: {node: '>=6'}

  eslint-utils@3.0.0:
    resolution: {integrity: sha512-uuQC43IGctw68pJA1RgbQS8/NP7rch6Cwd4j3ZBtgo4/8Flj4eGE7ZYSZRN3iq5pVUv6GPdW5Z1RFleo84uLDA==}
    engines: {node: ^10.0.0 || ^12.0.0 || >= 14.0.0}
    peerDependencies:
      eslint: '>=5'

  eslint-visitor-keys@1.3.0:
    resolution: {integrity: sha512-6J72N8UNa462wa/KFODt/PJ3IU60SDpC3QXC1Hjc1BXXpfL2C9R5+AU7jhe0F6GREqVMh4Juu+NY7xn+6dipUQ==}
    engines: {node: '>=4'}

  eslint-visitor-keys@2.1.0:
    resolution: {integrity: sha512-0rSmRBzXgDzIsD6mGdJgevzgezI534Cer5L/vyMX0kHzT/jiB43jRhd9YUlMGYLQy2zprNmoT8qasCGtY+QaKw==}
    engines: {node: '>=10'}

  eslint-visitor-keys@3.4.3:
    resolution: {integrity: sha512-wpc+LXeiyiisxPlEkUzU6svyS1frIO3Mgxj1fdy7Pm8Ygzguax2N3Fa/D/ag1WqbOprdI+uY6wMUl8/a2G+iag==}
    engines: {node: ^12.22.0 || ^14.17.0 || >=16.0.0}

  eslint-visitor-keys@4.0.0:
    resolution: {integrity: sha512-OtIRv/2GyiF6o/d8K7MYKKbXrOUBIK6SfkIRM4Z0dY3w+LiQ0vy3F57m0Z71bjbyeiWFiHJ8brqnmE6H6/jEuw==}
    engines: {node: ^18.18.0 || ^20.9.0 || >=21.1.0}

  eslint@8.57.0:
    resolution: {integrity: sha512-dZ6+mexnaTIbSBZWgou51U6OmzIhYM2VcNdtiTtI7qPNZm35Akpr0f6vtw3w1Kmn5PYo+tZVfh13WrhpS6oLqQ==}
    engines: {node: ^12.22.0 || ^14.17.0 || >=16.0.0}
    hasBin: true

  espree@10.1.0:
    resolution: {integrity: sha512-M1M6CpiE6ffoigIOWYO9UDP8TMUw9kqb21tf+08IgDYjCsOvCuDt4jQcZmoYxx+w7zlKw9/N0KXfto+I8/FrXA==}
    engines: {node: ^18.18.0 || ^20.9.0 || >=21.1.0}

  espree@9.6.1:
    resolution: {integrity: sha512-oruZaFkjorTpF32kDSI5/75ViwGeZginGGy2NoOSg3Q9bnwlnmDm4HLnkl0RE3n+njDXR037aY1+x58Z/zFdwQ==}
    engines: {node: ^12.22.0 || ^14.17.0 || >=16.0.0}

  esquery@1.5.0:
    resolution: {integrity: sha512-YQLXUplAwJgCydQ78IMJywZCceoqk1oH01OERdSAJc/7U2AylwjhSCLDEtqwg811idIS/9fIU5GjG73IgjKMVg==}
    engines: {node: '>=0.10'}

  esquery@1.6.0:
    resolution: {integrity: sha512-ca9pw9fomFcKPvFLXhBKUK90ZvGibiGOvRJNbjljY7s7uq/5YO4BOzcYtJqExdx99rF6aAcnRxHmcUHcz6sQsg==}
    engines: {node: '>=0.10'}

  esrecurse@4.3.0:
    resolution: {integrity: sha512-KmfKL3b6G+RXvP8N1vr3Tq1kL/oCFgn2NYXEtqP8/L3pKapUA4G8cFVaoF3SU323CD4XypR/ffioHmkti6/Tag==}
    engines: {node: '>=4.0'}

  estraverse@4.3.0:
    resolution: {integrity: sha512-39nnKffWz8xN1BU/2c79n9nB9HDzo0niYUqx6xyqUnyoAnQyyWpOTdZEeiCch8BBu515t4wp9ZmgVfVhn9EBpw==}
    engines: {node: '>=4.0'}

  estraverse@5.3.0:
    resolution: {integrity: sha512-MMdARuVEQziNTeJD8DgMqmhwR11BRQ/cBP+pLtYdSTnf3MIO8fFeiINEbX36ZdNlfU/7A9f3gUw49B3oQsvwBA==}
    engines: {node: '>=4.0'}

  estree-walker@2.0.2:
    resolution: {integrity: sha512-Rfkk/Mp/DL7JVje3u18FxFujQlTNR2q6QfMSMB7AvCBx91NGj/ba3kCfza0f6dVDbw7YlRf/nDrn7pQrCCyQ/w==}

  estree-walker@3.0.3:
    resolution: {integrity: sha512-7RUKfXgSMMkzt6ZuXmqapOurLGPPfgj6l9uRZ7lRGolvk0y2yocc35LdcxKC5PQZdn2DMqioAQ2NoWcrTKmm6g==}

  esutils@2.0.3:
    resolution: {integrity: sha512-kVscqXk4OCp68SZ0dkgEKVi6/8ij300KBWTJq32P/dYeWTSwK41WyTxalN1eRmA5Z9UU/LX9D7FWSmV9SAYx6g==}
    engines: {node: '>=0.10.0'}

  etag@1.8.1:
    resolution: {integrity: sha512-aIL5Fx7mawVa300al2BnEE4iNvo1qETxLrPI/o05L7z6go7fCw1J6EQmbK4FmJ2AS7kgVF/KEZWufBfdClMcPg==}
    engines: {node: '>= 0.6'}

  event-target-shim@5.0.1:
    resolution: {integrity: sha512-i/2XbnSz/uxRCU6+NdVJgKWDTM427+MqYbkQzD321DuCQJUqOuJKIA0IM2+W2xtYHdKOmZ4dR6fExsd4SXL+WQ==}
    engines: {node: '>=6'}

  events@3.3.0:
    resolution: {integrity: sha512-mQw+2fkQbALzQ7V0MY0IqdnXNOeTtP4r0lN9z7AAawCXgqea7bDii20AYrIBrFd/Hx0M2Ocz6S111CaFkUcb0Q==}
    engines: {node: '>=0.8.x'}

  execa@7.2.0:
    resolution: {integrity: sha512-UduyVP7TLB5IcAQl+OzLyLcS/l32W/GLg+AhHJ+ow40FOk2U3SAllPwR44v4vmdFwIWqpdwxxpQbF1n5ta9seA==}
    engines: {node: ^14.18.0 || ^16.14.0 || >=18.0.0}

  execa@8.0.1:
    resolution: {integrity: sha512-VyhnebXciFV2DESc+p6B+y0LjSm0krU4OgJN44qFAhBY0TJ+1V61tYD2+wHusZ6F9n5K+vl8k0sTy7PEfV4qpg==}
    engines: {node: '>=16.17'}

  externality@1.0.2:
    resolution: {integrity: sha512-LyExtJWKxtgVzmgtEHyQtLFpw1KFhQphF9nTG8TpAIVkiI/xQ3FJh75tRFLYl4hkn7BNIIdLJInuDAavX35pMw==}

  fast-deep-equal@3.1.3:
    resolution: {integrity: sha512-f3qQ9oQy9j2AhBe/H9VC91wLmKBCCU/gDOnKNAYG5hswO7BLKj09Hc5HYNz9cGI++xlpDCIgDaitVs03ATR84Q==}

  fast-diff@1.3.0:
    resolution: {integrity: sha512-VxPP4NqbUjj6MaAOafWeUn2cXWLcCtljklUtZf0Ind4XQ+QPtmA0b18zZy0jIQx+ExRVCR/ZQpBmik5lXshNsw==}

  fast-fifo@1.3.2:
    resolution: {integrity: sha512-/d9sfos4yxzpwkDkuN7k2SqFKtYNmCTzgfEpz82x34IM9/zc8KGxQoXg1liNC/izpRM/MBdt44Nmx41ZWqk+FQ==}

  fast-glob@3.3.2:
    resolution: {integrity: sha512-oX2ruAFQwf/Orj8m737Y5adxDQO0LAB7/S5MnxCdTNDd4p6BsyIVsv9JQsATbTSq8KHRpLwIHbVlUNatxd+1Ow==}
    engines: {node: '>=8.6.0'}

  fast-json-stable-stringify@2.1.0:
    resolution: {integrity: sha512-lhd/wF+Lk98HZoTCtlVraHtfh5XYijIjalXck7saUtuanSDyLMxnHhSXEDJqHxD7msR8D0uCmqlkwjCV8xvwHw==}

  fast-levenshtein@2.0.6:
    resolution: {integrity: sha512-DCXu6Ifhqcks7TZKY3Hxp3y6qphY5SJZmrWMDrKcERSOXWQdMhU9Ig/PYrzyw/ul9jOIyh0N4M0tbC5hodg8dw==}

  fast-npm-meta@0.1.1:
    resolution: {integrity: sha512-uS9DjGncI/9XZ6HJFrci0WzSi++N8Jskbb2uB7+9SQlrgA3VaLhXhV9Gl5HwIGESHkayYYZFGnVNhJwRDKCWIA==}

  fastq@1.17.1:
    resolution: {integrity: sha512-sRVD3lWVIXWg6By68ZN7vho9a1pQcN/WBFaAAsDDFzlJjvoGx0P8z7V1t72grFJfJhu3YPZBuu25f7Kaw2jN1w==}

  fflate@0.4.8:
    resolution: {integrity: sha512-FJqqoDBR00Mdj9ppamLa/Y7vxm+PRmNWA67N846RvsoYVMKB4q3y/de5PA7gUmRMYK/8CMz2GDZQmCRN1wBcWA==}

  file-entry-cache@6.0.1:
    resolution: {integrity: sha512-7Gps/XWymbLk2QLYK4NzpMOrYjMhdIxXuIvy2QBsLE6ljuodKvdkWs/cpyJJ3CVIVpH0Oi1Hvg1ovbMzLdFBBg==}
    engines: {node: ^10.12.0 || >=12.0.0}

  file-uri-to-path@1.0.0:
    resolution: {integrity: sha512-0Zt+s3L7Vf1biwWZ29aARiVYLx7iMGnEUl9x33fbB/j3jR81u/O2LbqK+Bm1CDSNDKVtJ/YjwY7TUd5SkeLQLw==}

  fill-range@7.1.1:
    resolution: {integrity: sha512-YsGpe3WHLK8ZYi4tWDg2Jy3ebRz2rXowDxnld4bkQB00cc/1Zw9AWnC0i9ztDJitivtQvaI9KaLyKrc+hBW0yg==}
    engines: {node: '>=8'}

  find-up@4.1.0:
    resolution: {integrity: sha512-PpOwAdQ/YlXQ2vj8a3h8IipDuYRi3wceVQQGYWxNINccq40Anw7BlsEXCMbt1Zt+OLA6Fq9suIpIWD0OsnISlw==}
    engines: {node: '>=8'}

  find-up@5.0.0:
    resolution: {integrity: sha512-78/PXT1wlLLDgTzDs7sjq9hzz0vXD+zn+7wypEe4fXQxCmdmqfGsEPQxmiCSQI3ajFV91bVSsvNtrJRiW6nGng==}
    engines: {node: '>=10'}

  flat-cache@3.2.0:
    resolution: {integrity: sha512-CYcENa+FtcUKLmhhqyctpclsq7QF38pKjZHsGNiSQF5r4FtoKDWabFDl3hzaEQMvT1LHEysw5twgLvpYYb4vbw==}
    engines: {node: ^10.12.0 || >=12.0.0}

  flatted@3.3.1:
    resolution: {integrity: sha512-X8cqMLLie7KsNUDSdzeN8FYK9rEt4Dt67OsG/DNGnYTSDBG4uFAJFBnUeiV+zCVAvwFy56IjM9sH51jVaEhNxw==}

  floating-vue@2.0.0-beta.20:
    resolution: {integrity: sha512-N68otcpp6WwcYC7zP8GeJqNZVdfvS7tEY88lwmuAHeqRgnfWx1Un8enzLxROyVnBDZ3TwUoUdj5IFg+bUT7JeA==}
    peerDependencies:
      vue: ^3.2.0

  floating-vue@2.0.0-beta.24:
    resolution: {integrity: sha512-URSzP6YXaF4u1oZ9XGL8Sn8puuM7ivp5jkOUrpy5Q1mfo9BfGppJOn+ierTmsSUfJEeHBae8KT7r5DeI3vQIEw==}
    peerDependencies:
      '@nuxt/kit': ^3.2.0
      vue: ^3.2.0
    peerDependenciesMeta:
      '@nuxt/kit':
        optional: true

  floating-vue@5.2.2:
    resolution: {integrity: sha512-afW+h2CFafo+7Y9Lvw/xsqjaQlKLdJV7h1fCHfcYQ1C4SVMlu7OAekqWgu5d4SgvkBVU0pVpLlVsrSTBURFRkg==}
    peerDependencies:
      '@nuxt/kit': ^3.2.0
      vue: ^3.2.0
    peerDependenciesMeta:
      '@nuxt/kit':
        optional: true

  for-each@0.3.3:
    resolution: {integrity: sha512-jqYfLp7mo9vIyQf8ykW2v7A+2N4QjeCeI5+Dz9XraiO1ign81wjiH7Fb9vSOWvQfNtmSa4H2RoQTrrXivdUZmw==}

  foreground-child@3.2.1:
    resolution: {integrity: sha512-PXUUyLqrR2XCWICfv6ukppP96sdFwWbNEnfEMt7jNsISjMsvaLNinAHNDYyvkyU+SZG2BTSbT5NjG+vZslfGTA==}
    engines: {node: '>=14'}

  fraction.js@4.3.7:
    resolution: {integrity: sha512-ZsDfxO51wGAXREY55a7la9LScWpwv9RxIrYABrlvOFBlH/ShPnrtsXeuUIfXKKOVicNxQ+o8JTbJvjS4M89yew==}

  fresh@0.5.2:
    resolution: {integrity: sha512-zJ2mQYM18rEFOudeV4GShTGIQ7RbzA7ozbU9I/XBpm7kqgMywgmylMwXHxZJmkVoYkna9d2pVXVXPdYTP9ej8Q==}
    engines: {node: '>= 0.6'}

  fs-extra@10.1.0:
    resolution: {integrity: sha512-oRXApq54ETRj4eMiFzGnHWGy+zo5raudjuxN0b8H7s/RU2oW0Wvsx9O0ACRN/kRq9E8Vu/ReskGB5o3ji+FzHQ==}
    engines: {node: '>=12'}

  fs-extra@11.2.0:
    resolution: {integrity: sha512-PmDi3uwK5nFuXh7XDTlVnS17xJS7vW36is2+w3xcv8SVxiB4NyATf4ctkVY5bkSjX0Y4nbvZCq1/EjtEyr9ktw==}
    engines: {node: '>=14.14'}

  fs-minipass@2.1.0:
    resolution: {integrity: sha512-V/JgOLFCS+R6Vcq0slCuaeWEdNC3ouDlJMNIsacH2VtALiu9mV4LPrHc5cDl8k5aw6J8jwgWWpiTo5RYhmIzvg==}
    engines: {node: '>= 8'}

  fs.realpath@1.0.0:
    resolution: {integrity: sha512-OO0pH2lK6a0hZnAdau5ItzHPI6pUlvI7jMVnxUQRtw4owF2wk8lOSabtGDCTP4Ggrg2MbGnWO9X8K1t4+fGMDw==}

  fsevents@2.3.3:
    resolution: {integrity: sha512-5xoDfX+fL7faATnagmWPpbFtwh/R77WmMMqqHGS65C3vvB0YHrgF+B1YmZ3441tMj5n63k0212XNoJwzlhffQw==}
    engines: {node: ^8.16.0 || ^10.6.0 || >=11.0.0}
    os: [darwin]

  function-bind@1.1.2:
    resolution: {integrity: sha512-7XHNxH7qX9xG5mIwxkhumTox/MIRNcOgDrxWsMt2pAr23WHp6MrRlN7FBSFpCpr+oVO0F744iUgR82nJMfG2SA==}

  function.prototype.name@1.1.6:
    resolution: {integrity: sha512-Z5kx79swU5P27WEayXM1tBi5Ze/lbIyiNgU3qyXUOf9b2rgXYyF9Dy9Cx+IQv/Lc8WCG6L82zwUPpSS9hGehIg==}
    engines: {node: '>= 0.4'}

  functions-have-names@1.2.3:
    resolution: {integrity: sha512-xckBUXyTIqT97tq2x2AMb+g163b5JFysYk0x4qxNFwbfQkmNZoiRHb6sPzI9/QV33WeuvVYBUIiD4NzNIyqaRQ==}

  fuse.js@6.6.2:
    resolution: {integrity: sha512-cJaJkxCCxC8qIIcPBF9yGxY0W/tVZS3uEISDxhYIdtk8OL93pe+6Zj7LjCqVV4dzbqcriOZ+kQ/NE4RXZHsIGA==}
    engines: {node: '>=10'}

  gauge@3.0.2:
    resolution: {integrity: sha512-+5J6MS/5XksCuXq++uFRsnUd7Ovu1XenbeuIuNRJxYWjgQbPuFhT14lAvsWfqfAmnwluf1OwMjz39HjfLPci0Q==}
    engines: {node: '>=10'}
    deprecated: This package is no longer supported.

  gensync@1.0.0-beta.2:
    resolution: {integrity: sha512-3hN7NaskYvMDLQY55gnW3NQ+mesEAepTqlg+VEbj7zzqEMBVNhzcGYYeqFo/TlYz6eQiFcp1HcsCZO+nGgS8zg==}
    engines: {node: '>=6.9.0'}

  get-caller-file@2.0.5:
    resolution: {integrity: sha512-DyFP3BM/3YHTQOCUL/w0OZHR0lpKeGrxotcHWcqNEdnltqFwXVfhEBQ94eIo34AfQpo0rGki4cyIiftY06h2Fg==}
    engines: {node: 6.* || 8.* || >= 10.*}

  get-intrinsic@1.2.4:
    resolution: {integrity: sha512-5uYhsJH8VJBTv7oslg4BznJYhDoRI6waYCxMmCdnTrcCrHA/fCFKoTFz2JKKE0HdDFUF7/oQuhzumXJK7paBRQ==}
    engines: {node: '>= 0.4'}

  get-port-please@3.1.2:
    resolution: {integrity: sha512-Gxc29eLs1fbn6LQ4jSU4vXjlwyZhF5HsGuMAa7gqBP4Rw4yxxltyDUuF5MBclFzDTXO+ACchGQoeela4DSfzdQ==}

  get-stream@6.0.1:
    resolution: {integrity: sha512-ts6Wi+2j3jQjqi70w5AlN8DFnkSwC+MqmxEzdEALB2qXZYV3X/b1CTfgPLGJNMeAWxdPfU8FO1ms3NUfaHCPYg==}
    engines: {node: '>=10'}

  get-stream@8.0.1:
    resolution: {integrity: sha512-VaUJspBffn/LMCJVoMvSAdmscJyS1auj5Zulnn5UoYcY531UWmdwhRWkcGKnGU93m5HSXP9LP2usOryrBtQowA==}
    engines: {node: '>=16'}

  get-symbol-description@1.0.2:
    resolution: {integrity: sha512-g0QYk1dZBxGwk+Ngc+ltRH2IBp2f7zBkBMBJZCDerh6EhlhSR6+9irMCuT/09zD6qkarHUSn529sK/yL4S27mg==}
    engines: {node: '>= 0.4'}

  get-tsconfig@4.7.5:
    resolution: {integrity: sha512-ZCuZCnlqNzjb4QprAzXKdpp/gh6KTxSJuw3IBsPnV/7fV4NxC9ckB+vPTt8w7fJA0TaSD7c55BR47JD6MEDyDw==}

  giget@1.2.3:
    resolution: {integrity: sha512-8EHPljDvs7qKykr6uw8b+lqLiUc/vUg+KVTI0uND4s63TdsZM2Xus3mflvF0DDG9SiM4RlCkFGL+7aAjRmV7KA==}
    hasBin: true

  git-config-path@2.0.0:
    resolution: {integrity: sha512-qc8h1KIQbJpp+241id3GuAtkdyJ+IK+LIVtkiFTRKRrmddDzs3SI9CvP1QYmWBFvm1I/PWRwj//of8bgAc0ltA==}
    engines: {node: '>=4'}

  git-up@7.0.0:
    resolution: {integrity: sha512-ONdIrbBCFusq1Oy0sC71F5azx8bVkvtZtMJAsv+a6lz5YAmbNnLD6HAB4gptHZVLPR8S2/kVN6Gab7lryq5+lQ==}

  git-url-parse@14.0.0:
    resolution: {integrity: sha512-NnLweV+2A4nCvn4U/m2AoYu0pPKlsmhK9cknG7IMwsjFY1S2jxM+mAhsDxyxfCIGfGaD+dozsyX4b6vkYc83yQ==}

  glob-parent@5.1.2:
    resolution: {integrity: sha512-AOIgSQCepiJYwP3ARnGx+5VnTu2HBYdzbGP45eLw1vr3zB3vZLeyed1sC9hnbcOc9/SrMyM5RPQrkGz4aS9Zow==}
    engines: {node: '>= 6'}

  glob-parent@6.0.2:
    resolution: {integrity: sha512-XxwI8EOhVQgWp6iDL+3b0r86f4d6AX6zSU55HfB4ydCEuXLXc5FcYeOu+nnGftS4TEju/11rt4KJPTMgbfmv4A==}
    engines: {node: '>=10.13.0'}

  glob-to-regexp@0.4.1:
    resolution: {integrity: sha512-lkX1HJXwyMcprw/5YUZc2s7DrpAiHB21/V+E1rHUrVNokkvB6bqMzT0VfV6/86ZNabt1k14YOIaT7nDvOX3Iiw==}

  glob@10.4.2:
    resolution: {integrity: sha512-GwMlUF6PkPo3Gk21UxkCohOv0PLcIXVtKyLlpEI28R/cO/4eNOdmLk3CMW1wROV/WR/EsZOWAfBbBOqYvs88/w==}
    engines: {node: '>=16 || 14 >=14.18'}
    hasBin: true

  glob@7.2.3:
    resolution: {integrity: sha512-nFR0zLpU2YCaRxwoCJvL6UvCH2JFyFVIvwTLsIf21AuHlMskA1hhTdk+LlYJtOlYt9v6dvszD2BGRqBL+iQK9Q==}
    deprecated: Glob versions prior to v9 are no longer supported

  glob@8.1.0:
    resolution: {integrity: sha512-r8hpEjiQEYlF2QU0df3dS+nxxSIreXQS1qRhMJM0Q5NDdR386C7jb7Hwwod8Fgiuex+k0GFjgft18yvxm5XoCQ==}
    engines: {node: '>=12'}
    deprecated: Glob versions prior to v9 are no longer supported

  global-directory@4.0.1:
    resolution: {integrity: sha512-wHTUcDUoZ1H5/0iVqEudYW4/kAlN5cZ3j/bXn0Dpbizl9iaUVeWSHqiOjsgk6OW2bkLclbBjzewBz6weQ1zA2Q==}
    engines: {node: '>=18'}

  globals@11.12.0:
    resolution: {integrity: sha512-WOBp/EEGUiIsJSp7wcv/y6MO+lV9UoncWqxuFfm8eBwzWNgyfBd6Gz+IeKQ9jCmyhoH99g15M3T+QaVHFjizVA==}
    engines: {node: '>=4'}

  globals@13.24.0:
    resolution: {integrity: sha512-AhO5QUcj8llrbG09iWhPU2B204J1xnPeL8kQmVorSsy+Sjj1sk8gIyh6cUocGmH4L0UuhAJy+hJMRA4mgA4mFQ==}
    engines: {node: '>=8'}

  globals@14.0.0:
    resolution: {integrity: sha512-oahGvuMGQlPw/ivIYBjVSrWAfWLBeku5tpPE2fOPLi+WHffIWbuh2tCjhyQhTBPMf5E9jDEH4FOmTYgYwbKwtQ==}
    engines: {node: '>=18'}

  globalthis@1.0.4:
    resolution: {integrity: sha512-DpLKbNU4WylpxJykQujfCcwYWiV/Jhm50Goo0wrVILAv5jOr9d+H+UR3PhSCD2rCCEIg0uc+G+muBTwD54JhDQ==}
    engines: {node: '>= 0.4'}

  globby@11.1.0:
    resolution: {integrity: sha512-jhIXaOzy1sb8IyocaruWSn1TjmnBVs8Ayhcy83rmxNJ8q2uWKCAj3CnJY+KpGSXCueAPc0i05kVvVKtP1t9S3g==}
    engines: {node: '>=10'}

  globby@14.0.2:
    resolution: {integrity: sha512-s3Fq41ZVh7vbbe2PN3nrW7yC7U7MFVc5c98/iTl9c2GawNMKx/J648KQRW6WKkuU8GIbbh2IXfIRQjOZnXcTnw==}
    engines: {node: '>=18'}

  gopd@1.0.1:
    resolution: {integrity: sha512-d65bNlIadxvpb/A2abVdlqKqV563juRnZ1Wtk6s1sIR8uNsXR70xqIzVqxVf1eTqDunwT2MkczEeaezCKTZhwA==}

  graceful-fs@4.2.11:
    resolution: {integrity: sha512-RbJ5/jmFcNNCcDV5o9eTnBLJ/HszWV0P73bc+Ff4nS/rJj+YaS6IGyiOL0VoBYX+l1Wrl3k63h/KrH+nhJ0XvQ==}

  graphemer@1.4.0:
    resolution: {integrity: sha512-EtKwoO6kxCL9WO5xipiHTZlSzBm7WLT627TqC/uVRd0HKmq8NXyebnNYxDoBi7wt8eTWrUrKXCOVaFq9x1kgag==}

  gzip-size@7.0.0:
    resolution: {integrity: sha512-O1Ld7Dr+nqPnmGpdhzLmMTQ4vAsD+rHwMm1NLUmoUFFymBOMKxCCrtDxqdBRYXdeEPEi3SyoR4TizJLQrnKBNA==}
    engines: {node: ^12.20.0 || ^14.13.1 || >=16.0.0}

  h3@1.12.0:
    resolution: {integrity: sha512-Zi/CcNeWBXDrFNlV0hUBJQR9F7a96RjMeAZweW/ZWkR9fuXrMcvKnSA63f/zZ9l0GgQOZDVHGvXivNN9PWOwhA==}

  has-bigints@1.0.2:
    resolution: {integrity: sha512-tSvCKtBr9lkF0Ex0aQiP9N+OpV4zi2r/Nee5VkRDbaqv35RLYMzbwQfFSZZH0kR+Rd6302UJZ2p/bJCEoR3VoQ==}

  has-flag@3.0.0:
    resolution: {integrity: sha512-sKJf1+ceQBr4SMkvQnBDNDtf4TXpVhVGateu0t918bl30FnbE2m4vNLX+VWe/dpjlb+HugGYzW7uQXH98HPEYw==}
    engines: {node: '>=4'}

  has-flag@4.0.0:
    resolution: {integrity: sha512-EykJT/Q1KjTWctppgIAgfSO0tKVuZUjhgMr17kqTumMl6Afv3EISleU7qZUzoXDFTAHTDC4NOoG/ZxU3EvlMPQ==}
    engines: {node: '>=8'}

  has-property-descriptors@1.0.2:
    resolution: {integrity: sha512-55JNKuIW+vq4Ke1BjOTjM2YctQIvCT7GFzHwmfZPGo5wnrgkid0YQtnAleFSqumZm4az3n2BS+erby5ipJdgrg==}

  has-proto@1.0.3:
    resolution: {integrity: sha512-SJ1amZAJUiZS+PhsVLf5tGydlaVB8EdFpaSO4gmiUKUOxk8qzn5AIy4ZeJUmh22znIdk/uMAUT2pl3FxzVUH+Q==}
    engines: {node: '>= 0.4'}

  has-symbols@1.0.3:
    resolution: {integrity: sha512-l3LCuF6MgDNwTDKkdYGEihYjt5pRPbEg46rtlmnSPlUbgmB8LOIrKJbYYFBSbnPaJexMKtiPO8hmeRjRz2Td+A==}
    engines: {node: '>= 0.4'}

  has-tostringtag@1.0.2:
    resolution: {integrity: sha512-NqADB8VjPFLM2V0VvHUewwwsw0ZWBaIdgo+ieHtK3hasLz4qeCRjYcqfB6AQrBggRKppKF8L52/VqdVsO47Dlw==}
    engines: {node: '>= 0.4'}

  has-unicode@2.0.1:
    resolution: {integrity: sha512-8Rf9Y83NBReMnx0gFzA8JImQACstCYWUplepDa9xprwwtmgEZUF0h/i5xSA625zB/I37EtrswSST6OXxwaaIJQ==}

  hash-sum@2.0.0:
    resolution: {integrity: sha512-WdZTbAByD+pHfl/g9QSsBIIwy8IT+EsPiKDs0KNX+zSHhdDLFKdZu0BQHljvO+0QI/BasbMSUa8wYNCZTvhslg==}

  hasown@2.0.2:
    resolution: {integrity: sha512-0hJU9SCPvmMzIBdZFqNPXWa6dqh7WdH0cII9y+CyS8rG3nL48Bclra9HmKhVVUHyPWNH5Y7xDwAB7bfgSjkUMQ==}
    engines: {node: '>= 0.4'}

  he@1.2.0:
    resolution: {integrity: sha512-F/1DnUGPopORZi0ni+CvrCgHQ5FyEAHRLSApuYWMmrbSwoN2Mn/7k+Gl38gJnR7yyDZk6WLXwiGod1JOWNDKGw==}
    hasBin: true

  highlight.js@11.9.0:
    resolution: {integrity: sha512-fJ7cW7fQGCYAkgv4CPfwFHrfd/cLS4Hau96JuJ+ZTOWhjnhoeN1ub1tFmALm/+lW5z4WCAuAV9bm05AP0mS6Gw==}
    engines: {node: '>=12.0.0'}

  hookable@5.5.3:
    resolution: {integrity: sha512-Yc+BQe8SvoXH1643Qez1zqLRmbA5rCL+sSmk6TVos0LWVfNIB7PGncdlId77WzLGSIB5KaWgTaNTs2lNVEI6VQ==}

  hosted-git-info@2.8.9:
    resolution: {integrity: sha512-mxIDAb9Lsm6DoOJ7xH+5+X4y1LU/4Hi50L9C5sIswK3JzULS4bwk1FvjdBgvYR4bzT4tuUQiC15FE2f5HbLvYw==}

  html-tags@3.3.1:
    resolution: {integrity: sha512-ztqyC3kLto0e9WbNp0aeP+M3kTt+nbaIveGmUxAtZa+8iFgKLUOD4YKM5j+f3QD89bra7UeumolZHKuOXnTmeQ==}
    engines: {node: '>=8'}

  http-errors@2.0.0:
    resolution: {integrity: sha512-FtwrG/euBzaEjYeRqOgly7G0qviiXoJWnvEH2Z1plBdXgbyjv34pHTSb9zoeHMyDy33+DWy5Wt9Wo+TURtOYSQ==}
    engines: {node: '>= 0.8'}

  http-shutdown@1.2.2:
    resolution: {integrity: sha512-S9wWkJ/VSY9/k4qcjG318bqJNruzE4HySUhFYknwmu6LBP97KLLfwNf+n4V1BHurvFNkSKLFnK/RsuUnRTf9Vw==}
    engines: {iojs: '>= 1.0.0', node: '>= 0.12.0'}

  https-proxy-agent@5.0.1:
    resolution: {integrity: sha512-dFcAjpTQFgoLMzC2VwU+C/CbS7uRL0lWmxDITmqm7C+7F0Odmj6s9l6alZc6AELXhrnggM2CeWSXHGOdX2YtwA==}
    engines: {node: '>= 6'}

  httpxy@0.1.5:
    resolution: {integrity: sha512-hqLDO+rfststuyEUTWObQK6zHEEmZ/kaIP2/zclGGZn6X8h/ESTWg+WKecQ/e5k4nPswjzZD+q2VqZIbr15CoQ==}

  human-signals@4.3.1:
    resolution: {integrity: sha512-nZXjEF2nbo7lIw3mgYjItAfgQXog3OjJogSbKa2CQIIvSGWcKgeJnQlNXip6NglNzYH45nSRiEVimMvYL8DDqQ==}
    engines: {node: '>=14.18.0'}

  human-signals@5.0.0:
    resolution: {integrity: sha512-AXcZb6vzzrFAUE61HnN4mpLqd/cSIwNQjtNWR0euPm6y0iqx3G4gOXaIDdtdDwZmhwe82LA6+zinmW4UBWVePQ==}
    engines: {node: '>=16.17.0'}

  ieee754@1.2.1:
    resolution: {integrity: sha512-dcyqhDvX1C46lXZcVqCpK+FtMRQVdIMN6/Df5js2zouUsqG7I6sFxitIC+7KYK29KdXOLHdu9zL4sFnoVQnqaA==}

  ignore@5.3.1:
    resolution: {integrity: sha512-5Fytz/IraMjqpwfd34ke28PTVMjZjJG2MPn5t7OE4eUCUNf8BAa7b5WUS9/Qvr6mwOQS7Mk6vdsMno5he+T8Xw==}
    engines: {node: '>= 4'}

  image-meta@0.2.1:
    resolution: {integrity: sha512-K6acvFaelNxx8wc2VjbIzXKDVB0Khs0QT35U6NkGfTdCmjLNcO2945m7RFNR9/RPVFm48hq7QPzK8uGH18HCGw==}

  immediate@3.0.6:
    resolution: {integrity: sha512-XXOFtyqDjNDAQxVfYxuF7g9Il/IbWmmlQg2MYKOH8ExIT1qg6xc4zyS3HaEEATgs1btfzxq15ciUiY7gjSXRGQ==}

  immutable@4.3.6:
    resolution: {integrity: sha512-Ju0+lEMyzMVZarkTn/gqRpdqd5dOPaz1mCZ0SH3JV6iFw81PldE/PEB1hWVEA288HPt4WXW8O7AWxB10M+03QQ==}

  import-fresh@3.3.0:
    resolution: {integrity: sha512-veYYhQa+D1QBKznvhUHxb8faxlrwUnxseDAbAp457E0wLNio2bOSKnjYDhMj+YiAq61xrMGhQk9iXVk5FzgQMw==}
    engines: {node: '>=6'}

  import-in-the-middle@1.8.1:
    resolution: {integrity: sha512-yhRwoHtiLGvmSozNOALgjRPFI6uYsds60EoMqqnXyyv+JOIW/BrrLejuTGBt+bq0T5tLzOHrN0T7xYTm4Qt/ng==}

  import-meta-resolve@4.1.0:
    resolution: {integrity: sha512-I6fiaX09Xivtk+THaMfAwnA3MVA5Big1WHF1Dfx9hFuvNIWpXnorlkzhcQf6ehrqQiiZECRt1poOAkPmer3ruw==}

  imurmurhash@0.1.4:
    resolution: {integrity: sha512-JmXMZ6wuvDmLiHEml9ykzqO6lwFbof0GG4IkcGaENdCRDDmMVnny7s5HsIgHCbaq0w2MyPhDqkhTUgS2LU2PHA==}
    engines: {node: '>=0.8.19'}

  indent-string@4.0.0:
    resolution: {integrity: sha512-EdDDZu4A2OyIK7Lr/2zG+w5jmbuk1DVBnEwREQvBzspBJkCEbRa8GxU1lghYcaGJCnRWibjDXlq779X1/y5xwg==}
    engines: {node: '>=8'}

  inflight@1.0.6:
    resolution: {integrity: sha512-k92I/b08q4wvFscXCLvqfsHCrjrF7yiXsQuIVvVE7N82W3+aqpzuUdBbfhWcy/FZR3/4IgflMgKLOsvPDrGCJA==}
    deprecated: This module is not supported, and leaks memory. Do not use it. Check out lru-cache if you want a good and tested way to coalesce async requests by a key value, which is much more comprehensive and powerful.

  inherits@2.0.4:
    resolution: {integrity: sha512-k/vGaX4/Yla3WzyMCvTQOXYeIHvqOKtnqBduzTHpzpQZzAskKMhZ2K+EnBiSM9zGSoIFeMpXKxa4dYeZIQqewQ==}

  ini@1.3.8:
    resolution: {integrity: sha512-JV/yugV2uzW5iMRSiZAyDtQd+nxtUnjeLt0acNdw98kKLrvuRVyB80tsREOE7yvGVgalhZ6RNXCmEHkUKBKxew==}

  ini@4.1.1:
    resolution: {integrity: sha512-QQnnxNyfvmHFIsj7gkPcYymR8Jdw/o7mp5ZFihxn6h8Ci6fh3Dx4E1gPjpQEpIuPo9XVNY/ZUwh4BPMjGyL01g==}
    engines: {node: ^14.17.0 || ^16.13.0 || >=18.0.0}

  internal-slot@1.0.7:
    resolution: {integrity: sha512-NGnrKwXzSms2qUUih/ILZ5JBqNTSa1+ZmP6flaIp6KmSElgE9qdndzS3cqjrDovwFdmwsGsLdeFgB6suw+1e9g==}
    engines: {node: '>= 0.4'}

  intl-messageformat@10.5.14:
    resolution: {integrity: sha512-IjC6sI0X7YRjjyVH9aUgdftcmZK7WXdHeil4KwbjDnRWjnVitKpAx3rr6t6di1joFp5188VqKcobOPA6mCLG/w==}

  ioredis@5.4.1:
    resolution: {integrity: sha512-2YZsvl7jopIa1gaePkeMtd9rAcSjOOjPtpcLlOeusyO+XH2SK5ZcT+UCrElPP+WVIInh2TzeI4XW9ENaSLVVHA==}
    engines: {node: '>=12.22.0'}

  iron-webcrypto@1.2.1:
    resolution: {integrity: sha512-feOM6FaSr6rEABp/eDfVseKyTMDt+KGpeB35SkVn9Tyn0CqvVsY3EwI0v5i8nMHyJnzCIQf7nsy3p41TPkJZhg==}

  is-array-buffer@3.0.4:
    resolution: {integrity: sha512-wcjaerHw0ydZwfhiKbXJWLDY8A7yV7KhjQOpb83hGgGfId/aQa4TOvwyzn2PuswW2gPCYEL/nEAiSVpdOj1lXw==}
    engines: {node: '>= 0.4'}

  is-arrayish@0.2.1:
    resolution: {integrity: sha512-zz06S8t0ozoDXMG+ube26zeCTNXcKIPJZJi8hBrF4idCLms4CG9QtK7qBl1boi5ODzFpjswb5JPmHCbMpjaYzg==}

  is-bigint@1.0.4:
    resolution: {integrity: sha512-zB9CruMamjym81i2JZ3UMn54PKGsQzsJeo6xvN3HJJ4CAsQNB6iRutp2To77OfCNuoxspsIhzaPoO1zyCEhFOg==}

  is-binary-path@2.1.0:
    resolution: {integrity: sha512-ZMERYes6pDydyuGidse7OsHxtbI7WVeUEozgR/g7rd0xUimYNlvZRE/K2MgZTjWy725IfelLeVcEM97mmtRGXw==}
    engines: {node: '>=8'}

  is-boolean-object@1.1.2:
    resolution: {integrity: sha512-gDYaKHJmnj4aWxyj6YHyXVpdQawtVLHU5cb+eztPGczf6cjuTdwve5ZIEfgXqH4e57An1D1AKf8CZ3kYrQRqYA==}
    engines: {node: '>= 0.4'}

  is-builtin-module@3.2.1:
    resolution: {integrity: sha512-BSLE3HnV2syZ0FK0iMA/yUGplUeMmNz4AW5fnTunbCIqZi4vG3WjJT9FHMy5D69xmAYBHXQhJdALdpwVxV501A==}
    engines: {node: '>=6'}

  is-callable@1.2.7:
    resolution: {integrity: sha512-1BC0BVFhS/p0qtw6enp8e+8OD0UrK0oFLztSjNzhcKA3WDuJxxAPXzPuPtKkjEY9UUoEWlX/8fgKeu2S8i9JTA==}
    engines: {node: '>= 0.4'}

  is-core-module@2.14.0:
    resolution: {integrity: sha512-a5dFJih5ZLYlRtDc0dZWP7RiKr6xIKzmn/oAYCDvdLThadVgyJwlaoQPmRtMSpz+rk0OGAgIu+TcM9HUF0fk1A==}
    engines: {node: '>= 0.4'}

  is-core-module@2.15.0:
    resolution: {integrity: sha512-Dd+Lb2/zvk9SKy1TGCt1wFJFo/MWBPMX5x7KcvLajWTGuomczdQX61PvY5yK6SVACwpoexWo81IfFyoKY2QnTA==}
    engines: {node: '>= 0.4'}

  is-data-view@1.0.1:
    resolution: {integrity: sha512-AHkaJrsUVW6wq6JS8y3JnM/GJF/9cf+k20+iDzlSaJrinEo5+7vRiteOSwBhHRiAyQATN1AmY4hwzxJKPmYf+w==}
    engines: {node: '>= 0.4'}

  is-date-object@1.0.5:
    resolution: {integrity: sha512-9YQaSxsAiSwcvS33MBk3wTCVnWK+HhF8VZR2jRxehM16QcVOdHqPn4VPHmRK4lSr38n9JriurInLcP90xsYNfQ==}
    engines: {node: '>= 0.4'}

  is-docker@2.2.1:
    resolution: {integrity: sha512-F+i2BKsFrH66iaUFc0woD8sLy8getkwTwtOBjvs56Cx4CgJDeKQeqfz8wAYiSb8JOprWhHH5p77PbmYCvvUuXQ==}
    engines: {node: '>=8'}
    hasBin: true

  is-docker@3.0.0:
    resolution: {integrity: sha512-eljcgEDlEns/7AXFosB5K/2nCM4P7FQPkGc/DWLy5rmFEWvZayGrik1d9/QIY5nJ4f9YsVvBkA6kJpHn9rISdQ==}
    engines: {node: ^12.20.0 || ^14.13.1 || >=16.0.0}
    hasBin: true

  is-extglob@2.1.1:
    resolution: {integrity: sha512-SbKbANkN603Vi4jEZv49LeVJMn4yGwsbzZworEoyEiutsN3nJYdbO36zfhGJ6QEDpOZIFkDtnq5JRxmvl3jsoQ==}
    engines: {node: '>=0.10.0'}

  is-fullwidth-code-point@3.0.0:
    resolution: {integrity: sha512-zymm5+u+sCsSWyD9qNaejV3DFvhCKclKdizYaJUuHA83RLjb7nSuGnddCHGv0hk+KY7BMAlsWeK4Ueg6EV6XQg==}
    engines: {node: '>=8'}

  is-glob@4.0.3:
    resolution: {integrity: sha512-xelSayHH36ZgE7ZWhli7pW34hNbNl8Ojv5KVmkJD4hBdD3th8Tfk9vYasLM+mXWOZhFkgZfxhLSnrwRr4elSSg==}
    engines: {node: '>=0.10.0'}

  is-inside-container@1.0.0:
    resolution: {integrity: sha512-KIYLCCJghfHZxqjYBE7rEy0OBuTd5xCHS7tHVgvCLkx7StIoaxwNW3hCALgEUjFfeRk+MG/Qxmp/vtETEF3tRA==}
    engines: {node: '>=14.16'}
    hasBin: true

  is-installed-globally@1.0.0:
    resolution: {integrity: sha512-K55T22lfpQ63N4KEN57jZUAaAYqYHEe8veb/TycJRk9DdSCLLcovXz/mL6mOnhQaZsQGwPhuFopdQIlqGSEjiQ==}
    engines: {node: '>=18'}

  is-module@1.0.0:
    resolution: {integrity: sha512-51ypPSPCoTEIN9dy5Oy+h4pShgJmPCygKfyRCISBI+JoWT/2oJvK8QPxmwv7b/p239jXrm9M1mlQbyKJ5A152g==}

  is-negative-zero@2.0.3:
    resolution: {integrity: sha512-5KoIu2Ngpyek75jXodFvnafB6DJgr3u8uuK0LEZJjrU19DrMD3EVERaR8sjz8CCGgpZvxPl9SuE1GMVPFHx1mw==}
    engines: {node: '>= 0.4'}

  is-number-object@1.0.7:
    resolution: {integrity: sha512-k1U0IRzLMo7ZlYIfzRu23Oh6MiIFasgpb9X76eqfFZAqwH44UI4KTBvBYIZ1dSL9ZzChTB9ShHfLkR4pdW5krQ==}
    engines: {node: '>= 0.4'}

  is-number@7.0.0:
    resolution: {integrity: sha512-41Cifkg6e8TylSpdtTpeLVMqvSBEVzTttHvERD741+pnZ8ANv0004MRL43QKPDlK9cGvNp6NZWZUBlbGXYxxng==}
    engines: {node: '>=0.12.0'}

  is-path-inside@3.0.3:
    resolution: {integrity: sha512-Fd4gABb+ycGAmKou8eMftCupSir5lRxqf4aD/vd0cD2qc4HL07OjCeuHMr8Ro4CoMaeCKDB0/ECBOVWjTwUvPQ==}
    engines: {node: '>=8'}

  is-path-inside@4.0.0:
    resolution: {integrity: sha512-lJJV/5dYS+RcL8uQdBDW9c9uWFLLBNRyFhnAKXw5tVqLlKZ4RMGZKv+YQ/IA3OhD+RpbJa1LLFM1FQPGyIXvOA==}
    engines: {node: '>=12'}

  is-reference@1.2.1:
    resolution: {integrity: sha512-U82MsXXiFIrjCK4otLT+o2NA2Cd2g5MLoOVXUZjIOhLurrRxpEXzI8O0KZHr3IjLvlAH1kTPYSuqer5T9ZVBKQ==}

  is-regex@1.1.4:
    resolution: {integrity: sha512-kvRdxDsxZjhzUX07ZnLydzS1TU/TJlTUHHY4YLL87e37oUA49DfkLqgy+VjFocowy29cKvcSiu+kIv728jTTVg==}
    engines: {node: '>= 0.4'}

  is-shared-array-buffer@1.0.3:
    resolution: {integrity: sha512-nA2hv5XIhLR3uVzDDfCIknerhx8XUKnstuOERPNNIinXG7v9u+ohXF67vxm4TPTEPU6lm61ZkwP3c9PCB97rhg==}
    engines: {node: '>= 0.4'}

  is-ssh@1.4.0:
    resolution: {integrity: sha512-x7+VxdxOdlV3CYpjvRLBv5Lo9OJerlYanjwFrPR9fuGPjCiNiCzFgAWpiLAohSbsnH4ZAys3SBh+hq5rJosxUQ==}

  is-stream@2.0.1:
    resolution: {integrity: sha512-hFoiJiTl63nn+kstHGBtewWSKnQLpyb155KHheA1l39uvtO9nWIop1p3udqPcUd/xbF1VLMO4n7OI6p7RbngDg==}
    engines: {node: '>=8'}

  is-stream@3.0.0:
    resolution: {integrity: sha512-LnQR4bZ9IADDRSkvpqMGvt/tEJWclzklNgSw48V5EAaAeDd6qGvN8ei6k5p0tvxSR171VmGyHuTiAOfxAbr8kA==}
    engines: {node: ^12.20.0 || ^14.13.1 || >=16.0.0}

  is-string@1.0.7:
    resolution: {integrity: sha512-tE2UXzivje6ofPW7l23cjDOMa09gb7xlAqG6jG5ej6uPV32TlWP3NKPigtaGeHNu9fohccRYvIiZMfOOnOYUtg==}
    engines: {node: '>= 0.4'}

  is-symbol@1.0.4:
    resolution: {integrity: sha512-C/CPBqKWnvdcxqIARxyOh4v1UUEOCHpgDa0WYgpKDFMszcrPcffg5uhwSgPCLD2WWxmq6isisz87tzT01tuGhg==}
    engines: {node: '>= 0.4'}

  is-typed-array@1.1.13:
    resolution: {integrity: sha512-uZ25/bUAlUY5fR4OKT4rZQEBrzQWYV9ZJYGGsUmEJ6thodVJ1HX64ePQ6Z0qPWP+m+Uq6e9UugrE38jeYsDSMw==}
    engines: {node: '>= 0.4'}

  is-weakref@1.0.2:
    resolution: {integrity: sha512-qctsuLZmIQ0+vSSMfoVvyFe2+GSEvnmZ2ezTup1SBse9+twCCeial6EEi3Nc2KFcf6+qz2FBPnjXsk8xhKSaPQ==}

  is-what@4.1.16:
    resolution: {integrity: sha512-ZhMwEosbFJkA0YhFnNDgTM4ZxDRsS6HqTo7qsZM08fehyRYIYa0yHu5R6mgo1n/8MgaPBXiPimPD77baVFYg+A==}
    engines: {node: '>=12.13'}

  is-wsl@2.2.0:
    resolution: {integrity: sha512-fKzAra0rGJUUBwGBgNkHZuToZcn+TtXHpeCgmkMJMMYx1sQDYaCSyjJBSCa2nH1DGm7s3n1oBnohoVTBaN7Lww==}
    engines: {node: '>=8'}

  is-wsl@3.1.0:
    resolution: {integrity: sha512-UcVfVfaK4Sc4m7X3dUSoHoozQGBEFeDC+zVo06t98xe8CzHSZZBekNXH+tu0NalHolcJ/QAGqS46Hef7QXBIMw==}
    engines: {node: '>=16'}

  is64bit@2.0.0:
    resolution: {integrity: sha512-jv+8jaWCl0g2lSBkNSVXdzfBA0npK1HGC2KtWM9FumFRoGS94g3NbCCLVnCYHLjp4GrW2KZeeSTMo5ddtznmGw==}
    engines: {node: '>=18'}

  isarray@1.0.0:
    resolution: {integrity: sha512-VLghIWNM6ELQzo7zwmcg0NmTVyWKYjvIeM83yjp0wRDTmUnrM678fQbcKBo6n2CJEF0szoG//ytg+TKla89ALQ==}

  isarray@2.0.5:
    resolution: {integrity: sha512-xHjhDr3cNBK0BzdUJSPXZntQUx/mwMS5Rw4A7lPJ90XGAO6ISP/ePDNuo0vhqOZU+UD5JoodwCAAoZQd3FeAKw==}

  isexe@2.0.0:
    resolution: {integrity: sha512-RHxMLp9lnKHGHRng9QFhRCMbYAcVpn69smSGcq3f36xjgVVWThj4qqLbTLlq7Ssj8B+fIQ1EuCEGI2lKsyQeIw==}

  iso-3166-1@2.1.1:
    resolution: {integrity: sha512-RZxXf8cw5Y8LyHZIwIRvKw8sWTIHh2/txBT+ehO0QroesVfnz3JNFFX4i/OC/Yuv2bDIVYrHna5PMvjtpefq5w==}

  jackspeak@3.4.0:
    resolution: {integrity: sha512-JVYhQnN59LVPFCEcVa2C3CrEKYacvjRfqIQl+h8oi91aLYQVWRYbxjPcv1bUiUy/kLmQaANrYfNMCO3kuEDHfw==}
    engines: {node: '>=14'}

  jest-worker@27.5.1:
    resolution: {integrity: sha512-7vuh85V5cdDofPyxn58nrPjBktZo0u9x1g8WtjQol+jZDaE+fhN+cIvTj11GndBnMnyfrUOG1sZQxCdjKh+DKg==}
    engines: {node: '>= 10.13.0'}

  jiti@1.21.6:
    resolution: {integrity: sha512-2yTgeWTWzMWkHu6Jp9NKgePDaYHbntiwvYuuJLbbN9vl7DC9DvXKOB2BC3ZZ92D3cvV/aflH0osDfwpHepQ53w==}
    hasBin: true

  js-tokens@4.0.0:
    resolution: {integrity: sha512-RdJUflcE3cUzKiMqQgsCu06FPu9UdIJO0beYbPhHN4k6apgJtifcoCtT9bcxOpYBtpD2kCM6Sbzg4CausW/PKQ==}

  js-tokens@9.0.0:
    resolution: {integrity: sha512-WriZw1luRMlmV3LGJaR6QOJjWwgLUTf89OwT2lUOyjX2dJGBwgmIkbcz+7WFZjrZM635JOIR517++e/67CP9dQ==}

  js-yaml@4.1.0:
    resolution: {integrity: sha512-wpxZs9NoxZaJESJGIZTyDEaYpl0FKSA+FB9aJiyemKhMwkxQg63h4T1KJgUGHpTqPDNRcmmYLugrRjJlBtWvRA==}
    hasBin: true

  jsesc@0.5.0:
    resolution: {integrity: sha512-uZz5UnB7u4T9LvwmFqXii7pZSouaRPorGs5who1Ip7VO0wxanFvBL7GkM6dTHlgX+jhBApRetaWpnDabOeTcnA==}
    hasBin: true

  jsesc@2.5.2:
    resolution: {integrity: sha512-OYu7XEzjkCQ3C5Ps3QIZsQfNpqoJyZZA99wd9aWd05NCtC5pWOkShK2mkL6HXQR6/Cy2lbNdPlZBpuQHXE63gA==}
    engines: {node: '>=4'}
    hasBin: true

  jsesc@3.0.2:
    resolution: {integrity: sha512-xKqzzWXDttJuOcawBt4KnKHHIf5oQ/Cxax+0PWFG+DFDgHNAdi+TXECADI+RYiFUMmx8792xsMbbgXj4CwnP4g==}
    engines: {node: '>=6'}
    hasBin: true

  json-buffer@3.0.1:
    resolution: {integrity: sha512-4bV5BfR2mqfQTJm+V5tPPdf+ZpuhiIvTuAB5g8kcrXOZpTT/QwwVRWBywX1ozr6lEuPdbHxwaJlm9G6mI2sfSQ==}

  json-parse-even-better-errors@2.3.1:
    resolution: {integrity: sha512-xyFwyhro/JEof6Ghe2iz2NcXoj2sloNsWr/XsERDK/oiPCfaNhl5ONfp+jQdAZRQQ0IJWNzH9zIZF7li91kh2w==}

  json-schema-traverse@0.4.1:
    resolution: {integrity: sha512-xbbCH5dCYU5T8LcEhhuh7HJ88HXuW3qsI3Y0zOZFKfZEHcpWiHU/Jxzk629Brsab/mMiHQti9wMP+845RPe3Vg==}

  json-stable-stringify-without-jsonify@1.0.1:
    resolution: {integrity: sha512-Bdboy+l7tA3OGW6FjyFHWkP5LuByj1Tk33Ljyq0axyzdk9//JSi2u3fP1QSmd1KNwq6VOKYGlAu87CisVir6Pw==}

  json-stable-stringify@1.1.1:
    resolution: {integrity: sha512-SU/971Kt5qVQfJpyDveVhQ/vya+5hvrjClFOcr8c0Fq5aODJjMwutrOfCU+eCnVD5gpx1Q3fEqkyom77zH1iIg==}
    engines: {node: '>= 0.4'}

  json5@1.0.2:
    resolution: {integrity: sha512-g1MWMLBiz8FKi1e4w0UyVL3w+iJceWAFBAaBnnGKOpNa5f8TLktkbre1+s6oICydWAm+HRUGTmI+//xv2hvXYA==}
    hasBin: true

  json5@2.2.3:
    resolution: {integrity: sha512-XmOWe7eyHYH14cLdVPoyg+GOH3rYX++KpzrylJwSW98t3Nk+U8XOl8FWKOgwtzdb8lXGf6zYwDUzeHMWfxasyg==}
    engines: {node: '>=6'}
    hasBin: true

  jsonfile@6.1.0:
    resolution: {integrity: sha512-5dgndWOriYSm5cnYaJNhalLNDKOqFwyDB/rr1E9ZsGciGvKPs8R2xYGCacuf3z6K1YKDz182fd+fY3cn3pMqXQ==}

  jsonify@0.0.1:
    resolution: {integrity: sha512-2/Ki0GcmuqSrgFyelQq9M05y7PS0mEwuIzrf3f1fPqkVDVRvZrPZtVSMHxdgo8Aq0sxAOb/cr2aqqA3LeWHVPg==}

  jszip@3.10.1:
    resolution: {integrity: sha512-xXDvecyTpGLrqFrvkrUSoxxfJI5AH7U8zxxtVclpsUtMCq4JQ290LY8AW5c7Ggnr/Y/oK+bQMbqK2qmtk3pN4g==}

  keyv@4.5.4:
    resolution: {integrity: sha512-oxVHkHR/EJf2CNXnWxRLW6mg7JyCCUcG0DtEGmL2ctUo1PNTin1PUil+r/+4r5MpVgC/fn1kjsx7mjSujKqIpw==}

  kleur@3.0.3:
    resolution: {integrity: sha512-eTIzlVOSUR+JxdDFepEYcBMtZ9Qqdef+rnzWdRZuMbOywu5tO2w2N7rqjoANZ5k9vywhL6Br1VRjUIgTQx4E8w==}
    engines: {node: '>=6'}

  klona@2.0.6:
    resolution: {integrity: sha512-dhG34DXATL5hSxJbIexCft8FChFXtmskoZYnoPWjXQuebWYCNkVeV3KkGegCK9CP1oswI/vQibS2GY7Em/sJJA==}
    engines: {node: '>= 8'}

  knitwork@1.1.0:
    resolution: {integrity: sha512-oHnmiBUVHz1V+URE77PNot2lv3QiYU2zQf1JjOVkMt3YDKGbu8NAFr+c4mcNOhdsGrB/VpVbRwPwhiXrPhxQbw==}

  kolorist@1.8.0:
    resolution: {integrity: sha512-Y+60/zizpJ3HRH8DCss+q95yr6145JXZo46OTpFvDZWLfRCE4qChOyk1b26nMaNpfHHgxagk9dXT5OP0Tfe+dQ==}

  launch-editor@2.8.0:
    resolution: {integrity: sha512-vJranOAJrI/llyWGRQqiDM+adrw+k83fvmmx3+nV47g3+36xM15jE+zyZ6Ffel02+xSvuM0b2GDRosXZkbb6wA==}

  lazystream@1.0.1:
    resolution: {integrity: sha512-b94GiNHQNy6JNTrt5w6zNyffMrNkXZb3KTkCZJb2V1xaEGCk093vkZ2jk3tpaeP33/OiXC+WvK9AxUebnf5nbw==}
    engines: {node: '>= 0.6.3'}

  levn@0.4.1:
    resolution: {integrity: sha512-+bT2uH4E5LGE7h/n3evcS/sQlJXCpIp6ym8OWJ5eV6+67Dsql/LaaT7qJBAt2rzfoa/5QBGBhxDix1dMt2kQKQ==}
    engines: {node: '>= 0.8.0'}

  lie@3.3.0:
    resolution: {integrity: sha512-UaiMJzeWRlEujzAuw5LokY1L5ecNQYZKfmyZ9L7wDHb/p5etKaxXhohBcrw0EYby+G/NA52vRSN4N39dxHAIwQ==}

  lilconfig@2.1.0:
    resolution: {integrity: sha512-utWOt/GHzuUxnLKxB6dk81RoOeoNeHgbrXiuGk4yyF5qlRz+iIVWu56E2fqGHFrXz0QNUhLB/8nKqvRH66JKGQ==}
    engines: {node: '>=10'}

  lilconfig@3.1.2:
    resolution: {integrity: sha512-eop+wDAvpItUys0FWkHIKeC9ybYrTGbU41U5K7+bttZZeohvnY7M9dZ5kB21GNWiFT2q1OoPTvncPCgSOVO5ow==}
    engines: {node: '>=14'}

  lines-and-columns@1.2.4:
    resolution: {integrity: sha512-7ylylesZQ/PV29jhEDl3Ufjo6ZX7gCqJr5F7PKrqc93v7fzSymt1BpwEU8nAUXs8qzzvqhbjhK5QZg6Mt/HkBg==}

  linkify-it@4.0.1:
    resolution: {integrity: sha512-C7bfi1UZmoj8+PQx22XyeXCuBlokoyWQL5pWSP+EI6nzRylyThouddufc2c1NDIcP9k5agmN9fLpA7VNJfIiqw==}

  linkify-it@5.0.0:
    resolution: {integrity: sha512-5aHCbzQRADcdP+ATqnDuhhJ/MRIqDkZX5pyjFHRRysS8vZ5AbqGEoFIb6pYHPZ+L/OC2Lc+xT8uHVVR5CAK/wQ==}

  listhen@1.7.2:
    resolution: {integrity: sha512-7/HamOm5YD9Wb7CFgAZkKgVPA96WwhcTQoqtm2VTZGVbVVn3IWKRBTgrU7cchA3Q8k9iCsG8Osoi9GX4JsGM9g==}
    hasBin: true

  loader-runner@4.3.0:
    resolution: {integrity: sha512-3R/1M+yS3j5ou80Me59j7F9IMs4PXs3VqRrm0TU3AbKPxlmpoY1TNscJV/oGJXo8qCatFGTfDbY6W6ipGOYXfg==}
    engines: {node: '>=6.11.5'}

  local-pkg@0.4.3:
    resolution: {integrity: sha512-SFppqq5p42fe2qcZQqqEOiVRXl+WCP1MdT6k7BDEW1j++sp5fIY+/fdRQitvKgB5BrBcmrs5m/L0v2FrU5MY1g==}
    engines: {node: '>=14'}

  local-pkg@0.5.0:
    resolution: {integrity: sha512-ok6z3qlYyCDS4ZEU27HaU6x/xZa9Whf8jD4ptH5UZTQYZVYeb9bnZ3ojVhiJNLiXK1Hfc0GNbLXcmZ5plLDDBg==}
    engines: {node: '>=14'}

  locate-path@5.0.0:
    resolution: {integrity: sha512-t7hw9pI+WvuwNJXwk5zVHpyhIqzg2qTlklJOf0mVxGSbe3Fp2VieZcduNYjaLDoy6p9uGpQEGWG87WpMKlNq8g==}
    engines: {node: '>=8'}

  locate-path@6.0.0:
    resolution: {integrity: sha512-iPZK6eYjbxRu3uB4/WZ3EsEIMJFMqAoopl3R+zuq0UjcAm/MO6KCweDgPfP3elTztoKP3KtnVHxTn2NHBSDVUw==}
    engines: {node: '>=10'}

  lodash.camelcase@4.3.0:
    resolution: {integrity: sha512-TwuEnCnxbc3rAvhf/LbG7tJUDzhqXyFnv3dtzLOPgCG/hODL7WFnsbwktkD7yUV0RrreP/l1PALq/YSg6VvjlA==}

  lodash.defaults@4.2.0:
    resolution: {integrity: sha512-qjxPLHd3r5DnsdGacqOMU6pb/avJzdh9tFX2ymgoZE27BmjXrNy/y4LoaiTeAb+O3gL8AfpJGtqfX/ae2leYYQ==}

  lodash.isarguments@3.1.0:
    resolution: {integrity: sha512-chi4NHZlZqZD18a0imDHnZPrDeBbTtVN7GXMwuGdRH9qotxAjYs3aVLKc7zNOG9eddR5Ksd8rvFEBc9SsggPpg==}

  lodash.memoize@4.1.2:
    resolution: {integrity: sha512-t7j+NzmgnQzTAYXcsHYLgimltOV1MXHtlOWf6GjL9Kj8GK5FInw5JotxvbOs+IvV1/Dzo04/fCGfLVs7aXb4Ag==}

  lodash.merge@4.6.2:
    resolution: {integrity: sha512-0KpjqXRVvrYyCsX1swR/XTK0va6VQkQM6MNo7PqW77ByjAhoARA8EfrP1N4+KlKj8YS0ZUCtRT/YUuhyYDujIQ==}

  lodash.uniq@4.5.0:
    resolution: {integrity: sha512-xfBaXQd9ryd9dlSDvnvI0lvxfLJlYAZzXomUYzLKtUeOQvOP5piqAWuGtrhWeqaXK9hhoM/iyJc5AV+XfsX3HQ==}

  lodash@4.17.21:
    resolution: {integrity: sha512-v2kDEe57lecTulaDIuNTPy3Ry4gLGJ6Z1O3vE1krgXZNrsQ+LFTGHVxVjcXPs17LhbZVGedAJv8XZ1tvj5FvSg==}

  long@5.2.3:
    resolution: {integrity: sha512-lcHwpNoggQTObv5apGNCTdJrO69eHOZMi4BNC+rTLER8iHAqGrUVeLh/irVIM7zTw2bOXA8T6uNPeujwOLg/2Q==}

  loud-rejection@2.2.0:
    resolution: {integrity: sha512-S0FayMXku80toa5sZ6Ro4C+s+EtFDCsyJNG/AzFMfX3AxD5Si4dZsgzm/kKnbOxHl5Cv8jBlno8+3XYIh2pNjQ==}
    engines: {node: '>=8'}

  lru-cache@10.3.0:
    resolution: {integrity: sha512-CQl19J/g+Hbjbv4Y3mFNNXFEL/5t/KCg8POCuUqd4rMKjGG+j1ybER83hxV58zL+dFI1PTkt3GNFSHRt+d8qEQ==}
    engines: {node: 14 || >=16.14}

  lru-cache@5.1.1:
    resolution: {integrity: sha512-KpNARQA3Iwv+jTA0utUVVbrh+Jlrr1Fv0e56GGzAFOXN7dk/FviaDW8LHmK52DlcH4WP2n6gI8vN1aesBFgo9w==}

  magic-string-ast@0.6.2:
    resolution: {integrity: sha512-oN3Bcd7ZVt+0VGEs7402qR/tjgjbM7kPlH/z7ufJnzTLVBzXJITRHOJiwMmmYMgZfdoWQsfQcY+iKlxiBppnMA==}
    engines: {node: '>=16.14.0'}

  magic-string@0.30.10:
    resolution: {integrity: sha512-iIRwTIf0QKV3UAnYK4PU8uiEc4SRh5jX0mwpIwETPpHdhVM4f53RSwS/vXvN1JhGX+Cs7B8qIq3d6AH49O5fAQ==}

  magicast@0.3.4:
    resolution: {integrity: sha512-TyDF/Pn36bBji9rWKHlZe+PZb6Mx5V8IHCSxk7X4aljM4e/vyDvZZYwHewdVaqiA0nb3ghfHU/6AUpDxWoER2Q==}

  make-dir@3.1.0:
    resolution: {integrity: sha512-g3FeP20LNwhALb/6Cz6Dd4F2ngze0jz7tbzrD2wAV+o9FeNHe4rL+yK2md0J/fiSf1sa1ADhXqi5+oVwOM/eGw==}
    engines: {node: '>=8'}

  markdown-it-github-alerts@0.3.0:
    resolution: {integrity: sha512-qyIuDyfdrVGHhY+E/44yMyNA3ZnayaT/KKT2VgkIz1nmrgiuPkdgPUh4YBZwgJ9VKEGJvGd82Ndrc4oGftrJWg==}
    peerDependencies:
      markdown-it: ^14.0.0

  markdown-it@13.0.2:
    resolution: {integrity: sha512-FtwnEuuK+2yVU7goGn/MJ0WBZMM9ZPgU9spqlFs7/A/pDIUNSOQZhUgOqYCficIuR2QaFnrt8LHqBWsbTAoI5w==}
    hasBin: true

  markdown-it@14.1.0:
    resolution: {integrity: sha512-a54IwgWPaeBCAAsv13YgmALOF1elABB08FxO9i+r4VFk5Vl4pKokRPeX8u5TCgSsPi6ec1otfLjdOpVcgbpshg==}
    hasBin: true

  mdn-data@2.0.28:
    resolution: {integrity: sha512-aylIc7Z9y4yzHYAJNuESG3hfhC+0Ibp/MAMiaOZgNv4pmEdFyfZhhhny4MNiAfWdBQ1RQ2mfDWmM1x8SvGyp8g==}

  mdn-data@2.0.30:
    resolution: {integrity: sha512-GaqWWShW4kv/G9IEucWScBx9G1/vsFZZJUO+tD26M8J8z3Kw5RDQjaoZe03YAClgeS/SWPOcb4nkFBTEi5DUEA==}

  mdurl@1.0.1:
    resolution: {integrity: sha512-/sKlQJCBYVY9Ers9hqzKou4H6V5UWc/M59TH2dvkt+84itfnq7uFOMLpOiOS4ujvHP4etln18fmIxA5R5fll0g==}

  mdurl@2.0.0:
    resolution: {integrity: sha512-Lf+9+2r+Tdp5wXDXC4PcIBjTDtq4UKjCPMQhKIuzpJNW0b96kVqSwW0bT7FhRSfmAiFYgP+SCRvdrDozfh0U5w==}

  merge-stream@2.0.0:
    resolution: {integrity: sha512-abv/qOcuPfk3URPfDzmZU1LKmuw8kT+0nIHvKrKgFrwifol/doWcdA4ZqsWQ8ENrFKkd67Mfpo/LovbIUsbt3w==}

  merge2@1.4.1:
    resolution: {integrity: sha512-8q7VEgMJW4J8tcfVPy8g09NcQwZdbwFEqhe/WZkoIzjn/3TGDwtOCYtXGxA3O8tPzpczCCDgv+P2P5y00ZJOOg==}
    engines: {node: '>= 8'}

  micromatch@4.0.7:
    resolution: {integrity: sha512-LPP/3KorzCwBxfeUuZmaR6bG2kdeHSbe0P2tY3FLRU4vYrjYz5hI4QZwV0njUx3jeuKe67YukQ1LSPZBKDqO/Q==}
    engines: {node: '>=8.6'}

  mime-db@1.52.0:
    resolution: {integrity: sha512-sPU4uV7dYlvtWJxwwxHD0PuihVNiE7TyAbQ5SWxDCB9mUYvOgroQOwYQQOKPJ8CIbE+1ETVlOoK1UC2nU3gYvg==}
    engines: {node: '>= 0.6'}

  mime-types@2.1.35:
    resolution: {integrity: sha512-ZDY+bPm5zTTF+YpCrAU9nK0UgICYPT0QtT1NZWFv4s++TNkcgVaT0g6+4R2uI4MjQjzysHB1zxuWL50hzaeXiw==}
    engines: {node: '>= 0.6'}

  mime@1.6.0:
    resolution: {integrity: sha512-x0Vn8spI+wuJ1O6S7gnbaQg8Pxh4NNHb7KSINmEWKiPE4RKOplvijn+NkmYmmRgP68mc70j2EbeTFRsrswaQeg==}
    engines: {node: '>=4'}
    hasBin: true

  mime@3.0.0:
    resolution: {integrity: sha512-jSCU7/VB1loIWBZe14aEYHU/+1UMEHoaO7qxCOVJOw9GgH72VAWppxNcjU+x9a2k3GSIBXNKxXQFqRvvZ7vr3A==}
    engines: {node: '>=10.0.0'}
    hasBin: true

  mime@4.0.3:
    resolution: {integrity: sha512-KgUb15Oorc0NEKPbvfa0wRU+PItIEZmiv+pyAO2i0oTIVTJhlzMclU7w4RXWQrSOVH5ax/p/CkIO7KI4OyFJTQ==}
    engines: {node: '>=16'}
    hasBin: true

  mimic-fn@4.0.0:
    resolution: {integrity: sha512-vqiC06CuhBTUdZH+RYl8sFrL096vA45Ok5ISO6sE/Mr1jRbGH4Csnhi8f3wKVl7x8mO4Au7Ir9D3Oyv1VYMFJw==}
    engines: {node: '>=12'}

  min-indent@1.0.1:
    resolution: {integrity: sha512-I9jwMn07Sy/IwOj3zVkVik2JTvgpaykDZEigL6Rx6N9LbMywwUSMtxET+7lVoDLLd3O3IXwJwvuuns8UB/HeAg==}
    engines: {node: '>=4'}

  minimatch@3.1.2:
    resolution: {integrity: sha512-J7p63hRiAjw1NDEww1W7i37+ByIrOWO5XQQAzZ3VOcL0PNybwpfmV/N05zFAzwQ9USyEcX6t3UO+K5aqBQOIHw==}

  minimatch@5.1.6:
    resolution: {integrity: sha512-lKwV/1brpG6mBUFHtb7NUmtABCb2WZZmm2wNiOA5hAb8VdCS4B3dtMWyvcoViccwAW/COERjXLt0zP1zXUN26g==}
    engines: {node: '>=10'}

  minimatch@9.0.3:
    resolution: {integrity: sha512-RHiac9mvaRw0x3AYRgDC1CxAP7HTcNrrECeA8YYJeWnpo+2Q5CegtZjaotWTWxDG3UeGA1coE05iH1mPjT/2mg==}
    engines: {node: '>=16 || 14 >=14.17'}

  minimatch@9.0.5:
    resolution: {integrity: sha512-G6T0ZX48xgozx7587koeX9Ys2NYy6Gmv//P89sEte9V9whIapMNF4idKxnW2QtCcLiTWlb/wfCabAtAFWhhBow==}
    engines: {node: '>=16 || 14 >=14.17'}

  minimist@1.2.8:
    resolution: {integrity: sha512-2yyAR8qBkN3YuheJanUpWC5U3bb5osDywNB8RzDVlDwDHbocAJveqqj1u8+SVD7jkWT4yvsHCpWqqWqAxb0zCA==}

  minipass@3.3.6:
    resolution: {integrity: sha512-DxiNidxSEK+tHG6zOIklvNOwm3hvCrbUrdtzY74U6HKTJxvIDfOUL5W5P2Ghd3DTkhhKPYGqeNUIh5qcM4YBfw==}
    engines: {node: '>=8'}

  minipass@5.0.0:
    resolution: {integrity: sha512-3FnjYuehv9k6ovOEbyOswadCDPX1piCfhV8ncmYtHOjuPwylVWsghTLo7rabjC3Rx5xD4HDx8Wm1xnMF7S5qFQ==}
    engines: {node: '>=8'}

  minipass@7.1.2:
    resolution: {integrity: sha512-qOOzS1cBTWYF4BH8fVePDBOO9iptMnGUEZwNc/cMWnTV2nVLZ7VoNWEPHkYczZA0pdoA7dl6e7FL659nX9S2aw==}
    engines: {node: '>=16 || 14 >=14.17'}

  minizlib@2.1.2:
    resolution: {integrity: sha512-bAxsR8BVfj60DWXHE3u30oHzfl4G7khkSuPW+qvpd7jFRHm7dLxOjUk1EHACJ/hxLY8phGJ0YhYHZo7jil7Qdg==}
    engines: {node: '>= 8'}

  mitt@2.1.0:
    resolution: {integrity: sha512-ILj2TpLiysu2wkBbWjAmww7TkZb65aiQO+DkVdUTBpBXq+MHYiETENkKFMtsJZX1Lf4pe4QOrTSjIfUwN5lRdg==}

  mitt@3.0.1:
    resolution: {integrity: sha512-vKivATfr97l2/QBCYAkXYDbrIWPM2IIKEl7YPhjCvKlG3kE2gm+uBo6nEXK3M5/Ffh/FLpKExzOQ3JJoJGFKBw==}

<<<<<<< HEAD
  mixpanel-browser@2.55.1:
    resolution: {integrity: sha512-NSEPdFSJxoR1OCKWKHbtqd3BeH1c9NjXbEt0tN5TgBEO1nSDji6niU9n4MopAXOP0POET9spjpQKxZtLZKTJwA==}

=======
>>>>>>> bf16d360
  mkdirp@1.0.4:
    resolution: {integrity: sha512-vVqVZQyf3WLx2Shd0qJ9xuvqgAyKPLAiqITEtqW0oIUjzo3PePDd6fW9iFz30ef7Ysp/oiWqbhszeGWW2T6Gzw==}
    engines: {node: '>=10'}
    hasBin: true

  mlly@1.7.1:
    resolution: {integrity: sha512-rrVRZRELyQzrIUAVMHxP97kv+G786pHmOKzuFII8zDYahFBS7qnHh2AlYSl1GAHhaMPCz6/oHjVMcfFYgFYHgA==}

  module-details-from-path@1.0.3:
    resolution: {integrity: sha512-ySViT69/76t8VhE1xXHK6Ch4NcDd26gx0MzKXLO+F7NOtnqH68d9zF94nT8ZWSxXh8ELOERsnJO/sWt1xZYw5A==}

  mri@1.2.0:
    resolution: {integrity: sha512-tzzskb3bG8LvYGFF/mDTpq3jpI6Q9wc3LEmBaghu+DdCssd1FakN7Bc0hVNmEyGq1bq3RgfkCb3cmQLpNPOroA==}
    engines: {node: '>=4'}

  mrmime@2.0.0:
    resolution: {integrity: sha512-eu38+hdgojoyq63s+yTpN4XMBdt5l8HhMhc4VKLO9KM5caLIBvUm4thi7fFaxyTmCKeNnXZ5pAlBwCUnhA09uw==}
    engines: {node: '>=10'}

  ms@2.0.0:
    resolution: {integrity: sha512-Tpp60P6IUJDTuOq/5Z8cdskzJujfwqfOTkrwIwj7IRISpnkJnT6SyJ4PCPnGMoFjC9ddhal5KVIYtAt97ix05A==}

  ms@2.1.2:
    resolution: {integrity: sha512-sGkPx+VjMtmA6MX27oA4FBFELFCZZ4S4XqeGOXCv68tT+jb3vk/RyaKWP0PTKyWtmLSM0b+adUTEvbs1PEaH2w==}

  ms@2.1.3:
    resolution: {integrity: sha512-6FlzubTLZG3J2a/NVCAleEhjzq5oxgHyaCU9yYXvcLsvoVaHJq/s5xXI6/XXP6tz7R9xAOtHnSO/tXtF3WRTlA==}

  muggle-string@0.4.1:
    resolution: {integrity: sha512-VNTrAak/KhO2i8dqqnqnAHOa3cYBwXEZe9h+D5h/1ZqFSTEFHdM65lR7RoIqq3tBBYavsOXV84NoHXZ0AkPyqQ==}

  mz@2.7.0:
    resolution: {integrity: sha512-z81GNO7nnYMEhrGh9LeymoE4+Yr0Wn5McHIZMK5cfQCl+NDX08sCZgUc9/6MHni9IWuFLm1Z3HTCXu2z9fN62Q==}

  nanoid@3.3.7:
    resolution: {integrity: sha512-eSRppjcPIatRIMC1U6UngP8XFcz8MQWGQdt1MTBQ7NaAmvXDfvNxbvWV3x2y6CdEUciCSsDHDQZbhYaB8QEo2g==}
    engines: {node: ^10 || ^12 || ^13.7 || ^14 || >=15.0.1}
    hasBin: true

  nanoid@5.0.7:
    resolution: {integrity: sha512-oLxFY2gd2IqnjcYyOXD8XGCftpGtZP2AbHbOkthDkvRywH5ayNtPVy9YlOPcHckXzbLTCHpkb7FB+yuxKV13pQ==}
    engines: {node: ^18 || >=20}
    hasBin: true

  natural-compare@1.4.0:
    resolution: {integrity: sha512-OWND8ei3VtNC9h7V60qff3SVobHr996CTwgxubgyQYEpg290h9J0buyECNNJexkFm5sOajh5G116RYA1c8ZMSw==}

  neo-async@2.6.2:
    resolution: {integrity: sha512-Yd3UES5mWCSqR+qNT93S3UoYUkqAZ9lLg8a7g9rimsWmYGK8cVToA4/sF3RrshdyV3sAGMXVUmpMYOw+dLpOuw==}

  nitropack@2.9.7:
    resolution: {integrity: sha512-aKXvtNrWkOCMsQbsk4A0qQdBjrJ1ZcvwlTQevI/LAgLWLYc5L7Q/YiYxGLal4ITyNSlzir1Cm1D2ZxnYhmpMEw==}
    engines: {node: ^16.11.0 || >=17.0.0}
    hasBin: true
    peerDependencies:
      xml2js: ^0.6.2
    peerDependenciesMeta:
      xml2js:
        optional: true

  node-addon-api@7.1.0:
    resolution: {integrity: sha512-mNcltoe1R8o7STTegSOHdnJNN7s5EUvhoS7ShnTHDyOSd+8H+UdWODq6qSv67PjC8Zc5JRT8+oLAMCr0SIXw7g==}
    engines: {node: ^16 || ^18 || >= 20}

  node-fetch-native@1.6.4:
    resolution: {integrity: sha512-IhOigYzAKHd244OC0JIMIUrjzctirCmPkaIfhDeGcEETWof5zKYUW7e7MYvChGWh/4CJeXEgsRyGzuF334rOOQ==}

  node-fetch@2.7.0:
    resolution: {integrity: sha512-c4FRfUm/dbcWZ7U+1Wq0AwCyFL+3nt2bEw05wfxSz+DWpWsitgmSgYmy2dQdWyKC1694ELPqMs/YzUSNozLt8A==}
    engines: {node: 4.x || >=6.0.0}
    peerDependencies:
      encoding: ^0.1.0
    peerDependenciesMeta:
      encoding:
        optional: true

  node-forge@1.3.1:
    resolution: {integrity: sha512-dPEtOeMvF9VMcYV/1Wb8CPoVAXtp6MKMlcbAt4ddqmGqUJ6fQZFXkNZNkNlfevtNkGtaSoXf/vNNNSvgrdXwtA==}
    engines: {node: '>= 6.13.0'}

  node-gyp-build@4.8.1:
    resolution: {integrity: sha512-OSs33Z9yWr148JZcbZd5WiAXhh/n9z8TxQcdMhIOlpN9AhWpLfvVFO73+m77bBABQMaY9XSvIa+qk0jlI7Gcaw==}
    hasBin: true

  node-releases@2.0.14:
    resolution: {integrity: sha512-y10wOWt8yZpqXmOgRo77WaHEmhYQYGNA6y421PKsKYWEK8aW+cqAphborZDhqfyKrbZEN92CN1X2KbafY2s7Yw==}

  node-releases@2.0.17:
    resolution: {integrity: sha512-Ww6ZlOiEQfPfXM45v17oabk77Z7mg5bOt7AjDyzy7RjK9OrLrLC8dyZQoAPEOtFX9SaNf1Tdvr5gRJWdTJj7GA==}

  node-releases@2.0.18:
    resolution: {integrity: sha512-d9VeXT4SJ7ZeOqGX6R5EM022wpL+eWPooLI+5UpWn2jCT1aosUQEhQP214x33Wkwx3JQMvIm+tIoVOdodFS40g==}

  nopt@5.0.0:
    resolution: {integrity: sha512-Tbj67rffqceeLpcRXrT7vKAN8CwfPeIBgM7E6iBkmKLV7bEMwpGgYLGv0jACUsECaa/vuxP0IjEont6umdMgtQ==}
    engines: {node: '>=6'}
    hasBin: true

  normalize-package-data@2.5.0:
    resolution: {integrity: sha512-/5CMN3T0R4XTj4DcGaexo+roZSdSFW/0AOOTROrjxzCG1wrWXEsGbRKevjlIL+ZDE4sZlJr5ED4YW0yqmkK+eA==}

  normalize-path@3.0.0:
    resolution: {integrity: sha512-6eZs5Ls3WtCisHWp9S2GUy8dqkpGi4BVSz3GaqiE6ezub0512ESztXUwUB6C6IKbQkY2Pnb/mD4WYojCRwcwLA==}
    engines: {node: '>=0.10.0'}

  normalize-range@0.1.2:
    resolution: {integrity: sha512-bdok/XvKII3nUpklnV6P2hxtMNrCboOjAcyBuQnWEhO665FwrSNRxU+AqpsyvO6LgGYPspN+lu5CLtw4jPRKNA==}
    engines: {node: '>=0.10.0'}

  npm-run-path@4.0.1:
    resolution: {integrity: sha512-S48WzZW777zhNIrn7gxOlISNAqi9ZC/uQFnRdbeIHhZhCA6UqpkOT8T1G7BvfdgP4Er8gF4sUbaS0i7QvIfCWw==}
    engines: {node: '>=8'}

  npm-run-path@5.3.0:
    resolution: {integrity: sha512-ppwTtiJZq0O/ai0z7yfudtBpWIoxM8yE6nHi1X47eFR2EWORqfbu6CnPlNsjeN683eT0qG6H/Pyf9fCcvjnnnQ==}
    engines: {node: ^12.20.0 || ^14.13.1 || >=16.0.0}

  npmlog@5.0.1:
    resolution: {integrity: sha512-AqZtDUWOMKs1G/8lwylVjrdYgqA4d9nu8hc+0gzRxlDb1I10+FHBGMXs6aiQHFdCUUlqH99MUMuLfzWDNDtfxw==}
    deprecated: This package is no longer supported.

  nth-check@2.1.1:
    resolution: {integrity: sha512-lqjrjmaOoAnWfMmBPL+XNnynZh2+swxiX3WUE0s4yEHI6m+AwrK2UZOimIRl3X/4QctVqS8AiZjFqyOGrMXb/w==}

  nuxi@3.12.0:
    resolution: {integrity: sha512-6vRdiXTw9SajEQOUi6Ze/XaIXzy1q/sD5UqHQSv3yqTu7Pot5S7fEihNXV8LpcgLz+9HzjVt70r7jYe7R99c2w==}
    engines: {node: ^16.10.0 || >=18.0.0}
    hasBin: true

  nuxt@3.12.3:
    resolution: {integrity: sha512-Qdkc+ucWwFcKsiL/OTF87jbgyFSymwPRKiiu0mvzsd/RXTn4hGiBduAlF3f7Yy0F9pDjSj8XHKDSnHYsDzm6rA==}
    engines: {node: ^14.18.0 || >=16.10.0}
    hasBin: true
    peerDependencies:
      '@parcel/watcher': ^2.1.0
      '@types/node': ^14.18.0 || >=16.10.0
    peerDependenciesMeta:
      '@parcel/watcher':
        optional: true
      '@types/node':
        optional: true

  nypm@0.3.9:
    resolution: {integrity: sha512-BI2SdqqTHg2d4wJh8P9A1W+bslg33vOE9IZDY6eR2QC+Pu1iNBVZUqczrd43rJb+fMzHU7ltAYKsEFY/kHMFcw==}
    engines: {node: ^14.16.0 || >=16.10.0}
    hasBin: true

  object-assign@4.1.1:
    resolution: {integrity: sha512-rJgTQnkUnH1sFw8yT6VSU3zD3sWmu6sZhIseY8VX+GRu3P6F7Fu+JNDoXfklElbLJSnc3FUQHVe4cU5hj+BcUg==}
    engines: {node: '>=0.10.0'}

  object-hash@3.0.0:
    resolution: {integrity: sha512-RSn9F68PjH9HqtltsSnqYC1XXoWe9Bju5+213R98cNGttag9q9yAOTzdbsqvIa7aNm5WffBZFpWYr2aWrklWAw==}
    engines: {node: '>= 6'}

  object-inspect@1.13.2:
    resolution: {integrity: sha512-IRZSRuzJiynemAXPYtPe5BoI/RESNYR7TYm50MC5Mqbd3Jmw5y790sErYw3V6SryFJD64b74qQQs9wn5Bg/k3g==}
    engines: {node: '>= 0.4'}

  object-keys@1.1.1:
    resolution: {integrity: sha512-NuAESUOUMrlIXOfHKzD6bpPu3tYt3xvjNdRIQ+FeT0lNb4K8WR70CaDxhuNguS2XG+GjkyMwOzsN5ZktImfhLA==}
    engines: {node: '>= 0.4'}

  object.assign@4.1.5:
    resolution: {integrity: sha512-byy+U7gp+FVwmyzKPYhW2h5l3crpmGsxl7X2s8y43IgxvG4g3QZ6CffDtsNQy1WsmZpQbO+ybo0AlW7TY6DcBQ==}
    engines: {node: '>= 0.4'}

  object.fromentries@2.0.8:
    resolution: {integrity: sha512-k6E21FzySsSK5a21KRADBd/NGneRegFO5pLHfdQLpRDETUNJueLXs3WCzyQ3tFRDYgbq3KHGXfTbi2bs8WQ6rQ==}
    engines: {node: '>= 0.4'}

  object.groupby@1.0.3:
    resolution: {integrity: sha512-+Lhy3TQTuzXI5hevh8sBGqbmurHbbIjAi0Z4S63nthVLmLxfbj4T54a4CfZrXIrt9iP4mVAPYMo/v99taj3wjQ==}
    engines: {node: '>= 0.4'}

  object.values@1.2.0:
    resolution: {integrity: sha512-yBYjY9QX2hnRmZHAjG/f13MzmBzxzYgQhFrke06TTyKY5zSTEqkOeukBzIdVA3j3ulu8Qa3MbVFShV7T2RmGtQ==}
    engines: {node: '>= 0.4'}

  ofetch@1.3.4:
    resolution: {integrity: sha512-KLIET85ik3vhEfS+3fDlc/BAZiAp+43QEC/yCo5zkNoY2YaKvNkOaFr/6wCFgFH1kuYQM5pMNi0Tg8koiIemtw==}

  ohash@1.1.3:
    resolution: {integrity: sha512-zuHHiGTYTA1sYJ/wZN+t5HKZaH23i4yI1HMwbuXm24Nid7Dv0KcuRlKoNKS9UNfAVSBlnGLcuQrnOKWOZoEGaw==}

  on-finished@2.4.1:
    resolution: {integrity: sha512-oVlzkg3ENAhCk2zdv7IJwd/QUD4z2RxRwpkcGY8psCVcCYZNq4wYnVWALHM+brtuJjePWiYF/ClmuDr8Ch5+kg==}
    engines: {node: '>= 0.8'}

  once@1.4.0:
    resolution: {integrity: sha512-lNaJgI+2Q5URQBkccEKHTQOPaXdUxnZZElQTZY0MFUAuaEqe1E+Nyvgdz/aIyNi6Z9MzO5dv1H8n58/GELp3+w==}

  onetime@6.0.0:
    resolution: {integrity: sha512-1FlR+gjXK7X+AsAHso35MnyN5KqGwJRi/31ft6x0M194ht7S+rWAvd7PHss9xSKMzE0asv1pyIHaJYq+BbacAQ==}
    engines: {node: '>=12'}

  open@10.1.0:
    resolution: {integrity: sha512-mnkeQ1qP5Ue2wd+aivTD3NHd/lZ96Lu0jgf0pwktLPtx6cTZiH7tyeGRRHs0zX0rbrahXPnXlUnbeXyaBBuIaw==}
    engines: {node: '>=18'}

  open@8.4.2:
    resolution: {integrity: sha512-7x81NCL719oNbsq/3mh+hVrAWmFuEYUqrq/Iw3kUzH8ReypT9QQ0BLoJS7/G9k6N81XjW4qHWtjWwe/9eLy1EQ==}
    engines: {node: '>=12'}

  openapi-typescript@6.7.6:
    resolution: {integrity: sha512-c/hfooPx+RBIOPM09GSxABOZhYPblDoyaGhqBkD/59vtpN21jEuWKDlM0KYTvqJVlSYjKs0tBcIdeXKChlSPtw==}
    hasBin: true

  optionator@0.9.4:
    resolution: {integrity: sha512-6IpQ7mKUxRcZNLIObR0hz7lxsapSSIYNZJwXPGeF0mTVqGKFIXj1DQcMoT22S3ROcLyY/rz0PWaWZ9ayWmad9g==}
    engines: {node: '>= 0.8.0'}

  p-limit@2.3.0:
    resolution: {integrity: sha512-//88mFWSJx8lxCzwdAABTJL2MyWB12+eIY7MDL2SqLmAkeKU9qxRvWuSyTjm3FUmpBEMuFfckAIqEaVGUDxb6w==}
    engines: {node: '>=6'}

  p-limit@3.1.0:
    resolution: {integrity: sha512-TYOanM3wGwNGsZN2cVTYPArw454xnXj5qmWF1bEoAc4+cU/ol7GVh7odevjp1FNHduHc3KZMcFduxU5Xc6uJRQ==}
    engines: {node: '>=10'}

  p-locate@4.1.0:
    resolution: {integrity: sha512-R79ZZ/0wAxKGu3oYMlz8jy/kbhsNrS7SKZ7PxEHBgJ5+F2mtFW2fK2cOtBh1cHYkQsbzFV7I+EoRKe6Yt0oK7A==}
    engines: {node: '>=8'}

  p-locate@5.0.0:
    resolution: {integrity: sha512-LaNjtRWUBY++zB5nE/NwcaoMylSPk+S+ZHNB1TzdbMJMny6dynpAGt7X/tl/QYq3TIeE6nxHppbo2LGymrG5Pw==}
    engines: {node: '>=10'}

  p-try@2.2.0:
    resolution: {integrity: sha512-R4nPAVTAU0B9D35/Gk3uJf/7XYbQcyohSKdvAxIRSNghFl4e71hVoGnBNQz9cWaXxO2I10KTC+3jMdvvoKw6dQ==}
    engines: {node: '>=6'}

  package-json-from-dist@1.0.0:
    resolution: {integrity: sha512-dATvCeZN/8wQsGywez1mzHtTlP22H8OEfPrVMLNr4/eGa+ijtLn/6M5f0dY8UKNrC2O9UCU6SSoG3qRKnt7STw==}

  pako@1.0.11:
    resolution: {integrity: sha512-4hLB8Py4zZce5s4yd9XzopqwVv/yGNhV1Bl8NTmCq1763HeK2+EwVTv+leGeL13Dnh2wfbqowVPXCIO0z4taYw==}

  parent-module@1.0.1:
    resolution: {integrity: sha512-GQ2EWRpQV8/o+Aw8YqtfZZPfNRWZYkbidE9k5rpl/hC3vtHHBfGm2Ifi6qWV+coDGkrUKZAxE3Lot5kcsRlh+g==}
    engines: {node: '>=6'}

  parse-git-config@3.0.0:
    resolution: {integrity: sha512-wXoQGL1D+2COYWCD35/xbiKma1Z15xvZL8cI25wvxzled58V51SJM04Urt/uznS900iQor7QO04SgdfT/XlbuA==}
    engines: {node: '>=8'}

  parse-json@5.2.0:
    resolution: {integrity: sha512-ayCKvm/phCGxOkYRSCM82iDwct8/EonSEgCSxWxD7ve6jHggsFl4fZVQBPRNgQoKiuV/odhFrGzQXZwbifC8Rg==}
    engines: {node: '>=8'}

  parse-path@7.0.0:
    resolution: {integrity: sha512-Euf9GG8WT9CdqwuWJGdf3RkUcTBArppHABkO7Lm8IzRQp0e2r/kkFnmhu4TSK30Wcu5rVAZLmfPKSBBi9tWFog==}

  parse-url@8.1.0:
    resolution: {integrity: sha512-xDvOoLU5XRrcOZvnI6b8zA6n9O9ejNk/GExuz1yBuWUGn9KA97GI6HTs6u02wKara1CeVmZhH+0TZFdWScR89w==}

  parseurl@1.3.3:
    resolution: {integrity: sha512-CiyeOxFT/JZyN5m0z9PfXw4SCBJ6Sygz1Dpl0wqjlhDEGGBP1GnsUVEL0p63hoG1fcj3fHynXi9NYO4nWOL+qQ==}
    engines: {node: '>= 0.8'}

  path-browserify@1.0.1:
    resolution: {integrity: sha512-b7uo2UCUOYZcnF/3ID0lulOJi/bafxa1xPe7ZPsammBSpjSWQkjNxlt635YGS2MiR9GjvuXCtz2emr3jbsz98g==}

  path-exists@4.0.0:
    resolution: {integrity: sha512-ak9Qy5Q7jYb2Wwcey5Fpvg2KoAc/ZIhLSLOSBmRmygPsGwkVVt0fZa0qrtMz+m6tJTAHfZQ8FnmB4MG4LWy7/w==}
    engines: {node: '>=8'}

  path-is-absolute@1.0.1:
    resolution: {integrity: sha512-AVbw3UJ2e9bq64vSaS9Am0fje1Pa8pbGqTTsmXfaIiMpnr5DlDhfJOuLj9Sf95ZPVDAUerDfEk88MPmPe7UCQg==}
    engines: {node: '>=0.10.0'}

  path-key@3.1.1:
    resolution: {integrity: sha512-ojmeN0qd+y0jszEtoY48r0Peq5dwMEkIlCOu6Q5f41lfkswXuKtYrhgoTpLnyIcHm24Uhqx+5Tqm2InSwLhE6Q==}
    engines: {node: '>=8'}

  path-key@4.0.0:
    resolution: {integrity: sha512-haREypq7xkM7ErfgIyA0z+Bj4AGKlMSdlQE2jvJo6huWD1EdkKYV+G/T4nq0YEF2vgTT8kqMFKo1uHn950r4SQ==}
    engines: {node: '>=12'}

  path-parse@1.0.7:
    resolution: {integrity: sha512-LDJzPVEEEPR+y48z93A0Ed0yXb8pAByGWo/k5YYdYgpY2/2EsOsksJrq7lOHxryrVOn1ejG6oAp8ahvOIQD8sw==}

  path-scurry@1.11.1:
    resolution: {integrity: sha512-Xa4Nw17FS9ApQFJ9umLiJS4orGjm7ZzwUrwamcGQuHSzDyth9boKDaycYdDcZDuqYATXw4HFXgaqWTctW/v1HA==}
    engines: {node: '>=16 || 14 >=14.18'}

  path-type@4.0.0:
    resolution: {integrity: sha512-gDKb8aZMDeD/tZWs9P6+q0J9Mwkdl6xMV8TjnGP3qJVJ06bdMgkbBlLU8IdfOsIsFz2BW1rNVT3XuNEl8zPAvw==}
    engines: {node: '>=8'}

  path-type@5.0.0:
    resolution: {integrity: sha512-5HviZNaZcfqP95rwpv+1HDgUamezbqdSYTyzjTvwtJSnIH+3vnbmWsItli8OFEndS984VT55M3jduxZbX351gg==}
    engines: {node: '>=12'}

  pathe@1.1.2:
    resolution: {integrity: sha512-whLdWMYL2TwI08hn8/ZqAbrVemu0LNaNNJZX73O6qaIdCTfXutsLhMkjdENX0qhsQ9uIimo4/aQOmXkoon2nDQ==}

  perfect-debounce@1.0.0:
    resolution: {integrity: sha512-xCy9V055GLEqoFaHoC1SoLIaLmWctgCUaBaWxDZ7/Zx4CTyX7cJQLJOok/orfjZAh9kEYpjJa4d0KcJmCbctZA==}

  picocolors@1.0.1:
    resolution: {integrity: sha512-anP1Z8qwhkbmu7MFP5iTt+wQKXgwzf7zTyGlcdzabySa9vd0Xt392U0rVmz9poOaBj0uHJKyyo9/upk0HrEQew==}

  picomatch@2.3.1:
    resolution: {integrity: sha512-JU3teHTNjmE2VCGFzuY8EXzCDVwEqB2a8fsIvwaStHhAWJEeVd1o1QD80CU6+ZdEXXSLbSsuLwJjkCBWqRQUVA==}
    engines: {node: '>=8.6'}

  pify@2.3.0:
    resolution: {integrity: sha512-udgsAY+fTnvv7kI7aaxbqwWNb0AHiB0qBO89PZKPkoTmGOgdbrHDKD+0B2X4uTfJ/FT1R09r9gTsjUjNJotuog==}
    engines: {node: '>=0.10.0'}

  pinia@2.1.7:
    resolution: {integrity: sha512-+C2AHFtcFqjPih0zpYuvof37SFxMQ7OEG2zV9jRI12i9BOy3YQVAHwdKtyyc8pDcDyIc33WCIsZaCFWU7WWxGQ==}
    peerDependencies:
      '@vue/composition-api': ^1.4.0
      typescript: '>=4.4.4'
      vue: ^2.6.14 || ^3.3.0
    peerDependenciesMeta:
      '@vue/composition-api':
        optional: true
      typescript:
        optional: true

  pirates@4.0.6:
    resolution: {integrity: sha512-saLsH7WeYYPiD25LDuLRRY/i+6HaPYr6G1OUlN39otzkSTxKnubR9RTxS3/Kk50s1g2JTgFwWQDQyplC5/SHZg==}
    engines: {node: '>= 6'}

  pkg-types@1.1.3:
    resolution: {integrity: sha512-+JrgthZG6m3ckicaOB74TwQ+tBWsFl3qVQg7mN8ulwSOElJ7gBhKzj2VkCPnZ4NlF6kEquYU+RIYNVAvzd54UA==}

  pluralize@8.0.0:
    resolution: {integrity: sha512-Nc3IT5yHzflTfbjgqWcCPpo7DaKy4FnpB0l/zCAW0Tc7jxAiuqSxHasntB3D7887LSrA93kDJ9IXovxJYxyLCA==}
    engines: {node: '>=4'}

  possible-typed-array-names@1.0.0:
    resolution: {integrity: sha512-d7Uw+eZoloe0EHDIYoe+bQ5WXnGMOpmiZFTuMWCwpjzzkL2nTjcKiAk4hh8TjnGye2TwWOk3UXucZ+3rbmBa8Q==}
    engines: {node: '>= 0.4'}

  postcss-calc@10.0.0:
    resolution: {integrity: sha512-OmjhudoNTP0QleZCwl1i6NeBwN+5MZbY5ersLZz69mjJiDVv/p57RjRuKDkHeDWr4T+S97wQfsqRTNoDHB2e3g==}
    engines: {node: ^18.12 || ^20.9 || >=22.0}
    peerDependencies:
      postcss: ^8.4.38

  postcss-colormin@7.0.1:
    resolution: {integrity: sha512-uszdT0dULt3FQs47G5UHCduYK+FnkLYlpu1HpWu061eGsKZ7setoG7kA+WC9NQLsOJf69D5TxGHgnAdRgylnFQ==}
    engines: {node: ^18.12.0 || ^20.9.0 || >=22.0}
    peerDependencies:
      postcss: ^8.4.31

  postcss-convert-values@7.0.1:
    resolution: {integrity: sha512-9x2ofb+hYPwHWMlWAzyWys2yMDZYGfkX9LodbaVTmLdlupmtH2AGvj8Up95wzzNPRDEzPIxQIkUaPJew3bT6xA==}
    engines: {node: ^18.12.0 || ^20.9.0 || >=22.0}
    peerDependencies:
      postcss: ^8.4.31

  postcss-discard-comments@7.0.1:
    resolution: {integrity: sha512-GVrQxUOhmle1W6jX2SvNLt4kmN+JYhV7mzI6BMnkAWR9DtVvg8e67rrV0NfdWhn7x1zxvzdWkMBPdBDCls+uwQ==}
    engines: {node: ^18.12.0 || ^20.9.0 || >=22.0}
    peerDependencies:
      postcss: ^8.4.31

  postcss-discard-duplicates@7.0.0:
    resolution: {integrity: sha512-bAnSuBop5LpAIUmmOSsuvtKAAKREB6BBIYStWUTGq8oG5q9fClDMMuY8i4UPI/cEcDx2TN+7PMnXYIId20UVDw==}
    engines: {node: ^18.12.0 || ^20.9.0 || >=22.0}
    peerDependencies:
      postcss: ^8.4.31

  postcss-discard-empty@7.0.0:
    resolution: {integrity: sha512-e+QzoReTZ8IAwhnSdp/++7gBZ/F+nBq9y6PomfwORfP7q9nBpK5AMP64kOt0bA+lShBFbBDcgpJ3X4etHg4lzA==}
    engines: {node: ^18.12.0 || ^20.9.0 || >=22.0}
    peerDependencies:
      postcss: ^8.4.31

  postcss-discard-overridden@7.0.0:
    resolution: {integrity: sha512-GmNAzx88u3k2+sBTZrJSDauR0ccpE24omTQCVmaTTZFz1du6AasspjaUPMJ2ud4RslZpoFKyf+6MSPETLojc6w==}
    engines: {node: ^18.12.0 || ^20.9.0 || >=22.0}
    peerDependencies:
      postcss: ^8.4.31

  postcss-import@15.1.0:
    resolution: {integrity: sha512-hpr+J05B2FVYUAXHeK1YyI267J/dDDhMU6B6civm8hSY1jYJnBXxzKDKDswzJmtLHryrjhnDjqqp/49t8FALew==}
    engines: {node: '>=14.0.0'}
    peerDependencies:
      postcss: ^8.0.0

  postcss-js@4.0.1:
    resolution: {integrity: sha512-dDLF8pEO191hJMtlHFPRa8xsizHaM82MLfNkUHdUtVEV3tgTp5oj+8qbEqYM57SLfc74KSbw//4SeJma2LRVIw==}
    engines: {node: ^12 || ^14 || >= 16}
    peerDependencies:
      postcss: ^8.4.21

  postcss-load-config@4.0.2:
    resolution: {integrity: sha512-bSVhyJGL00wMVoPUzAVAnbEoWyqRxkjv64tUl427SKnPrENtq6hJwUojroMz2VB+Q1edmi4IfrAPpami5VVgMQ==}
    engines: {node: '>= 14'}
    peerDependencies:
      postcss: '>=8.0.9'
      ts-node: '>=9.0.0'
    peerDependenciesMeta:
      postcss:
        optional: true
      ts-node:
        optional: true

  postcss-merge-longhand@7.0.2:
    resolution: {integrity: sha512-06vrW6ZWi9qeP7KMS9fsa9QW56+tIMW55KYqF7X3Ccn+NI2pIgPV6gFfvXTMQ05H90Y5DvnCDPZ2IuHa30PMUg==}
    engines: {node: ^18.12.0 || ^20.9.0 || >=22.0}
    peerDependencies:
      postcss: ^8.4.31

  postcss-merge-rules@7.0.2:
    resolution: {integrity: sha512-VAR47UNvRsdrTHLe7TV1CeEtF9SJYR5ukIB9U4GZyZOptgtsS20xSxy+k5wMrI3udST6O1XuIn7cjQkg7sDAAw==}
    engines: {node: ^18.12.0 || ^20.9.0 || >=22.0}
    peerDependencies:
      postcss: ^8.4.31

  postcss-minify-font-values@7.0.0:
    resolution: {integrity: sha512-2ckkZtgT0zG8SMc5aoNwtm5234eUx1GGFJKf2b1bSp8UflqaeFzR50lid4PfqVI9NtGqJ2J4Y7fwvnP/u1cQog==}
    engines: {node: ^18.12.0 || ^20.9.0 || >=22.0}
    peerDependencies:
      postcss: ^8.4.31

  postcss-minify-gradients@7.0.0:
    resolution: {integrity: sha512-pdUIIdj/C93ryCHew0UgBnL2DtUS3hfFa5XtERrs4x+hmpMYGhbzo6l/Ir5de41O0GaKVpK1ZbDNXSY6GkXvtg==}
    engines: {node: ^18.12.0 || ^20.9.0 || >=22.0}
    peerDependencies:
      postcss: ^8.4.31

  postcss-minify-params@7.0.1:
    resolution: {integrity: sha512-e+Xt8xErSRPgSRFxHeBCSxMiO8B8xng7lh8E0A5ep1VfwYhY8FXhu4Q3APMjgx9YDDbSp53IBGENrzygbUvgUQ==}
    engines: {node: ^18.12.0 || ^20.9.0 || >=22.0}
    peerDependencies:
      postcss: ^8.4.31

  postcss-minify-selectors@7.0.2:
    resolution: {integrity: sha512-dCzm04wqW1uqLmDZ41XYNBJfjgps3ZugDpogAmJXoCb5oCiTzIX4oPXXKxDpTvWOnKxQKR4EbV4ZawJBLcdXXA==}
    engines: {node: ^18.12.0 || ^20.9.0 || >=22.0}
    peerDependencies:
      postcss: ^8.4.31

  postcss-nested@6.0.1:
    resolution: {integrity: sha512-mEp4xPMi5bSWiMbsgoPfcP74lsWLHkQbZc3sY+jWYd65CUwXrUaTp0fmNpa01ZcETKlIgUdFN/MpS2xZtqL9dQ==}
    engines: {node: '>=12.0'}
    peerDependencies:
      postcss: ^8.2.14

  postcss-normalize-charset@7.0.0:
    resolution: {integrity: sha512-ABisNUXMeZeDNzCQxPxBCkXexvBrUHV+p7/BXOY+ulxkcjUZO0cp8ekGBwvIh2LbCwnWbyMPNJVtBSdyhM2zYQ==}
    engines: {node: ^18.12.0 || ^20.9.0 || >=22.0}
    peerDependencies:
      postcss: ^8.4.31

  postcss-normalize-display-values@7.0.0:
    resolution: {integrity: sha512-lnFZzNPeDf5uGMPYgGOw7v0BfB45+irSRz9gHQStdkkhiM0gTfvWkWB5BMxpn0OqgOQuZG/mRlZyJxp0EImr2Q==}
    engines: {node: ^18.12.0 || ^20.9.0 || >=22.0}
    peerDependencies:
      postcss: ^8.4.31

  postcss-normalize-positions@7.0.0:
    resolution: {integrity: sha512-I0yt8wX529UKIGs2y/9Ybs2CelSvItfmvg/DBIjTnoUSrPxSV7Z0yZ8ShSVtKNaV/wAY+m7bgtyVQLhB00A1NQ==}
    engines: {node: ^18.12.0 || ^20.9.0 || >=22.0}
    peerDependencies:
      postcss: ^8.4.31

  postcss-normalize-repeat-style@7.0.0:
    resolution: {integrity: sha512-o3uSGYH+2q30ieM3ppu9GTjSXIzOrRdCUn8UOMGNw7Af61bmurHTWI87hRybrP6xDHvOe5WlAj3XzN6vEO8jLw==}
    engines: {node: ^18.12.0 || ^20.9.0 || >=22.0}
    peerDependencies:
      postcss: ^8.4.31

  postcss-normalize-string@7.0.0:
    resolution: {integrity: sha512-w/qzL212DFVOpMy3UGyxrND+Kb0fvCiBBujiaONIihq7VvtC7bswjWgKQU/w4VcRyDD8gpfqUiBQ4DUOwEJ6Qg==}
    engines: {node: ^18.12.0 || ^20.9.0 || >=22.0}
    peerDependencies:
      postcss: ^8.4.31

  postcss-normalize-timing-functions@7.0.0:
    resolution: {integrity: sha512-tNgw3YV0LYoRwg43N3lTe3AEWZ66W7Dh7lVEpJbHoKOuHc1sLrzMLMFjP8SNULHaykzsonUEDbKedv8C+7ej6g==}
    engines: {node: ^18.12.0 || ^20.9.0 || >=22.0}
    peerDependencies:
      postcss: ^8.4.31

  postcss-normalize-unicode@7.0.1:
    resolution: {integrity: sha512-PTPGdY9xAkTw+8ZZ71DUePb7M/Vtgkbbq+EoI33EuyQEzbKemEQMhe5QSr0VP5UfZlreANDPxSfcdSprENcbsg==}
    engines: {node: ^18.12.0 || ^20.9.0 || >=22.0}
    peerDependencies:
      postcss: ^8.4.31

  postcss-normalize-url@7.0.0:
    resolution: {integrity: sha512-+d7+PpE+jyPX1hDQZYG+NaFD+Nd2ris6r8fPTBAjE8z/U41n/bib3vze8x7rKs5H1uEw5ppe9IojewouHk0klQ==}
    engines: {node: ^18.12.0 || ^20.9.0 || >=22.0}
    peerDependencies:
      postcss: ^8.4.31

  postcss-normalize-whitespace@7.0.0:
    resolution: {integrity: sha512-37/toN4wwZErqohedXYqWgvcHUGlT8O/m2jVkAfAe9Bd4MzRqlBmXrJRePH0e9Wgnz2X7KymTgTOaaFizQe3AQ==}
    engines: {node: ^18.12.0 || ^20.9.0 || >=22.0}
    peerDependencies:
      postcss: ^8.4.31

  postcss-ordered-values@7.0.1:
    resolution: {integrity: sha512-irWScWRL6nRzYmBOXReIKch75RRhNS86UPUAxXdmW/l0FcAsg0lvAXQCby/1lymxn/o0gVa6Rv/0f03eJOwHxw==}
    engines: {node: ^18.12.0 || ^20.9.0 || >=22.0}
    peerDependencies:
      postcss: ^8.4.31

  postcss-reduce-initial@7.0.1:
    resolution: {integrity: sha512-0JDUSV4bGB5FGM5g8MkS+rvqKukJZ7OTHw/lcKn7xPNqeaqJyQbUO8/dJpvyTpaVwPsd3Uc33+CfNzdVowp2WA==}
    engines: {node: ^18.12.0 || ^20.9.0 || >=22.0}
    peerDependencies:
      postcss: ^8.4.31

  postcss-reduce-transforms@7.0.0:
    resolution: {integrity: sha512-pnt1HKKZ07/idH8cpATX/ujMbtOGhUfE+m8gbqwJE05aTaNw8gbo34a2e3if0xc0dlu75sUOiqvwCGY3fzOHew==}
    engines: {node: ^18.12.0 || ^20.9.0 || >=22.0}
    peerDependencies:
      postcss: ^8.4.31

  postcss-selector-parser@6.1.0:
    resolution: {integrity: sha512-UMz42UD0UY0EApS0ZL9o1XnLhSTtvvvLe5Dc2H2O56fvRZi+KulDyf5ctDhhtYJBGKStV2FL1fy6253cmLgqVQ==}
    engines: {node: '>=4'}

  postcss-selector-parser@6.1.1:
    resolution: {integrity: sha512-b4dlw/9V8A71rLIDsSwVmak9z2DuBUB7CA1/wSdelNEzqsjoSPeADTWNO09lpH49Diy3/JIZ2bSPB1dI3LJCHg==}
    engines: {node: '>=4'}

  postcss-svgo@7.0.1:
    resolution: {integrity: sha512-0WBUlSL4lhD9rA5k1e5D8EN5wCEyZD6HJk0jIvRxl+FDVOMlJ7DePHYWGGVc5QRqrJ3/06FTXM0bxjmJpmTPSA==}
    engines: {node: ^18.12.0 || ^20.9.0 || >= 18}
    peerDependencies:
      postcss: ^8.4.31

  postcss-unique-selectors@7.0.1:
    resolution: {integrity: sha512-MH7QE/eKUftTB5ta40xcHLl7hkZjgDFydpfTK+QWXeHxghVt3VoPqYL5/G+zYZPPIs+8GuqFXSTgxBSoB1RZtQ==}
    engines: {node: ^18.12.0 || ^20.9.0 || >=22.0}
    peerDependencies:
      postcss: ^8.4.31

  postcss-value-parser@4.2.0:
    resolution: {integrity: sha512-1NNCs6uurfkVbeXG4S8JFT9t19m45ICnif8zWLd5oPSZ50QnwMfK+H3jv408d4jw/7Bttv5axS5IiHoLaVNHeQ==}

  postcss@8.4.39:
    resolution: {integrity: sha512-0vzE+lAiG7hZl1/9I8yzKLx3aR9Xbof3fBHKunvMfOCYAtMhrsnccJY2iTURb9EZd5+pLuiNV9/c/GZJOHsgIw==}
    engines: {node: ^10 || ^12 || >=14}

  postcss@8.4.41:
    resolution: {integrity: sha512-TesUflQ0WKZqAvg52PWL6kHgLKP6xB6heTOdoYM0Wt2UHyxNa4K25EZZMgKns3BH1RLVbZCREPpLY0rhnNoHVQ==}
    engines: {node: ^10 || ^12 || >=14}

<<<<<<< HEAD
=======
  posthog-js@1.158.2:
    resolution: {integrity: sha512-ovb7GHHRNDf6vmuL+8lbDukewzDzQlLZXg3d475hrfHSBgidYeTxtLGtoBcUz4x6558BLDFjnSip+f3m4rV9LA==}

  preact@10.23.2:
    resolution: {integrity: sha512-kKYfePf9rzKnxOAKDpsWhg/ysrHPqT+yQ7UW4JjdnqjFIeNUnNcEJvhuA8fDenxAGWzUqtd51DfVg7xp/8T9NA==}

>>>>>>> bf16d360
  prelude-ls@1.2.1:
    resolution: {integrity: sha512-vkcDPrRZo1QZLbn5RLGPpg/WmIQ65qoWWhcGKf/b5eplkkarX0m9z8ppCat4mlOqUsWpyNuYgO3VRyrYHSzX5g==}
    engines: {node: '>= 0.8.0'}

  prettier-linter-helpers@1.0.0:
    resolution: {integrity: sha512-GbK2cP9nraSSUF9N2XwUwqfzlAFlMNYYl+ShE/V+H8a9uNl/oUqB1w2EL54Jh0OlyRSd8RfWYJ3coVS4TROP2w==}
    engines: {node: '>=6.0.0'}

  prettier-plugin-tailwindcss@0.6.5:
    resolution: {integrity: sha512-axfeOArc/RiGHjOIy9HytehlC0ZLeMaqY09mm8YCkMzznKiDkwFzOpBvtuhuv3xG5qB73+Mj7OCe2j/L1ryfuQ==}
    engines: {node: '>=14.21.3'}
    peerDependencies:
      '@ianvs/prettier-plugin-sort-imports': '*'
      '@prettier/plugin-pug': '*'
      '@shopify/prettier-plugin-liquid': '*'
      '@trivago/prettier-plugin-sort-imports': '*'
      '@zackad/prettier-plugin-twig-melody': '*'
      prettier: ^3.0
      prettier-plugin-astro: '*'
      prettier-plugin-css-order: '*'
      prettier-plugin-import-sort: '*'
      prettier-plugin-jsdoc: '*'
      prettier-plugin-marko: '*'
      prettier-plugin-organize-attributes: '*'
      prettier-plugin-organize-imports: '*'
      prettier-plugin-sort-imports: '*'
      prettier-plugin-style-order: '*'
      prettier-plugin-svelte: '*'
    peerDependenciesMeta:
      '@ianvs/prettier-plugin-sort-imports':
        optional: true
      '@prettier/plugin-pug':
        optional: true
      '@shopify/prettier-plugin-liquid':
        optional: true
      '@trivago/prettier-plugin-sort-imports':
        optional: true
      '@zackad/prettier-plugin-twig-melody':
        optional: true
      prettier-plugin-astro:
        optional: true
      prettier-plugin-css-order:
        optional: true
      prettier-plugin-import-sort:
        optional: true
      prettier-plugin-jsdoc:
        optional: true
      prettier-plugin-marko:
        optional: true
      prettier-plugin-organize-attributes:
        optional: true
      prettier-plugin-organize-imports:
        optional: true
      prettier-plugin-sort-imports:
        optional: true
      prettier-plugin-style-order:
        optional: true
      prettier-plugin-svelte:
        optional: true

  prettier@3.3.2:
    resolution: {integrity: sha512-rAVeHYMcv8ATV5d508CFdn+8/pHPpXeIid1DdrPwXnaAdH7cqjVbpJaT5eq4yRAFU/lsbwYwSF/n5iNrdJHPQA==}
    engines: {node: '>=14'}
    hasBin: true

  pretty-bytes@6.1.1:
    resolution: {integrity: sha512-mQUvGU6aUFQ+rNvTIAcZuWGRT9a6f6Yrg9bHs4ImKF+HZCEK+plBvnAZYSIQztknZF2qnzNtr6F8s0+IuptdlQ==}
    engines: {node: ^14.13.1 || >=16.0.0}

  process-nextick-args@2.0.1:
    resolution: {integrity: sha512-3ouUOpQhtgrbOa17J7+uxOTpITYWaGP7/AhoR3+A+/1e9skrzelGi/dXzEYyvbxubEF6Wn2ypscTKiKJFFn1ag==}

  process@0.11.10:
    resolution: {integrity: sha512-cdGef/drWFoydD1JsMzuFf8100nZl+GT+yacc2bEced5f9Rjk4z+WtFUTBu9PhOi9j/jfmBPu0mMEY4wIdAF8A==}
    engines: {node: '>= 0.6.0'}

  prompts@2.4.2:
    resolution: {integrity: sha512-NxNv/kLguCA7p3jE8oL2aEBsrJWgAakBpgmgK6lpPWV+WuOmY6r2/zbAVnP+T8bQlA0nzHXSJSJW0Hq7ylaD2Q==}
    engines: {node: '>= 6'}

  protobufjs@7.3.2:
    resolution: {integrity: sha512-RXyHaACeqXeqAKGLDl68rQKbmObRsTIn4TYVUUug1KfS47YWCo5MacGITEryugIgZqORCvJWEk4l449POg5Txg==}
    engines: {node: '>=12.0.0'}

  protocols@2.0.1:
    resolution: {integrity: sha512-/XJ368cyBJ7fzLMwLKv1e4vLxOju2MNAIokcr7meSaNcVbWz/CPcW22cP04mwxOErdA5mwjA8Q6w/cdAQxVn7Q==}

  punycode.js@2.3.1:
    resolution: {integrity: sha512-uxFIHU0YlHYhDQtV4R9J6a52SLx28BCjT+4ieh7IGbgwVJWO+km431c4yRlREUAsAmt/uMjQUyQHNEPf0M39CA==}
    engines: {node: '>=6'}

  punycode@2.3.1:
    resolution: {integrity: sha512-vYt7UD1U9Wg6138shLtLOvdAu+8DsC/ilFtEVHcH+wydcSpNE20AfSOduf6MkRFahL5FY7X1oU7nKVZFtfq8Fg==}
    engines: {node: '>=6'}

  qrcode.vue@3.4.1:
    resolution: {integrity: sha512-wq/zHsifH4FJ1GXQi8/wNxD1KfQkckIpjK1KPTc/qwYU5/Bkd4me0w4xZSg6EXk6xLBkVDE0zxVagewv5EMAVA==}
    peerDependencies:
      vue: ^3.0.0

  queue-microtask@1.2.3:
    resolution: {integrity: sha512-NuaNSa6flKT5JaSYQzJok04JzTL1CA6aGhv5rfLW3PgqA+M2ChpZQnAC8h8i4ZFkBS8X5RqkDBHA7r4hej3K9A==}

  queue-tick@1.0.1:
    resolution: {integrity: sha512-kJt5qhMxoszgU/62PLP1CJytzd2NKetjSRnyuj31fDd3Rlcz3fzlFdFLD1SItunPwyqEOkca6GbV612BWfaBag==}

  radix3@1.1.2:
    resolution: {integrity: sha512-b484I/7b8rDEdSDKckSSBA8knMpcdsXudlE/LNL639wFoHKwLbEkQFZHWEYwDC0wa0FKUcCY+GAF73Z7wxNVFA==}

  randombytes@2.1.0:
    resolution: {integrity: sha512-vYl3iOX+4CKUWuxGi9Ukhie6fsqXqS9FE2Zaic4tNFD2N2QQaXOMFbuKK4QmDHC0JO6B1Zp41J0LpT0oR68amQ==}

  range-parser@1.2.1:
    resolution: {integrity: sha512-Hrgsx+orqoygnmhFbKaHE6c296J+HTAQXoxEF6gNupROmmGJRoyzfG3ccAveqCBrwr/2yxQ5BVd/GTl5agOwSg==}
    engines: {node: '>= 0.6'}

  rc9@2.1.2:
    resolution: {integrity: sha512-btXCnMmRIBINM2LDZoEmOogIZU7Qe7zn4BpomSKZ/ykbLObuBdvG+mFq11DL6fjH1DRwHhrlgtYWG96bJiC7Cg==}

  read-cache@1.0.0:
    resolution: {integrity: sha512-Owdv/Ft7IjOgm/i0xvNDZ1LrRANRfew4b2prF3OWMQLxLfu3bS8FVhCsrSCMK4lR56Y9ya+AThoTpDCTxCmpRA==}

  read-pkg-up@7.0.1:
    resolution: {integrity: sha512-zK0TB7Xd6JpCLmlLmufqykGE+/TlOePD6qKClNW7hHDKFh/J7/7gCWGR7joEQEW1bKq3a3yUZSObOoWLFQ4ohg==}
    engines: {node: '>=8'}

  read-pkg@5.2.0:
    resolution: {integrity: sha512-Ug69mNOpfvKDAc2Q8DRpMjjzdtrnv9HcSMX+4VsZxD1aZ6ZzrIE7rlzXBtWTyhULSMKg076AW6WR5iZpD0JiOg==}
    engines: {node: '>=8'}

  readable-stream@2.3.8:
    resolution: {integrity: sha512-8p0AUk4XODgIewSi0l8Epjs+EVnWiK7NoDIEGU0HhE7+ZyY8D1IMY7odu5lRrFXGg71L15KG8QrPmum45RTtdA==}

  readable-stream@3.6.2:
    resolution: {integrity: sha512-9u/sniCrY3D5WdsERHzHE4G2YCXqoG5FTHUiCC4SIbr6XcLZBY05ya9EKjYek9O5xOAwjGq+1JdGBAS7Q9ScoA==}
    engines: {node: '>= 6'}

  readable-stream@4.5.2:
    resolution: {integrity: sha512-yjavECdqeZ3GLXNgRXgeQEdz9fvDDkNKyHnbHRFtOr7/LcfgBcmct7t/ET+HaCTqfh06OzoAxrkN/IfjJBVe+g==}
    engines: {node: ^12.22.0 || ^14.17.0 || >=16.0.0}

  readdir-glob@1.1.3:
    resolution: {integrity: sha512-v05I2k7xN8zXvPD9N+z/uhXPaj0sUFCe2rcWZIpBsqxfP7xXFQ0tipAd/wjj1YxWyWtUS5IDJpOG82JKt2EAVA==}

  readdirp@3.6.0:
    resolution: {integrity: sha512-hOS089on8RduqdbhvQ5Z37A0ESjsqz6qnRcffsMU3495FuTdqSm+7bhJ29JvIOsBDEEnan5DPu9t3To9VRlMzA==}
    engines: {node: '>=8.10.0'}

  redis-errors@1.2.0:
    resolution: {integrity: sha512-1qny3OExCf0UvUV/5wpYKf2YwPcOqXzkwKKSmKHiE6ZMQs5heeE/c8eXK+PNllPvmjgAbfnsbpkGZWy8cBpn9w==}
    engines: {node: '>=4'}

  redis-parser@3.0.0:
    resolution: {integrity: sha512-DJnGAeenTdpMEH6uAJRK/uiyEIH9WVsUmoLwzudwGJUwZPp80PDBWPHXSAGNPwNvIXAbe7MSUB1zQFugFml66A==}
    engines: {node: '>=4'}

  regexp-tree@0.1.27:
    resolution: {integrity: sha512-iETxpjK6YoRWJG5o6hXLwvjYAoW+FEZn9os0PD/b6AP6xQwsa/Y7lCVgIixBbUPMfhu+i2LtdeAqVTgGlQarfA==}
    hasBin: true

  regexp.prototype.flags@1.5.2:
    resolution: {integrity: sha512-NcDiDkTLuPR+++OCKB0nWafEmhg/Da8aUPLPMQbK+bxKKCm1/S5he+AqYa4PlMCVBalb4/yxIRub6qkEx5yJbw==}
    engines: {node: '>= 0.4'}

  regexpp@3.2.0:
    resolution: {integrity: sha512-pq2bWo9mVD43nbts2wGv17XLiNLya+GklZ8kaDLV2Z08gDCsGpnKn9BFMepvWuHCbyVvY7J5o5+BVvoQbmlJLg==}
    engines: {node: '>=8'}

  regjsparser@0.10.0:
    resolution: {integrity: sha512-qx+xQGZVsy55CH0a1hiVwHmqjLryfh7wQyF5HO07XJ9f7dQMY/gPQHhlyDkIzJKC+x2fUCpCcUODUUUFrm7SHA==}
    hasBin: true

  require-directory@2.1.1:
    resolution: {integrity: sha512-fGxEI7+wsG9xrvdjsrlmL22OMTTiHRwAMroiEeMgq8gzoLC/PQr7RsRDSTLUg/bZAZtF+TVIkHc6/4RIKrui+Q==}
    engines: {node: '>=0.10.0'}

  require-in-the-middle@7.3.0:
    resolution: {integrity: sha512-nQFEv9gRw6SJAwWD2LrL0NmQvAcO7FBwJbwmr2ttPAacfy0xuiOjE5zt+zM4xDyuyvUaxBi/9gb2SoCyNEVJcw==}
    engines: {node: '>=8.6.0'}

  resolve-from@4.0.0:
    resolution: {integrity: sha512-pb/MYmXstAkysRFx8piNI1tGFNQIFA3vkE3Gq4EuA1dF6gHp/+vgZqsCGJapvy8N3Q+4o7FwvquPJcnZ7RYy4g==}
    engines: {node: '>=4'}

  resolve-from@5.0.0:
    resolution: {integrity: sha512-qYg9KP24dD5qka9J47d0aVky0N+b4fTU89LN9iDnjB5waksiC49rvMB0PrUJQGoTmH50XPiqOvAjDfaijGxYZw==}
    engines: {node: '>=8'}

  resolve-pkg-maps@1.0.0:
    resolution: {integrity: sha512-seS2Tj26TBVOC2NIc2rOe2y2ZO7efxITtLZcGSOnHHNOQ7CkiUBfw0Iw2ck6xkIhPwLhKNLS8BO+hEpngQlqzw==}

  resolve@1.22.8:
    resolution: {integrity: sha512-oKWePCxqpd6FlLvGV1VU0x7bkPmmCNolxzjMf4NczoDnQcIWrAF+cPtZn5i6n+RfD2d9i0tzpKnG6Yk168yIyw==}
    hasBin: true

  reusify@1.0.4:
    resolution: {integrity: sha512-U9nH88a3fc/ekCF1l0/UP1IosiuIjyTh7hBvXVMHYgVcfGvt897Xguj2UOLDeI5BG2m7/uwyaLVT6fbtCwTyzw==}
    engines: {iojs: '>=1.0.0', node: '>=0.10.0'}

  rfdc@1.4.1:
    resolution: {integrity: sha512-q1b3N5QkRUWUl7iyylaaj3kOpIT0N2i9MqIEQXP73GVsN9cw3fdx8X63cEmWhJGi2PPCF23Ijp7ktmd39rawIA==}

  rimraf@3.0.2:
    resolution: {integrity: sha512-JZkJMZkAGFFPP2YqXZXPbMlMBgsxzE8ILs4lMIX/2o0L9UBw9O/Y3o6wFw/i9YLapcUJWwqbi3kdxIPdC62TIA==}
    deprecated: Rimraf versions prior to v4 are no longer supported
    hasBin: true

  rollup-plugin-visualizer@5.12.0:
    resolution: {integrity: sha512-8/NU9jXcHRs7Nnj07PF2o4gjxmm9lXIrZ8r175bT9dK8qoLlvKTwRMArRCMgpMGlq8CTLugRvEmyMeMXIU2pNQ==}
    engines: {node: '>=14'}
    hasBin: true
    peerDependencies:
      rollup: 2.x || 3.x || 4.x
    peerDependenciesMeta:
      rollup:
        optional: true

  rollup@3.29.4:
    resolution: {integrity: sha512-oWzmBZwvYrU0iJHtDmhsm662rC15FRXmcjCk1xD771dFDx5jJ02ufAQQTn0etB2emNk4J9EZg/yWKpsn9BWGRw==}
    engines: {node: '>=14.18.0', npm: '>=8.0.0'}
    hasBin: true

  rollup@4.18.0:
    resolution: {integrity: sha512-QmJz14PX3rzbJCN1SG4Xe/bAAX2a6NpCP8ab2vfu2GiUr8AQcr2nCV/oEO3yneFarB67zk8ShlIyWb2LGTb3Sg==}
    engines: {node: '>=18.0.0', npm: '>=8.0.0'}
    hasBin: true

<<<<<<< HEAD
  rrdom@2.0.0-alpha.17:
    resolution: {integrity: sha512-b6caDiNcFO96Opp7TGdcVd4OLGSXu5dJe+A0IDiAu8mk7OmhqZCSDlgQdTKmdO5wMf4zPsUTgb8H/aNvR3kDHA==}

  rrweb-snapshot@2.0.0-alpha.17:
    resolution: {integrity: sha512-GBg5pV8LHOTbeVmH2VHLEFR0mc2QpQMzAvcoxEGfPNWgWHc8UvKCyq7pqN1vA+fDZ+yXXbixeO0kB2pzVvFCBw==}

  rrweb@2.0.0-alpha.13:
    resolution: {integrity: sha512-a8GXOCnzWHNaVZPa7hsrLZtNZ3CGjiL+YrkpLo0TfmxGLhjNZbWY2r7pE06p+FcjFNlgUVTmFrSJbK3kO7yxvw==}

=======
>>>>>>> bf16d360
  run-applescript@7.0.0:
    resolution: {integrity: sha512-9by4Ij99JUr/MCFBUkDKLWK3G9HVXmabKz9U5MlIAIuvuzkiOicRYs8XJLxX+xahD+mLiiCYDqF9dKAgtzKP1A==}
    engines: {node: '>=18'}

  run-parallel@1.2.0:
    resolution: {integrity: sha512-5l4VyZR86LZ/lDxZTR6jqL8AFE2S0IFLMP26AbjsLVADxHdhB/c0GUsH+y39UfCi3dzz8OlQuPmnaJOMoDHQBA==}

  safe-array-concat@1.1.2:
    resolution: {integrity: sha512-vj6RsCsWBCf19jIeHEfkRMw8DPiBb+DMXklQ/1SGDHOMlHdPUkZXFQ2YdplS23zESTijAcurb1aSgJA3AgMu1Q==}
    engines: {node: '>=0.4'}

  safe-buffer@5.1.2:
    resolution: {integrity: sha512-Gd2UZBJDkXlY7GbJxfsE8/nvKkUEU1G38c1siN6QP6a9PT9MmHB8GnpscSmMJSoF8LOIrt8ud/wPtojys4G6+g==}

  safe-buffer@5.2.1:
    resolution: {integrity: sha512-rp3So07KcdmmKbGvgaNxQSJr7bGVSVk5S9Eq1F+ppbRo70+YeaDxkw5Dd8NPN+GD6bjnYm2VuPuCXmpuYvmCXQ==}

  safe-regex-test@1.0.3:
    resolution: {integrity: sha512-CdASjNJPvRa7roO6Ra/gLYBTzYzzPyyBXxIMdGW3USQLyjWEls2RgW5UBTXaQVp+OrpeCK3bLem8smtmheoRuw==}
    engines: {node: '>= 0.4'}

  safe-regex@2.1.1:
    resolution: {integrity: sha512-rx+x8AMzKb5Q5lQ95Zoi6ZbJqwCLkqi3XuJXp5P3rT8OEc6sZCJG5AE5dU3lsgRr/F4Bs31jSlVN+j5KrsGu9A==}

  sass@1.77.6:
    resolution: {integrity: sha512-ByXE1oLD79GVq9Ht1PeHWCPMPB8XHpBuz1r85oByKHjZY6qV6rWnQovQzXJXuQ/XyE1Oj3iPk3lo28uzaRA2/Q==}
    engines: {node: '>=14.0.0'}
    hasBin: true

  schema-utils@3.3.0:
    resolution: {integrity: sha512-pN/yOAvcC+5rQ5nERGuwrjLlYvLTbCibnZ1I7B1LaiAz9BRBlE9GMgE/eqV30P7aJQUf7Ddimy/RsbYO/GrVGg==}
    engines: {node: '>= 10.13.0'}

  scule@1.3.0:
    resolution: {integrity: sha512-6FtHJEvt+pVMIB9IBY+IcCJ6Z5f1iQnytgyfKMhDKgmzYG+TeH/wx1y3l27rshSbLiSanrR9ffZDrEsmjlQF2g==}

  semver@5.7.2:
    resolution: {integrity: sha512-cBznnQ9KjJqU67B52RMC65CMarK2600WFnbkcaiwWq3xy/5haFJlshgnpjovMVJ+Hff49d8GEn0b87C5pDQ10g==}
    hasBin: true

  semver@6.3.1:
    resolution: {integrity: sha512-BR7VvDCVHO+q2xBEWskxS6DJE1qRnb7DxzUrogb71CWoSficBxYsiAGd+Kl0mmq/MprG9yArRkyrQxTO6XjMzA==}
    hasBin: true

  semver@7.6.2:
    resolution: {integrity: sha512-FNAIBWCx9qcRhoHcgcJ0gvU7SN1lYU2ZXuSfl04bSC5OpvDHFyJCjdNHomPXxjQlCBU67YW64PzY7/VIEH7F2w==}
    engines: {node: '>=10'}
    hasBin: true

  semver@7.6.3:
    resolution: {integrity: sha512-oVekP1cKtI+CTDvHWYFUcMtsK/00wmAEfyqKfNdARm8u1wNVhSgaX7A8d4UuIlUI5e84iEwOhs7ZPYRmzU9U6A==}
    engines: {node: '>=10'}
    hasBin: true

  send@0.18.0:
    resolution: {integrity: sha512-qqWzuOjSFOuqPjFe4NOsMLafToQQwBSOEpS+FwEt3A2V3vKubTquT3vmLTQpFgMXp8AlFWFuP1qKaJZOtPpVXg==}
    engines: {node: '>= 0.8.0'}

  serialize-javascript@6.0.2:
    resolution: {integrity: sha512-Saa1xPByTTq2gdeFZYLLo+RFE35NHZkAbqZeWNd3BpzppeVisAqpDjcp8dyf6uIvEqJRd46jemmyA4iFIeVk8g==}

  serve-placeholder@2.0.2:
    resolution: {integrity: sha512-/TMG8SboeiQbZJWRlfTCqMs2DD3SZgWp0kDQePz9yUuCnDfDh/92gf7/PxGhzXTKBIPASIHxFcZndoNbp6QOLQ==}

  serve-static@1.15.0:
    resolution: {integrity: sha512-XGuRDNjXUijsUL0vl6nSD7cwURuzEgglbOaFuZM9g3kwDXOWVTck0jLzjPzGD+TazWbboZYu52/9/XPdUgne9g==}
    engines: {node: '>= 0.8.0'}

  set-blocking@2.0.0:
    resolution: {integrity: sha512-KiKBS8AnWGEyLzofFfmvKwpdPzqiy16LvQfK3yv/fVH7Bj13/wl3JSR1J+rfgRE9q7xUJK4qvgS8raSOeLUehw==}

  set-function-length@1.2.2:
    resolution: {integrity: sha512-pgRc4hJ4/sNjWCSS9AmnS40x3bNMDTknHgL5UaMBTMyJnU90EgWh1Rz+MC9eFu4BuN/UwZjKQuY/1v3rM7HMfg==}
    engines: {node: '>= 0.4'}

  set-function-name@2.0.2:
    resolution: {integrity: sha512-7PGFlmtwsEADb0WYyvCMa1t+yke6daIG4Wirafur5kcf+MhUnPms1UeR0CKQdTZD81yESwMHbtn+TR+dMviakQ==}
    engines: {node: '>= 0.4'}

  setimmediate@1.0.5:
    resolution: {integrity: sha512-MATJdZp8sLqDl/68LfQmbP8zKPLQNV6BIZoIgrscFDQ+RsvK/BxeDQOgyxKKoh0y/8h3BqVFnCqQ/gd+reiIXA==}

  setprototypeof@1.2.0:
    resolution: {integrity: sha512-E5LDX7Wrp85Kil5bhZv46j8jOeboKq5JMmYM3gVGdGH8xFpPWXUMsNrlODCrkoxMEeNi/XZIwuRvY4XNwYMJpw==}

  shebang-command@2.0.0:
    resolution: {integrity: sha512-kHxr2zZpYtdmrN1qDjrrX/Z1rR1kG8Dx+gkpK1G4eXmvXswmcE1hTWBWYUzlraYw1/yZp6YuDY77YtvbN0dmDA==}
    engines: {node: '>=8'}

  shebang-regex@3.0.0:
    resolution: {integrity: sha512-7++dFhtcx3353uBaq8DDR4NuxBetBzC7ZQOhmTQInHEd6bSrXdiEyzCvG07Z44UYdLShWUyXt5M/yhz8ekcb1A==}
    engines: {node: '>=8'}

  shell-quote@1.8.1:
    resolution: {integrity: sha512-6j1W9l1iAs/4xYBI1SYOVZyFcCis9b4KCLQ8fgAGG07QvzaRLVVRQvAy85yNmmZSjYjg4MWh4gNvlPujU/5LpA==}

  shimmer@1.2.1:
    resolution: {integrity: sha512-sQTKC1Re/rM6XyFM6fIAGHRPVGvyXfgzIDvzoq608vM+jeyVD0Tu1E6Np0Kc2zAIFWIj963V2800iF/9LPieQw==}

  side-channel@1.0.6:
    resolution: {integrity: sha512-fDW/EZ6Q9RiO8eFG8Hj+7u/oW+XrPTIChwCOM2+th2A6OblDtYYIpve9m+KvI9Z4C9qSEXlaGR6bTEYHReuglA==}
    engines: {node: '>= 0.4'}

  signal-exit@3.0.7:
    resolution: {integrity: sha512-wnD2ZE+l+SPC/uoS0vXeE9L1+0wuaMqKlfz9AMUo38JsyLSBWSFcHR1Rri62LZc12vLr1gb3jl7iwQhgwpAbGQ==}

  signal-exit@4.1.0:
    resolution: {integrity: sha512-bzyZ1e88w9O1iNJbKnOlvYTrWPDl46O1bG0D3XInv+9tkPrxrN8jUUTiFlDkkmKWgn1M6CfIA13SuGqOa9Korw==}
    engines: {node: '>=14'}

  simple-git@3.25.0:
    resolution: {integrity: sha512-KIY5sBnzc4yEcJXW7Tdv4viEz8KyG+nU0hay+DWZasvdFOYKeUZ6Xc25LUHHjw0tinPT7O1eY6pzX7pRT1K8rw==}

  sirv@2.0.4:
    resolution: {integrity: sha512-94Bdh3cC2PKrbgSOUqTiGPWVZeSiXfKOVZNJniWoqrWrRkB1CJzBU3NEbiTsPcYy1lDsANA/THzS+9WBiy5nfQ==}
    engines: {node: '>= 10'}

  sisteransi@1.0.5:
    resolution: {integrity: sha512-bLGGlR1QxBcynn2d5YmDX4MGjlZvy2MRBDRNHLJ8VI6l6+9FUiyTFNJ0IveOSP0bcXgVDPRcfGqA0pjaqUpfVg==}

  slash@3.0.0:
    resolution: {integrity: sha512-g9Q1haeby36OSStwb4ntCGGGaKsaVSjQ68fBxoQcutl5fS1vuY18H3wSt3jFyFtrkx+Kz0V1G85A4MyAdDMi2Q==}
    engines: {node: '>=8'}

  slash@4.0.0:
    resolution: {integrity: sha512-3dOsAHXXUkQTpOYcoAxLIorMTp4gIQr5IW3iVb7A7lFIp0VHhnynm9izx6TssdrIcVIESAlVjtnO2K8bg+Coew==}
    engines: {node: '>=12'}

  slash@5.1.0:
    resolution: {integrity: sha512-ZA6oR3T/pEyuqwMgAKT0/hAv8oAXckzbkmR0UkUosQ+Mc4RxGoJkRmwHgHufaenlyAgE1Mxgpdcrf75y6XcnDg==}
    engines: {node: '>=14.16'}

  smob@1.5.0:
    resolution: {integrity: sha512-g6T+p7QO8npa+/hNx9ohv1E5pVCmWrVCUzUXJyLdMmftX6ER0oiWY/w9knEonLpnOp6b6FenKnMfR8gqwWdwig==}

  source-map-js@1.2.0:
    resolution: {integrity: sha512-itJW8lvSA0TXEphiRoawsCksnlf8SyvmFzIhltqAHluXd88pkCd+cXJVHTDwdCr0IzwptSm035IHQktUu1QUMg==}
    engines: {node: '>=0.10.0'}

  source-map-support@0.5.21:
    resolution: {integrity: sha512-uBHU3L3czsIyYXKX88fdrGovxdSCoTGDRZ6SYXtSRxLZUzHg5P/66Ht6uoUlHu9EZod+inXhKo3qQgwXUT/y1w==}

  source-map@0.6.1:
    resolution: {integrity: sha512-UjgapumWlbMhkBgzT7Ykc5YXUT46F0iKu8SGXq0bcwP5dz/h0Plj6enJqjz1Zbq2l5WaqYnrVbwWOWMyF3F47g==}
    engines: {node: '>=0.10.0'}

  source-map@0.7.4:
    resolution: {integrity: sha512-l3BikUxvPOcn5E74dZiq5BGsTb5yEwhaTSzccU6t4sDOH8NWJCstKO5QT2CvtFoK6F0saL7p9xHAqHOlCPJygA==}
    engines: {node: '>= 8'}

  spdx-correct@3.2.0:
    resolution: {integrity: sha512-kN9dJbvnySHULIluDHy32WHRUu3Og7B9sbY7tsFLctQkIqnMh3hErYgdMjTYuqmcXX+lK5T1lnUt3G7zNswmZA==}

  spdx-exceptions@2.5.0:
    resolution: {integrity: sha512-PiU42r+xO4UbUS1buo3LPJkjlO7430Xn5SVAhdpzzsPHsjbYVflnnFdATgabnLude+Cqu25p6N+g2lw/PFsa4w==}

  spdx-expression-parse@3.0.1:
    resolution: {integrity: sha512-cbqHunsQWnJNE6KhVSMsMeH5H/L9EpymbzqTQ3uLwNCLZ1Q481oWaofqH7nO6V07xlXwY6PhQdQ2IedWx/ZK4Q==}

  spdx-license-ids@3.0.18:
    resolution: {integrity: sha512-xxRs31BqRYHwiMzudOrpSiHtZ8i/GeionCBDSilhYRj+9gIcI8wCZTlXZKu9vZIVqViP3dcp9qE5G6AlIaD+TQ==}

  speakingurl@14.0.1:
    resolution: {integrity: sha512-1POYv7uv2gXoyGFpBCmpDVSNV74IfsWlDW216UPjbWufNf+bSU6GdbDsxdcxtfwb4xlI3yxzOTKClUosxARYrQ==}
    engines: {node: '>=0.10.0'}

  standard-as-callback@2.1.0:
    resolution: {integrity: sha512-qoRRSyROncaz1z0mvYqIE4lCd9p2R90i6GxW3uZv5ucSu8tU7B5HXUP1gG8pVZsYNVaXjk8ClXHPttLyxAL48A==}

  statuses@2.0.1:
    resolution: {integrity: sha512-RwNA9Z/7PrK06rYLIzFMlaF+l73iwpzsqRIFgbMLbTcLD6cOao82TaWefPXQvB2fOC4AjuYSEndS7N/mTCbkdQ==}
    engines: {node: '>= 0.8'}

  std-env@3.7.0:
    resolution: {integrity: sha512-JPbdCEQLj1w5GilpiHAx3qJvFndqybBysA3qUOnznweH4QbNYUsW/ea8QzSrnh0vNsezMMw5bcVool8lM0gwzg==}

  streamx@2.18.0:
    resolution: {integrity: sha512-LLUC1TWdjVdn1weXGcSxyTR3T4+acB6tVGXT95y0nGbca4t4o/ng1wKAGTljm9VicuCVLvRlqFYXYy5GwgM7sQ==}

  string-width@4.2.3:
    resolution: {integrity: sha512-wKyQRQpjJ0sIp62ErSZdGsjMJWsap5oRNihHhu6G7JVO/9jIB6UyevL+tXuOqrng8j/cxKTWyWUwvSTriiZz/g==}
    engines: {node: '>=8'}

  string-width@5.1.2:
    resolution: {integrity: sha512-HnLOCR3vjcY8beoNLtcjZ5/nxn2afmME6lhrDrebokqMap+XbeW8n9TXpPDOqdGK5qcI3oT0GKTW6wC7EMiVqA==}
    engines: {node: '>=12'}

  string.prototype.trim@1.2.9:
    resolution: {integrity: sha512-klHuCNxiMZ8MlsOihJhJEBJAiMVqU3Z2nEXWfWnIqjN0gEFS9J9+IxKozWWtQGcgoa1WUZzLjKPTr4ZHNFTFxw==}
    engines: {node: '>= 0.4'}

  string.prototype.trimend@1.0.8:
    resolution: {integrity: sha512-p73uL5VCHCO2BZZ6krwwQE3kCzM7NKmis8S//xEC6fQonchbum4eP6kR4DLEjQFO3Wnj3Fuo8NM0kOSjVdHjZQ==}

  string.prototype.trimstart@1.0.8:
    resolution: {integrity: sha512-UXSH262CSZY1tfu3G3Secr6uGLCFVPMhIqHjlgCUtCCcgihYc/xKs9djMTMUOb2j1mVSeU8EU6NWc/iQKU6Gfg==}
    engines: {node: '>= 0.4'}

  string_decoder@1.1.1:
    resolution: {integrity: sha512-n/ShnvDi6FHbbVfviro+WojiFzv+s8MPMHBczVePfUpDJLwoLT0ht1l4YwBCbi8pJAveEEdnkHyPyTP/mzRfwg==}

  string_decoder@1.3.0:
    resolution: {integrity: sha512-hkRX8U1WjJFd8LsDJ2yQ/wWWxaopEsABU1XfkM8A+j0+85JAGppt16cr1Whg6KIbb4okU6Mql6BOj+uup/wKeA==}

  strip-ansi@6.0.1:
    resolution: {integrity: sha512-Y38VPSHcqkFrCpFnQ9vuSXmquuv5oXOKpGeT6aGrr3o3Gc9AlVa6JBfUSOCnbxGGZF+/0ooI7KrPuUSztUdU5A==}
    engines: {node: '>=8'}

  strip-ansi@7.1.0:
    resolution: {integrity: sha512-iq6eVVI64nQQTRYq2KtEg2d2uU7LElhTJwsH4YzIHZshxlgZms/wIc4VoDQTlG/IvVIrBKG06CrZnp0qv7hkcQ==}
    engines: {node: '>=12'}

  strip-bom@3.0.0:
    resolution: {integrity: sha512-vavAMRXOgBVNF6nyEEmL3DBK19iRpDcoIwW+swQ+CbGiu7lju6t+JklA1MHweoWtadgt4ISVUsXLyDq34ddcwA==}
    engines: {node: '>=4'}

  strip-final-newline@3.0.0:
    resolution: {integrity: sha512-dOESqjYr96iWYylGObzd39EuNTa5VJxyvVAEm5Jnh7KGo75V43Hk1odPQkNDyXNmUR6k+gEiDVXnjB8HJ3crXw==}
    engines: {node: '>=12'}

  strip-indent@3.0.0:
    resolution: {integrity: sha512-laJTa3Jb+VQpaC6DseHhF7dXVqHTfJPCRDaEbid/drOhgitgYku/letMUqOXFoWV0zIIUbjpdH2t+tYj4bQMRQ==}
    engines: {node: '>=8'}

  strip-json-comments@3.1.1:
    resolution: {integrity: sha512-6fPc+R4ihwqP6N/aIv2f1gMH8lOVtWQHoqC4yK6oSDVVocumAsfCqjkXnqiYMhmMwS/mEHLp7Vehlt3ql6lEig==}
    engines: {node: '>=8'}

  strip-literal@2.1.0:
    resolution: {integrity: sha512-Op+UycaUt/8FbN/Z2TWPBLge3jWrP3xj10f3fnYxf052bKuS3EKs1ZQcVGjnEMdsNVAM+plXRdmjrZ/KgG3Skw==}

  style-mod@4.1.2:
    resolution: {integrity: sha512-wnD1HyVqpJUI2+eKZ+eo1UwghftP6yuFheBqqe+bWCotBjC2K1YnteJILRMs3SM4V/0dLEW1SC27MWP5y+mwmw==}

  stylehacks@7.0.2:
    resolution: {integrity: sha512-HdkWZS9b4gbgYTdMg4gJLmm7biAUug1qTqXjS+u8X+/pUd+9Px1E+520GnOW3rST9MNsVOVpsJG+mPHNosxjOQ==}
    engines: {node: ^18.12.0 || ^20.9.0 || >=22.0}
    peerDependencies:
      postcss: ^8.4.31

  sucrase@3.35.0:
    resolution: {integrity: sha512-8EbVDiu9iN/nESwxeSxDKe0dunta1GOlHufmSSXxMD2z2/tMZpDMpvXQGsc+ajGo8y2uYUmixaSRUc/QPoQ0GA==}
    engines: {node: '>=16 || 14 >=14.17'}
    hasBin: true

  superjson@2.2.1:
    resolution: {integrity: sha512-8iGv75BYOa0xRJHK5vRLEjE2H/i4lulTjzpUXic3Eg8akftYjkmQDa8JARQ42rlczXyFR3IeRoeFCc7RxHsYZA==}
    engines: {node: '>=16'}

  supports-color@5.5.0:
    resolution: {integrity: sha512-QjVjwdXIt408MIiAqCX4oUKsgU2EqAGzs2Ppkm4aQYbjm+ZEWEcW4SfFNTr4uMNZma0ey4f5lgLrkB0aX0QMow==}
    engines: {node: '>=4'}

  supports-color@7.2.0:
    resolution: {integrity: sha512-qpCAvRl9stuOHveKsn7HncJRvv501qIacKzQlO/+Lwxc9+0q2wLyv4Dfvt80/DPn2pqOBsJdDiogXGR9+OvwRw==}
    engines: {node: '>=8'}

  supports-color@8.1.1:
    resolution: {integrity: sha512-MpUEN2OodtUzxvKQl72cUF7RQ5EiHsGvSsVG0ia9c5RbWGL2CI4C7EpPS8UTBIplnlzZiNuV56w+FuNxy3ty2Q==}
    engines: {node: '>=10'}

  supports-color@9.4.0:
    resolution: {integrity: sha512-VL+lNrEoIXww1coLPOmiEmK/0sGigko5COxI09KzHc2VJXJsQ37UaQ+8quuxjDeA7+KnLGTWRyOXSLLR2Wb4jw==}
    engines: {node: '>=12'}

  supports-preserve-symlinks-flag@1.0.0:
    resolution: {integrity: sha512-ot0WnXS9fgdkgIcePe6RHNk1WA8+muPa6cSjeR3V8K27q9BB1rTE3R1p7Hv0z1ZyAc8s6Vvv8DIyWf681MAt0w==}
    engines: {node: '>= 0.4'}

  svg-tags@1.0.0:
    resolution: {integrity: sha512-ovssysQTa+luh7A5Weu3Rta6FJlFBBbInjOh722LIt6klpU2/HtdUbszju/G4devcvk8PGt7FCLv5wftu3THUA==}

  svg.draggable.js@2.2.2:
    resolution: {integrity: sha512-JzNHBc2fLQMzYCZ90KZHN2ohXL0BQJGQimK1kGk6AvSeibuKcIdDX9Kr0dT9+UJ5O8nYA0RB839Lhvk4CY4MZw==}
    engines: {node: '>= 0.8.0'}

  svg.easing.js@2.0.0:
    resolution: {integrity: sha512-//ctPdJMGy22YoYGV+3HEfHbm6/69LJUTAqI2/5qBvaNHZ9uUFVC82B0Pl299HzgH13rKrBgi4+XyXXyVWWthA==}
    engines: {node: '>= 0.8.0'}

  svg.filter.js@2.0.2:
    resolution: {integrity: sha512-xkGBwU+dKBzqg5PtilaTb0EYPqPfJ9Q6saVldX+5vCRy31P6TlRCP3U9NxH3HEufkKkpNgdTLBJnmhDHeTqAkw==}
    engines: {node: '>= 0.8.0'}

  svg.js@2.7.1:
    resolution: {integrity: sha512-ycbxpizEQktk3FYvn/8BH+6/EuWXg7ZpQREJvgacqn46gIddG24tNNe4Son6omdXCnSOaApnpZw6MPCBA1dODA==}

  svg.pathmorphing.js@0.1.3:
    resolution: {integrity: sha512-49HWI9X4XQR/JG1qXkSDV8xViuTLIWm/B/7YuQELV5KMOPtXjiwH4XPJvr/ghEDibmLQ9Oc22dpWpG0vUDDNww==}
    engines: {node: '>= 0.8.0'}

  svg.resize.js@1.4.3:
    resolution: {integrity: sha512-9k5sXJuPKp+mVzXNvxz7U0uC9oVMQrrf7cFsETznzUDDm0x8+77dtZkWdMfRlmbkEEYvUn9btKuZ3n41oNA+uw==}
    engines: {node: '>= 0.8.0'}

  svg.select.js@2.1.2:
    resolution: {integrity: sha512-tH6ABEyJsAOVAhwcCjF8mw4crjXSI1aa7j2VQR8ZuJ37H2MBUbyeqYr5nEO7sSN3cy9AR9DUwNg0t/962HlDbQ==}
    engines: {node: '>= 0.8.0'}

  svg.select.js@3.0.1:
    resolution: {integrity: sha512-h5IS/hKkuVCbKSieR9uQCj9w+zLHoPh+ce19bBYyqF53g6mnPB8sAtIbe1s9dh2S2fCmYX2xel1Ln3PJBbK4kw==}
    engines: {node: '>= 0.8.0'}

  svgo@3.3.2:
    resolution: {integrity: sha512-OoohrmuUlBs8B8o6MB2Aevn+pRIH9zDALSR+6hhqVfa6fRwG/Qw9VUMSMW9VNg2CFc/MTIfabtdOVl9ODIJjpw==}
    engines: {node: '>=14.0.0'}
    hasBin: true

  synckit@0.9.1:
    resolution: {integrity: sha512-7gr8p9TQP6RAHusBOSLs46F4564ZrjV8xFmw5zCmgmhGUcw2hxsShhJ6CEiHQMgPDwAQ1fWHPM0ypc4RMAig4A==}
    engines: {node: ^14.18.0 || >=16.0.0}

  system-architecture@0.1.0:
    resolution: {integrity: sha512-ulAk51I9UVUyJgxlv9M6lFot2WP3e7t8Kz9+IS6D4rVba1tR9kON+Ey69f+1R4Q8cd45Lod6a4IcJIxnzGc/zA==}
    engines: {node: '>=18'}

  tailwindcss@3.4.4:
    resolution: {integrity: sha512-ZoyXOdJjISB7/BcLTR6SEsLgKtDStYyYZVLsUtWChO4Ps20CBad7lfJKVDiejocV4ME1hLmyY0WJE3hSDcmQ2A==}
    engines: {node: '>=14.0.0'}
    hasBin: true

  tapable@2.2.1:
    resolution: {integrity: sha512-GNzQvQTOIP6RyTfE2Qxb8ZVlNmw0n88vp1szwWRimP02mnTsx3Wtn5qRdqY9w2XduFNUgvOwhNnQsjwCp+kqaQ==}
    engines: {node: '>=6'}

  tar-stream@3.1.7:
    resolution: {integrity: sha512-qJj60CXt7IU1Ffyc3NJMjh6EkuCFej46zUqJ4J7pqYlThyd9bO0XBTmcOIhSzZJVWfsLks0+nle/j538YAW9RQ==}

  tar@6.2.1:
    resolution: {integrity: sha512-DZ4yORTwrbTj/7MZYq2w+/ZFdI6OZ/f9SFHR+71gIVUZhOQPHzVCLpvRnPgyaMpfWxxk/4ONva3GQSyNIKRv6A==}
    engines: {node: '>=10'}

  terser-webpack-plugin@5.3.10:
    resolution: {integrity: sha512-BKFPWlPDndPs+NGGCr1U59t0XScL5317Y0UReNrHaw9/FwhPENlq6bfgs+4yPfyP51vqC1bQ4rp1EfXW5ZSH9w==}
    engines: {node: '>= 10.13.0'}
    peerDependencies:
      '@swc/core': '*'
      esbuild: '*'
      uglify-js: '*'
      webpack: ^5.1.0
    peerDependenciesMeta:
      '@swc/core':
        optional: true
      esbuild:
        optional: true
      uglify-js:
        optional: true

  terser@5.31.1:
    resolution: {integrity: sha512-37upzU1+viGvuFtBo9NPufCb9dwM0+l9hMxYyWfBA+fbwrPqNJAhbZ6W47bBFnZHKHTUBnMvi87434qq+qnxOg==}
    engines: {node: '>=10'}
    hasBin: true

  terser@5.31.6:
    resolution: {integrity: sha512-PQ4DAriWzKj+qgehQ7LK5bQqCFNMmlhjR2PFFLuqGCpuCAauxemVBWwWOxo3UIwWQx8+Pr61Df++r76wDmkQBg==}
    engines: {node: '>=10'}
    hasBin: true

  text-decoder@1.1.0:
    resolution: {integrity: sha512-TmLJNj6UgX8xcUZo4UDStGQtDiTzF7BzWlzn9g7UWrjkpHr5uJTK1ld16wZ3LXb2vb6jH8qU89dW5whuMdXYdw==}

  text-table@0.2.0:
    resolution: {integrity: sha512-N+8UisAXDGk8PFXP4HAzVR9nbfmVJ3zYLAWiTIoqC5v5isinhr+r5uaO8+7r3BMfuNIufIsA7RdpVgacC2cSpw==}

  thenify-all@1.6.0:
    resolution: {integrity: sha512-RNxQH/qI8/t3thXJDwcstUO4zeqo64+Uy/+sNVRBx4Xn2OX+OZ9oP+iJnNFqplFra2ZUVeKCSa2oVWi3T4uVmA==}
    engines: {node: '>=0.8'}

  thenify@3.3.1:
    resolution: {integrity: sha512-RVZSIV5IG10Hk3enotrhvz0T9em6cyHBLkH/YAZuKqd8hRkKhSfCGIcP2KUY0EPxndzANBmNllzWPwak+bheSw==}

  tiny-invariant@1.3.3:
    resolution: {integrity: sha512-+FbBPE1o9QAYvviau/qC5SE3caw21q3xkvWKBtja5vgqOWIHHJ3ioaq1VPfn/Szqctz2bU/oYeKd9/z5BL+PVg==}

  to-fast-properties@2.0.0:
    resolution: {integrity: sha512-/OaKK0xYrs3DmxRYqL/yDc+FxFUVYhDlXMhRmv3z915w2HF1tnN1omB354j8VUGO/hbRzyD6Y3sA7v7GS/ceog==}
    engines: {node: '>=4'}

  to-regex-range@5.0.1:
    resolution: {integrity: sha512-65P7iz6X5yEr1cwcgvQxbbIw7Uk3gOy5dIdtZ4rDveLqhrdJP+Li/Hx6tyK0NEb+2GCyneCMJiGqrADCSNk8sQ==}
    engines: {node: '>=8.0'}

  toidentifier@1.0.1:
    resolution: {integrity: sha512-o5sSPKEkg/DIQNmH43V0/uerLrpzVedkUh8tGNvaeXpfpuwjKenlSox/2O/BTlZUtEe+JG7s5YhEz608PlAHRA==}
    engines: {node: '>=0.6'}

  totalist@3.0.1:
    resolution: {integrity: sha512-sf4i37nQ2LBx4m3wB74y+ubopq6W/dIzXg0FDGjsYnZHVa1Da8FH853wlL2gtUhg+xJXjfk3kUZS3BRoQeoQBQ==}
    engines: {node: '>=6'}

  tr46@0.0.3:
    resolution: {integrity: sha512-N3WMsuqV66lT30CrXNbEjx4GEwlow3v6rr4mCcv6prnfwhS01rkgyFdjPNBYd9br7LpXV1+Emh01fHnq2Gdgrw==}

  ts-api-utils@1.3.0:
    resolution: {integrity: sha512-UQMIo7pb8WRomKR1/+MFVLTroIvDVtMX3K6OUir8ynLyzB8Jeriont2bTAtmNPa1ekAgN7YPDyf6V+ygrdU+eQ==}
    engines: {node: '>=16'}
    peerDependencies:
      typescript: '>=4.2.0'

  ts-interface-checker@0.1.13:
    resolution: {integrity: sha512-Y/arvbn+rrz3JCKl9C4kVNfTfSm2/mEp5FSz5EsZSANGPSlQrpRI5M4PKF+mJnE52jOO90PnPSc3Ur3bTQw0gA==}

  tsconfig-paths@3.15.0:
    resolution: {integrity: sha512-2Ac2RgzDe/cn48GvOe3M+o82pEFewD3UPbyoUHHdKasHwJKjds4fLXWf/Ux5kATBKN20oaFGu+jbElp1pos0mg==}

  tslib@2.6.3:
    resolution: {integrity: sha512-xNvxJEOUiWPGhUuUdQgAJPKOOJfGnIyKySOc09XkKsgdUV/3E2zvwZYdejjmRgPCgcym1juLH3226yA7sEFJKQ==}

  turbo-darwin-64@2.0.6:
    resolution: {integrity: sha512-XpgBwWj3Ggmz/gQVqXdMKXHC1iFPMDiuwugLwSzE7Ih0O13JuNtYZKhQnopvbDQnFQCeRq2Vsm5OTWabg/oB/g==}
    cpu: [x64]
    os: [darwin]

  turbo-darwin-arm64@2.0.6:
    resolution: {integrity: sha512-RfeZYXIAkiA21E8lsvfptGTqz/256YD+eI1x37fedfvnHFWuIMFZGAOwJxtZc6QasQunDZ9TRRREbJNI68tkIw==}
    cpu: [arm64]
    os: [darwin]

  turbo-linux-64@2.0.6:
    resolution: {integrity: sha512-92UDa0xNQQbx0HdSp9ag3YSS3xPdavhc7q9q9mxIAcqyjjD6VElA4Y85m4F/DDGE5SolCrvBz2sQhVmkOd6Caw==}
    cpu: [x64]
    os: [linux]

  turbo-linux-arm64@2.0.6:
    resolution: {integrity: sha512-eQKu6utCVUkIH2kqOzD8OS6E0ba6COjWm6PRDTNCHQRljZW503ycaTUIdMOiJrVg1MkEjDyOReUg8s8D18aJ4Q==}
    cpu: [arm64]
    os: [linux]

  turbo-windows-64@2.0.6:
    resolution: {integrity: sha512-+9u4EPrpoeHYCQ46dRcou9kbkSoelhOelHNcbs2d86D6ruYD/oIAHK9qgYK8LeARRz0jxhZIA/dWYdYsxJJWkw==}
    cpu: [x64]
    os: [win32]

  turbo-windows-arm64@2.0.6:
    resolution: {integrity: sha512-rdrKL+p+EjtdDVg0wQ/7yTbzkIYrnb0Pw4IKcjsy3M0RqUM9UcEi67b94XOAyTa5a0GqJL1+tUj2ebsFGPgZbg==}
    cpu: [arm64]
    os: [win32]

  turbo@2.0.6:
    resolution: {integrity: sha512-/Ftmxd5Mq//a9yMonvmwENNUN65jOVTwhhBPQjEtNZutYT9YKyzydFGLyVM1nzhpLWahQSMamRc/RDBv5EapzA==}
    hasBin: true

  type-check@0.4.0:
    resolution: {integrity: sha512-XleUoc9uwGXqjWwXaUTZAmzMcFZ5858QA2vvx1Ur5xIcixXIP+8LnFDgRplU30us6teqdlskFfu+ae4K79Ooew==}
    engines: {node: '>= 0.8.0'}

  type-fest@0.20.2:
    resolution: {integrity: sha512-Ne+eE4r0/iWnpAxD852z3A+N0Bt5RN//NjJwRd2VFHEmrywxf5vsZlh4R6lixl6B+wz/8d+maTSAkN1FIkI3LQ==}
    engines: {node: '>=10'}

  type-fest@0.21.3:
    resolution: {integrity: sha512-t0rzBq87m3fVcduHDUFhKmyyX+9eo6WQjZvf51Ea/M0Q7+T374Jp1aUiyUl0GKxp8M/OETVHSDvmkyPgvX+X2w==}
    engines: {node: '>=10'}

  type-fest@0.6.0:
    resolution: {integrity: sha512-q+MB8nYR1KDLrgr4G5yemftpMC7/QLqVndBmEEdqzmNj5dcFOO4Oo8qlwZE3ULT3+Zim1F8Kq4cBnikNhlCMlg==}
    engines: {node: '>=8'}

  type-fest@0.8.1:
    resolution: {integrity: sha512-4dbzIzqvjtgiM5rw1k5rEHtBANKmdudhGyBEajN01fEyhaAIhsoKNy6y7+IN93IfpFtwY9iqi7kD+xwKhQsNJA==}
    engines: {node: '>=8'}

  type-fest@3.13.1:
    resolution: {integrity: sha512-tLq3bSNx+xSpwvAJnzrK0Ep5CLNWjvFTOp71URMaAEWBfRb9nnJiBoUe0tF8bI4ZFO3omgBR6NvnbzVUT3Ly4g==}
    engines: {node: '>=14.16'}

  typed-array-buffer@1.0.2:
    resolution: {integrity: sha512-gEymJYKZtKXzzBzM4jqa9w6Q1Jjm7x2d+sh19AdsD4wqnMPDYyvwpsIc2Q/835kHuo3BEQ7CjelGhfTsoBb2MQ==}
    engines: {node: '>= 0.4'}

  typed-array-byte-length@1.0.1:
    resolution: {integrity: sha512-3iMJ9q0ao7WE9tWcaYKIptkNBuOIcZCCT0d4MRvuuH88fEoEH62IuQe0OtraD3ebQEoTRk8XCBoknUNc1Y67pw==}
    engines: {node: '>= 0.4'}

  typed-array-byte-offset@1.0.2:
    resolution: {integrity: sha512-Ous0vodHa56FviZucS2E63zkgtgrACj7omjwd/8lTEMEPFFyjfixMZ1ZXenpgCFBBt4EC1J2XsyVS2gkG0eTFA==}
    engines: {node: '>= 0.4'}

  typed-array-length@1.0.6:
    resolution: {integrity: sha512-/OxDN6OtAk5KBpGb28T+HZc2M+ADtvRxXrKKbUwtsLgdoxgX13hyy7ek6bFRl5+aBs2yZzB0c4CnQfAtVypW/g==}
    engines: {node: '>= 0.4'}

  typescript@5.5.3:
    resolution: {integrity: sha512-/hreyEujaB0w76zKo6717l3L0o/qEUtRgdvUBvlkhoWeOVMjMuHNHk0BRBzikzuGDqNmPQbg5ifMEqsHLiIUcQ==}
    engines: {node: '>=14.17'}
    hasBin: true

  uc.micro@1.0.6:
    resolution: {integrity: sha512-8Y75pvTYkLJW2hWQHXxoqRgV7qb9B+9vFEtidML+7koHUFapnVJAZ6cKs+Qjz5Aw3aZWHMC6u0wJE3At+nSGwA==}

  uc.micro@2.1.0:
    resolution: {integrity: sha512-ARDJmphmdvUk6Glw7y9DQ2bFkKBHwQHLi2lsaH6PPmz/Ka9sFOBsBluozhDltWmnv9u/cF6Rt87znRTPV+yp/A==}

  ufo@1.5.3:
    resolution: {integrity: sha512-Y7HYmWaFwPUmkoQCUIAYpKqkOf+SbVj/2fJJZ4RJMCfZp0rTGwRbzQD+HghfnhKOjL9E01okqz+ncJskGYfBNw==}

  ultrahtml@1.5.3:
    resolution: {integrity: sha512-GykOvZwgDWZlTQMtp5jrD4BVL+gNn2NVlVafjcFUJ7taY20tqYdwdoWBFy6GBJsNTZe1GkGPkSl5knQAjtgceg==}

  unbox-primitive@1.0.2:
    resolution: {integrity: sha512-61pPlCD9h51VoreyJ0BReideM3MDKMKnh6+V9L08331ipq6Q8OFXZYiqP6n/tbHx4s5I9uRhcye6BrbkizkBDw==}

  uncrypto@0.1.3:
    resolution: {integrity: sha512-Ql87qFHB3s/De2ClA9e0gsnS6zXG27SkTiSJwjCc9MebbfapQfuPzumMIUMi38ezPZVNFcHI9sUIepeQfw8J8Q==}

  unctx@2.3.1:
    resolution: {integrity: sha512-PhKke8ZYauiqh3FEMVNm7ljvzQiph0Mt3GBRve03IJm7ukfaON2OBK795tLwhbyfzknuRRkW0+Ze+CQUmzOZ+A==}

  undici-types@5.26.5:
    resolution: {integrity: sha512-JlCMO+ehdEIKqlFxk6IfVoAUVmgz7cU7zD/h9XZ0qzeosSHmUJVOzSQvvYSYWXkFXC+IfLKSIffhv0sVZup6pA==}

  undici-types@6.19.6:
    resolution: {integrity: sha512-e/vggGopEfTKSvj4ihnOLTsqhrKRN3LeO6qSN/GxohhuRv8qH9bNQ4B8W7e/vFL+0XTnmHPB4/kegunZGA4Org==}

  undici@5.28.4:
    resolution: {integrity: sha512-72RFADWFqKmUb2hmmvNODKL3p9hcB6Gt2DOQMis1SEBaV6a4MH8soBvzg+95CYhCKPFedut2JY9bMfrDl9D23g==}
    engines: {node: '>=14.0'}

  unenv@1.9.0:
    resolution: {integrity: sha512-QKnFNznRxmbOF1hDgzpqrlIf6NC5sbZ2OJ+5Wl3OX8uM+LUJXbj4TXvLJCtwbPTmbMHCLIz6JLKNinNsMShK9g==}

  unhead@1.9.15:
    resolution: {integrity: sha512-/99Wft1CT0fxsWzmBeOwuH/k4HdMeyfDGyB4wFNVZVNTffRHDOqaqQ6RS+LHPsIiCKmm9FP7Vq7Rz09Zs/fQJQ==}

  unicorn-magic@0.1.0:
    resolution: {integrity: sha512-lRfVq8fE8gz6QMBuDM6a+LO3IAzTi05H6gCVaUpir2E1Rwpo4ZUog45KpNXKC/Mn3Yb9UDuHumeFTo9iV/D9FQ==}
    engines: {node: '>=18'}

  unimport@3.7.2:
    resolution: {integrity: sha512-91mxcZTadgXyj3lFWmrGT8GyoRHWuE5fqPOjg5RVtF6vj+OfM5G6WCzXjuYtSgELE5ggB34RY4oiCSEP8I3AHw==}

  universalify@2.0.1:
    resolution: {integrity: sha512-gptHNQghINnc/vTGIk0SOFGFNXw7JVrlRUtConJRlvaw6DuX0wO5Jeko9sWrMBhh+PsYAZ7oXAiOnf/UKogyiw==}
    engines: {node: '>= 10.0.0'}

  unplugin-vue-router@0.10.0:
    resolution: {integrity: sha512-t9cwRvNONcrh7CZLUYrd4kGOH4xZRhsHeT+exaAuYFn7z87pkTHiHh3wBnGerfKGs22SnmJIIjcKyEa62CO+4w==}
    peerDependencies:
      vue-router: ^4.4.0
    peerDependenciesMeta:
      vue-router:
        optional: true

  unplugin@1.11.0:
    resolution: {integrity: sha512-3r7VWZ/webh0SGgJScpWl2/MRCZK5d3ZYFcNaeci/GQ7Teop7zf0Nl2pUuz7G21BwPd9pcUPOC5KmJ2L3WgC5g==}
    engines: {node: '>=14.0.0'}

  unstorage@1.10.2:
    resolution: {integrity: sha512-cULBcwDqrS8UhlIysUJs2Dk0Mmt8h7B0E6mtR+relW9nZvsf/u4SkAYyNliPiPW7XtFNb5u3IUMkxGxFTTRTgQ==}
    peerDependencies:
      '@azure/app-configuration': ^1.5.0
      '@azure/cosmos': ^4.0.0
      '@azure/data-tables': ^13.2.2
      '@azure/identity': ^4.0.1
      '@azure/keyvault-secrets': ^4.8.0
      '@azure/storage-blob': ^12.17.0
      '@capacitor/preferences': ^5.0.7
      '@netlify/blobs': ^6.5.0 || ^7.0.0
      '@planetscale/database': ^1.16.0
      '@upstash/redis': ^1.28.4
      '@vercel/kv': ^1.0.1
      idb-keyval: ^6.2.1
      ioredis: ^5.3.2
    peerDependenciesMeta:
      '@azure/app-configuration':
        optional: true
      '@azure/cosmos':
        optional: true
      '@azure/data-tables':
        optional: true
      '@azure/identity':
        optional: true
      '@azure/keyvault-secrets':
        optional: true
      '@azure/storage-blob':
        optional: true
      '@capacitor/preferences':
        optional: true
      '@netlify/blobs':
        optional: true
      '@planetscale/database':
        optional: true
      '@upstash/redis':
        optional: true
      '@vercel/kv':
        optional: true
      idb-keyval:
        optional: true
      ioredis:
        optional: true

  untun@0.1.3:
    resolution: {integrity: sha512-4luGP9LMYszMRZwsvyUd9MrxgEGZdZuZgpVQHEEX0lCYFESasVRvZd0EYpCkOIbJKHMuv0LskpXc/8Un+MJzEQ==}
    hasBin: true

  untyped@1.4.2:
    resolution: {integrity: sha512-nC5q0DnPEPVURPhfPQLahhSTnemVtPzdx7ofiRxXpOB2SYnb3MfdU3DVGyJdS8Lx+tBWeAePO8BfU/3EgksM7Q==}
    hasBin: true

  unwasm@0.3.9:
    resolution: {integrity: sha512-LDxTx/2DkFURUd+BU1vUsF/moj0JsoTvl+2tcg2AUOiEzVturhGGx17/IMgGvKUYdZwr33EJHtChCJuhu9Ouvg==}

  update-browserslist-db@1.1.0:
    resolution: {integrity: sha512-EdRAaAyk2cUE1wOf2DkEhzxqOQvFOoRJFNS6NeyJ01Gp2beMRpBAINjM2iDXE3KCuKhwnvHIQCJm6ThL2Z+HzQ==}
    hasBin: true
    peerDependencies:
      browserslist: '>= 4.21.0'

  uqr@0.1.2:
    resolution: {integrity: sha512-MJu7ypHq6QasgF5YRTjqscSzQp/W11zoUk6kvmlH+fmWEs63Y0Eib13hYFwAzagRJcVY8WVnlV+eBDUGMJ5IbA==}

  uri-js@4.4.1:
    resolution: {integrity: sha512-7rKUyy33Q1yc98pQ1DAmLtwX109F7TIfWlW1Ydo8Wl1ii1SeHieeh0HHfPeL2fMXK6z0s8ecKs9frCuLJvndBg==}

  urlpattern-polyfill@8.0.2:
    resolution: {integrity: sha512-Qp95D4TPJl1kC9SKigDcqgyM2VDVO4RiJc2d4qe5GrYm+zbIQCWWKAFaJNQ4BhdFeDGwBmAxqJBwWSJDb9T3BQ==}

  util-deprecate@1.0.2:
    resolution: {integrity: sha512-EPD5q1uXyFxJpCrLnCc1nHnq3gOa6DZBocAIiI2TaSCA7VCJ1UJDMagCzIkXNsUYfD1daK//LTEQ8xiIbrHtcw==}

  validate-npm-package-license@3.0.4:
    resolution: {integrity: sha512-DpKm2Ui/xN7/HQKCtpZxoRWBhZ9Z0kqtygG8XCgNQ8ZlDnxuQmWhj566j8fN4Cu3/JmbhsDo7fcAJq4s9h27Ew==}

  vite-hot-client@0.2.3:
    resolution: {integrity: sha512-rOGAV7rUlUHX89fP2p2v0A2WWvV3QMX2UYq0fRqsWSvFvev4atHWqjwGoKaZT1VTKyLGk533ecu3eyd0o59CAg==}
    peerDependencies:
      vite: ^2.6.0 || ^3.0.0 || ^4.0.0 || ^5.0.0-0

  vite-node@1.6.0:
    resolution: {integrity: sha512-de6HJgzC+TFzOu0NTC4RAIsyf/DY/ibWDYQUcuEA84EMHhcefTUGkjFHKKEJhQN4A+6I0u++kr3l36ZF2d7XRw==}
    engines: {node: ^18.0.0 || >=20.0.0}
    hasBin: true

  vite-plugin-checker@0.7.0:
    resolution: {integrity: sha512-F3MdUORNLcPC0oDB9zxmPDhUC8X/3fzDShU5Izk4bqE4uTgxbQdOuOCa99bS6OSyWVC0uhHG4yAtWUXM2jOx9A==}
    engines: {node: '>=14.16'}
    peerDependencies:
      eslint: '>=7'
      meow: ^9.0.0
      optionator: ^0.9.1
      stylelint: '>=13'
      typescript: '*'
      vite: '>=2.0.0'
      vls: '*'
      vti: '*'
      vue-tsc: '>=2.0.0'
    peerDependenciesMeta:
      eslint:
        optional: true
      meow:
        optional: true
      optionator:
        optional: true
      stylelint:
        optional: true
      typescript:
        optional: true
      vls:
        optional: true
      vti:
        optional: true
      vue-tsc:
        optional: true

  vite-plugin-inspect@0.8.4:
    resolution: {integrity: sha512-G0N3rjfw+AiiwnGw50KlObIHYWfulVwaCBUBLh2xTW9G1eM9ocE5olXkEYUbwyTmX+azM8duubi+9w5awdCz+g==}
    engines: {node: '>=14'}
    peerDependencies:
      '@nuxt/kit': '*'
      vite: ^3.1.0 || ^4.0.0 || ^5.0.0-0
    peerDependenciesMeta:
      '@nuxt/kit':
        optional: true

  vite-plugin-vue-inspector@5.1.2:
    resolution: {integrity: sha512-M+yH2LlQtVNzJAljQM+61CqDXBvHim8dU5ImGaQuwlo13tMDHue5D7IC20YwDJuWDODiYc/cZBUYspVlyPf2vQ==}
    peerDependencies:
      vite: ^3.0.0-0 || ^4.0.0-0 || ^5.0.0-0

  vite-svg-loader@5.1.0:
    resolution: {integrity: sha512-M/wqwtOEjgb956/+m5ZrYT/Iq6Hax0OakWbokj8+9PXOnB7b/4AxESHieEtnNEy7ZpjsjYW1/5nK8fATQMmRxw==}
    peerDependencies:
      vue: '>=3.2.13'

  vite@4.5.3:
    resolution: {integrity: sha512-kQL23kMeX92v3ph7IauVkXkikdDRsYMGTVl5KY2E9OY4ONLvkHf04MDTbnfo6NKxZiDLWzVpP5oTa8hQD8U3dg==}
    engines: {node: ^14.18.0 || >=16.0.0}
    hasBin: true
    peerDependencies:
      '@types/node': '>= 14'
      less: '*'
      lightningcss: ^1.21.0
      sass: '*'
      stylus: '*'
      sugarss: '*'
      terser: ^5.4.0
    peerDependenciesMeta:
      '@types/node':
        optional: true
      less:
        optional: true
      lightningcss:
        optional: true
      sass:
        optional: true
      stylus:
        optional: true
      sugarss:
        optional: true
      terser:
        optional: true

  vite@5.3.3:
    resolution: {integrity: sha512-NPQdeCU0Dv2z5fu+ULotpuq5yfCS1BzKUIPhNbP3YBfAMGJXbt2nS+sbTFu+qchaqWTD+H3JK++nRwr6XIcp6A==}
    engines: {node: ^18.0.0 || >=20.0.0}
    hasBin: true
    peerDependencies:
      '@types/node': ^18.0.0 || >=20.0.0
      less: '*'
      lightningcss: ^1.21.0
      sass: '*'
      stylus: '*'
      sugarss: '*'
      terser: ^5.4.0
    peerDependenciesMeta:
      '@types/node':
        optional: true
      less:
        optional: true
      lightningcss:
        optional: true
      sass:
        optional: true
      stylus:
        optional: true
      sugarss:
        optional: true
      terser:
        optional: true

  vscode-jsonrpc@6.0.0:
    resolution: {integrity: sha512-wnJA4BnEjOSyFMvjZdpiOwhSq9uDoK8e/kpRJDTaMYzwlkrhG1fwDIZI94CLsLzlCK5cIbMMtFlJlfR57Lavmg==}
    engines: {node: '>=8.0.0 || >=10.0.0'}

  vscode-languageclient@7.0.0:
    resolution: {integrity: sha512-P9AXdAPlsCgslpP9pRxYPqkNYV7Xq8300/aZDpO35j1fJm/ncize8iGswzYlcvFw5DQUx4eVk+KvfXdL0rehNg==}
    engines: {vscode: ^1.52.0}

  vscode-languageserver-protocol@3.16.0:
    resolution: {integrity: sha512-sdeUoAawceQdgIfTI+sdcwkiK2KU+2cbEYA0agzM2uqaUy2UpnnGHtWTHVEtS0ES4zHU0eMFRGN+oQgDxlD66A==}

  vscode-languageserver-textdocument@1.0.11:
    resolution: {integrity: sha512-X+8T3GoiwTVlJbicx/sIAF+yuJAqz8VvwJyoMVhwEMoEKE/fkDmrqUgDMyBECcM2A2frVZIUj5HI/ErRXCfOeA==}

  vscode-languageserver-types@3.16.0:
    resolution: {integrity: sha512-k8luDIWJWyenLc5ToFQQMaSrqCHiLwyKPHKPQZ5zz21vM+vIVUSvsRpcbiECH4WR88K2XZqc4ScRcZ7nk/jbeA==}

  vscode-languageserver@7.0.0:
    resolution: {integrity: sha512-60HTx5ID+fLRcgdHfmz0LDZAXYEV68fzwG0JWwEPBode9NuMYTIxuYXPg4ngO8i8+Ou0lM7y6GzaYWbiDL0drw==}
    hasBin: true

  vscode-uri@3.0.8:
    resolution: {integrity: sha512-AyFQ0EVmsOZOlAnxoFOGOq1SQDWAB7C6aqMGS23svWAllfOaxbuFvcT8D1i8z3Gyn8fraVeZNNmN6e9bxxXkKw==}

  vue-bundle-renderer@2.1.0:
    resolution: {integrity: sha512-uZ+5ZJdZ/b43gMblWtcpikY6spJd0nERaM/1RtgioXNfWFbjKlUwrS8HlrddN6T2xtptmOouWclxLUkpgcVX3Q==}

  vue-demi@0.14.8:
    resolution: {integrity: sha512-Uuqnk9YE9SsWeReYqK2alDI5YzciATE0r2SkA6iMAtuXvNTMNACJLJEXNXaEy94ECuBe4Sk6RzRU80kjdbIo1Q==}
    engines: {node: '>=12'}
    hasBin: true
    peerDependencies:
      '@vue/composition-api': ^1.0.0-rc.1
      vue: ^3.0.0-0 || ^2.6.0
    peerDependenciesMeta:
      '@vue/composition-api':
        optional: true

  vue-devtools-stub@0.1.0:
    resolution: {integrity: sha512-RutnB7X8c5hjq39NceArgXg28WZtZpGc3+J16ljMiYnFhKvd8hITxSWQSQ5bvldxMDU6gG5mkxl1MTQLXckVSQ==}

  vue-eslint-parser@9.4.3:
    resolution: {integrity: sha512-2rYRLWlIpaiN8xbPiDyXZXRgLGOtWxERV7ND5fFAv5qo1D2N9Fu9MNajBNc6o13lZ+24DAWCkQCvj4klgmcITg==}
    engines: {node: ^14.17.0 || >=16.0.0}
    peerDependencies:
      eslint: '>=6.0.0'

  vue-multiselect@3.0.0:
    resolution: {integrity: sha512-uupKdINgz7j83lQToCL7KkgQQxvG43el++hsR39YT9pCe1DwzUGmKzPxjVP6rqskXed5P6DtUASYAlCliW740Q==}
    engines: {node: '>= 14.18.1', npm: '>= 6.14.15'}

  vue-observe-visibility@2.0.0-alpha.1:
    resolution: {integrity: sha512-flFbp/gs9pZniXR6fans8smv1kDScJ8RS7rEpMjhVabiKeq7Qz3D9+eGsypncjfIyyU84saU88XZ0zjbD6Gq/g==}
    peerDependencies:
      vue: ^3.0.0

  vue-resize@2.0.0-alpha.1:
    resolution: {integrity: sha512-7+iqOueLU7uc9NrMfrzbG8hwMqchfVfSzpVlCMeJQe4pyibqyoifDNbKTZvwxZKDvGkB+PdFeKvnGZMoEb8esg==}
    peerDependencies:
      vue: ^3.0.0

  vue-router@4.3.0:
    resolution: {integrity: sha512-dqUcs8tUeG+ssgWhcPbjHvazML16Oga5w34uCUmsk7i0BcnskoLGwjpa15fqMr2Fa5JgVBrdL2MEgqz6XZ/6IQ==}
    peerDependencies:
      vue: ^3.2.0

  vue-router@4.4.0:
    resolution: {integrity: sha512-HB+t2p611aIZraV2aPSRNXf0Z/oLZFrlygJm+sZbdJaW6lcFqEDQwnzUBXn+DApw+/QzDU/I9TeWx9izEjTmsA==}
    peerDependencies:
      vue: ^3.2.0

  vue-select@4.0.0-beta.6:
    resolution: {integrity: sha512-K+zrNBSpwMPhAxYLTCl56gaMrWZGgayoWCLqe5rWwkB8aUbAUh7u6sXjIR7v4ckp2WKC7zEEUY27g6h1MRsIHw==}
    peerDependencies:
      vue: 3.x

  vue-template-compiler@2.7.16:
    resolution: {integrity: sha512-AYbUWAJHLGGQM7+cNTELw+KsOG9nl2CnSv467WobS5Cv9uk3wFcnr1Etsz2sEIHEZvw1U+o9mRlEO6QbZvUPGQ==}

  vue-tsc@2.0.24:
    resolution: {integrity: sha512-1qi4P8L7yS78A7OJ7CDDxUIZPD6nVxoQEgX3DkRZNi1HI1qOfzOJwQlNpmwkogSVD6S/XcanbW9sktzpSxz6rA==}
    hasBin: true
    peerDependencies:
      typescript: '>=5.0.0'

  vue-virtual-scroller@2.0.0-beta.8:
    resolution: {integrity: sha512-b8/f5NQ5nIEBRTNi6GcPItE4s7kxNHw2AIHLtDp+2QvqdTjVN0FgONwX9cr53jWRgnu+HRLPaWDOR2JPI5MTfQ==}
    peerDependencies:
      vue: ^3.2.0

  vue3-apexcharts@1.5.3:
    resolution: {integrity: sha512-yaHTPoj0iVKAtEVg8wEwIwwvf0VG+lPYNufCf3txRzYQOqdKPoZaZ9P3Dj3X+2A1XY9O1kcTk9HVqvLo+rppvQ==}
    peerDependencies:
      apexcharts: '> 3.0.0'
      vue: '> 3.0.0'

  vue@3.4.31:
    resolution: {integrity: sha512-njqRrOy7W3YLAlVqSKpBebtZpDVg21FPoaq1I7f/+qqBThK9ChAIjkRWgeP6Eat+8C+iia4P3OYqpATP21BCoQ==}
    peerDependencies:
      typescript: '*'
    peerDependenciesMeta:
      typescript:
        optional: true

  w3c-keyname@2.2.8:
    resolution: {integrity: sha512-dpojBhNsCNN7T82Tm7k26A6G9ML3NkhDsnw9n/eoxSRlVBB4CEtIQ/KTCLI2Fwf3ataSXRhYFkQi3SlnFwPvPQ==}

  watchpack@2.4.2:
    resolution: {integrity: sha512-TnbFSbcOCcDgjZ4piURLCbJ3nJhznVh9kw6F6iokjiFPl8ONxe9A6nMDVXDiNbrSfLILs6vB07F7wLBrwPYzJw==}
    engines: {node: '>=10.13.0'}

  web-vitals@4.2.3:
    resolution: {integrity: sha512-/CFAm1mNxSmOj6i0Co+iGFJ58OS4NRGVP+AWS/l509uIK5a1bSoIVaHz/ZumpHTfHSZBpgrJ+wjfpAOrTHok5Q==}

  webidl-conversions@3.0.1:
    resolution: {integrity: sha512-2JAn3z8AR6rjK8Sm8orRC0h/bcl/DqL7tRPdGZ4I1CjdF+EaMLmYxBHyXuKL849eucPFhvBoxMsflfOb8kxaeQ==}

  webpack-sources@3.2.3:
    resolution: {integrity: sha512-/DyMEOrDgLKKIG0fmvtz+4dUX/3Ghozwgm6iPp8KRhvn+eQf9+Q7GWxVNMk3+uCPWfdXYC4ExGBckIXdFEfH1w==}
    engines: {node: '>=10.13.0'}

  webpack-virtual-modules@0.6.2:
    resolution: {integrity: sha512-66/V2i5hQanC51vBQKPH4aI8NMAcBW59FVBs+rC7eGHupMyfn34q7rZIE+ETlJ+XTevqfUhVVBgSUNSW2flEUQ==}

  webpack@5.92.1:
    resolution: {integrity: sha512-JECQ7IwJb+7fgUFBlrJzbyu3GEuNBcdqr1LD7IbSzwkSmIevTm8PF+wej3Oxuz/JFBUZ6O1o43zsPkwm1C4TmA==}
    engines: {node: '>=10.13.0'}
    hasBin: true
    peerDependencies:
      webpack-cli: '*'
    peerDependenciesMeta:
      webpack-cli:
        optional: true

  whatwg-url@5.0.0:
    resolution: {integrity: sha512-saE57nupxk6v3HY35+jzBwYa0rKSy0XR8JSxZPwgLr7ys0IBzhGviA1/TUGJLmSVqs8pb9AnvICXEuOHLprYTw==}

  which-boxed-primitive@1.0.2:
    resolution: {integrity: sha512-bwZdv0AKLpplFY2KZRX6TvyuN7ojjr7lwkg6ml0roIy9YeuSr7JS372qlNW18UQYzgYK9ziGcerWqZOmEn9VNg==}

  which-typed-array@1.1.15:
    resolution: {integrity: sha512-oV0jmFtUky6CXfkqehVvBP/LSWJ2sy4vWMioiENyJLePrBO/yKyV9OyJySfAKosh+RYkIl5zJCNZ8/4JncrpdA==}
    engines: {node: '>= 0.4'}

  which@2.0.2:
    resolution: {integrity: sha512-BLI3Tl1TW3Pvl70l3yq3Y64i+awpwXqsGBYWkkqMtnbXgrMD+yj7rhW0kuEDxzJaYXGjEW5ogapKNMEKNMjibA==}
    engines: {node: '>= 8'}
    hasBin: true

  which@3.0.1:
    resolution: {integrity: sha512-XA1b62dzQzLfaEOSQFTCOd5KFf/1VSzZo7/7TUjnya6u0vGGKzU96UQBZTAThCb2j4/xjBAyii1OhRLJEivHvg==}
    engines: {node: ^14.17.0 || ^16.13.0 || >=18.0.0}
    hasBin: true

  wide-align@1.1.5:
    resolution: {integrity: sha512-eDMORYaPNZ4sQIuuYPDHdQvf4gyCF9rEEV/yPxGfwPkRodwEgiMUUXTx/dex+Me0wxx53S+NgUHaP7y3MGlDmg==}

  word-wrap@1.2.5:
    resolution: {integrity: sha512-BN22B5eaMMI9UMtjrGd5g5eCYPpCPDUy0FJXbYsaT5zYxjFOckS53SQDE3pWkVoWpHXVb3BrYcEN4Twa55B5cA==}
    engines: {node: '>=0.10.0'}

  wrap-ansi@7.0.0:
    resolution: {integrity: sha512-YVGIj2kamLSTxw6NsZjoBxfSwsn0ycdesmc4p+Q21c5zPuZ1pl+NfxVdxPtdHvmNVOQ6XSYG4AUtyt/Fi7D16Q==}
    engines: {node: '>=10'}

  wrap-ansi@8.1.0:
    resolution: {integrity: sha512-si7QWI6zUMq56bESFvagtmzMdGOtoxfR+Sez11Mobfc7tm+VkUckk9bW2UeffTGVUbOksxmSw0AA2gs8g71NCQ==}
    engines: {node: '>=12'}

  wrappy@1.0.2:
    resolution: {integrity: sha512-l4Sp/DRseor9wL6EvV2+TuQn63dMkPjZ/sp9XkghTEbV9KlPS1xUsZ3u7/IQO4wxtcFB4bgpQPRcR3QCvezPcQ==}

  ws@8.18.0:
    resolution: {integrity: sha512-8VbfWfHLbbwu3+N6OKsOMpBdT4kXPDDB9cJk2bJ6mh9ucxdlnNvH1e+roYkKmN9Nxw2yjz7VzeO9oOz2zJ04Pw==}
    engines: {node: '>=10.0.0'}
    peerDependencies:
      bufferutil: ^4.0.1
      utf-8-validate: '>=5.0.2'
    peerDependenciesMeta:
      bufferutil:
        optional: true
      utf-8-validate:
        optional: true

  xml-name-validator@4.0.0:
    resolution: {integrity: sha512-ICP2e+jsHvAj2E2lIHxa5tjXRlKDJo4IdvPvCXbXQGdzSfmSpNVyIKMvoZHjDY9DP0zV17iI85o90vRFXNccRw==}
    engines: {node: '>=12'}

  xss@1.0.15:
    resolution: {integrity: sha512-FVdlVVC67WOIPvfOwhoMETV72f6GbW7aOabBC3WxN/oUdoEMDyLz4OgRv5/gck2ZeNqEQu+Tb0kloovXOfpYVg==}
    engines: {node: '>= 0.10.0'}
    hasBin: true

  y18n@5.0.8:
    resolution: {integrity: sha512-0pfFzegeDWJHJIAmTLRP2DwHjdF5s7jo9tuztdQxAhINCdvS+3nGINqPd00AphqJR/0LhANUS6/+7SCb98YOfA==}
    engines: {node: '>=10'}

  yallist@3.1.1:
    resolution: {integrity: sha512-a4UGQaWPH59mOXUYnAG2ewncQS4i4F43Tv3JoAM+s2VDAmS9NsK8GpDMLrCHPksFT7h3K6TOoUNn2pb7RoXx4g==}

  yallist@4.0.0:
    resolution: {integrity: sha512-3wdGidZyq5PB084XLES5TpOSRA3wjXAlIWMhum2kRcv/41Sn2emQ0dycQW4uZXLejwKvg6EsvbdlVL+FYEct7A==}

  yaml@2.4.5:
    resolution: {integrity: sha512-aBx2bnqDzVOyNKfsysjA2ms5ZlnjSAW2eG3/L5G/CSujfjLJTJsEw1bGw8kCf04KodQWk1pxlGnZ56CRxiawmg==}
    engines: {node: '>= 14'}
    hasBin: true

  yargs-parser@21.1.1:
    resolution: {integrity: sha512-tVpsJW7DdjecAiFpbIB1e3qxIQsE6NoPc5/eTdrbbIC4h0LVsWhnoa3g+m2HclBIujHzsxZ4VJVA+GUuc2/LBw==}
    engines: {node: '>=12'}

  yargs@17.7.2:
    resolution: {integrity: sha512-7dSzzRQ++CKnNI/krKnYRV7JKKPUXMEh61soaHKg9mrWEhzFWhFnxPxGl+69cD1Ou63C13NUPCnmIcrvqCuM6w==}
    engines: {node: '>=12'}

  yocto-queue@0.1.0:
    resolution: {integrity: sha512-rVksvsnNCdJ/ohGc6xgPwyN8eheCxsiLM8mxuE/t/mOVqJewPuO1miLpTHQiRgTKCLexL4MeAFVagts7HmNZ2Q==}
    engines: {node: '>=10'}

  zhead@2.2.4:
    resolution: {integrity: sha512-8F0OI5dpWIA5IGG5NHUg9staDwz/ZPxZtvGVf01j7vHqSyZ0raHY+78atOVxRqb73AotX22uV1pXt3gYSstGag==}

  zip-stream@6.0.1:
    resolution: {integrity: sha512-zK7YHHz4ZXpW89AHXUPbQVGKI7uvkd3hzusTdotCg1UxyaVtg0zFJSTfW/Dq5f7OBBVnq6cZIaC8Ti4hb6dtCA==}
    engines: {node: '>= 14'}

snapshots:

  '@alloc/quick-lru@5.2.0': {}

  '@ampproject/remapping@2.3.0':
    dependencies:
      '@jridgewell/gen-mapping': 0.3.5
      '@jridgewell/trace-mapping': 0.3.25

  '@antfu/utils@0.7.10': {}

  '@babel/code-frame@7.24.7':
    dependencies:
      '@babel/highlight': 7.24.7
      picocolors: 1.0.1

  '@babel/compat-data@7.24.7': {}

  '@babel/core@7.24.7':
    dependencies:
      '@ampproject/remapping': 2.3.0
      '@babel/code-frame': 7.24.7
      '@babel/generator': 7.24.7
      '@babel/helper-compilation-targets': 7.24.7
      '@babel/helper-module-transforms': 7.24.7(@babel/core@7.24.7)
      '@babel/helpers': 7.24.7
      '@babel/parser': 7.24.7
      '@babel/template': 7.24.7
      '@babel/traverse': 7.24.7
      '@babel/types': 7.24.7
      convert-source-map: 2.0.0
      debug: 4.3.5
      gensync: 1.0.0-beta.2
      json5: 2.2.3
      semver: 6.3.1
    transitivePeerDependencies:
      - supports-color

  '@babel/generator@7.24.7':
    dependencies:
      '@babel/types': 7.24.7
      '@jridgewell/gen-mapping': 0.3.5
      '@jridgewell/trace-mapping': 0.3.25
      jsesc: 2.5.2

  '@babel/helper-annotate-as-pure@7.24.7':
    dependencies:
      '@babel/types': 7.24.7

  '@babel/helper-compilation-targets@7.24.7':
    dependencies:
      '@babel/compat-data': 7.24.7
      '@babel/helper-validator-option': 7.24.7
      browserslist: 4.23.1
      lru-cache: 5.1.1
      semver: 6.3.1

  '@babel/helper-create-class-features-plugin@7.24.7(@babel/core@7.24.7)':
    dependencies:
      '@babel/core': 7.24.7
      '@babel/helper-annotate-as-pure': 7.24.7
      '@babel/helper-environment-visitor': 7.24.7
      '@babel/helper-function-name': 7.24.7
      '@babel/helper-member-expression-to-functions': 7.24.7
      '@babel/helper-optimise-call-expression': 7.24.7
      '@babel/helper-replace-supers': 7.24.7(@babel/core@7.24.7)
      '@babel/helper-skip-transparent-expression-wrappers': 7.24.7
      '@babel/helper-split-export-declaration': 7.24.7
      semver: 6.3.1
    transitivePeerDependencies:
      - supports-color

  '@babel/helper-environment-visitor@7.24.7':
    dependencies:
      '@babel/types': 7.24.7

  '@babel/helper-function-name@7.24.7':
    dependencies:
      '@babel/template': 7.24.7
      '@babel/types': 7.24.7

  '@babel/helper-hoist-variables@7.24.7':
    dependencies:
      '@babel/types': 7.24.7

  '@babel/helper-member-expression-to-functions@7.24.7':
    dependencies:
      '@babel/traverse': 7.24.7
      '@babel/types': 7.24.7
    transitivePeerDependencies:
      - supports-color

  '@babel/helper-module-imports@7.22.15':
    dependencies:
      '@babel/types': 7.24.7

  '@babel/helper-module-imports@7.24.7':
    dependencies:
      '@babel/traverse': 7.24.7
      '@babel/types': 7.24.7
    transitivePeerDependencies:
      - supports-color

  '@babel/helper-module-transforms@7.24.7(@babel/core@7.24.7)':
    dependencies:
      '@babel/core': 7.24.7
      '@babel/helper-environment-visitor': 7.24.7
      '@babel/helper-module-imports': 7.24.7
      '@babel/helper-simple-access': 7.24.7
      '@babel/helper-split-export-declaration': 7.24.7
      '@babel/helper-validator-identifier': 7.24.7
    transitivePeerDependencies:
      - supports-color

  '@babel/helper-optimise-call-expression@7.24.7':
    dependencies:
      '@babel/types': 7.24.7

  '@babel/helper-plugin-utils@7.24.7': {}

  '@babel/helper-replace-supers@7.24.7(@babel/core@7.24.7)':
    dependencies:
      '@babel/core': 7.24.7
      '@babel/helper-environment-visitor': 7.24.7
      '@babel/helper-member-expression-to-functions': 7.24.7
      '@babel/helper-optimise-call-expression': 7.24.7
    transitivePeerDependencies:
      - supports-color

  '@babel/helper-simple-access@7.24.7':
    dependencies:
      '@babel/traverse': 7.24.7
      '@babel/types': 7.24.7
    transitivePeerDependencies:
      - supports-color

  '@babel/helper-skip-transparent-expression-wrappers@7.24.7':
    dependencies:
      '@babel/traverse': 7.24.7
      '@babel/types': 7.24.7
    transitivePeerDependencies:
      - supports-color

  '@babel/helper-split-export-declaration@7.24.7':
    dependencies:
      '@babel/types': 7.24.7

  '@babel/helper-string-parser@7.24.7': {}

  '@babel/helper-validator-identifier@7.24.7': {}

  '@babel/helper-validator-option@7.24.7': {}

  '@babel/helpers@7.24.7':
    dependencies:
      '@babel/template': 7.24.7
      '@babel/types': 7.24.7

  '@babel/highlight@7.24.7':
    dependencies:
      '@babel/helper-validator-identifier': 7.24.7
      chalk: 2.4.2
      js-tokens: 4.0.0
      picocolors: 1.0.1

  '@babel/parser@7.24.7':
    dependencies:
      '@babel/types': 7.24.7

  '@babel/plugin-proposal-decorators@7.24.7(@babel/core@7.24.7)':
    dependencies:
      '@babel/core': 7.24.7
      '@babel/helper-create-class-features-plugin': 7.24.7(@babel/core@7.24.7)
      '@babel/helper-plugin-utils': 7.24.7
      '@babel/plugin-syntax-decorators': 7.24.7(@babel/core@7.24.7)
    transitivePeerDependencies:
      - supports-color

  '@babel/plugin-syntax-decorators@7.24.7(@babel/core@7.24.7)':
    dependencies:
      '@babel/core': 7.24.7
      '@babel/helper-plugin-utils': 7.24.7

  '@babel/plugin-syntax-import-attributes@7.24.7(@babel/core@7.24.7)':
    dependencies:
      '@babel/core': 7.24.7
      '@babel/helper-plugin-utils': 7.24.7

  '@babel/plugin-syntax-import-meta@7.10.4(@babel/core@7.24.7)':
    dependencies:
      '@babel/core': 7.24.7
      '@babel/helper-plugin-utils': 7.24.7

  '@babel/plugin-syntax-jsx@7.24.7(@babel/core@7.24.7)':
    dependencies:
      '@babel/core': 7.24.7
      '@babel/helper-plugin-utils': 7.24.7

  '@babel/plugin-syntax-typescript@7.24.7(@babel/core@7.24.7)':
    dependencies:
      '@babel/core': 7.24.7
      '@babel/helper-plugin-utils': 7.24.7

  '@babel/plugin-transform-typescript@7.24.7(@babel/core@7.24.7)':
    dependencies:
      '@babel/core': 7.24.7
      '@babel/helper-annotate-as-pure': 7.24.7
      '@babel/helper-create-class-features-plugin': 7.24.7(@babel/core@7.24.7)
      '@babel/helper-plugin-utils': 7.24.7
      '@babel/plugin-syntax-typescript': 7.24.7(@babel/core@7.24.7)
    transitivePeerDependencies:
      - supports-color

  '@babel/standalone@7.24.7': {}

  '@babel/template@7.24.7':
    dependencies:
      '@babel/code-frame': 7.24.7
      '@babel/parser': 7.24.7
      '@babel/types': 7.24.7

  '@babel/traverse@7.24.7':
    dependencies:
      '@babel/code-frame': 7.24.7
      '@babel/generator': 7.24.7
      '@babel/helper-environment-visitor': 7.24.7
      '@babel/helper-function-name': 7.24.7
      '@babel/helper-hoist-variables': 7.24.7
      '@babel/helper-split-export-declaration': 7.24.7
      '@babel/parser': 7.24.7
      '@babel/types': 7.24.7
      debug: 4.3.5
      globals: 11.12.0
    transitivePeerDependencies:
      - supports-color

  '@babel/types@7.24.7':
    dependencies:
      '@babel/helper-string-parser': 7.24.7
      '@babel/helper-validator-identifier': 7.24.7
      to-fast-properties: 2.0.0

  '@braw/async-computed@5.0.2(vue@3.4.31(typescript@5.5.3))':
    dependencies:
      vue: 3.4.31(typescript@5.5.3)

  '@cloudflare/kv-asset-handler@0.3.4':
    dependencies:
      mime: 3.0.0

  '@codemirror/autocomplete@6.17.0(@codemirror/language@6.10.2)(@codemirror/state@6.4.1)(@codemirror/view@6.28.4)(@lezer/common@1.2.1)':
    dependencies:
      '@codemirror/language': 6.10.2
      '@codemirror/state': 6.4.1
      '@codemirror/view': 6.28.4
      '@lezer/common': 1.2.1

  '@codemirror/commands@6.6.0':
    dependencies:
      '@codemirror/language': 6.10.2
      '@codemirror/state': 6.4.1
      '@codemirror/view': 6.28.4
      '@lezer/common': 1.2.1

  '@codemirror/lang-css@6.2.1(@codemirror/view@6.28.4)':
    dependencies:
      '@codemirror/autocomplete': 6.17.0(@codemirror/language@6.10.2)(@codemirror/state@6.4.1)(@codemirror/view@6.28.4)(@lezer/common@1.2.1)
      '@codemirror/language': 6.10.2
      '@codemirror/state': 6.4.1
      '@lezer/common': 1.2.1
      '@lezer/css': 1.1.8
    transitivePeerDependencies:
      - '@codemirror/view'

  '@codemirror/lang-html@6.4.9':
    dependencies:
      '@codemirror/autocomplete': 6.17.0(@codemirror/language@6.10.2)(@codemirror/state@6.4.1)(@codemirror/view@6.28.4)(@lezer/common@1.2.1)
      '@codemirror/lang-css': 6.2.1(@codemirror/view@6.28.4)
      '@codemirror/lang-javascript': 6.2.2
      '@codemirror/language': 6.10.2
      '@codemirror/state': 6.4.1
      '@codemirror/view': 6.28.4
      '@lezer/common': 1.2.1
      '@lezer/css': 1.1.8
      '@lezer/html': 1.3.10

  '@codemirror/lang-javascript@6.2.2':
    dependencies:
      '@codemirror/autocomplete': 6.17.0(@codemirror/language@6.10.2)(@codemirror/state@6.4.1)(@codemirror/view@6.28.4)(@lezer/common@1.2.1)
      '@codemirror/language': 6.10.2
      '@codemirror/lint': 6.8.1
      '@codemirror/state': 6.4.1
      '@codemirror/view': 6.28.4
      '@lezer/common': 1.2.1
      '@lezer/javascript': 1.4.17

  '@codemirror/lang-markdown@6.2.5':
    dependencies:
      '@codemirror/autocomplete': 6.17.0(@codemirror/language@6.10.2)(@codemirror/state@6.4.1)(@codemirror/view@6.28.4)(@lezer/common@1.2.1)
      '@codemirror/lang-html': 6.4.9
      '@codemirror/language': 6.10.2
      '@codemirror/state': 6.4.1
      '@codemirror/view': 6.28.4
      '@lezer/common': 1.2.1
      '@lezer/markdown': 1.3.0

  '@codemirror/language@6.10.2':
    dependencies:
      '@codemirror/state': 6.4.1
      '@codemirror/view': 6.28.4
      '@lezer/common': 1.2.1
      '@lezer/highlight': 1.2.0
      '@lezer/lr': 1.4.1
      style-mod: 4.1.2

  '@codemirror/lint@6.8.1':
    dependencies:
      '@codemirror/state': 6.4.1
      '@codemirror/view': 6.28.4
      crelt: 1.0.6

  '@codemirror/state@6.4.1': {}

  '@codemirror/view@6.28.4':
    dependencies:
      '@codemirror/state': 6.4.1
      style-mod: 4.1.2
      w3c-keyname: 2.2.8

  '@esbuild/aix-ppc64@0.20.2':
    optional: true

  '@esbuild/aix-ppc64@0.21.5':
    optional: true

  '@esbuild/aix-ppc64@0.23.0':
    optional: true

  '@esbuild/android-arm64@0.18.20':
    optional: true

  '@esbuild/android-arm64@0.20.2':
    optional: true

  '@esbuild/android-arm64@0.21.5':
    optional: true

  '@esbuild/android-arm64@0.23.0':
    optional: true

  '@esbuild/android-arm@0.18.20':
    optional: true

  '@esbuild/android-arm@0.20.2':
    optional: true

  '@esbuild/android-arm@0.21.5':
    optional: true

  '@esbuild/android-arm@0.23.0':
    optional: true

  '@esbuild/android-x64@0.18.20':
    optional: true

  '@esbuild/android-x64@0.20.2':
    optional: true

  '@esbuild/android-x64@0.21.5':
    optional: true

  '@esbuild/android-x64@0.23.0':
    optional: true

  '@esbuild/darwin-arm64@0.18.20':
    optional: true

  '@esbuild/darwin-arm64@0.20.2':
    optional: true

  '@esbuild/darwin-arm64@0.21.5':
    optional: true

  '@esbuild/darwin-arm64@0.23.0':
    optional: true

  '@esbuild/darwin-x64@0.18.20':
    optional: true

  '@esbuild/darwin-x64@0.20.2':
    optional: true

  '@esbuild/darwin-x64@0.21.5':
    optional: true

  '@esbuild/darwin-x64@0.23.0':
    optional: true

  '@esbuild/freebsd-arm64@0.18.20':
    optional: true

  '@esbuild/freebsd-arm64@0.20.2':
    optional: true

  '@esbuild/freebsd-arm64@0.21.5':
    optional: true

  '@esbuild/freebsd-arm64@0.23.0':
    optional: true

  '@esbuild/freebsd-x64@0.18.20':
    optional: true

  '@esbuild/freebsd-x64@0.20.2':
    optional: true

  '@esbuild/freebsd-x64@0.21.5':
    optional: true

  '@esbuild/freebsd-x64@0.23.0':
    optional: true

  '@esbuild/linux-arm64@0.18.20':
    optional: true

  '@esbuild/linux-arm64@0.20.2':
    optional: true

  '@esbuild/linux-arm64@0.21.5':
    optional: true

  '@esbuild/linux-arm64@0.23.0':
    optional: true

  '@esbuild/linux-arm@0.18.20':
    optional: true

  '@esbuild/linux-arm@0.20.2':
    optional: true

  '@esbuild/linux-arm@0.21.5':
    optional: true

  '@esbuild/linux-arm@0.23.0':
    optional: true

  '@esbuild/linux-ia32@0.18.20':
    optional: true

  '@esbuild/linux-ia32@0.20.2':
    optional: true

  '@esbuild/linux-ia32@0.21.5':
    optional: true

  '@esbuild/linux-ia32@0.23.0':
    optional: true

  '@esbuild/linux-loong64@0.18.20':
    optional: true

  '@esbuild/linux-loong64@0.20.2':
    optional: true

  '@esbuild/linux-loong64@0.21.5':
    optional: true

  '@esbuild/linux-loong64@0.23.0':
    optional: true

  '@esbuild/linux-mips64el@0.18.20':
    optional: true

  '@esbuild/linux-mips64el@0.20.2':
    optional: true

  '@esbuild/linux-mips64el@0.21.5':
    optional: true

  '@esbuild/linux-mips64el@0.23.0':
    optional: true

  '@esbuild/linux-ppc64@0.18.20':
    optional: true

  '@esbuild/linux-ppc64@0.20.2':
    optional: true

  '@esbuild/linux-ppc64@0.21.5':
    optional: true

  '@esbuild/linux-ppc64@0.23.0':
    optional: true

  '@esbuild/linux-riscv64@0.18.20':
    optional: true

  '@esbuild/linux-riscv64@0.20.2':
    optional: true

  '@esbuild/linux-riscv64@0.21.5':
    optional: true

  '@esbuild/linux-riscv64@0.23.0':
    optional: true

  '@esbuild/linux-s390x@0.18.20':
    optional: true

  '@esbuild/linux-s390x@0.20.2':
    optional: true

  '@esbuild/linux-s390x@0.21.5':
    optional: true

  '@esbuild/linux-s390x@0.23.0':
    optional: true

  '@esbuild/linux-x64@0.18.20':
    optional: true

  '@esbuild/linux-x64@0.20.2':
    optional: true

  '@esbuild/linux-x64@0.21.5':
    optional: true

  '@esbuild/linux-x64@0.23.0':
    optional: true

  '@esbuild/netbsd-x64@0.18.20':
    optional: true

  '@esbuild/netbsd-x64@0.20.2':
    optional: true

  '@esbuild/netbsd-x64@0.21.5':
    optional: true

  '@esbuild/netbsd-x64@0.23.0':
    optional: true

  '@esbuild/openbsd-arm64@0.23.0':
    optional: true

  '@esbuild/openbsd-x64@0.18.20':
    optional: true

  '@esbuild/openbsd-x64@0.20.2':
    optional: true

  '@esbuild/openbsd-x64@0.21.5':
    optional: true

  '@esbuild/openbsd-x64@0.23.0':
    optional: true

  '@esbuild/sunos-x64@0.18.20':
    optional: true

  '@esbuild/sunos-x64@0.20.2':
    optional: true

  '@esbuild/sunos-x64@0.21.5':
    optional: true

  '@esbuild/sunos-x64@0.23.0':
    optional: true

  '@esbuild/win32-arm64@0.18.20':
    optional: true

  '@esbuild/win32-arm64@0.20.2':
    optional: true

  '@esbuild/win32-arm64@0.21.5':
    optional: true

  '@esbuild/win32-arm64@0.23.0':
    optional: true

  '@esbuild/win32-ia32@0.18.20':
    optional: true

  '@esbuild/win32-ia32@0.20.2':
    optional: true

  '@esbuild/win32-ia32@0.21.5':
    optional: true

  '@esbuild/win32-ia32@0.23.0':
    optional: true

  '@esbuild/win32-x64@0.18.20':
    optional: true

  '@esbuild/win32-x64@0.20.2':
    optional: true

  '@esbuild/win32-x64@0.21.5':
    optional: true

  '@esbuild/win32-x64@0.23.0':
    optional: true

  '@eslint-community/eslint-utils@4.4.0(eslint@8.57.0)':
    dependencies:
      eslint: 8.57.0
      eslint-visitor-keys: 3.4.3

  '@eslint-community/regexpp@4.11.0': {}

  '@eslint/eslintrc@2.1.4':
    dependencies:
      ajv: 6.12.6
      debug: 4.3.5
      espree: 9.6.1
      globals: 13.24.0
      ignore: 5.3.1
      import-fresh: 3.3.0
      js-yaml: 4.1.0
      minimatch: 3.1.2
      strip-json-comments: 3.1.1
    transitivePeerDependencies:
      - supports-color

  '@eslint/eslintrc@3.1.0':
    dependencies:
      ajv: 6.12.6
      debug: 4.3.5
      espree: 10.1.0
      globals: 14.0.0
      ignore: 5.3.1
      import-fresh: 3.3.0
      js-yaml: 4.1.0
      minimatch: 3.1.2
      strip-json-comments: 3.1.1
    transitivePeerDependencies:
      - supports-color

  '@eslint/js@8.57.0': {}

  '@fastify/busboy@2.1.1': {}

  '@floating-ui/core@0.3.1': {}

  '@floating-ui/core@1.6.4':
    dependencies:
      '@floating-ui/utils': 0.2.4

  '@floating-ui/dom@0.1.10':
    dependencies:
      '@floating-ui/core': 0.3.1

  '@floating-ui/dom@1.1.1':
    dependencies:
      '@floating-ui/core': 1.6.4

  '@floating-ui/utils@0.2.4': {}

  '@formatjs/cli-lib@6.4.2(@vue/compiler-core@3.4.31)(vue@3.4.31(typescript@5.5.3))':
    dependencies:
      '@formatjs/icu-messageformat-parser': 2.7.8
      '@formatjs/ts-transformer': 3.13.14
      '@types/estree': 1.0.5
      '@types/fs-extra': 9.0.13
      '@types/json-stable-stringify': 1.0.36
      '@types/node': 17.0.45
      chalk: 4.1.2
      commander: 8.3.0
      fast-glob: 3.3.2
      fs-extra: 10.1.0
      json-stable-stringify: 1.1.1
      loud-rejection: 2.2.0
      tslib: 2.6.3
      typescript: 5.5.3
    optionalDependencies:
      '@vue/compiler-core': 3.4.31
      vue: 3.4.31(typescript@5.5.3)
    transitivePeerDependencies:
      - ts-jest

  '@formatjs/cli@6.2.12(@vue/compiler-core@3.4.31)(vue@3.4.31(typescript@5.5.3))':
    optionalDependencies:
      '@vue/compiler-core': 3.4.31
      vue: 3.4.31(typescript@5.5.3)

  '@formatjs/ecma402-abstract@1.18.3':
    dependencies:
      '@formatjs/intl-localematcher': 0.5.4
      tslib: 2.6.3

  '@formatjs/ecma402-abstract@2.0.0':
    dependencies:
      '@formatjs/intl-localematcher': 0.5.4
      tslib: 2.6.3

  '@formatjs/fast-memoize@2.2.0':
    dependencies:
      tslib: 2.6.3

  '@formatjs/icu-messageformat-parser@2.7.8':
    dependencies:
      '@formatjs/ecma402-abstract': 2.0.0
      '@formatjs/icu-skeleton-parser': 1.8.2
      tslib: 2.6.3

  '@formatjs/icu-skeleton-parser@1.8.2':
    dependencies:
      '@formatjs/ecma402-abstract': 2.0.0
      tslib: 2.6.3

  '@formatjs/intl-displaynames@6.6.8':
    dependencies:
      '@formatjs/ecma402-abstract': 2.0.0
      '@formatjs/intl-localematcher': 0.5.4
      tslib: 2.6.3

  '@formatjs/intl-listformat@7.5.7':
    dependencies:
      '@formatjs/ecma402-abstract': 2.0.0
      '@formatjs/intl-localematcher': 0.5.4
      tslib: 2.6.3

  '@formatjs/intl-localematcher@0.4.2':
    dependencies:
      tslib: 2.6.3

  '@formatjs/intl-localematcher@0.5.4':
    dependencies:
      tslib: 2.6.3

  '@formatjs/intl@2.10.4(typescript@5.5.3)':
    dependencies:
      '@formatjs/ecma402-abstract': 2.0.0
      '@formatjs/fast-memoize': 2.2.0
      '@formatjs/icu-messageformat-parser': 2.7.8
      '@formatjs/intl-displaynames': 6.6.8
      '@formatjs/intl-listformat': 7.5.7
      intl-messageformat: 10.5.14
      tslib: 2.6.3
    optionalDependencies:
      typescript: 5.5.3

  '@formatjs/ts-transformer@3.13.14':
    dependencies:
      '@formatjs/icu-messageformat-parser': 2.7.8
      '@types/json-stable-stringify': 1.0.36
      '@types/node': 17.0.45
      chalk: 4.1.2
      json-stable-stringify: 1.1.1
      tslib: 2.6.3
      typescript: 5.5.3

  '@grpc/grpc-js@1.10.10':
    dependencies:
      '@grpc/proto-loader': 0.7.13
      '@js-sdsl/ordered-map': 4.4.2

  '@grpc/proto-loader@0.7.13':
    dependencies:
      lodash.camelcase: 4.3.0
      long: 5.2.3
      protobufjs: 7.3.2
      yargs: 17.7.2

  '@humanwhocodes/config-array@0.11.14':
    dependencies:
      '@humanwhocodes/object-schema': 2.0.3
      debug: 4.3.5
      minimatch: 3.1.2
    transitivePeerDependencies:
      - supports-color

  '@humanwhocodes/module-importer@1.0.1': {}

  '@humanwhocodes/object-schema@2.0.3': {}

  '@ioredis/commands@1.2.0': {}

  '@isaacs/cliui@8.0.2':
    dependencies:
      string-width: 5.1.2
      string-width-cjs: string-width@4.2.3
      strip-ansi: 7.1.0
      strip-ansi-cjs: strip-ansi@6.0.1
      wrap-ansi: 8.1.0
      wrap-ansi-cjs: wrap-ansi@7.0.0

  '@jridgewell/gen-mapping@0.3.5':
    dependencies:
      '@jridgewell/set-array': 1.2.1
      '@jridgewell/sourcemap-codec': 1.4.15
      '@jridgewell/trace-mapping': 0.3.25

  '@jridgewell/resolve-uri@3.1.2': {}

  '@jridgewell/set-array@1.2.1': {}

  '@jridgewell/source-map@0.3.6':
    dependencies:
      '@jridgewell/gen-mapping': 0.3.5
      '@jridgewell/trace-mapping': 0.3.25

  '@jridgewell/sourcemap-codec@1.4.15': {}

  '@jridgewell/trace-mapping@0.3.25':
    dependencies:
      '@jridgewell/resolve-uri': 3.1.2
      '@jridgewell/sourcemap-codec': 1.4.15

  '@js-sdsl/ordered-map@4.4.2': {}

  '@kwsites/file-exists@1.1.1':
    dependencies:
      debug: 4.3.5
    transitivePeerDependencies:
      - supports-color

  '@kwsites/promise-deferred@1.1.1': {}

  '@lezer/common@1.2.1': {}

  '@lezer/css@1.1.8':
    dependencies:
      '@lezer/common': 1.2.1
      '@lezer/highlight': 1.2.0
      '@lezer/lr': 1.4.1

  '@lezer/highlight@1.2.0':
    dependencies:
      '@lezer/common': 1.2.1

  '@lezer/html@1.3.10':
    dependencies:
      '@lezer/common': 1.2.1
      '@lezer/highlight': 1.2.0
      '@lezer/lr': 1.4.1

  '@lezer/javascript@1.4.17':
    dependencies:
      '@lezer/common': 1.2.1
      '@lezer/highlight': 1.2.0
      '@lezer/lr': 1.4.1

  '@lezer/lr@1.4.1':
    dependencies:
      '@lezer/common': 1.2.1

  '@lezer/markdown@1.3.0':
    dependencies:
      '@lezer/common': 1.2.1
      '@lezer/highlight': 1.2.0

  '@ltd/j-toml@1.38.0': {}

  '@mapbox/node-pre-gyp@1.0.11':
    dependencies:
      detect-libc: 2.0.3
      https-proxy-agent: 5.0.1
      make-dir: 3.1.0
      node-fetch: 2.7.0
      nopt: 5.0.0
      npmlog: 5.0.1
      rimraf: 3.0.2
      semver: 7.6.2
      tar: 6.2.1
    transitivePeerDependencies:
      - encoding
      - supports-color

  '@netlify/functions@2.8.0(@opentelemetry/api@1.9.0)':
    dependencies:
      '@netlify/serverless-functions-api': 1.18.4(@opentelemetry/api@1.9.0)
    transitivePeerDependencies:
      - '@opentelemetry/api'
      - supports-color

  '@netlify/node-cookies@0.1.0': {}

  '@netlify/serverless-functions-api@1.18.4(@opentelemetry/api@1.9.0)':
    dependencies:
      '@netlify/node-cookies': 0.1.0
      '@opentelemetry/core': 1.25.1(@opentelemetry/api@1.9.0)
      '@opentelemetry/otlp-transformer': 0.52.1(@opentelemetry/api@1.9.0)
      '@opentelemetry/resources': 1.25.1(@opentelemetry/api@1.9.0)
      '@opentelemetry/sdk-node': 0.52.1(@opentelemetry/api@1.9.0)
      '@opentelemetry/sdk-trace-node': 1.25.1(@opentelemetry/api@1.9.0)
      urlpattern-polyfill: 8.0.2
    transitivePeerDependencies:
      - '@opentelemetry/api'
      - supports-color

  '@nodelib/fs.scandir@2.1.5':
    dependencies:
      '@nodelib/fs.stat': 2.0.5
      run-parallel: 1.2.0

  '@nodelib/fs.stat@2.0.5': {}

  '@nodelib/fs.walk@1.2.8':
    dependencies:
      '@nodelib/fs.scandir': 2.1.5
      fastq: 1.17.1

  '@nuxt/devalue@2.0.2': {}

  '@nuxt/devtools-kit@1.3.9(magicast@0.3.4)(rollup@4.18.0)(vite@5.3.3(@types/node@20.14.9)(sass@1.77.6)(terser@5.31.6))':
    dependencies:
      '@nuxt/kit': 3.12.3(magicast@0.3.4)(rollup@4.18.0)
      '@nuxt/schema': 3.12.3(rollup@4.18.0)
      execa: 7.2.0
      vite: 5.3.3(@types/node@20.14.9)(sass@1.77.6)(terser@5.31.6)
    transitivePeerDependencies:
      - magicast
      - rollup
      - supports-color

  '@nuxt/devtools-wizard@1.3.9':
    dependencies:
      consola: 3.2.3
      diff: 5.2.0
      execa: 7.2.0
      global-directory: 4.0.1
      magicast: 0.3.4
      pathe: 1.1.2
      pkg-types: 1.1.3
      prompts: 2.4.2
      rc9: 2.1.2
      semver: 7.6.2

  '@nuxt/devtools@1.3.9(rollup@4.18.0)(vite@5.3.3(@types/node@20.14.9)(sass@1.77.6)(terser@5.31.6))':
    dependencies:
      '@antfu/utils': 0.7.10
      '@nuxt/devtools-kit': 1.3.9(magicast@0.3.4)(rollup@4.18.0)(vite@5.3.3(@types/node@20.14.9)(sass@1.77.6)(terser@5.31.6))
      '@nuxt/devtools-wizard': 1.3.9
      '@nuxt/kit': 3.12.3(magicast@0.3.4)(rollup@4.18.0)
      '@vue/devtools-core': 7.3.3(vite@5.3.3(@types/node@20.14.9)(sass@1.77.6)(terser@5.31.6))
      '@vue/devtools-kit': 7.3.3
      birpc: 0.2.17
      consola: 3.2.3
      cronstrue: 2.50.0
      destr: 2.0.3
      error-stack-parser-es: 0.1.4
      execa: 7.2.0
      fast-glob: 3.3.2
      fast-npm-meta: 0.1.1
      flatted: 3.3.1
      get-port-please: 3.1.2
      hookable: 5.5.3
      image-meta: 0.2.1
      is-installed-globally: 1.0.0
      launch-editor: 2.8.0
      local-pkg: 0.5.0
      magicast: 0.3.4
      nypm: 0.3.9
      ohash: 1.1.3
      pathe: 1.1.2
      perfect-debounce: 1.0.0
      pkg-types: 1.1.3
      rc9: 2.1.2
      scule: 1.3.0
      semver: 7.6.2
      simple-git: 3.25.0
      sirv: 2.0.4
      unimport: 3.7.2(rollup@4.18.0)
      vite: 5.3.3(@types/node@20.14.9)(sass@1.77.6)(terser@5.31.6)
      vite-plugin-inspect: 0.8.4(@nuxt/kit@3.12.3(magicast@0.3.4)(rollup@4.18.0))(rollup@4.18.0)(vite@5.3.3(@types/node@20.14.9)(sass@1.77.6)(terser@5.31.6))
      vite-plugin-vue-inspector: 5.1.2(vite@5.3.3(@types/node@20.14.9)(sass@1.77.6)(terser@5.31.6))
      which: 3.0.1
      ws: 8.18.0
    transitivePeerDependencies:
      - bufferutil
      - rollup
      - supports-color
      - utf-8-validate

  '@nuxt/kit@3.12.3':
    dependencies:
      '@nuxt/schema': 3.12.3
      c12: 1.11.1(magicast@0.3.4)
      consola: 3.2.3
      defu: 6.1.4
      destr: 2.0.3
      globby: 14.0.2
      hash-sum: 2.0.0
      ignore: 5.3.1
      jiti: 1.21.6
      klona: 2.0.6
      knitwork: 1.1.0
      mlly: 1.7.1
      pathe: 1.1.2
      pkg-types: 1.1.3
      scule: 1.3.0
      semver: 7.6.2
      ufo: 1.5.3
      unctx: 2.3.1
      unimport: 3.7.2
      untyped: 1.4.2
    transitivePeerDependencies:
      - magicast
      - rollup
      - supports-color
    optional: true

  '@nuxt/kit@3.12.3(magicast@0.3.4)(rollup@4.18.0)':
    dependencies:
      '@nuxt/schema': 3.12.3(rollup@4.18.0)
      c12: 1.11.1(magicast@0.3.4)
      consola: 3.2.3
      defu: 6.1.4
      destr: 2.0.3
      globby: 14.0.2
      hash-sum: 2.0.0
      ignore: 5.3.1
      jiti: 1.21.6
      klona: 2.0.6
      knitwork: 1.1.0
      mlly: 1.7.1
      pathe: 1.1.2
      pkg-types: 1.1.3
      scule: 1.3.0
      semver: 7.6.2
      ufo: 1.5.3
      unctx: 2.3.1
      unimport: 3.7.2(rollup@4.18.0)
      untyped: 1.4.2
    transitivePeerDependencies:
      - magicast
      - rollup
      - supports-color

  '@nuxt/kit@3.12.3(rollup@3.29.4)':
    dependencies:
      '@nuxt/schema': 3.12.3(rollup@3.29.4)
      c12: 1.11.1(magicast@0.3.4)
      consola: 3.2.3
      defu: 6.1.4
      destr: 2.0.3
      globby: 14.0.2
      hash-sum: 2.0.0
      ignore: 5.3.1
      jiti: 1.21.6
      klona: 2.0.6
      knitwork: 1.1.0
      mlly: 1.7.1
      pathe: 1.1.2
      pkg-types: 1.1.3
      scule: 1.3.0
      semver: 7.6.2
      ufo: 1.5.3
      unctx: 2.3.1
      unimport: 3.7.2(rollup@3.29.4)
      untyped: 1.4.2
    transitivePeerDependencies:
      - magicast
      - rollup
      - supports-color
    optional: true

  '@nuxt/schema@3.12.3':
    dependencies:
      compatx: 0.1.8
      consola: 3.2.3
      defu: 6.1.4
      hookable: 5.5.3
      pathe: 1.1.2
      pkg-types: 1.1.3
      scule: 1.3.0
      std-env: 3.7.0
      ufo: 1.5.3
      uncrypto: 0.1.3
      unimport: 3.7.2
      untyped: 1.4.2
    transitivePeerDependencies:
      - rollup
      - supports-color
    optional: true

  '@nuxt/schema@3.12.3(rollup@3.29.4)':
    dependencies:
      compatx: 0.1.8
      consola: 3.2.3
      defu: 6.1.4
      hookable: 5.5.3
      pathe: 1.1.2
      pkg-types: 1.1.3
      scule: 1.3.0
      std-env: 3.7.0
      ufo: 1.5.3
      uncrypto: 0.1.3
      unimport: 3.7.2(rollup@3.29.4)
      untyped: 1.4.2
    transitivePeerDependencies:
      - rollup
      - supports-color
    optional: true

  '@nuxt/schema@3.12.3(rollup@4.18.0)':
    dependencies:
      compatx: 0.1.8
      consola: 3.2.3
      defu: 6.1.4
      hookable: 5.5.3
      pathe: 1.1.2
      pkg-types: 1.1.3
      scule: 1.3.0
      std-env: 3.7.0
      ufo: 1.5.3
      uncrypto: 0.1.3
      unimport: 3.7.2(rollup@4.18.0)
      untyped: 1.4.2
    transitivePeerDependencies:
      - rollup
      - supports-color

  '@nuxt/telemetry@2.5.4(magicast@0.3.4)(rollup@4.18.0)':
    dependencies:
      '@nuxt/kit': 3.12.3(magicast@0.3.4)(rollup@4.18.0)
      ci-info: 4.0.0
      consola: 3.2.3
      create-require: 1.1.1
      defu: 6.1.4
      destr: 2.0.3
      dotenv: 16.4.5
      git-url-parse: 14.0.0
      is-docker: 3.0.0
      jiti: 1.21.6
      mri: 1.2.0
      nanoid: 5.0.7
      ofetch: 1.3.4
      parse-git-config: 3.0.0
      pathe: 1.1.2
      rc9: 2.1.2
      std-env: 3.7.0
    transitivePeerDependencies:
      - magicast
      - rollup
      - supports-color

  '@nuxt/vite-builder@3.12.3(@types/node@20.14.9)(eslint@8.57.0)(magicast@0.3.4)(optionator@0.9.4)(rollup@4.18.0)(sass@1.77.6)(terser@5.31.6)(typescript@5.5.3)(vue-tsc@2.0.24(typescript@5.5.3))(vue@3.4.31(typescript@5.5.3))':
    dependencies:
      '@nuxt/kit': 3.12.3(magicast@0.3.4)(rollup@4.18.0)
      '@rollup/plugin-replace': 5.0.7(rollup@4.18.0)
      '@vitejs/plugin-vue': 5.0.5(vite@5.3.3(@types/node@20.14.9)(sass@1.77.6)(terser@5.31.6))(vue@3.4.31(typescript@5.5.3))
      '@vitejs/plugin-vue-jsx': 4.0.0(vite@5.3.3(@types/node@20.14.9)(sass@1.77.6)(terser@5.31.6))(vue@3.4.31(typescript@5.5.3))
      autoprefixer: 10.4.19(postcss@8.4.41)
      clear: 0.1.0
      consola: 3.2.3
      cssnano: 7.0.3(postcss@8.4.41)
      defu: 6.1.4
      esbuild: 0.23.0
      escape-string-regexp: 5.0.0
      estree-walker: 3.0.3
      externality: 1.0.2
      get-port-please: 3.1.2
      h3: 1.12.0
      knitwork: 1.1.0
      magic-string: 0.30.10
      mlly: 1.7.1
      ohash: 1.1.3
      pathe: 1.1.2
      perfect-debounce: 1.0.0
      pkg-types: 1.1.3
      postcss: 8.4.41
      rollup-plugin-visualizer: 5.12.0(rollup@4.18.0)
      std-env: 3.7.0
      strip-literal: 2.1.0
      ufo: 1.5.3
      unenv: 1.9.0
      unplugin: 1.11.0
      vite: 5.3.3(@types/node@20.14.9)(sass@1.77.6)(terser@5.31.6)
      vite-node: 1.6.0(@types/node@20.14.9)(sass@1.77.6)(terser@5.31.6)
      vite-plugin-checker: 0.7.0(eslint@8.57.0)(optionator@0.9.4)(typescript@5.5.3)(vite@5.3.3(@types/node@20.14.9)(sass@1.77.6)(terser@5.31.6))(vue-tsc@2.0.24(typescript@5.5.3))
      vue: 3.4.31(typescript@5.5.3)
      vue-bundle-renderer: 2.1.0
    transitivePeerDependencies:
      - '@types/node'
      - eslint
      - less
      - lightningcss
      - magicast
      - meow
      - optionator
      - rollup
      - sass
      - stylelint
      - stylus
      - sugarss
      - supports-color
      - terser
      - typescript
      - uWebSockets.js
      - vls
      - vti
      - vue-tsc

  '@nuxtjs/eslint-config-typescript@12.1.0(eslint@8.57.0)(typescript@5.5.3)':
    dependencies:
      '@nuxtjs/eslint-config': 12.0.0(@typescript-eslint/parser@6.21.0(eslint@8.57.0)(typescript@5.5.3))(eslint-import-resolver-typescript@3.6.1(@typescript-eslint/parser@6.21.0(eslint@8.57.0)(typescript@5.5.3))(eslint-plugin-import@2.29.1)(eslint@8.57.0))(eslint@8.57.0)
      '@typescript-eslint/eslint-plugin': 6.21.0(@typescript-eslint/parser@6.21.0(eslint@8.57.0)(typescript@5.5.3))(eslint@8.57.0)(typescript@5.5.3)
      '@typescript-eslint/parser': 6.21.0(eslint@8.57.0)(typescript@5.5.3)
      eslint: 8.57.0
      eslint-import-resolver-typescript: 3.6.1(@typescript-eslint/parser@6.21.0(eslint@8.57.0)(typescript@5.5.3))(eslint-plugin-import@2.29.1)(eslint@8.57.0)
      eslint-plugin-import: 2.29.1(@typescript-eslint/parser@7.16.1(eslint@8.57.0)(typescript@5.5.3))(eslint@8.57.0)
      eslint-plugin-vue: 9.27.0(eslint@8.57.0)
    transitivePeerDependencies:
      - eslint-import-resolver-node
      - eslint-import-resolver-webpack
      - supports-color
      - typescript

  '@nuxtjs/eslint-config@12.0.0(@typescript-eslint/parser@6.21.0(eslint@8.57.0)(typescript@5.5.3))(eslint-import-resolver-typescript@3.6.1(@typescript-eslint/parser@6.21.0(eslint@8.57.0)(typescript@5.5.3))(eslint-plugin-import@2.29.1)(eslint@8.57.0))(eslint@8.57.0)':
    dependencies:
      eslint: 8.57.0
      eslint-config-standard: 17.1.0(eslint-plugin-import@2.29.1(@typescript-eslint/parser@6.21.0(eslint@8.57.0)(typescript@5.5.3))(eslint-import-resolver-typescript@3.6.1)(eslint@8.57.0))(eslint-plugin-n@15.7.0(eslint@8.57.0))(eslint-plugin-promise@6.4.0(eslint@8.57.0))(eslint@8.57.0)
      eslint-plugin-import: 2.29.1(@typescript-eslint/parser@6.21.0(eslint@8.57.0)(typescript@5.5.3))(eslint-import-resolver-typescript@3.6.1)(eslint@8.57.0)
      eslint-plugin-n: 15.7.0(eslint@8.57.0)
      eslint-plugin-node: 11.1.0(eslint@8.57.0)
      eslint-plugin-promise: 6.4.0(eslint@8.57.0)
      eslint-plugin-unicorn: 44.0.2(eslint@8.57.0)
      eslint-plugin-vue: 9.27.0(eslint@8.57.0)
      local-pkg: 0.4.3
    transitivePeerDependencies:
      - '@typescript-eslint/parser'
      - eslint-import-resolver-typescript
      - eslint-import-resolver-webpack
      - supports-color

  '@nuxtjs/turnstile@0.8.0(magicast@0.3.4)(rollup@4.18.0)':
    dependencies:
      '@nuxt/kit': 3.12.3(magicast@0.3.4)(rollup@4.18.0)
      defu: 6.1.4
      pathe: 1.1.2
    transitivePeerDependencies:
      - magicast
      - rollup
      - supports-color

  '@opentelemetry/api-logs@0.52.1':
    dependencies:
      '@opentelemetry/api': 1.9.0

  '@opentelemetry/api@1.9.0': {}

  '@opentelemetry/context-async-hooks@1.25.1(@opentelemetry/api@1.9.0)':
    dependencies:
      '@opentelemetry/api': 1.9.0

  '@opentelemetry/core@1.25.1(@opentelemetry/api@1.9.0)':
    dependencies:
      '@opentelemetry/api': 1.9.0
      '@opentelemetry/semantic-conventions': 1.25.1

  '@opentelemetry/exporter-trace-otlp-grpc@0.52.1(@opentelemetry/api@1.9.0)':
    dependencies:
      '@grpc/grpc-js': 1.10.10
      '@opentelemetry/api': 1.9.0
      '@opentelemetry/core': 1.25.1(@opentelemetry/api@1.9.0)
      '@opentelemetry/otlp-grpc-exporter-base': 0.52.1(@opentelemetry/api@1.9.0)
      '@opentelemetry/otlp-transformer': 0.52.1(@opentelemetry/api@1.9.0)
      '@opentelemetry/resources': 1.25.1(@opentelemetry/api@1.9.0)
      '@opentelemetry/sdk-trace-base': 1.25.1(@opentelemetry/api@1.9.0)

  '@opentelemetry/exporter-trace-otlp-http@0.52.1(@opentelemetry/api@1.9.0)':
    dependencies:
      '@opentelemetry/api': 1.9.0
      '@opentelemetry/core': 1.25.1(@opentelemetry/api@1.9.0)
      '@opentelemetry/otlp-exporter-base': 0.52.1(@opentelemetry/api@1.9.0)
      '@opentelemetry/otlp-transformer': 0.52.1(@opentelemetry/api@1.9.0)
      '@opentelemetry/resources': 1.25.1(@opentelemetry/api@1.9.0)
      '@opentelemetry/sdk-trace-base': 1.25.1(@opentelemetry/api@1.9.0)

  '@opentelemetry/exporter-trace-otlp-proto@0.52.1(@opentelemetry/api@1.9.0)':
    dependencies:
      '@opentelemetry/api': 1.9.0
      '@opentelemetry/core': 1.25.1(@opentelemetry/api@1.9.0)
      '@opentelemetry/otlp-exporter-base': 0.52.1(@opentelemetry/api@1.9.0)
      '@opentelemetry/otlp-transformer': 0.52.1(@opentelemetry/api@1.9.0)
      '@opentelemetry/resources': 1.25.1(@opentelemetry/api@1.9.0)
      '@opentelemetry/sdk-trace-base': 1.25.1(@opentelemetry/api@1.9.0)

  '@opentelemetry/exporter-zipkin@1.25.1(@opentelemetry/api@1.9.0)':
    dependencies:
      '@opentelemetry/api': 1.9.0
      '@opentelemetry/core': 1.25.1(@opentelemetry/api@1.9.0)
      '@opentelemetry/resources': 1.25.1(@opentelemetry/api@1.9.0)
      '@opentelemetry/sdk-trace-base': 1.25.1(@opentelemetry/api@1.9.0)
      '@opentelemetry/semantic-conventions': 1.25.1

  '@opentelemetry/instrumentation@0.52.1(@opentelemetry/api@1.9.0)':
    dependencies:
      '@opentelemetry/api': 1.9.0
      '@opentelemetry/api-logs': 0.52.1
      '@types/shimmer': 1.0.5
      import-in-the-middle: 1.8.1
      require-in-the-middle: 7.3.0
      semver: 7.6.2
      shimmer: 1.2.1
    transitivePeerDependencies:
      - supports-color

  '@opentelemetry/otlp-exporter-base@0.52.1(@opentelemetry/api@1.9.0)':
    dependencies:
      '@opentelemetry/api': 1.9.0
      '@opentelemetry/core': 1.25.1(@opentelemetry/api@1.9.0)
      '@opentelemetry/otlp-transformer': 0.52.1(@opentelemetry/api@1.9.0)

  '@opentelemetry/otlp-grpc-exporter-base@0.52.1(@opentelemetry/api@1.9.0)':
    dependencies:
      '@grpc/grpc-js': 1.10.10
      '@opentelemetry/api': 1.9.0
      '@opentelemetry/core': 1.25.1(@opentelemetry/api@1.9.0)
      '@opentelemetry/otlp-exporter-base': 0.52.1(@opentelemetry/api@1.9.0)
      '@opentelemetry/otlp-transformer': 0.52.1(@opentelemetry/api@1.9.0)

  '@opentelemetry/otlp-transformer@0.52.1(@opentelemetry/api@1.9.0)':
    dependencies:
      '@opentelemetry/api': 1.9.0
      '@opentelemetry/api-logs': 0.52.1
      '@opentelemetry/core': 1.25.1(@opentelemetry/api@1.9.0)
      '@opentelemetry/resources': 1.25.1(@opentelemetry/api@1.9.0)
      '@opentelemetry/sdk-logs': 0.52.1(@opentelemetry/api@1.9.0)
      '@opentelemetry/sdk-metrics': 1.25.1(@opentelemetry/api@1.9.0)
      '@opentelemetry/sdk-trace-base': 1.25.1(@opentelemetry/api@1.9.0)
      protobufjs: 7.3.2

  '@opentelemetry/propagator-b3@1.25.1(@opentelemetry/api@1.9.0)':
    dependencies:
      '@opentelemetry/api': 1.9.0
      '@opentelemetry/core': 1.25.1(@opentelemetry/api@1.9.0)

  '@opentelemetry/propagator-jaeger@1.25.1(@opentelemetry/api@1.9.0)':
    dependencies:
      '@opentelemetry/api': 1.9.0
      '@opentelemetry/core': 1.25.1(@opentelemetry/api@1.9.0)

  '@opentelemetry/resources@1.25.1(@opentelemetry/api@1.9.0)':
    dependencies:
      '@opentelemetry/api': 1.9.0
      '@opentelemetry/core': 1.25.1(@opentelemetry/api@1.9.0)
      '@opentelemetry/semantic-conventions': 1.25.1

  '@opentelemetry/sdk-logs@0.52.1(@opentelemetry/api@1.9.0)':
    dependencies:
      '@opentelemetry/api': 1.9.0
      '@opentelemetry/api-logs': 0.52.1
      '@opentelemetry/core': 1.25.1(@opentelemetry/api@1.9.0)
      '@opentelemetry/resources': 1.25.1(@opentelemetry/api@1.9.0)

  '@opentelemetry/sdk-metrics@1.25.1(@opentelemetry/api@1.9.0)':
    dependencies:
      '@opentelemetry/api': 1.9.0
      '@opentelemetry/core': 1.25.1(@opentelemetry/api@1.9.0)
      '@opentelemetry/resources': 1.25.1(@opentelemetry/api@1.9.0)
      lodash.merge: 4.6.2

  '@opentelemetry/sdk-node@0.52.1(@opentelemetry/api@1.9.0)':
    dependencies:
      '@opentelemetry/api': 1.9.0
      '@opentelemetry/api-logs': 0.52.1
      '@opentelemetry/core': 1.25.1(@opentelemetry/api@1.9.0)
      '@opentelemetry/exporter-trace-otlp-grpc': 0.52.1(@opentelemetry/api@1.9.0)
      '@opentelemetry/exporter-trace-otlp-http': 0.52.1(@opentelemetry/api@1.9.0)
      '@opentelemetry/exporter-trace-otlp-proto': 0.52.1(@opentelemetry/api@1.9.0)
      '@opentelemetry/exporter-zipkin': 1.25.1(@opentelemetry/api@1.9.0)
      '@opentelemetry/instrumentation': 0.52.1(@opentelemetry/api@1.9.0)
      '@opentelemetry/resources': 1.25.1(@opentelemetry/api@1.9.0)
      '@opentelemetry/sdk-logs': 0.52.1(@opentelemetry/api@1.9.0)
      '@opentelemetry/sdk-metrics': 1.25.1(@opentelemetry/api@1.9.0)
      '@opentelemetry/sdk-trace-base': 1.25.1(@opentelemetry/api@1.9.0)
      '@opentelemetry/sdk-trace-node': 1.25.1(@opentelemetry/api@1.9.0)
      '@opentelemetry/semantic-conventions': 1.25.1
    transitivePeerDependencies:
      - supports-color

  '@opentelemetry/sdk-trace-base@1.25.1(@opentelemetry/api@1.9.0)':
    dependencies:
      '@opentelemetry/api': 1.9.0
      '@opentelemetry/core': 1.25.1(@opentelemetry/api@1.9.0)
      '@opentelemetry/resources': 1.25.1(@opentelemetry/api@1.9.0)
      '@opentelemetry/semantic-conventions': 1.25.1

  '@opentelemetry/sdk-trace-node@1.25.1(@opentelemetry/api@1.9.0)':
    dependencies:
      '@opentelemetry/api': 1.9.0
      '@opentelemetry/context-async-hooks': 1.25.1(@opentelemetry/api@1.9.0)
      '@opentelemetry/core': 1.25.1(@opentelemetry/api@1.9.0)
      '@opentelemetry/propagator-b3': 1.25.1(@opentelemetry/api@1.9.0)
      '@opentelemetry/propagator-jaeger': 1.25.1(@opentelemetry/api@1.9.0)
      '@opentelemetry/sdk-trace-base': 1.25.1(@opentelemetry/api@1.9.0)
      semver: 7.6.2

  '@opentelemetry/semantic-conventions@1.25.1': {}

  '@parcel/watcher-android-arm64@2.4.1':
    optional: true

  '@parcel/watcher-darwin-arm64@2.4.1':
    optional: true

  '@parcel/watcher-darwin-x64@2.4.1':
    optional: true

  '@parcel/watcher-freebsd-x64@2.4.1':
    optional: true

  '@parcel/watcher-linux-arm-glibc@2.4.1':
    optional: true

  '@parcel/watcher-linux-arm64-glibc@2.4.1':
    optional: true

  '@parcel/watcher-linux-arm64-musl@2.4.1':
    optional: true

  '@parcel/watcher-linux-x64-glibc@2.4.1':
    optional: true

  '@parcel/watcher-linux-x64-musl@2.4.1':
    optional: true

  '@parcel/watcher-wasm@2.4.1':
    dependencies:
      is-glob: 4.0.3
      micromatch: 4.0.7

  '@parcel/watcher-win32-arm64@2.4.1':
    optional: true

  '@parcel/watcher-win32-ia32@2.4.1':
    optional: true

  '@parcel/watcher-win32-x64@2.4.1':
    optional: true

  '@parcel/watcher@2.4.1':
    dependencies:
      detect-libc: 1.0.3
      is-glob: 4.0.3
      micromatch: 4.0.7
      node-addon-api: 7.1.0
    optionalDependencies:
      '@parcel/watcher-android-arm64': 2.4.1
      '@parcel/watcher-darwin-arm64': 2.4.1
      '@parcel/watcher-darwin-x64': 2.4.1
      '@parcel/watcher-freebsd-x64': 2.4.1
      '@parcel/watcher-linux-arm-glibc': 2.4.1
      '@parcel/watcher-linux-arm64-glibc': 2.4.1
      '@parcel/watcher-linux-arm64-musl': 2.4.1
      '@parcel/watcher-linux-x64-glibc': 2.4.1
      '@parcel/watcher-linux-x64-musl': 2.4.1
      '@parcel/watcher-win32-arm64': 2.4.1
      '@parcel/watcher-win32-ia32': 2.4.1
      '@parcel/watcher-win32-x64': 2.4.1

  '@pkgjs/parseargs@0.11.0':
    optional: true

  '@pkgr/core@0.1.1': {}

  '@polka/url@1.0.0-next.25': {}

  '@protobufjs/aspromise@1.1.2': {}

  '@protobufjs/base64@1.1.2': {}

  '@protobufjs/codegen@2.0.4': {}

  '@protobufjs/eventemitter@1.1.0': {}

  '@protobufjs/fetch@1.1.0':
    dependencies:
      '@protobufjs/aspromise': 1.1.2
      '@protobufjs/inquire': 1.1.0

  '@protobufjs/float@1.0.2': {}

  '@protobufjs/inquire@1.1.0': {}

  '@protobufjs/path@1.1.2': {}

  '@protobufjs/pool@1.1.0': {}

  '@protobufjs/utf8@1.1.0': {}

  '@rollup/plugin-alias@5.1.0(rollup@4.18.0)':
    dependencies:
      slash: 4.0.0
    optionalDependencies:
      rollup: 4.18.0

  '@rollup/plugin-commonjs@25.0.8(rollup@4.18.0)':
    dependencies:
      '@rollup/pluginutils': 5.1.0(rollup@4.18.0)
      commondir: 1.0.1
      estree-walker: 2.0.2
      glob: 8.1.0
      is-reference: 1.2.1
      magic-string: 0.30.10
    optionalDependencies:
      rollup: 4.18.0

  '@rollup/plugin-inject@5.0.5(rollup@4.18.0)':
    dependencies:
      '@rollup/pluginutils': 5.1.0(rollup@4.18.0)
      estree-walker: 2.0.2
      magic-string: 0.30.10
    optionalDependencies:
      rollup: 4.18.0

  '@rollup/plugin-json@6.1.0(rollup@4.18.0)':
    dependencies:
      '@rollup/pluginutils': 5.1.0(rollup@4.18.0)
    optionalDependencies:
      rollup: 4.18.0

  '@rollup/plugin-node-resolve@15.2.3(rollup@4.18.0)':
    dependencies:
      '@rollup/pluginutils': 5.1.0(rollup@4.18.0)
      '@types/resolve': 1.20.2
      deepmerge: 4.3.1
      is-builtin-module: 3.2.1
      is-module: 1.0.0
      resolve: 1.22.8
    optionalDependencies:
      rollup: 4.18.0

  '@rollup/plugin-replace@5.0.7(rollup@4.18.0)':
    dependencies:
      '@rollup/pluginutils': 5.1.0(rollup@4.18.0)
      magic-string: 0.30.10
    optionalDependencies:
      rollup: 4.18.0

  '@rollup/plugin-terser@0.4.4(rollup@4.18.0)':
    dependencies:
      serialize-javascript: 6.0.2
      smob: 1.5.0
      terser: 5.31.1
    optionalDependencies:
      rollup: 4.18.0

  '@rollup/pluginutils@4.2.1':
    dependencies:
      estree-walker: 2.0.2
      picomatch: 2.3.1

  '@rollup/pluginutils@5.1.0(rollup@3.29.4)':
    dependencies:
      '@types/estree': 1.0.5
      estree-walker: 2.0.2
      picomatch: 2.3.1
    optionalDependencies:
      rollup: 3.29.4

  '@rollup/pluginutils@5.1.0(rollup@4.18.0)':
    dependencies:
      '@types/estree': 1.0.5
      estree-walker: 2.0.2
      picomatch: 2.3.1
    optionalDependencies:
      rollup: 4.18.0

  '@rollup/rollup-android-arm-eabi@4.18.0':
    optional: true

  '@rollup/rollup-android-arm64@4.18.0':
    optional: true

  '@rollup/rollup-darwin-arm64@4.18.0':
    optional: true

  '@rollup/rollup-darwin-x64@4.18.0':
    optional: true

  '@rollup/rollup-linux-arm-gnueabihf@4.18.0':
    optional: true

  '@rollup/rollup-linux-arm-musleabihf@4.18.0':
    optional: true

  '@rollup/rollup-linux-arm64-gnu@4.18.0':
    optional: true

  '@rollup/rollup-linux-arm64-musl@4.18.0':
    optional: true

  '@rollup/rollup-linux-powerpc64le-gnu@4.18.0':
    optional: true

  '@rollup/rollup-linux-riscv64-gnu@4.18.0':
    optional: true

  '@rollup/rollup-linux-s390x-gnu@4.18.0':
    optional: true

  '@rollup/rollup-linux-x64-gnu@4.18.0':
    optional: true

  '@rollup/rollup-linux-x64-musl@4.18.0':
    optional: true

  '@rollup/rollup-win32-arm64-msvc@4.18.0':
    optional: true

  '@rollup/rollup-win32-ia32-msvc@4.18.0':
    optional: true

  '@rollup/rollup-win32-x64-msvc@4.18.0':
    optional: true

<<<<<<< HEAD
  '@rrweb/types@2.0.0-alpha.17':
    dependencies:
      rrweb-snapshot: 2.0.0-alpha.17
=======
  '@sentry-internal/browser-utils@8.27.0':
    dependencies:
      '@sentry/core': 8.27.0
      '@sentry/types': 8.27.0
      '@sentry/utils': 8.27.0

  '@sentry-internal/feedback@8.27.0':
    dependencies:
      '@sentry/core': 8.27.0
      '@sentry/types': 8.27.0
      '@sentry/utils': 8.27.0

  '@sentry-internal/replay-canvas@8.27.0':
    dependencies:
      '@sentry-internal/replay': 8.27.0
      '@sentry/core': 8.27.0
      '@sentry/types': 8.27.0
      '@sentry/utils': 8.27.0

  '@sentry-internal/replay@8.27.0':
    dependencies:
      '@sentry-internal/browser-utils': 8.27.0
      '@sentry/core': 8.27.0
      '@sentry/types': 8.27.0
      '@sentry/utils': 8.27.0

  '@sentry/browser@8.27.0':
    dependencies:
      '@sentry-internal/browser-utils': 8.27.0
      '@sentry-internal/feedback': 8.27.0
      '@sentry-internal/replay': 8.27.0
      '@sentry-internal/replay-canvas': 8.27.0
      '@sentry/core': 8.27.0
      '@sentry/types': 8.27.0
      '@sentry/utils': 8.27.0

  '@sentry/core@8.27.0':
    dependencies:
      '@sentry/types': 8.27.0
      '@sentry/utils': 8.27.0

  '@sentry/types@8.27.0': {}

  '@sentry/utils@8.27.0':
    dependencies:
      '@sentry/types': 8.27.0

  '@sentry/vue@8.27.0(vue@3.4.31(typescript@5.5.3))':
    dependencies:
      '@sentry/browser': 8.27.0
      '@sentry/core': 8.27.0
      '@sentry/types': 8.27.0
      '@sentry/utils': 8.27.0
      vue: 3.4.31(typescript@5.5.3)
>>>>>>> bf16d360

  '@sindresorhus/merge-streams@2.3.0': {}

  '@tauri-apps/api@2.0.0-rc.3': {}

  '@tauri-apps/cli-darwin-arm64@2.0.0-rc.4':
    optional: true

  '@tauri-apps/cli-darwin-arm64@2.0.0-rc.5':
    optional: true

  '@tauri-apps/cli-darwin-x64@2.0.0-rc.4':
    optional: true

  '@tauri-apps/cli-darwin-x64@2.0.0-rc.5':
    optional: true

  '@tauri-apps/cli-linux-arm-gnueabihf@2.0.0-rc.4':
    optional: true

  '@tauri-apps/cli-linux-arm-gnueabihf@2.0.0-rc.5':
    optional: true

  '@tauri-apps/cli-linux-arm64-gnu@2.0.0-rc.4':
    optional: true

<<<<<<< HEAD
  '@tauri-apps/cli-darwin-arm64@1.6.1':
    optional: true

  '@tauri-apps/cli-darwin-x64@1.6.1':
    optional: true

  '@tauri-apps/cli-linux-arm-gnueabihf@1.6.1':
    optional: true

  '@tauri-apps/cli-linux-arm64-gnu@1.6.1':
    optional: true

  '@tauri-apps/cli-linux-arm64-musl@1.6.1':
    optional: true

  '@tauri-apps/cli-linux-x64-gnu@1.6.1':
    optional: true

  '@tauri-apps/cli-linux-x64-musl@1.6.1':
    optional: true

  '@tauri-apps/cli-win32-arm64-msvc@1.6.1':
    optional: true

  '@tauri-apps/cli-win32-ia32-msvc@1.6.1':
    optional: true

  '@tauri-apps/cli-win32-x64-msvc@1.6.1':
    optional: true

  '@tauri-apps/cli@1.6.1':
    optionalDependencies:
      '@tauri-apps/cli-darwin-arm64': 1.6.1
      '@tauri-apps/cli-darwin-x64': 1.6.1
      '@tauri-apps/cli-linux-arm-gnueabihf': 1.6.1
      '@tauri-apps/cli-linux-arm64-gnu': 1.6.1
      '@tauri-apps/cli-linux-arm64-musl': 1.6.1
      '@tauri-apps/cli-linux-x64-gnu': 1.6.1
      '@tauri-apps/cli-linux-x64-musl': 1.6.1
      '@tauri-apps/cli-win32-arm64-msvc': 1.6.1
      '@tauri-apps/cli-win32-ia32-msvc': 1.6.1
      '@tauri-apps/cli-win32-x64-msvc': 1.6.1
=======
  '@tauri-apps/cli-linux-arm64-gnu@2.0.0-rc.5':
    optional: true

  '@tauri-apps/cli-linux-arm64-musl@2.0.0-rc.4':
    optional: true

  '@tauri-apps/cli-linux-arm64-musl@2.0.0-rc.5':
    optional: true

  '@tauri-apps/cli-linux-x64-gnu@2.0.0-rc.4':
    optional: true

  '@tauri-apps/cli-linux-x64-gnu@2.0.0-rc.5':
    optional: true

  '@tauri-apps/cli-linux-x64-musl@2.0.0-rc.4':
    optional: true

  '@tauri-apps/cli-linux-x64-musl@2.0.0-rc.5':
    optional: true

  '@tauri-apps/cli-win32-arm64-msvc@2.0.0-rc.4':
    optional: true

  '@tauri-apps/cli-win32-arm64-msvc@2.0.0-rc.5':
    optional: true

  '@tauri-apps/cli-win32-ia32-msvc@2.0.0-rc.4':
    optional: true

  '@tauri-apps/cli-win32-ia32-msvc@2.0.0-rc.5':
    optional: true

  '@tauri-apps/cli-win32-x64-msvc@2.0.0-rc.4':
    optional: true

  '@tauri-apps/cli-win32-x64-msvc@2.0.0-rc.5':
    optional: true

  '@tauri-apps/cli@2.0.0-rc.4':
    optionalDependencies:
      '@tauri-apps/cli-darwin-arm64': 2.0.0-rc.4
      '@tauri-apps/cli-darwin-x64': 2.0.0-rc.4
      '@tauri-apps/cli-linux-arm-gnueabihf': 2.0.0-rc.4
      '@tauri-apps/cli-linux-arm64-gnu': 2.0.0-rc.4
      '@tauri-apps/cli-linux-arm64-musl': 2.0.0-rc.4
      '@tauri-apps/cli-linux-x64-gnu': 2.0.0-rc.4
      '@tauri-apps/cli-linux-x64-musl': 2.0.0-rc.4
      '@tauri-apps/cli-win32-arm64-msvc': 2.0.0-rc.4
      '@tauri-apps/cli-win32-ia32-msvc': 2.0.0-rc.4
      '@tauri-apps/cli-win32-x64-msvc': 2.0.0-rc.4

  '@tauri-apps/cli@2.0.0-rc.5':
    optionalDependencies:
      '@tauri-apps/cli-darwin-arm64': 2.0.0-rc.5
      '@tauri-apps/cli-darwin-x64': 2.0.0-rc.5
      '@tauri-apps/cli-linux-arm-gnueabihf': 2.0.0-rc.5
      '@tauri-apps/cli-linux-arm64-gnu': 2.0.0-rc.5
      '@tauri-apps/cli-linux-arm64-musl': 2.0.0-rc.5
      '@tauri-apps/cli-linux-x64-gnu': 2.0.0-rc.5
      '@tauri-apps/cli-linux-x64-musl': 2.0.0-rc.5
      '@tauri-apps/cli-win32-arm64-msvc': 2.0.0-rc.5
      '@tauri-apps/cli-win32-ia32-msvc': 2.0.0-rc.5
      '@tauri-apps/cli-win32-x64-msvc': 2.0.0-rc.5
>>>>>>> bf16d360

  '@tauri-apps/plugin-dialog@2.0.0-rc.0':
    dependencies:
      '@tauri-apps/api': 2.0.0-rc.3

  '@tauri-apps/plugin-os@2.0.0-rc.0':
    dependencies:
      '@tauri-apps/api': 2.0.0-rc.3

  '@tauri-apps/plugin-shell@2.0.0-rc.0':
    dependencies:
      '@tauri-apps/api': 2.0.0-rc.3

  '@tauri-apps/plugin-window-state@2.0.0-rc.0':
    dependencies:
      '@tauri-apps/api': 2.0.0-rc.3

  '@trysound/sax@0.2.0': {}

  '@types/eslint-scope@3.7.7':
    dependencies:
      '@types/eslint': 9.6.0
      '@types/estree': 1.0.5
    optional: true

  '@types/eslint@9.6.0':
    dependencies:
      '@types/estree': 1.0.5
      '@types/json-schema': 7.0.15
    optional: true

  '@types/estree@1.0.5': {}

  '@types/fs-extra@9.0.13':
    dependencies:
      '@types/node': 20.14.9

  '@types/http-proxy@1.17.14':
    dependencies:
      '@types/node': 20.14.9

  '@types/json-schema@7.0.15': {}

  '@types/json-stable-stringify@1.0.36': {}

  '@types/json5@0.0.29': {}

  '@types/linkify-it@5.0.0': {}

  '@types/markdown-it@14.1.1':
    dependencies:
      '@types/linkify-it': 5.0.0
      '@types/mdurl': 2.0.0

  '@types/mdurl@2.0.0': {}

  '@types/node@17.0.45': {}

  '@types/node@20.14.11':
    dependencies:
      undici-types: 5.26.5

  '@types/node@20.14.9':
    dependencies:
      undici-types: 5.26.5

  '@types/node@22.4.1':
    dependencies:
      undici-types: 6.19.6
    optional: true

  '@types/normalize-package-data@2.4.4': {}

  '@types/resolve@1.20.2': {}

  '@types/semver@7.5.8': {}

  '@types/shimmer@1.0.5': {}

  '@typescript-eslint/eslint-plugin@6.21.0(@typescript-eslint/parser@6.21.0(eslint@8.57.0)(typescript@5.5.3))(eslint@8.57.0)(typescript@5.5.3)':
    dependencies:
      '@eslint-community/regexpp': 4.11.0
      '@typescript-eslint/parser': 6.21.0(eslint@8.57.0)(typescript@5.5.3)
      '@typescript-eslint/scope-manager': 6.21.0
      '@typescript-eslint/type-utils': 6.21.0(eslint@8.57.0)(typescript@5.5.3)
      '@typescript-eslint/utils': 6.21.0(eslint@8.57.0)(typescript@5.5.3)
      '@typescript-eslint/visitor-keys': 6.21.0
      debug: 4.3.5
      eslint: 8.57.0
      graphemer: 1.4.0
      ignore: 5.3.1
      natural-compare: 1.4.0
      semver: 7.6.3
      ts-api-utils: 1.3.0(typescript@5.5.3)
    optionalDependencies:
      typescript: 5.5.3
    transitivePeerDependencies:
      - supports-color

  '@typescript-eslint/eslint-plugin@7.16.1(@typescript-eslint/parser@7.16.1(eslint@8.57.0)(typescript@5.5.3))(eslint@8.57.0)(typescript@5.5.3)':
    dependencies:
      '@eslint-community/regexpp': 4.11.0
      '@typescript-eslint/parser': 7.16.1(eslint@8.57.0)(typescript@5.5.3)
      '@typescript-eslint/scope-manager': 7.16.1
      '@typescript-eslint/type-utils': 7.16.1(eslint@8.57.0)(typescript@5.5.3)
      '@typescript-eslint/utils': 7.16.1(eslint@8.57.0)(typescript@5.5.3)
      '@typescript-eslint/visitor-keys': 7.16.1
      eslint: 8.57.0
      graphemer: 1.4.0
      ignore: 5.3.1
      natural-compare: 1.4.0
      ts-api-utils: 1.3.0(typescript@5.5.3)
    optionalDependencies:
      typescript: 5.5.3
    transitivePeerDependencies:
      - supports-color

  '@typescript-eslint/parser@6.21.0(eslint@8.57.0)(typescript@5.5.3)':
    dependencies:
      '@typescript-eslint/scope-manager': 6.21.0
      '@typescript-eslint/types': 6.21.0
      '@typescript-eslint/typescript-estree': 6.21.0(typescript@5.5.3)
      '@typescript-eslint/visitor-keys': 6.21.0
      debug: 4.3.5
      eslint: 8.57.0
    optionalDependencies:
      typescript: 5.5.3
    transitivePeerDependencies:
      - supports-color

  '@typescript-eslint/parser@7.16.1(eslint@8.57.0)(typescript@5.5.3)':
    dependencies:
      '@typescript-eslint/scope-manager': 7.16.1
      '@typescript-eslint/types': 7.16.1
      '@typescript-eslint/typescript-estree': 7.16.1(typescript@5.5.3)
      '@typescript-eslint/visitor-keys': 7.16.1
      debug: 4.3.5
      eslint: 8.57.0
    optionalDependencies:
      typescript: 5.5.3
    transitivePeerDependencies:
      - supports-color

  '@typescript-eslint/scope-manager@6.21.0':
    dependencies:
      '@typescript-eslint/types': 6.21.0
      '@typescript-eslint/visitor-keys': 6.21.0

  '@typescript-eslint/scope-manager@7.16.1':
    dependencies:
      '@typescript-eslint/types': 7.16.1
      '@typescript-eslint/visitor-keys': 7.16.1

  '@typescript-eslint/type-utils@6.21.0(eslint@8.57.0)(typescript@5.5.3)':
    dependencies:
      '@typescript-eslint/typescript-estree': 6.21.0(typescript@5.5.3)
      '@typescript-eslint/utils': 6.21.0(eslint@8.57.0)(typescript@5.5.3)
      debug: 4.3.5
      eslint: 8.57.0
      ts-api-utils: 1.3.0(typescript@5.5.3)
    optionalDependencies:
      typescript: 5.5.3
    transitivePeerDependencies:
      - supports-color

  '@typescript-eslint/type-utils@7.16.1(eslint@8.57.0)(typescript@5.5.3)':
    dependencies:
      '@typescript-eslint/typescript-estree': 7.16.1(typescript@5.5.3)
      '@typescript-eslint/utils': 7.16.1(eslint@8.57.0)(typescript@5.5.3)
      debug: 4.3.5
      eslint: 8.57.0
      ts-api-utils: 1.3.0(typescript@5.5.3)
    optionalDependencies:
      typescript: 5.5.3
    transitivePeerDependencies:
      - supports-color

  '@typescript-eslint/types@6.21.0': {}

  '@typescript-eslint/types@7.16.1': {}

  '@typescript-eslint/typescript-estree@6.21.0(typescript@5.5.3)':
    dependencies:
      '@typescript-eslint/types': 6.21.0
      '@typescript-eslint/visitor-keys': 6.21.0
      debug: 4.3.5
      globby: 11.1.0
      is-glob: 4.0.3
      minimatch: 9.0.3
      semver: 7.6.3
      ts-api-utils: 1.3.0(typescript@5.5.3)
    optionalDependencies:
      typescript: 5.5.3
    transitivePeerDependencies:
      - supports-color

  '@typescript-eslint/typescript-estree@7.16.1(typescript@5.5.3)':
    dependencies:
      '@typescript-eslint/types': 7.16.1
      '@typescript-eslint/visitor-keys': 7.16.1
      debug: 4.3.5
      globby: 11.1.0
      is-glob: 4.0.3
      minimatch: 9.0.5
      semver: 7.6.3
      ts-api-utils: 1.3.0(typescript@5.5.3)
    optionalDependencies:
      typescript: 5.5.3
    transitivePeerDependencies:
      - supports-color

  '@typescript-eslint/utils@6.21.0(eslint@8.57.0)(typescript@5.5.3)':
    dependencies:
      '@eslint-community/eslint-utils': 4.4.0(eslint@8.57.0)
      '@types/json-schema': 7.0.15
      '@types/semver': 7.5.8
      '@typescript-eslint/scope-manager': 6.21.0
      '@typescript-eslint/types': 6.21.0
      '@typescript-eslint/typescript-estree': 6.21.0(typescript@5.5.3)
      eslint: 8.57.0
      semver: 7.6.3
    transitivePeerDependencies:
      - supports-color
      - typescript

  '@typescript-eslint/utils@7.16.1(eslint@8.57.0)(typescript@5.5.3)':
    dependencies:
      '@eslint-community/eslint-utils': 4.4.0(eslint@8.57.0)
      '@typescript-eslint/scope-manager': 7.16.1
      '@typescript-eslint/types': 7.16.1
      '@typescript-eslint/typescript-estree': 7.16.1(typescript@5.5.3)
      eslint: 8.57.0
    transitivePeerDependencies:
      - supports-color
      - typescript

  '@typescript-eslint/visitor-keys@6.21.0':
    dependencies:
      '@typescript-eslint/types': 6.21.0
      eslint-visitor-keys: 3.4.3

  '@typescript-eslint/visitor-keys@7.16.1':
    dependencies:
      '@typescript-eslint/types': 7.16.1
      eslint-visitor-keys: 3.4.3

  '@ungap/structured-clone@1.2.0': {}

  '@unhead/dom@1.9.15':
    dependencies:
      '@unhead/schema': 1.9.15
      '@unhead/shared': 1.9.15

  '@unhead/schema@1.9.15':
    dependencies:
      hookable: 5.5.3
      zhead: 2.2.4

  '@unhead/shared@1.9.15':
    dependencies:
      '@unhead/schema': 1.9.15

  '@unhead/ssr@1.9.15':
    dependencies:
      '@unhead/schema': 1.9.15
      '@unhead/shared': 1.9.15

  '@unhead/vue@1.9.15(vue@3.4.31(typescript@5.5.3))':
    dependencies:
      '@unhead/schema': 1.9.15
      '@unhead/shared': 1.9.15
      hookable: 5.5.3
      unhead: 1.9.15
      vue: 3.4.31(typescript@5.5.3)

  '@vercel/nft@0.26.5':
    dependencies:
      '@mapbox/node-pre-gyp': 1.0.11
      '@rollup/pluginutils': 4.2.1
      acorn: 8.12.1
      acorn-import-attributes: 1.9.5(acorn@8.12.1)
      async-sema: 3.1.1
      bindings: 1.5.0
      estree-walker: 2.0.2
      glob: 7.2.3
      graceful-fs: 4.2.11
      micromatch: 4.0.7
      node-gyp-build: 4.8.1
      resolve-from: 5.0.0
    transitivePeerDependencies:
      - encoding
      - supports-color

  '@vintl/compact-number@2.0.7(@formatjs/intl@2.10.4(typescript@5.5.3))':
    dependencies:
      '@formatjs/ecma402-abstract': 1.18.3
      '@formatjs/intl': 2.10.4(typescript@5.5.3)
      '@formatjs/intl-localematcher': 0.5.4
      intl-messageformat: 10.5.14

  '@vintl/how-ago@3.0.1(@formatjs/intl@2.10.4(typescript@5.5.3))':
    dependencies:
      '@formatjs/intl': 2.10.4(typescript@5.5.3)
      intl-messageformat: 10.5.14

  '@vintl/nuxt@1.9.2(@vue/compiler-core@3.4.31)(magicast@0.3.4)(rollup@4.18.0)(typescript@5.5.3)(vite@5.3.3(@types/node@20.14.9)(sass@1.77.6)(terser@5.31.6))(vue@3.4.31(typescript@5.5.3))(webpack@5.92.1)':
    dependencies:
      '@formatjs/intl': 2.10.4(typescript@5.5.3)
      '@formatjs/intl-localematcher': 0.5.4
      '@nuxt/kit': 3.12.3(magicast@0.3.4)(rollup@4.18.0)
      '@vintl/unplugin': 2.0.0(@vue/compiler-core@3.4.31)(rollup@4.18.0)(vite@5.3.3(@types/node@20.14.9)(sass@1.77.6)(terser@5.31.6))(vue@3.4.31(typescript@5.5.3))(webpack@5.92.1)
      '@vintl/vintl': 4.4.1(typescript@5.5.3)(vue@3.4.31(typescript@5.5.3))
      astring: 1.8.6
      consola: 3.2.3
      hash-sum: 2.0.0
      import-meta-resolve: 4.1.0
      pathe: 1.1.2
      picocolors: 1.0.1
      slash: 5.1.0
      ufo: 1.5.3
    transitivePeerDependencies:
      - '@glimmer/env'
      - '@glimmer/reference'
      - '@glimmer/syntax'
      - '@glimmer/validator'
      - '@vue/compiler-core'
      - content-tag
      - ember-template-recast
      - magicast
      - rollup
      - supports-color
      - ts-jest
      - typescript
      - vite
      - vue
      - webpack

  '@vintl/unplugin@1.5.2(@vue/compiler-core@3.4.31)(rollup@3.29.4)(vite@4.5.3)(vue@3.4.31(typescript@5.5.3))(webpack@5.92.1)':
    dependencies:
      '@formatjs/cli-lib': 6.4.2(@vue/compiler-core@3.4.31)(vue@3.4.31(typescript@5.5.3))
      '@formatjs/icu-messageformat-parser': 2.7.8
      '@rollup/pluginutils': 5.1.0(rollup@3.29.4)
      glob: 10.4.2
      import-meta-resolve: 4.1.0
      pathe: 1.1.2
      unplugin: 1.11.0
    optionalDependencies:
      rollup: 3.29.4
      vite: 4.5.3
      webpack: 5.92.1
    transitivePeerDependencies:
      - '@glimmer/env'
      - '@glimmer/reference'
      - '@glimmer/syntax'
      - '@glimmer/validator'
      - '@vue/compiler-core'
      - content-tag
      - ember-template-recast
      - ts-jest
      - vue

  '@vintl/unplugin@2.0.0(@vue/compiler-core@3.4.31)(rollup@4.18.0)(vite@5.3.3(@types/node@20.14.9)(sass@1.77.6)(terser@5.31.6))(vue@3.4.31(typescript@5.5.3))(webpack@5.92.1)':
    dependencies:
      '@formatjs/cli-lib': 6.4.2(@vue/compiler-core@3.4.31)(vue@3.4.31(typescript@5.5.3))
      '@formatjs/icu-messageformat-parser': 2.7.8
      '@rollup/pluginutils': 5.1.0(rollup@4.18.0)
      glob: 10.4.2
      import-meta-resolve: 4.1.0
      pathe: 1.1.2
      unplugin: 1.11.0
    optionalDependencies:
      rollup: 4.18.0
      vite: 5.3.3(@types/node@20.14.9)(sass@1.77.6)(terser@5.31.6)
      webpack: 5.92.1
    transitivePeerDependencies:
      - '@glimmer/env'
      - '@glimmer/reference'
      - '@glimmer/syntax'
      - '@glimmer/validator'
      - '@vue/compiler-core'
      - content-tag
      - ember-template-recast
      - ts-jest
      - vue

  '@vintl/vintl@4.4.1(typescript@5.5.3)(vue@3.4.31(typescript@5.5.3))':
    dependencies:
      '@braw/async-computed': 5.0.2(vue@3.4.31(typescript@5.5.3))
      '@formatjs/icu-messageformat-parser': 2.7.8
      '@formatjs/intl': 2.10.4(typescript@5.5.3)
      '@formatjs/intl-localematcher': 0.4.2
      intl-messageformat: 10.5.14
      vue: 3.4.31(typescript@5.5.3)
    transitivePeerDependencies:
      - typescript

  '@vitejs/plugin-vue-jsx@4.0.0(vite@5.3.3(@types/node@20.14.9)(sass@1.77.6)(terser@5.31.6))(vue@3.4.31(typescript@5.5.3))':
    dependencies:
      '@babel/core': 7.24.7
      '@babel/plugin-transform-typescript': 7.24.7(@babel/core@7.24.7)
      '@vue/babel-plugin-jsx': 1.2.2(@babel/core@7.24.7)
      vite: 5.3.3(@types/node@20.14.9)(sass@1.77.6)(terser@5.31.6)
      vue: 3.4.31(typescript@5.5.3)
    transitivePeerDependencies:
      - supports-color

  '@vitejs/plugin-vue@5.0.5(vite@5.3.3(@types/node@20.14.9)(sass@1.77.6)(terser@5.31.6))(vue@3.4.31(typescript@5.5.3))':
    dependencies:
      vite: 5.3.3(@types/node@20.14.9)(sass@1.77.6)(terser@5.31.6)
      vue: 3.4.31(typescript@5.5.3)

  '@vitejs/plugin-vue@5.0.5(vite@5.3.3(@types/node@22.4.1)(sass@1.77.6)(terser@5.31.6))(vue@3.4.31(typescript@5.5.3))':
    dependencies:
      vite: 5.3.3(@types/node@22.4.1)(sass@1.77.6)(terser@5.31.6)
      vue: 3.4.31(typescript@5.5.3)

  '@volar/language-core@2.3.4':
    dependencies:
      '@volar/source-map': 2.3.4

  '@volar/language-core@2.4.0-alpha.14':
    dependencies:
      '@volar/source-map': 2.4.0-alpha.14

  '@volar/source-map@2.3.4': {}

  '@volar/source-map@2.4.0-alpha.14': {}

  '@volar/typescript@2.3.4':
    dependencies:
      '@volar/language-core': 2.3.4
      path-browserify: 1.0.1
      vscode-uri: 3.0.8

  '@volar/typescript@2.4.0-alpha.14':
    dependencies:
      '@volar/language-core': 2.4.0-alpha.14
      path-browserify: 1.0.1
      vscode-uri: 3.0.8

  '@vue-macros/common@1.10.4(rollup@4.18.0)(vue@3.4.31(typescript@5.5.3))':
    dependencies:
      '@babel/types': 7.24.7
      '@rollup/pluginutils': 5.1.0(rollup@4.18.0)
      '@vue/compiler-sfc': 3.4.31
      ast-kit: 0.12.2
      local-pkg: 0.5.0
      magic-string-ast: 0.6.2
    optionalDependencies:
      vue: 3.4.31(typescript@5.5.3)
    transitivePeerDependencies:
      - rollup

  '@vue/babel-helper-vue-transform-on@1.2.2': {}

  '@vue/babel-plugin-jsx@1.2.2(@babel/core@7.24.7)':
    dependencies:
      '@babel/helper-module-imports': 7.22.15
      '@babel/helper-plugin-utils': 7.24.7
      '@babel/plugin-syntax-jsx': 7.24.7(@babel/core@7.24.7)
      '@babel/template': 7.24.7
      '@babel/traverse': 7.24.7
      '@babel/types': 7.24.7
      '@vue/babel-helper-vue-transform-on': 1.2.2
      '@vue/babel-plugin-resolve-type': 1.2.2(@babel/core@7.24.7)
      camelcase: 6.3.0
      html-tags: 3.3.1
      svg-tags: 1.0.0
    optionalDependencies:
      '@babel/core': 7.24.7
    transitivePeerDependencies:
      - supports-color

  '@vue/babel-plugin-resolve-type@1.2.2(@babel/core@7.24.7)':
    dependencies:
      '@babel/code-frame': 7.24.7
      '@babel/core': 7.24.7
      '@babel/helper-module-imports': 7.22.15
      '@babel/helper-plugin-utils': 7.24.7
      '@babel/parser': 7.24.7
      '@vue/compiler-sfc': 3.4.31

  '@vue/compiler-core@3.4.31':
    dependencies:
      '@babel/parser': 7.24.7
      '@vue/shared': 3.4.31
      entities: 4.5.0
      estree-walker: 2.0.2
      source-map-js: 1.2.0

  '@vue/compiler-dom@3.4.31':
    dependencies:
      '@vue/compiler-core': 3.4.31
      '@vue/shared': 3.4.31

  '@vue/compiler-sfc@3.4.31':
    dependencies:
      '@babel/parser': 7.24.7
      '@vue/compiler-core': 3.4.31
      '@vue/compiler-dom': 3.4.31
      '@vue/compiler-ssr': 3.4.31
      '@vue/shared': 3.4.31
      estree-walker: 2.0.2
      magic-string: 0.30.10
      postcss: 8.4.41
      source-map-js: 1.2.0

  '@vue/compiler-ssr@3.4.31':
    dependencies:
      '@vue/compiler-dom': 3.4.31
      '@vue/shared': 3.4.31

  '@vue/devtools-api@6.6.3': {}

  '@vue/devtools-core@7.3.3(vite@5.3.3(@types/node@20.14.9)(sass@1.77.6)(terser@5.31.6))':
    dependencies:
      '@vue/devtools-kit': 7.3.3
      '@vue/devtools-shared': 7.3.5
      mitt: 3.0.1
      nanoid: 3.3.7
      pathe: 1.1.2
      vite-hot-client: 0.2.3(vite@5.3.3(@types/node@20.14.9)(sass@1.77.6)(terser@5.31.6))
    transitivePeerDependencies:
      - vite

  '@vue/devtools-kit@7.3.3':
    dependencies:
      '@vue/devtools-shared': 7.3.5
      birpc: 0.2.17
      hookable: 5.5.3
      mitt: 3.0.1
      perfect-debounce: 1.0.0
      speakingurl: 14.0.1
      superjson: 2.2.1

  '@vue/devtools-shared@7.3.5':
    dependencies:
      rfdc: 1.4.1

  '@vue/eslint-config-typescript@13.0.0(eslint-plugin-vue@9.27.0(eslint@8.57.0))(eslint@8.57.0)(typescript@5.5.3)':
    dependencies:
      '@typescript-eslint/eslint-plugin': 7.16.1(@typescript-eslint/parser@7.16.1(eslint@8.57.0)(typescript@5.5.3))(eslint@8.57.0)(typescript@5.5.3)
      '@typescript-eslint/parser': 7.16.1(eslint@8.57.0)(typescript@5.5.3)
      eslint: 8.57.0
      eslint-plugin-vue: 9.27.0(eslint@8.57.0)
      vue-eslint-parser: 9.4.3(eslint@8.57.0)
    optionalDependencies:
      typescript: 5.5.3
    transitivePeerDependencies:
      - supports-color

  '@vue/language-core@2.0.24(typescript@5.5.3)':
    dependencies:
      '@volar/language-core': 2.4.0-alpha.14
      '@vue/compiler-dom': 3.4.31
      '@vue/shared': 3.4.31
      computeds: 0.0.1
      minimatch: 9.0.5
      muggle-string: 0.4.1
      path-browserify: 1.0.1
      vue-template-compiler: 2.7.16
    optionalDependencies:
      typescript: 5.5.3

  '@vue/reactivity@3.4.31':
    dependencies:
      '@vue/shared': 3.4.31

  '@vue/runtime-core@3.4.31':
    dependencies:
      '@vue/reactivity': 3.4.31
      '@vue/shared': 3.4.31

  '@vue/runtime-dom@3.4.31':
    dependencies:
      '@vue/reactivity': 3.4.31
      '@vue/runtime-core': 3.4.31
      '@vue/shared': 3.4.31
      csstype: 3.1.3

  '@vue/server-renderer@3.4.31(vue@3.4.31(typescript@5.5.3))':
    dependencies:
      '@vue/compiler-ssr': 3.4.31
      '@vue/shared': 3.4.31
      vue: 3.4.31(typescript@5.5.3)

  '@vue/shared@3.4.31': {}

  '@vue/tsconfig@0.5.1': {}

  '@webassemblyjs/ast@1.12.1':
    dependencies:
      '@webassemblyjs/helper-numbers': 1.11.6
      '@webassemblyjs/helper-wasm-bytecode': 1.11.6
    optional: true

  '@webassemblyjs/floating-point-hex-parser@1.11.6':
    optional: true

  '@webassemblyjs/helper-api-error@1.11.6':
    optional: true

  '@webassemblyjs/helper-buffer@1.12.1':
    optional: true

  '@webassemblyjs/helper-numbers@1.11.6':
    dependencies:
      '@webassemblyjs/floating-point-hex-parser': 1.11.6
      '@webassemblyjs/helper-api-error': 1.11.6
      '@xtuc/long': 4.2.2
    optional: true

  '@webassemblyjs/helper-wasm-bytecode@1.11.6':
    optional: true

  '@webassemblyjs/helper-wasm-section@1.12.1':
    dependencies:
      '@webassemblyjs/ast': 1.12.1
      '@webassemblyjs/helper-buffer': 1.12.1
      '@webassemblyjs/helper-wasm-bytecode': 1.11.6
      '@webassemblyjs/wasm-gen': 1.12.1
    optional: true

  '@webassemblyjs/ieee754@1.11.6':
    dependencies:
      '@xtuc/ieee754': 1.2.0
    optional: true

  '@webassemblyjs/leb128@1.11.6':
    dependencies:
      '@xtuc/long': 4.2.2
    optional: true

  '@webassemblyjs/utf8@1.11.6':
    optional: true

  '@webassemblyjs/wasm-edit@1.12.1':
    dependencies:
      '@webassemblyjs/ast': 1.12.1
      '@webassemblyjs/helper-buffer': 1.12.1
      '@webassemblyjs/helper-wasm-bytecode': 1.11.6
      '@webassemblyjs/helper-wasm-section': 1.12.1
      '@webassemblyjs/wasm-gen': 1.12.1
      '@webassemblyjs/wasm-opt': 1.12.1
      '@webassemblyjs/wasm-parser': 1.12.1
      '@webassemblyjs/wast-printer': 1.12.1
    optional: true

  '@webassemblyjs/wasm-gen@1.12.1':
    dependencies:
      '@webassemblyjs/ast': 1.12.1
      '@webassemblyjs/helper-wasm-bytecode': 1.11.6
      '@webassemblyjs/ieee754': 1.11.6
      '@webassemblyjs/leb128': 1.11.6
      '@webassemblyjs/utf8': 1.11.6
    optional: true

  '@webassemblyjs/wasm-opt@1.12.1':
    dependencies:
      '@webassemblyjs/ast': 1.12.1
      '@webassemblyjs/helper-buffer': 1.12.1
      '@webassemblyjs/wasm-gen': 1.12.1
      '@webassemblyjs/wasm-parser': 1.12.1
    optional: true

  '@webassemblyjs/wasm-parser@1.12.1':
    dependencies:
      '@webassemblyjs/ast': 1.12.1
      '@webassemblyjs/helper-api-error': 1.11.6
      '@webassemblyjs/helper-wasm-bytecode': 1.11.6
      '@webassemblyjs/ieee754': 1.11.6
      '@webassemblyjs/leb128': 1.11.6
      '@webassemblyjs/utf8': 1.11.6
    optional: true

  '@webassemblyjs/wast-printer@1.12.1':
    dependencies:
      '@webassemblyjs/ast': 1.12.1
      '@xtuc/long': 4.2.2
    optional: true

  '@xtuc/ieee754@1.2.0':
    optional: true

  '@xtuc/long@4.2.2':
    optional: true

  '@yr/monotone-cubic-spline@1.0.3': {}

  abbrev@1.1.1: {}

  abort-controller@3.0.0:
    dependencies:
      event-target-shim: 5.0.1

  acorn-import-attributes@1.9.5(acorn@8.12.1):
    dependencies:
      acorn: 8.12.1

  acorn-jsx@5.3.2(acorn@8.12.1):
    dependencies:
      acorn: 8.12.1

  acorn@8.12.0: {}

  acorn@8.12.1: {}

  agent-base@6.0.2:
    dependencies:
      debug: 4.3.5
    transitivePeerDependencies:
      - supports-color

  ajv-keywords@3.5.2(ajv@6.12.6):
    dependencies:
      ajv: 6.12.6
    optional: true

  ajv@6.12.6:
    dependencies:
      fast-deep-equal: 3.1.3
      fast-json-stable-stringify: 2.1.0
      json-schema-traverse: 0.4.1
      uri-js: 4.4.1

  ansi-colors@4.1.3: {}

  ansi-escapes@4.3.2:
    dependencies:
      type-fest: 0.21.3

  ansi-regex@5.0.1: {}

  ansi-regex@6.0.1: {}

  ansi-styles@3.2.1:
    dependencies:
      color-convert: 1.9.3

  ansi-styles@4.3.0:
    dependencies:
      color-convert: 2.0.1

  ansi-styles@6.2.1: {}

  any-promise@1.3.0: {}

  anymatch@3.1.3:
    dependencies:
      normalize-path: 3.0.0
      picomatch: 2.3.1

  apexcharts@3.49.2:
    dependencies:
      '@yr/monotone-cubic-spline': 1.0.3
      svg.draggable.js: 2.2.2
      svg.easing.js: 2.0.0
      svg.filter.js: 2.0.2
      svg.pathmorphing.js: 0.1.3
      svg.resize.js: 1.4.3
      svg.select.js: 3.0.1

  aproba@2.0.0: {}

  archiver-utils@5.0.2:
    dependencies:
      glob: 10.4.2
      graceful-fs: 4.2.11
      is-stream: 2.0.1
      lazystream: 1.0.1
      lodash: 4.17.21
      normalize-path: 3.0.0
      readable-stream: 4.5.2

  archiver@7.0.1:
    dependencies:
      archiver-utils: 5.0.2
      async: 3.2.5
      buffer-crc32: 1.0.0
      readable-stream: 4.5.2
      readdir-glob: 1.1.3
      tar-stream: 3.1.7
      zip-stream: 6.0.1

  are-we-there-yet@2.0.0:
    dependencies:
      delegates: 1.0.0
      readable-stream: 3.6.2

  arg@5.0.2: {}

  argparse@2.0.1: {}

  array-buffer-byte-length@1.0.1:
    dependencies:
      call-bind: 1.0.7
      is-array-buffer: 3.0.4

  array-find-index@1.0.2: {}

  array-includes@3.1.8:
    dependencies:
      call-bind: 1.0.7
      define-properties: 1.2.1
      es-abstract: 1.23.3
      es-object-atoms: 1.0.0
      get-intrinsic: 1.2.4
      is-string: 1.0.7

  array-union@2.1.0: {}

  array.prototype.findlastindex@1.2.5:
    dependencies:
      call-bind: 1.0.7
      define-properties: 1.2.1
      es-abstract: 1.23.3
      es-errors: 1.3.0
      es-object-atoms: 1.0.0
      es-shim-unscopables: 1.0.2

  array.prototype.flat@1.3.2:
    dependencies:
      call-bind: 1.0.7
      define-properties: 1.2.1
      es-abstract: 1.23.3
      es-shim-unscopables: 1.0.2

  array.prototype.flatmap@1.3.2:
    dependencies:
      call-bind: 1.0.7
      define-properties: 1.2.1
      es-abstract: 1.23.3
      es-shim-unscopables: 1.0.2

  arraybuffer.prototype.slice@1.0.3:
    dependencies:
      array-buffer-byte-length: 1.0.1
      call-bind: 1.0.7
      define-properties: 1.2.1
      es-abstract: 1.23.3
      es-errors: 1.3.0
      get-intrinsic: 1.2.4
      is-array-buffer: 3.0.4
      is-shared-array-buffer: 1.0.3

  ast-kit@0.12.2:
    dependencies:
      '@babel/parser': 7.24.7
      pathe: 1.1.2

  ast-walker-scope@0.6.1:
    dependencies:
      '@babel/parser': 7.24.7
      ast-kit: 0.12.2

  astring@1.8.6: {}

  async-sema@3.1.1: {}

  async@3.2.5: {}

  autoprefixer@10.4.19(postcss@8.4.39):
    dependencies:
      browserslist: 4.23.1
      caniuse-lite: 1.0.30001640
      fraction.js: 4.3.7
      normalize-range: 0.1.2
      picocolors: 1.0.1
      postcss: 8.4.39
      postcss-value-parser: 4.2.0

  autoprefixer@10.4.19(postcss@8.4.41):
    dependencies:
      browserslist: 4.23.1
      caniuse-lite: 1.0.30001640
      fraction.js: 4.3.7
      normalize-range: 0.1.2
      picocolors: 1.0.1
      postcss: 8.4.41
      postcss-value-parser: 4.2.0

  available-typed-arrays@1.0.7:
    dependencies:
      possible-typed-array-names: 1.0.0

  b4a@1.6.6: {}

  balanced-match@1.0.2: {}

  bare-events@2.4.2:
    optional: true

  base64-js@1.5.1: {}

  binary-extensions@2.3.0: {}

  bindings@1.5.0:
    dependencies:
      file-uri-to-path: 1.0.0

  birpc@0.2.17: {}

  boolbase@1.0.0: {}

  brace-expansion@1.1.11:
    dependencies:
      balanced-match: 1.0.2
      concat-map: 0.0.1

  brace-expansion@2.0.1:
    dependencies:
      balanced-match: 1.0.2

  braces@3.0.3:
    dependencies:
      fill-range: 7.1.1

  browserslist@4.23.1:
    dependencies:
      caniuse-lite: 1.0.30001640
      electron-to-chromium: 1.4.816
      node-releases: 2.0.14
      update-browserslist-db: 1.1.0(browserslist@4.23.1)

  browserslist@4.23.2:
    dependencies:
      caniuse-lite: 1.0.30001642
      electron-to-chromium: 1.4.829
      node-releases: 2.0.17
      update-browserslist-db: 1.1.0(browserslist@4.23.2)

  browserslist@4.23.3:
    dependencies:
      caniuse-lite: 1.0.30001651
      electron-to-chromium: 1.5.11
      node-releases: 2.0.18
      update-browserslist-db: 1.1.0(browserslist@4.23.3)
    optional: true

  buffer-crc32@1.0.0: {}

  buffer-from@1.1.2: {}

  buffer@6.0.3:
    dependencies:
      base64-js: 1.5.1
      ieee754: 1.2.1

  builtin-modules@3.3.0: {}

  builtins@5.1.0:
    dependencies:
      semver: 7.6.3

  bundle-name@4.1.0:
    dependencies:
      run-applescript: 7.0.0

  c12@1.11.1(magicast@0.3.4):
    dependencies:
      chokidar: 3.6.0
      confbox: 0.1.7
      defu: 6.1.4
      dotenv: 16.4.5
      giget: 1.2.3
      jiti: 1.21.6
      mlly: 1.7.1
      ohash: 1.1.3
      pathe: 1.1.2
      perfect-debounce: 1.0.0
      pkg-types: 1.1.3
      rc9: 2.1.2
    optionalDependencies:
      magicast: 0.3.4

  cac@6.7.14: {}

  call-bind@1.0.7:
    dependencies:
      es-define-property: 1.0.0
      es-errors: 1.3.0
      function-bind: 1.1.2
      get-intrinsic: 1.2.4
      set-function-length: 1.2.2

  callsites@3.1.0: {}

  camelcase-css@2.0.1: {}

  camelcase@6.3.0: {}

  caniuse-api@3.0.0:
    dependencies:
      browserslist: 4.23.1
      caniuse-lite: 1.0.30001640
      lodash.memoize: 4.1.2
      lodash.uniq: 4.5.0

  caniuse-lite@1.0.30001640: {}

  caniuse-lite@1.0.30001642: {}

  caniuse-lite@1.0.30001651:
    optional: true

  chalk@2.4.2:
    dependencies:
      ansi-styles: 3.2.1
      escape-string-regexp: 1.0.5
      supports-color: 5.5.0

  chalk@4.1.2:
    dependencies:
      ansi-styles: 4.3.0
      supports-color: 7.2.0

  chalk@5.3.0: {}

  chokidar@3.6.0:
    dependencies:
      anymatch: 3.1.3
      braces: 3.0.3
      glob-parent: 5.1.2
      is-binary-path: 2.1.0
      is-glob: 4.0.3
      normalize-path: 3.0.0
      readdirp: 3.6.0
    optionalDependencies:
      fsevents: 2.3.3

  chownr@2.0.0: {}

  chrome-trace-event@1.0.4:
    optional: true

  ci-info@3.9.0: {}

  ci-info@4.0.0: {}

  citty@0.1.6:
    dependencies:
      consola: 3.2.3

  cjs-module-lexer@1.3.1: {}

  clean-regexp@1.0.0:
    dependencies:
      escape-string-regexp: 1.0.5

  clear@0.1.0: {}

  clipboardy@4.0.0:
    dependencies:
      execa: 8.0.1
      is-wsl: 3.1.0
      is64bit: 2.0.0

  cliui@8.0.1:
    dependencies:
      string-width: 4.2.3
      strip-ansi: 6.0.1
      wrap-ansi: 7.0.0

  cluster-key-slot@1.1.2: {}

  color-convert@1.9.3:
    dependencies:
      color-name: 1.1.3

  color-convert@2.0.1:
    dependencies:
      color-name: 1.1.4

  color-name@1.1.3: {}

  color-name@1.1.4: {}

  color-support@1.1.3: {}

  colord@2.9.3: {}

  commander@2.20.3: {}

  commander@4.1.1: {}

  commander@7.2.0: {}

  commander@8.3.0: {}

  commondir@1.0.1: {}

  compatx@0.1.8: {}

  compress-commons@6.0.2:
    dependencies:
      crc-32: 1.2.2
      crc32-stream: 6.0.0
      is-stream: 2.0.1
      normalize-path: 3.0.0
      readable-stream: 4.5.2

  computeds@0.0.1: {}

  concat-map@0.0.1: {}

  confbox@0.1.7: {}

  consola@3.2.3: {}

  console-control-strings@1.1.0: {}

  convert-source-map@2.0.0: {}

  cookie-es@1.1.0: {}

  copy-anything@3.0.5:
    dependencies:
      is-what: 4.1.16

  core-js-compat@3.37.1:
    dependencies:
      browserslist: 4.23.2

  core-util-is@1.0.3: {}

  crc-32@1.2.2: {}

  crc32-stream@6.0.0:
    dependencies:
      crc-32: 1.2.2
      readable-stream: 4.5.2

  create-require@1.1.1: {}

  crelt@1.0.6: {}

  croner@8.0.2: {}

  cronstrue@2.50.0: {}

  cross-spawn@7.0.3:
    dependencies:
      path-key: 3.1.1
      shebang-command: 2.0.0
      which: 2.0.2

  crossws@0.2.4: {}

  css-declaration-sorter@7.2.0(postcss@8.4.41):
    dependencies:
      postcss: 8.4.41

  css-select@5.1.0:
    dependencies:
      boolbase: 1.0.0
      css-what: 6.1.0
      domhandler: 5.0.3
      domutils: 3.1.0
      nth-check: 2.1.1

  css-tree@2.2.1:
    dependencies:
      mdn-data: 2.0.28
      source-map-js: 1.2.0

  css-tree@2.3.1:
    dependencies:
      mdn-data: 2.0.30
      source-map-js: 1.2.0

  css-what@6.1.0: {}

  cssesc@3.0.0: {}

  cssfilter@0.0.10: {}

  cssnano-preset-default@7.0.3(postcss@8.4.41):
    dependencies:
      browserslist: 4.23.1
      css-declaration-sorter: 7.2.0(postcss@8.4.41)
      cssnano-utils: 5.0.0(postcss@8.4.41)
      postcss: 8.4.41
      postcss-calc: 10.0.0(postcss@8.4.41)
      postcss-colormin: 7.0.1(postcss@8.4.41)
      postcss-convert-values: 7.0.1(postcss@8.4.41)
      postcss-discard-comments: 7.0.1(postcss@8.4.41)
      postcss-discard-duplicates: 7.0.0(postcss@8.4.41)
      postcss-discard-empty: 7.0.0(postcss@8.4.41)
      postcss-discard-overridden: 7.0.0(postcss@8.4.41)
      postcss-merge-longhand: 7.0.2(postcss@8.4.41)
      postcss-merge-rules: 7.0.2(postcss@8.4.41)
      postcss-minify-font-values: 7.0.0(postcss@8.4.41)
      postcss-minify-gradients: 7.0.0(postcss@8.4.41)
      postcss-minify-params: 7.0.1(postcss@8.4.41)
      postcss-minify-selectors: 7.0.2(postcss@8.4.41)
      postcss-normalize-charset: 7.0.0(postcss@8.4.41)
      postcss-normalize-display-values: 7.0.0(postcss@8.4.41)
      postcss-normalize-positions: 7.0.0(postcss@8.4.41)
      postcss-normalize-repeat-style: 7.0.0(postcss@8.4.41)
      postcss-normalize-string: 7.0.0(postcss@8.4.41)
      postcss-normalize-timing-functions: 7.0.0(postcss@8.4.41)
      postcss-normalize-unicode: 7.0.1(postcss@8.4.41)
      postcss-normalize-url: 7.0.0(postcss@8.4.41)
      postcss-normalize-whitespace: 7.0.0(postcss@8.4.41)
      postcss-ordered-values: 7.0.1(postcss@8.4.41)
      postcss-reduce-initial: 7.0.1(postcss@8.4.41)
      postcss-reduce-transforms: 7.0.0(postcss@8.4.41)
      postcss-svgo: 7.0.1(postcss@8.4.41)
      postcss-unique-selectors: 7.0.1(postcss@8.4.41)

  cssnano-utils@5.0.0(postcss@8.4.41):
    dependencies:
      postcss: 8.4.41

  cssnano@7.0.3(postcss@8.4.41):
    dependencies:
      cssnano-preset-default: 7.0.3(postcss@8.4.41)
      lilconfig: 3.1.2
      postcss: 8.4.41

  csso@5.0.5:
    dependencies:
      css-tree: 2.2.1

  csstype@3.1.3: {}

  currently-unhandled@0.4.1:
    dependencies:
      array-find-index: 1.0.2

  data-view-buffer@1.0.1:
    dependencies:
      call-bind: 1.0.7
      es-errors: 1.3.0
      is-data-view: 1.0.1

  data-view-byte-length@1.0.1:
    dependencies:
      call-bind: 1.0.7
      es-errors: 1.3.0
      is-data-view: 1.0.1

  data-view-byte-offset@1.0.0:
    dependencies:
      call-bind: 1.0.7
      es-errors: 1.3.0
      is-data-view: 1.0.1

  dayjs@1.11.11: {}

  db0@0.1.4: {}

  de-indent@1.0.2: {}

  debug@2.6.9:
    dependencies:
      ms: 2.0.0

  debug@3.2.7:
    dependencies:
      ms: 2.1.3

  debug@4.3.5:
    dependencies:
      ms: 2.1.2

  deep-is@0.1.4: {}

  deepmerge@4.3.1: {}

  default-browser-id@5.0.0: {}

  default-browser@5.2.1:
    dependencies:
      bundle-name: 4.1.0
      default-browser-id: 5.0.0

  define-data-property@1.1.4:
    dependencies:
      es-define-property: 1.0.0
      es-errors: 1.3.0
      gopd: 1.0.1

  define-lazy-prop@2.0.0: {}

  define-lazy-prop@3.0.0: {}

  define-properties@1.2.1:
    dependencies:
      define-data-property: 1.1.4
      has-property-descriptors: 1.0.2
      object-keys: 1.1.1

  defu@6.1.4: {}

  delegates@1.0.0: {}

  denque@2.1.0: {}

  depd@2.0.0: {}

  destr@2.0.3: {}

  destroy@1.2.0: {}

  detect-libc@1.0.3: {}

  detect-libc@2.0.3: {}

  devalue@5.0.0: {}

  didyoumean@1.2.2: {}

  diff@5.2.0: {}

  dir-glob@3.0.1:
    dependencies:
      path-type: 4.0.0

  dlv@1.1.3: {}

  doctrine@2.1.0:
    dependencies:
      esutils: 2.0.3

  doctrine@3.0.0:
    dependencies:
      esutils: 2.0.3

  dom-serializer@2.0.0:
    dependencies:
      domelementtype: 2.3.0
      domhandler: 5.0.3
      entities: 4.5.0

  domelementtype@2.3.0: {}

  domhandler@5.0.3:
    dependencies:
      domelementtype: 2.3.0

  domutils@3.1.0:
    dependencies:
      dom-serializer: 2.0.0
      domelementtype: 2.3.0
      domhandler: 5.0.3

  dot-prop@8.0.2:
    dependencies:
      type-fest: 3.13.1

  dotenv@16.0.3: {}

  dotenv@16.4.5: {}

  duplexer@0.1.2: {}

  eastasianwidth@0.2.0: {}

  ee-first@1.1.1: {}

  electron-to-chromium@1.4.816: {}

  electron-to-chromium@1.4.829: {}

  electron-to-chromium@1.5.11:
    optional: true

  emoji-regex@8.0.0: {}

  emoji-regex@9.2.2: {}

  encodeurl@1.0.2: {}

  enhanced-resolve@5.17.0:
    dependencies:
      graceful-fs: 4.2.11
      tapable: 2.2.1

  enhanced-resolve@5.17.1:
    dependencies:
      graceful-fs: 4.2.11
      tapable: 2.2.1
    optional: true

  entities@3.0.1: {}

  entities@4.5.0: {}

  error-ex@1.3.2:
    dependencies:
      is-arrayish: 0.2.1

  error-stack-parser-es@0.1.4: {}

  es-abstract@1.23.3:
    dependencies:
      array-buffer-byte-length: 1.0.1
      arraybuffer.prototype.slice: 1.0.3
      available-typed-arrays: 1.0.7
      call-bind: 1.0.7
      data-view-buffer: 1.0.1
      data-view-byte-length: 1.0.1
      data-view-byte-offset: 1.0.0
      es-define-property: 1.0.0
      es-errors: 1.3.0
      es-object-atoms: 1.0.0
      es-set-tostringtag: 2.0.3
      es-to-primitive: 1.2.1
      function.prototype.name: 1.1.6
      get-intrinsic: 1.2.4
      get-symbol-description: 1.0.2
      globalthis: 1.0.4
      gopd: 1.0.1
      has-property-descriptors: 1.0.2
      has-proto: 1.0.3
      has-symbols: 1.0.3
      hasown: 2.0.2
      internal-slot: 1.0.7
      is-array-buffer: 3.0.4
      is-callable: 1.2.7
      is-data-view: 1.0.1
      is-negative-zero: 2.0.3
      is-regex: 1.1.4
      is-shared-array-buffer: 1.0.3
      is-string: 1.0.7
      is-typed-array: 1.1.13
      is-weakref: 1.0.2
      object-inspect: 1.13.2
      object-keys: 1.1.1
      object.assign: 4.1.5
      regexp.prototype.flags: 1.5.2
      safe-array-concat: 1.1.2
      safe-regex-test: 1.0.3
      string.prototype.trim: 1.2.9
      string.prototype.trimend: 1.0.8
      string.prototype.trimstart: 1.0.8
      typed-array-buffer: 1.0.2
      typed-array-byte-length: 1.0.1
      typed-array-byte-offset: 1.0.2
      typed-array-length: 1.0.6
      unbox-primitive: 1.0.2
      which-typed-array: 1.1.15

  es-define-property@1.0.0:
    dependencies:
      get-intrinsic: 1.2.4

  es-errors@1.3.0: {}

  es-module-lexer@1.5.4:
    optional: true

  es-object-atoms@1.0.0:
    dependencies:
      es-errors: 1.3.0

  es-set-tostringtag@2.0.3:
    dependencies:
      get-intrinsic: 1.2.4
      has-tostringtag: 1.0.2
      hasown: 2.0.2

  es-shim-unscopables@1.0.2:
    dependencies:
      hasown: 2.0.2

  es-to-primitive@1.2.1:
    dependencies:
      is-callable: 1.2.7
      is-date-object: 1.0.5
      is-symbol: 1.0.4

  esbuild@0.18.20:
    optionalDependencies:
      '@esbuild/android-arm': 0.18.20
      '@esbuild/android-arm64': 0.18.20
      '@esbuild/android-x64': 0.18.20
      '@esbuild/darwin-arm64': 0.18.20
      '@esbuild/darwin-x64': 0.18.20
      '@esbuild/freebsd-arm64': 0.18.20
      '@esbuild/freebsd-x64': 0.18.20
      '@esbuild/linux-arm': 0.18.20
      '@esbuild/linux-arm64': 0.18.20
      '@esbuild/linux-ia32': 0.18.20
      '@esbuild/linux-loong64': 0.18.20
      '@esbuild/linux-mips64el': 0.18.20
      '@esbuild/linux-ppc64': 0.18.20
      '@esbuild/linux-riscv64': 0.18.20
      '@esbuild/linux-s390x': 0.18.20
      '@esbuild/linux-x64': 0.18.20
      '@esbuild/netbsd-x64': 0.18.20
      '@esbuild/openbsd-x64': 0.18.20
      '@esbuild/sunos-x64': 0.18.20
      '@esbuild/win32-arm64': 0.18.20
      '@esbuild/win32-ia32': 0.18.20
      '@esbuild/win32-x64': 0.18.20
    optional: true

  esbuild@0.20.2:
    optionalDependencies:
      '@esbuild/aix-ppc64': 0.20.2
      '@esbuild/android-arm': 0.20.2
      '@esbuild/android-arm64': 0.20.2
      '@esbuild/android-x64': 0.20.2
      '@esbuild/darwin-arm64': 0.20.2
      '@esbuild/darwin-x64': 0.20.2
      '@esbuild/freebsd-arm64': 0.20.2
      '@esbuild/freebsd-x64': 0.20.2
      '@esbuild/linux-arm': 0.20.2
      '@esbuild/linux-arm64': 0.20.2
      '@esbuild/linux-ia32': 0.20.2
      '@esbuild/linux-loong64': 0.20.2
      '@esbuild/linux-mips64el': 0.20.2
      '@esbuild/linux-ppc64': 0.20.2
      '@esbuild/linux-riscv64': 0.20.2
      '@esbuild/linux-s390x': 0.20.2
      '@esbuild/linux-x64': 0.20.2
      '@esbuild/netbsd-x64': 0.20.2
      '@esbuild/openbsd-x64': 0.20.2
      '@esbuild/sunos-x64': 0.20.2
      '@esbuild/win32-arm64': 0.20.2
      '@esbuild/win32-ia32': 0.20.2
      '@esbuild/win32-x64': 0.20.2

  esbuild@0.21.5:
    optionalDependencies:
      '@esbuild/aix-ppc64': 0.21.5
      '@esbuild/android-arm': 0.21.5
      '@esbuild/android-arm64': 0.21.5
      '@esbuild/android-x64': 0.21.5
      '@esbuild/darwin-arm64': 0.21.5
      '@esbuild/darwin-x64': 0.21.5
      '@esbuild/freebsd-arm64': 0.21.5
      '@esbuild/freebsd-x64': 0.21.5
      '@esbuild/linux-arm': 0.21.5
      '@esbuild/linux-arm64': 0.21.5
      '@esbuild/linux-ia32': 0.21.5
      '@esbuild/linux-loong64': 0.21.5
      '@esbuild/linux-mips64el': 0.21.5
      '@esbuild/linux-ppc64': 0.21.5
      '@esbuild/linux-riscv64': 0.21.5
      '@esbuild/linux-s390x': 0.21.5
      '@esbuild/linux-x64': 0.21.5
      '@esbuild/netbsd-x64': 0.21.5
      '@esbuild/openbsd-x64': 0.21.5
      '@esbuild/sunos-x64': 0.21.5
      '@esbuild/win32-arm64': 0.21.5
      '@esbuild/win32-ia32': 0.21.5
      '@esbuild/win32-x64': 0.21.5

  esbuild@0.23.0:
    optionalDependencies:
      '@esbuild/aix-ppc64': 0.23.0
      '@esbuild/android-arm': 0.23.0
      '@esbuild/android-arm64': 0.23.0
      '@esbuild/android-x64': 0.23.0
      '@esbuild/darwin-arm64': 0.23.0
      '@esbuild/darwin-x64': 0.23.0
      '@esbuild/freebsd-arm64': 0.23.0
      '@esbuild/freebsd-x64': 0.23.0
      '@esbuild/linux-arm': 0.23.0
      '@esbuild/linux-arm64': 0.23.0
      '@esbuild/linux-ia32': 0.23.0
      '@esbuild/linux-loong64': 0.23.0
      '@esbuild/linux-mips64el': 0.23.0
      '@esbuild/linux-ppc64': 0.23.0
      '@esbuild/linux-riscv64': 0.23.0
      '@esbuild/linux-s390x': 0.23.0
      '@esbuild/linux-x64': 0.23.0
      '@esbuild/netbsd-x64': 0.23.0
      '@esbuild/openbsd-arm64': 0.23.0
      '@esbuild/openbsd-x64': 0.23.0
      '@esbuild/sunos-x64': 0.23.0
      '@esbuild/win32-arm64': 0.23.0
      '@esbuild/win32-ia32': 0.23.0
      '@esbuild/win32-x64': 0.23.0

  escalade@3.1.2: {}

  escape-html@1.0.3: {}

  escape-string-regexp@1.0.5: {}

  escape-string-regexp@4.0.0: {}

  escape-string-regexp@5.0.0: {}

  eslint-config-prettier@9.1.0(eslint@8.57.0):
    dependencies:
      eslint: 8.57.0

  eslint-config-standard@17.1.0(eslint-plugin-import@2.29.1(@typescript-eslint/parser@6.21.0(eslint@8.57.0)(typescript@5.5.3))(eslint-import-resolver-typescript@3.6.1)(eslint@8.57.0))(eslint-plugin-n@15.7.0(eslint@8.57.0))(eslint-plugin-promise@6.4.0(eslint@8.57.0))(eslint@8.57.0):
    dependencies:
      eslint: 8.57.0
      eslint-plugin-import: 2.29.1(@typescript-eslint/parser@6.21.0(eslint@8.57.0)(typescript@5.5.3))(eslint-import-resolver-typescript@3.6.1)(eslint@8.57.0)
      eslint-plugin-n: 15.7.0(eslint@8.57.0)
      eslint-plugin-promise: 6.4.0(eslint@8.57.0)

  eslint-config-turbo@2.0.7(eslint@8.57.0):
    dependencies:
      eslint: 8.57.0
      eslint-plugin-turbo: 2.0.7(eslint@8.57.0)

  eslint-import-resolver-node@0.3.9:
    dependencies:
      debug: 3.2.7
      is-core-module: 2.15.0
      resolve: 1.22.8
    transitivePeerDependencies:
      - supports-color

  eslint-import-resolver-typescript@3.6.1(@typescript-eslint/parser@6.21.0(eslint@8.57.0)(typescript@5.5.3))(eslint-plugin-import@2.29.1)(eslint@8.57.0):
    dependencies:
      debug: 4.3.5
      enhanced-resolve: 5.17.0
      eslint: 8.57.0
      eslint-module-utils: 2.8.1(@typescript-eslint/parser@6.21.0(eslint@8.57.0)(typescript@5.5.3))(eslint-import-resolver-node@0.3.9)(eslint-import-resolver-typescript@3.6.1(@typescript-eslint/parser@6.21.0(eslint@8.57.0)(typescript@5.5.3))(eslint-plugin-import@2.29.1)(eslint@8.57.0))(eslint@8.57.0)
      eslint-plugin-import: 2.29.1(@typescript-eslint/parser@7.16.1(eslint@8.57.0)(typescript@5.5.3))(eslint@8.57.0)
      fast-glob: 3.3.2
      get-tsconfig: 4.7.5
      is-core-module: 2.15.0
      is-glob: 4.0.3
    transitivePeerDependencies:
      - '@typescript-eslint/parser'
      - eslint-import-resolver-node
      - eslint-import-resolver-webpack
      - supports-color

  eslint-module-utils@2.8.1(@typescript-eslint/parser@6.21.0(eslint@8.57.0)(typescript@5.5.3))(eslint-import-resolver-node@0.3.9)(eslint-import-resolver-typescript@3.6.1(@typescript-eslint/parser@6.21.0(eslint@8.57.0)(typescript@5.5.3))(eslint-plugin-import@2.29.1)(eslint@8.57.0))(eslint@8.57.0):
    dependencies:
      debug: 3.2.7
    optionalDependencies:
      '@typescript-eslint/parser': 6.21.0(eslint@8.57.0)(typescript@5.5.3)
      eslint: 8.57.0
      eslint-import-resolver-node: 0.3.9
      eslint-import-resolver-typescript: 3.6.1(@typescript-eslint/parser@6.21.0(eslint@8.57.0)(typescript@5.5.3))(eslint-plugin-import@2.29.1)(eslint@8.57.0)
    transitivePeerDependencies:
      - supports-color

  eslint-module-utils@2.8.1(@typescript-eslint/parser@7.16.1(eslint@8.57.0)(typescript@5.5.3))(eslint-import-resolver-node@0.3.9)(eslint@8.57.0):
    dependencies:
      debug: 3.2.7
    optionalDependencies:
      '@typescript-eslint/parser': 7.16.1(eslint@8.57.0)(typescript@5.5.3)
      eslint: 8.57.0
      eslint-import-resolver-node: 0.3.9
    transitivePeerDependencies:
      - supports-color

  eslint-plugin-es@3.0.1(eslint@8.57.0):
    dependencies:
      eslint: 8.57.0
      eslint-utils: 2.1.0
      regexpp: 3.2.0

  eslint-plugin-es@4.1.0(eslint@8.57.0):
    dependencies:
      eslint: 8.57.0
      eslint-utils: 2.1.0
      regexpp: 3.2.0

  eslint-plugin-import@2.29.1(@typescript-eslint/parser@6.21.0(eslint@8.57.0)(typescript@5.5.3))(eslint-import-resolver-typescript@3.6.1)(eslint@8.57.0):
    dependencies:
      array-includes: 3.1.8
      array.prototype.findlastindex: 1.2.5
      array.prototype.flat: 1.3.2
      array.prototype.flatmap: 1.3.2
      debug: 3.2.7
      doctrine: 2.1.0
      eslint: 8.57.0
      eslint-import-resolver-node: 0.3.9
      eslint-module-utils: 2.8.1(@typescript-eslint/parser@7.16.1(eslint@8.57.0)(typescript@5.5.3))(eslint-import-resolver-node@0.3.9)(eslint@8.57.0)
      hasown: 2.0.2
      is-core-module: 2.15.0
      is-glob: 4.0.3
      minimatch: 3.1.2
      object.fromentries: 2.0.8
      object.groupby: 1.0.3
      object.values: 1.2.0
      semver: 6.3.1
      tsconfig-paths: 3.15.0
    optionalDependencies:
      '@typescript-eslint/parser': 6.21.0(eslint@8.57.0)(typescript@5.5.3)
    transitivePeerDependencies:
      - eslint-import-resolver-typescript
      - eslint-import-resolver-webpack
      - supports-color

  eslint-plugin-import@2.29.1(@typescript-eslint/parser@7.16.1(eslint@8.57.0)(typescript@5.5.3))(eslint@8.57.0):
    dependencies:
      array-includes: 3.1.8
      array.prototype.findlastindex: 1.2.5
      array.prototype.flat: 1.3.2
      array.prototype.flatmap: 1.3.2
      debug: 3.2.7
      doctrine: 2.1.0
      eslint: 8.57.0
      eslint-import-resolver-node: 0.3.9
      eslint-module-utils: 2.8.1(@typescript-eslint/parser@7.16.1(eslint@8.57.0)(typescript@5.5.3))(eslint-import-resolver-node@0.3.9)(eslint@8.57.0)
      hasown: 2.0.2
      is-core-module: 2.15.0
      is-glob: 4.0.3
      minimatch: 3.1.2
      object.fromentries: 2.0.8
      object.groupby: 1.0.3
      object.values: 1.2.0
      semver: 6.3.1
      tsconfig-paths: 3.15.0
    optionalDependencies:
      '@typescript-eslint/parser': 7.16.1(eslint@8.57.0)(typescript@5.5.3)
    transitivePeerDependencies:
      - eslint-import-resolver-typescript
      - eslint-import-resolver-webpack
      - supports-color

  eslint-plugin-n@15.7.0(eslint@8.57.0):
    dependencies:
      builtins: 5.1.0
      eslint: 8.57.0
      eslint-plugin-es: 4.1.0(eslint@8.57.0)
      eslint-utils: 3.0.0(eslint@8.57.0)
      ignore: 5.3.1
      is-core-module: 2.15.0
      minimatch: 3.1.2
      resolve: 1.22.8
      semver: 7.6.3

  eslint-plugin-node@11.1.0(eslint@8.57.0):
    dependencies:
      eslint: 8.57.0
      eslint-plugin-es: 3.0.1(eslint@8.57.0)
      eslint-utils: 2.1.0
      ignore: 5.3.1
      minimatch: 3.1.2
      resolve: 1.22.8
      semver: 6.3.1

  eslint-plugin-prettier@5.2.1(@types/eslint@9.6.0)(eslint-config-prettier@9.1.0(eslint@8.57.0))(eslint@8.57.0)(prettier@3.3.2):
    dependencies:
      eslint: 8.57.0
      prettier: 3.3.2
      prettier-linter-helpers: 1.0.0
      synckit: 0.9.1
    optionalDependencies:
      '@types/eslint': 9.6.0
      eslint-config-prettier: 9.1.0(eslint@8.57.0)

  eslint-plugin-promise@6.4.0(eslint@8.57.0):
    dependencies:
      eslint: 8.57.0

  eslint-plugin-turbo@2.0.7(eslint@8.57.0):
    dependencies:
      dotenv: 16.0.3
      eslint: 8.57.0

  eslint-plugin-unicorn@44.0.2(eslint@8.57.0):
    dependencies:
      '@babel/helper-validator-identifier': 7.24.7
      ci-info: 3.9.0
      clean-regexp: 1.0.0
      eslint: 8.57.0
      eslint-utils: 3.0.0(eslint@8.57.0)
      esquery: 1.6.0
      indent-string: 4.0.0
      is-builtin-module: 3.2.1
      lodash: 4.17.21
      pluralize: 8.0.0
      read-pkg-up: 7.0.1
      regexp-tree: 0.1.27
      safe-regex: 2.1.1
      semver: 7.6.3
      strip-indent: 3.0.0

  eslint-plugin-unicorn@54.0.0(eslint@8.57.0):
    dependencies:
      '@babel/helper-validator-identifier': 7.24.7
      '@eslint-community/eslint-utils': 4.4.0(eslint@8.57.0)
      '@eslint/eslintrc': 3.1.0
      ci-info: 4.0.0
      clean-regexp: 1.0.0
      core-js-compat: 3.37.1
      eslint: 8.57.0
      esquery: 1.6.0
      indent-string: 4.0.0
      is-builtin-module: 3.2.1
      jsesc: 3.0.2
      pluralize: 8.0.0
      read-pkg-up: 7.0.1
      regexp-tree: 0.1.27
      regjsparser: 0.10.0
      semver: 7.6.3
      strip-indent: 3.0.0
    transitivePeerDependencies:
      - supports-color

  eslint-plugin-vue@9.27.0(eslint@8.57.0):
    dependencies:
      '@eslint-community/eslint-utils': 4.4.0(eslint@8.57.0)
      eslint: 8.57.0
      globals: 13.24.0
      natural-compare: 1.4.0
      nth-check: 2.1.1
      postcss-selector-parser: 6.1.1
      semver: 7.6.3
      vue-eslint-parser: 9.4.3(eslint@8.57.0)
      xml-name-validator: 4.0.0
    transitivePeerDependencies:
      - supports-color

  eslint-scope@5.1.1:
    dependencies:
      esrecurse: 4.3.0
      estraverse: 4.3.0
    optional: true

  eslint-scope@7.2.2:
    dependencies:
      esrecurse: 4.3.0
      estraverse: 5.3.0

  eslint-utils@2.1.0:
    dependencies:
      eslint-visitor-keys: 1.3.0

  eslint-utils@3.0.0(eslint@8.57.0):
    dependencies:
      eslint: 8.57.0
      eslint-visitor-keys: 2.1.0

  eslint-visitor-keys@1.3.0: {}

  eslint-visitor-keys@2.1.0: {}

  eslint-visitor-keys@3.4.3: {}

  eslint-visitor-keys@4.0.0: {}

  eslint@8.57.0:
    dependencies:
      '@eslint-community/eslint-utils': 4.4.0(eslint@8.57.0)
      '@eslint-community/regexpp': 4.11.0
      '@eslint/eslintrc': 2.1.4
      '@eslint/js': 8.57.0
      '@humanwhocodes/config-array': 0.11.14
      '@humanwhocodes/module-importer': 1.0.1
      '@nodelib/fs.walk': 1.2.8
      '@ungap/structured-clone': 1.2.0
      ajv: 6.12.6
      chalk: 4.1.2
      cross-spawn: 7.0.3
      debug: 4.3.5
      doctrine: 3.0.0
      escape-string-regexp: 4.0.0
      eslint-scope: 7.2.2
      eslint-visitor-keys: 3.4.3
      espree: 9.6.1
      esquery: 1.5.0
      esutils: 2.0.3
      fast-deep-equal: 3.1.3
      file-entry-cache: 6.0.1
      find-up: 5.0.0
      glob-parent: 6.0.2
      globals: 13.24.0
      graphemer: 1.4.0
      ignore: 5.3.1
      imurmurhash: 0.1.4
      is-glob: 4.0.3
      is-path-inside: 3.0.3
      js-yaml: 4.1.0
      json-stable-stringify-without-jsonify: 1.0.1
      levn: 0.4.1
      lodash.merge: 4.6.2
      minimatch: 3.1.2
      natural-compare: 1.4.0
      optionator: 0.9.4
      strip-ansi: 6.0.1
      text-table: 0.2.0
    transitivePeerDependencies:
      - supports-color

  espree@10.1.0:
    dependencies:
      acorn: 8.12.1
      acorn-jsx: 5.3.2(acorn@8.12.1)
      eslint-visitor-keys: 4.0.0

  espree@9.6.1:
    dependencies:
      acorn: 8.12.1
      acorn-jsx: 5.3.2(acorn@8.12.1)
      eslint-visitor-keys: 3.4.3

  esquery@1.5.0:
    dependencies:
      estraverse: 5.3.0

  esquery@1.6.0:
    dependencies:
      estraverse: 5.3.0

  esrecurse@4.3.0:
    dependencies:
      estraverse: 5.3.0

  estraverse@4.3.0:
    optional: true

  estraverse@5.3.0: {}

  estree-walker@2.0.2: {}

  estree-walker@3.0.3:
    dependencies:
      '@types/estree': 1.0.5

  esutils@2.0.3: {}

  etag@1.8.1: {}

  event-target-shim@5.0.1: {}

  events@3.3.0: {}

  execa@7.2.0:
    dependencies:
      cross-spawn: 7.0.3
      get-stream: 6.0.1
      human-signals: 4.3.1
      is-stream: 3.0.0
      merge-stream: 2.0.0
      npm-run-path: 5.3.0
      onetime: 6.0.0
      signal-exit: 3.0.7
      strip-final-newline: 3.0.0

  execa@8.0.1:
    dependencies:
      cross-spawn: 7.0.3
      get-stream: 8.0.1
      human-signals: 5.0.0
      is-stream: 3.0.0
      merge-stream: 2.0.0
      npm-run-path: 5.3.0
      onetime: 6.0.0
      signal-exit: 4.1.0
      strip-final-newline: 3.0.0

  externality@1.0.2:
    dependencies:
      enhanced-resolve: 5.17.0
      mlly: 1.7.1
      pathe: 1.1.2
      ufo: 1.5.3

  fast-deep-equal@3.1.3: {}

  fast-diff@1.3.0: {}

  fast-fifo@1.3.2: {}

  fast-glob@3.3.2:
    dependencies:
      '@nodelib/fs.stat': 2.0.5
      '@nodelib/fs.walk': 1.2.8
      glob-parent: 5.1.2
      merge2: 1.4.1
      micromatch: 4.0.7

  fast-json-stable-stringify@2.1.0: {}

  fast-levenshtein@2.0.6: {}

  fast-npm-meta@0.1.1: {}

  fastq@1.17.1:
    dependencies:
      reusify: 1.0.4

  fflate@0.4.8: {}

  file-entry-cache@6.0.1:
    dependencies:
      flat-cache: 3.2.0

  file-uri-to-path@1.0.0: {}

  fill-range@7.1.1:
    dependencies:
      to-regex-range: 5.0.1

  find-up@4.1.0:
    dependencies:
      locate-path: 5.0.0
      path-exists: 4.0.0

  find-up@5.0.0:
    dependencies:
      locate-path: 6.0.0
      path-exists: 4.0.0

  flat-cache@3.2.0:
    dependencies:
      flatted: 3.3.1
      keyv: 4.5.4
      rimraf: 3.0.2

  flatted@3.3.1: {}

  floating-vue@2.0.0-beta.20(vue@3.4.31(typescript@5.5.3)):
    dependencies:
      '@floating-ui/dom': 0.1.10
      vue: 3.4.31(typescript@5.5.3)
      vue-resize: 2.0.0-alpha.1(vue@3.4.31(typescript@5.5.3))

  floating-vue@2.0.0-beta.24(@nuxt/kit@3.12.3(rollup@3.29.4))(vue@3.4.31(typescript@5.5.3)):
    dependencies:
      '@floating-ui/dom': 1.1.1
      vue: 3.4.31(typescript@5.5.3)
      vue-resize: 2.0.0-alpha.1(vue@3.4.31(typescript@5.5.3))
    optionalDependencies:
      '@nuxt/kit': 3.12.3(rollup@3.29.4)

  floating-vue@5.2.2(@nuxt/kit@3.12.3)(vue@3.4.31(typescript@5.5.3)):
    dependencies:
      '@floating-ui/dom': 1.1.1
      vue: 3.4.31(typescript@5.5.3)
      vue-resize: 2.0.0-alpha.1(vue@3.4.31(typescript@5.5.3))
    optionalDependencies:
      '@nuxt/kit': 3.12.3

  for-each@0.3.3:
    dependencies:
      is-callable: 1.2.7

  foreground-child@3.2.1:
    dependencies:
      cross-spawn: 7.0.3
      signal-exit: 4.1.0

  fraction.js@4.3.7: {}

  fresh@0.5.2: {}

  fs-extra@10.1.0:
    dependencies:
      graceful-fs: 4.2.11
      jsonfile: 6.1.0
      universalify: 2.0.1

  fs-extra@11.2.0:
    dependencies:
      graceful-fs: 4.2.11
      jsonfile: 6.1.0
      universalify: 2.0.1

  fs-minipass@2.1.0:
    dependencies:
      minipass: 3.3.6

  fs.realpath@1.0.0: {}

  fsevents@2.3.3:
    optional: true

  function-bind@1.1.2: {}

  function.prototype.name@1.1.6:
    dependencies:
      call-bind: 1.0.7
      define-properties: 1.2.1
      es-abstract: 1.23.3
      functions-have-names: 1.2.3

  functions-have-names@1.2.3: {}

  fuse.js@6.6.2: {}

  gauge@3.0.2:
    dependencies:
      aproba: 2.0.0
      color-support: 1.1.3
      console-control-strings: 1.1.0
      has-unicode: 2.0.1
      object-assign: 4.1.1
      signal-exit: 3.0.7
      string-width: 4.2.3
      strip-ansi: 6.0.1
      wide-align: 1.1.5

  gensync@1.0.0-beta.2: {}

  get-caller-file@2.0.5: {}

  get-intrinsic@1.2.4:
    dependencies:
      es-errors: 1.3.0
      function-bind: 1.1.2
      has-proto: 1.0.3
      has-symbols: 1.0.3
      hasown: 2.0.2

  get-port-please@3.1.2: {}

  get-stream@6.0.1: {}

  get-stream@8.0.1: {}

  get-symbol-description@1.0.2:
    dependencies:
      call-bind: 1.0.7
      es-errors: 1.3.0
      get-intrinsic: 1.2.4

  get-tsconfig@4.7.5:
    dependencies:
      resolve-pkg-maps: 1.0.0

  giget@1.2.3:
    dependencies:
      citty: 0.1.6
      consola: 3.2.3
      defu: 6.1.4
      node-fetch-native: 1.6.4
      nypm: 0.3.9
      ohash: 1.1.3
      pathe: 1.1.2
      tar: 6.2.1

  git-config-path@2.0.0: {}

  git-up@7.0.0:
    dependencies:
      is-ssh: 1.4.0
      parse-url: 8.1.0

  git-url-parse@14.0.0:
    dependencies:
      git-up: 7.0.0

  glob-parent@5.1.2:
    dependencies:
      is-glob: 4.0.3

  glob-parent@6.0.2:
    dependencies:
      is-glob: 4.0.3

  glob-to-regexp@0.4.1:
    optional: true

  glob@10.4.2:
    dependencies:
      foreground-child: 3.2.1
      jackspeak: 3.4.0
      minimatch: 9.0.5
      minipass: 7.1.2
      package-json-from-dist: 1.0.0
      path-scurry: 1.11.1

  glob@7.2.3:
    dependencies:
      fs.realpath: 1.0.0
      inflight: 1.0.6
      inherits: 2.0.4
      minimatch: 3.1.2
      once: 1.4.0
      path-is-absolute: 1.0.1

  glob@8.1.0:
    dependencies:
      fs.realpath: 1.0.0
      inflight: 1.0.6
      inherits: 2.0.4
      minimatch: 5.1.6
      once: 1.4.0

  global-directory@4.0.1:
    dependencies:
      ini: 4.1.1

  globals@11.12.0: {}

  globals@13.24.0:
    dependencies:
      type-fest: 0.20.2

  globals@14.0.0: {}

  globalthis@1.0.4:
    dependencies:
      define-properties: 1.2.1
      gopd: 1.0.1

  globby@11.1.0:
    dependencies:
      array-union: 2.1.0
      dir-glob: 3.0.1
      fast-glob: 3.3.2
      ignore: 5.3.1
      merge2: 1.4.1
      slash: 3.0.0

  globby@14.0.2:
    dependencies:
      '@sindresorhus/merge-streams': 2.3.0
      fast-glob: 3.3.2
      ignore: 5.3.1
      path-type: 5.0.0
      slash: 5.1.0
      unicorn-magic: 0.1.0

  gopd@1.0.1:
    dependencies:
      get-intrinsic: 1.2.4

  graceful-fs@4.2.11: {}

  graphemer@1.4.0: {}

  gzip-size@7.0.0:
    dependencies:
      duplexer: 0.1.2

  h3@1.12.0:
    dependencies:
      cookie-es: 1.1.0
      crossws: 0.2.4
      defu: 6.1.4
      destr: 2.0.3
      iron-webcrypto: 1.2.1
      ohash: 1.1.3
      radix3: 1.1.2
      ufo: 1.5.3
      uncrypto: 0.1.3
      unenv: 1.9.0
    transitivePeerDependencies:
      - uWebSockets.js

  has-bigints@1.0.2: {}

  has-flag@3.0.0: {}

  has-flag@4.0.0: {}

  has-property-descriptors@1.0.2:
    dependencies:
      es-define-property: 1.0.0

  has-proto@1.0.3: {}

  has-symbols@1.0.3: {}

  has-tostringtag@1.0.2:
    dependencies:
      has-symbols: 1.0.3

  has-unicode@2.0.1: {}

  hash-sum@2.0.0: {}

  hasown@2.0.2:
    dependencies:
      function-bind: 1.1.2

  he@1.2.0: {}

  highlight.js@11.9.0: {}

  hookable@5.5.3: {}

  hosted-git-info@2.8.9: {}

  html-tags@3.3.1: {}

  http-errors@2.0.0:
    dependencies:
      depd: 2.0.0
      inherits: 2.0.4
      setprototypeof: 1.2.0
      statuses: 2.0.1
      toidentifier: 1.0.1

  http-shutdown@1.2.2: {}

  https-proxy-agent@5.0.1:
    dependencies:
      agent-base: 6.0.2
      debug: 4.3.5
    transitivePeerDependencies:
      - supports-color

  httpxy@0.1.5: {}

  human-signals@4.3.1: {}

  human-signals@5.0.0: {}

  ieee754@1.2.1: {}

  ignore@5.3.1: {}

  image-meta@0.2.1: {}

  immediate@3.0.6: {}

  immutable@4.3.6: {}

  import-fresh@3.3.0:
    dependencies:
      parent-module: 1.0.1
      resolve-from: 4.0.0

  import-in-the-middle@1.8.1:
    dependencies:
      acorn: 8.12.1
      acorn-import-attributes: 1.9.5(acorn@8.12.1)
      cjs-module-lexer: 1.3.1
      module-details-from-path: 1.0.3

  import-meta-resolve@4.1.0: {}

  imurmurhash@0.1.4: {}

  indent-string@4.0.0: {}

  inflight@1.0.6:
    dependencies:
      once: 1.4.0
      wrappy: 1.0.2

  inherits@2.0.4: {}

  ini@1.3.8: {}

  ini@4.1.1: {}

  internal-slot@1.0.7:
    dependencies:
      es-errors: 1.3.0
      hasown: 2.0.2
      side-channel: 1.0.6

  intl-messageformat@10.5.14:
    dependencies:
      '@formatjs/ecma402-abstract': 2.0.0
      '@formatjs/fast-memoize': 2.2.0
      '@formatjs/icu-messageformat-parser': 2.7.8
      tslib: 2.6.3

  ioredis@5.4.1:
    dependencies:
      '@ioredis/commands': 1.2.0
      cluster-key-slot: 1.1.2
      debug: 4.3.5
      denque: 2.1.0
      lodash.defaults: 4.2.0
      lodash.isarguments: 3.1.0
      redis-errors: 1.2.0
      redis-parser: 3.0.0
      standard-as-callback: 2.1.0
    transitivePeerDependencies:
      - supports-color

  iron-webcrypto@1.2.1: {}

  is-array-buffer@3.0.4:
    dependencies:
      call-bind: 1.0.7
      get-intrinsic: 1.2.4

  is-arrayish@0.2.1: {}

  is-bigint@1.0.4:
    dependencies:
      has-bigints: 1.0.2

  is-binary-path@2.1.0:
    dependencies:
      binary-extensions: 2.3.0

  is-boolean-object@1.1.2:
    dependencies:
      call-bind: 1.0.7
      has-tostringtag: 1.0.2

  is-builtin-module@3.2.1:
    dependencies:
      builtin-modules: 3.3.0

  is-callable@1.2.7: {}

  is-core-module@2.14.0:
    dependencies:
      hasown: 2.0.2

  is-core-module@2.15.0:
    dependencies:
      hasown: 2.0.2

  is-data-view@1.0.1:
    dependencies:
      is-typed-array: 1.1.13

  is-date-object@1.0.5:
    dependencies:
      has-tostringtag: 1.0.2

  is-docker@2.2.1: {}

  is-docker@3.0.0: {}

  is-extglob@2.1.1: {}

  is-fullwidth-code-point@3.0.0: {}

  is-glob@4.0.3:
    dependencies:
      is-extglob: 2.1.1

  is-inside-container@1.0.0:
    dependencies:
      is-docker: 3.0.0

  is-installed-globally@1.0.0:
    dependencies:
      global-directory: 4.0.1
      is-path-inside: 4.0.0

  is-module@1.0.0: {}

  is-negative-zero@2.0.3: {}

  is-number-object@1.0.7:
    dependencies:
      has-tostringtag: 1.0.2

  is-number@7.0.0: {}

  is-path-inside@3.0.3: {}

  is-path-inside@4.0.0: {}

  is-reference@1.2.1:
    dependencies:
      '@types/estree': 1.0.5

  is-regex@1.1.4:
    dependencies:
      call-bind: 1.0.7
      has-tostringtag: 1.0.2

  is-shared-array-buffer@1.0.3:
    dependencies:
      call-bind: 1.0.7

  is-ssh@1.4.0:
    dependencies:
      protocols: 2.0.1

  is-stream@2.0.1: {}

  is-stream@3.0.0: {}

  is-string@1.0.7:
    dependencies:
      has-tostringtag: 1.0.2

  is-symbol@1.0.4:
    dependencies:
      has-symbols: 1.0.3

  is-typed-array@1.1.13:
    dependencies:
      which-typed-array: 1.1.15

  is-weakref@1.0.2:
    dependencies:
      call-bind: 1.0.7

  is-what@4.1.16: {}

  is-wsl@2.2.0:
    dependencies:
      is-docker: 2.2.1

  is-wsl@3.1.0:
    dependencies:
      is-inside-container: 1.0.0

  is64bit@2.0.0:
    dependencies:
      system-architecture: 0.1.0

  isarray@1.0.0: {}

  isarray@2.0.5: {}

  isexe@2.0.0: {}

  iso-3166-1@2.1.1: {}

  jackspeak@3.4.0:
    dependencies:
      '@isaacs/cliui': 8.0.2
    optionalDependencies:
      '@pkgjs/parseargs': 0.11.0

  jest-worker@27.5.1:
    dependencies:
      '@types/node': 20.14.11
      merge-stream: 2.0.0
      supports-color: 8.1.1
    optional: true

  jiti@1.21.6: {}

  js-tokens@4.0.0: {}

  js-tokens@9.0.0: {}

  js-yaml@4.1.0:
    dependencies:
      argparse: 2.0.1

  jsesc@0.5.0: {}

  jsesc@2.5.2: {}

  jsesc@3.0.2: {}

  json-buffer@3.0.1: {}

  json-parse-even-better-errors@2.3.1: {}

  json-schema-traverse@0.4.1: {}

  json-stable-stringify-without-jsonify@1.0.1: {}

  json-stable-stringify@1.1.1:
    dependencies:
      call-bind: 1.0.7
      isarray: 2.0.5
      jsonify: 0.0.1
      object-keys: 1.1.1

  json5@1.0.2:
    dependencies:
      minimist: 1.2.8

  json5@2.2.3: {}

  jsonfile@6.1.0:
    dependencies:
      universalify: 2.0.1
    optionalDependencies:
      graceful-fs: 4.2.11

  jsonify@0.0.1: {}

  jszip@3.10.1:
    dependencies:
      lie: 3.3.0
      pako: 1.0.11
      readable-stream: 2.3.8(patch_hash=h52dazg37p4h3yox67pw36akse)
      setimmediate: 1.0.5

  keyv@4.5.4:
    dependencies:
      json-buffer: 3.0.1

  kleur@3.0.3: {}

  klona@2.0.6: {}

  knitwork@1.1.0: {}

  kolorist@1.8.0: {}

  launch-editor@2.8.0:
    dependencies:
      picocolors: 1.0.1
      shell-quote: 1.8.1

  lazystream@1.0.1:
    dependencies:
      readable-stream: 2.3.8(patch_hash=h52dazg37p4h3yox67pw36akse)

  levn@0.4.1:
    dependencies:
      prelude-ls: 1.2.1
      type-check: 0.4.0

  lie@3.3.0:
    dependencies:
      immediate: 3.0.6

  lilconfig@2.1.0: {}

  lilconfig@3.1.2: {}

  lines-and-columns@1.2.4: {}

  linkify-it@4.0.1:
    dependencies:
      uc.micro: 1.0.6

  linkify-it@5.0.0:
    dependencies:
      uc.micro: 2.1.0

  listhen@1.7.2:
    dependencies:
      '@parcel/watcher': 2.4.1
      '@parcel/watcher-wasm': 2.4.1
      citty: 0.1.6
      clipboardy: 4.0.0
      consola: 3.2.3
      crossws: 0.2.4
      defu: 6.1.4
      get-port-please: 3.1.2
      h3: 1.12.0
      http-shutdown: 1.2.2
      jiti: 1.21.6
      mlly: 1.7.1
      node-forge: 1.3.1
      pathe: 1.1.2
      std-env: 3.7.0
      ufo: 1.5.3
      untun: 0.1.3
      uqr: 0.1.2
    transitivePeerDependencies:
      - uWebSockets.js

  loader-runner@4.3.0:
    optional: true

  local-pkg@0.4.3: {}

  local-pkg@0.5.0:
    dependencies:
      mlly: 1.7.1
      pkg-types: 1.1.3

  locate-path@5.0.0:
    dependencies:
      p-locate: 4.1.0

  locate-path@6.0.0:
    dependencies:
      p-locate: 5.0.0

  lodash.camelcase@4.3.0: {}

  lodash.defaults@4.2.0: {}

  lodash.isarguments@3.1.0: {}

  lodash.memoize@4.1.2: {}

  lodash.merge@4.6.2: {}

  lodash.uniq@4.5.0: {}

  lodash@4.17.21: {}

  long@5.2.3: {}

  loud-rejection@2.2.0:
    dependencies:
      currently-unhandled: 0.4.1
      signal-exit: 3.0.7

  lru-cache@10.3.0: {}

  lru-cache@5.1.1:
    dependencies:
      yallist: 3.1.1

  magic-string-ast@0.6.2:
    dependencies:
      magic-string: 0.30.10

  magic-string@0.30.10:
    dependencies:
      '@jridgewell/sourcemap-codec': 1.4.15

  magicast@0.3.4:
    dependencies:
      '@babel/parser': 7.24.7
      '@babel/types': 7.24.7
      source-map-js: 1.2.0

  make-dir@3.1.0:
    dependencies:
      semver: 6.3.1

  markdown-it-github-alerts@0.3.0(markdown-it@14.1.0):
    dependencies:
      markdown-it: 14.1.0

  markdown-it@13.0.2:
    dependencies:
      argparse: 2.0.1
      entities: 3.0.1
      linkify-it: 4.0.1
      mdurl: 1.0.1
      uc.micro: 1.0.6

  markdown-it@14.1.0:
    dependencies:
      argparse: 2.0.1
      entities: 4.5.0
      linkify-it: 5.0.0
      mdurl: 2.0.0
      punycode.js: 2.3.1
      uc.micro: 2.1.0

  mdn-data@2.0.28: {}

  mdn-data@2.0.30: {}

  mdurl@1.0.1: {}

  mdurl@2.0.0: {}

  merge-stream@2.0.0: {}

  merge2@1.4.1: {}

  micromatch@4.0.7:
    dependencies:
      braces: 3.0.3
      picomatch: 2.3.1

  mime-db@1.52.0:
    optional: true

  mime-types@2.1.35:
    dependencies:
      mime-db: 1.52.0
    optional: true

  mime@1.6.0: {}

  mime@3.0.0: {}

  mime@4.0.3: {}

  mimic-fn@4.0.0: {}

  min-indent@1.0.1: {}

  minimatch@3.1.2:
    dependencies:
      brace-expansion: 1.1.11

  minimatch@5.1.6:
    dependencies:
      brace-expansion: 2.0.1

  minimatch@9.0.3:
    dependencies:
      brace-expansion: 2.0.1

  minimatch@9.0.5:
    dependencies:
      brace-expansion: 2.0.1

  minimist@1.2.8: {}

  minipass@3.3.6:
    dependencies:
      yallist: 4.0.0

  minipass@5.0.0: {}

  minipass@7.1.2: {}

  minizlib@2.1.2:
    dependencies:
      minipass: 3.3.6
      yallist: 4.0.0

  mitt@2.1.0: {}

  mitt@3.0.1: {}

<<<<<<< HEAD
  mixpanel-browser@2.55.1:
    dependencies:
      rrweb: 2.0.0-alpha.13

=======
>>>>>>> bf16d360
  mkdirp@1.0.4: {}

  mlly@1.7.1:
    dependencies:
      acorn: 8.12.1
      pathe: 1.1.2
      pkg-types: 1.1.3
      ufo: 1.5.3

  module-details-from-path@1.0.3: {}

  mri@1.2.0: {}

  mrmime@2.0.0: {}

  ms@2.0.0: {}

  ms@2.1.2: {}

  ms@2.1.3: {}

  muggle-string@0.4.1: {}

  mz@2.7.0:
    dependencies:
      any-promise: 1.3.0
      object-assign: 4.1.1
      thenify-all: 1.6.0

  nanoid@3.3.7: {}

  nanoid@5.0.7: {}

  natural-compare@1.4.0: {}

  neo-async@2.6.2:
    optional: true

  nitropack@2.9.7(@opentelemetry/api@1.9.0)(magicast@0.3.4):
    dependencies:
      '@cloudflare/kv-asset-handler': 0.3.4
      '@netlify/functions': 2.8.0(@opentelemetry/api@1.9.0)
      '@rollup/plugin-alias': 5.1.0(rollup@4.18.0)
      '@rollup/plugin-commonjs': 25.0.8(rollup@4.18.0)
      '@rollup/plugin-inject': 5.0.5(rollup@4.18.0)
      '@rollup/plugin-json': 6.1.0(rollup@4.18.0)
      '@rollup/plugin-node-resolve': 15.2.3(rollup@4.18.0)
      '@rollup/plugin-replace': 5.0.7(rollup@4.18.0)
      '@rollup/plugin-terser': 0.4.4(rollup@4.18.0)
      '@rollup/pluginutils': 5.1.0(rollup@4.18.0)
      '@types/http-proxy': 1.17.14
      '@vercel/nft': 0.26.5
      archiver: 7.0.1
      c12: 1.11.1(magicast@0.3.4)
      chalk: 5.3.0
      chokidar: 3.6.0
      citty: 0.1.6
      consola: 3.2.3
      cookie-es: 1.1.0
      croner: 8.0.2
      crossws: 0.2.4
      db0: 0.1.4
      defu: 6.1.4
      destr: 2.0.3
      dot-prop: 8.0.2
      esbuild: 0.20.2
      escape-string-regexp: 5.0.0
      etag: 1.8.1
      fs-extra: 11.2.0
      globby: 14.0.2
      gzip-size: 7.0.0
      h3: 1.12.0
      hookable: 5.5.3
      httpxy: 0.1.5
      ioredis: 5.4.1
      jiti: 1.21.6
      klona: 2.0.6
      knitwork: 1.1.0
      listhen: 1.7.2
      magic-string: 0.30.10
      mime: 4.0.3
      mlly: 1.7.1
      mri: 1.2.0
      node-fetch-native: 1.6.4
      ofetch: 1.3.4
      ohash: 1.1.3
      openapi-typescript: 6.7.6
      pathe: 1.1.2
      perfect-debounce: 1.0.0
      pkg-types: 1.1.3
      pretty-bytes: 6.1.1
      radix3: 1.1.2
      rollup: 4.18.0
      rollup-plugin-visualizer: 5.12.0(rollup@4.18.0)
      scule: 1.3.0
      semver: 7.6.2
      serve-placeholder: 2.0.2
      serve-static: 1.15.0
      std-env: 3.7.0
      ufo: 1.5.3
      uncrypto: 0.1.3
      unctx: 2.3.1
      unenv: 1.9.0
      unimport: 3.7.2(rollup@4.18.0)
      unstorage: 1.10.2(ioredis@5.4.1)
      unwasm: 0.3.9
    transitivePeerDependencies:
      - '@azure/app-configuration'
      - '@azure/cosmos'
      - '@azure/data-tables'
      - '@azure/identity'
      - '@azure/keyvault-secrets'
      - '@azure/storage-blob'
      - '@capacitor/preferences'
      - '@libsql/client'
      - '@netlify/blobs'
      - '@opentelemetry/api'
      - '@planetscale/database'
      - '@upstash/redis'
      - '@vercel/kv'
      - better-sqlite3
      - drizzle-orm
      - encoding
      - idb-keyval
      - magicast
      - supports-color
      - uWebSockets.js

  node-addon-api@7.1.0: {}

  node-fetch-native@1.6.4: {}

  node-fetch@2.7.0:
    dependencies:
      whatwg-url: 5.0.0

  node-forge@1.3.1: {}

  node-gyp-build@4.8.1: {}

  node-releases@2.0.14: {}

  node-releases@2.0.17: {}

  node-releases@2.0.18:
    optional: true

  nopt@5.0.0:
    dependencies:
      abbrev: 1.1.1

  normalize-package-data@2.5.0:
    dependencies:
      hosted-git-info: 2.8.9
      resolve: 1.22.8
      semver: 5.7.2
      validate-npm-package-license: 3.0.4

  normalize-path@3.0.0: {}

  normalize-range@0.1.2: {}

  npm-run-path@4.0.1:
    dependencies:
      path-key: 3.1.1

  npm-run-path@5.3.0:
    dependencies:
      path-key: 4.0.0

  npmlog@5.0.1:
    dependencies:
      are-we-there-yet: 2.0.0
      console-control-strings: 1.1.0
      gauge: 3.0.2
      set-blocking: 2.0.0

  nth-check@2.1.1:
    dependencies:
      boolbase: 1.0.0

  nuxi@3.12.0:
    optionalDependencies:
      fsevents: 2.3.3

  nuxt@3.12.3(@opentelemetry/api@1.9.0)(@parcel/watcher@2.4.1)(@types/node@20.14.9)(eslint@8.57.0)(ioredis@5.4.1)(magicast@0.3.4)(optionator@0.9.4)(rollup@4.18.0)(sass@1.77.6)(terser@5.31.6)(typescript@5.5.3)(vite@5.3.3(@types/node@20.14.9)(sass@1.77.6)(terser@5.31.6))(vue-tsc@2.0.24(typescript@5.5.3)):
    dependencies:
      '@nuxt/devalue': 2.0.2
      '@nuxt/devtools': 1.3.9(rollup@4.18.0)(vite@5.3.3(@types/node@20.14.9)(sass@1.77.6)(terser@5.31.6))
      '@nuxt/kit': 3.12.3(magicast@0.3.4)(rollup@4.18.0)
      '@nuxt/schema': 3.12.3(rollup@4.18.0)
      '@nuxt/telemetry': 2.5.4(magicast@0.3.4)(rollup@4.18.0)
      '@nuxt/vite-builder': 3.12.3(@types/node@20.14.9)(eslint@8.57.0)(magicast@0.3.4)(optionator@0.9.4)(rollup@4.18.0)(sass@1.77.6)(terser@5.31.6)(typescript@5.5.3)(vue-tsc@2.0.24(typescript@5.5.3))(vue@3.4.31(typescript@5.5.3))
      '@unhead/dom': 1.9.15
      '@unhead/ssr': 1.9.15
      '@unhead/vue': 1.9.15(vue@3.4.31(typescript@5.5.3))
      '@vue/shared': 3.4.31
      acorn: 8.12.0
      c12: 1.11.1(magicast@0.3.4)
      chokidar: 3.6.0
      compatx: 0.1.8
      consola: 3.2.3
      cookie-es: 1.1.0
      defu: 6.1.4
      destr: 2.0.3
      devalue: 5.0.0
      esbuild: 0.23.0
      escape-string-regexp: 5.0.0
      estree-walker: 3.0.3
      globby: 14.0.2
      h3: 1.12.0
      hookable: 5.5.3
      ignore: 5.3.1
      jiti: 1.21.6
      klona: 2.0.6
      knitwork: 1.1.0
      magic-string: 0.30.10
      mlly: 1.7.1
      nitropack: 2.9.7(@opentelemetry/api@1.9.0)(magicast@0.3.4)
      nuxi: 3.12.0
      nypm: 0.3.9
      ofetch: 1.3.4
      ohash: 1.1.3
      pathe: 1.1.2
      perfect-debounce: 1.0.0
      pkg-types: 1.1.3
      radix3: 1.1.2
      scule: 1.3.0
      semver: 7.6.2
      std-env: 3.7.0
      strip-literal: 2.1.0
      ufo: 1.5.3
      ultrahtml: 1.5.3
      uncrypto: 0.1.3
      unctx: 2.3.1
      unenv: 1.9.0
      unimport: 3.7.2(rollup@4.18.0)
      unplugin: 1.11.0
      unplugin-vue-router: 0.10.0(rollup@4.18.0)(vue-router@4.4.0(vue@3.4.31(typescript@5.5.3)))(vue@3.4.31(typescript@5.5.3))
      unstorage: 1.10.2(ioredis@5.4.1)
      untyped: 1.4.2
      vue: 3.4.31(typescript@5.5.3)
      vue-bundle-renderer: 2.1.0
      vue-devtools-stub: 0.1.0
      vue-router: 4.4.0(vue@3.4.31(typescript@5.5.3))
    optionalDependencies:
      '@parcel/watcher': 2.4.1
      '@types/node': 20.14.9
    transitivePeerDependencies:
      - '@azure/app-configuration'
      - '@azure/cosmos'
      - '@azure/data-tables'
      - '@azure/identity'
      - '@azure/keyvault-secrets'
      - '@azure/storage-blob'
      - '@capacitor/preferences'
      - '@libsql/client'
      - '@netlify/blobs'
      - '@opentelemetry/api'
      - '@planetscale/database'
      - '@upstash/redis'
      - '@vercel/kv'
      - better-sqlite3
      - bufferutil
      - drizzle-orm
      - encoding
      - eslint
      - idb-keyval
      - ioredis
      - less
      - lightningcss
      - magicast
      - meow
      - optionator
      - rollup
      - sass
      - stylelint
      - stylus
      - sugarss
      - supports-color
      - terser
      - typescript
      - uWebSockets.js
      - utf-8-validate
      - vite
      - vls
      - vti
      - vue-tsc
      - xml2js

  nypm@0.3.9:
    dependencies:
      citty: 0.1.6
      consola: 3.2.3
      execa: 8.0.1
      pathe: 1.1.2
      pkg-types: 1.1.3
      ufo: 1.5.3

  object-assign@4.1.1: {}

  object-hash@3.0.0: {}

  object-inspect@1.13.2: {}

  object-keys@1.1.1: {}

  object.assign@4.1.5:
    dependencies:
      call-bind: 1.0.7
      define-properties: 1.2.1
      has-symbols: 1.0.3
      object-keys: 1.1.1

  object.fromentries@2.0.8:
    dependencies:
      call-bind: 1.0.7
      define-properties: 1.2.1
      es-abstract: 1.23.3
      es-object-atoms: 1.0.0

  object.groupby@1.0.3:
    dependencies:
      call-bind: 1.0.7
      define-properties: 1.2.1
      es-abstract: 1.23.3

  object.values@1.2.0:
    dependencies:
      call-bind: 1.0.7
      define-properties: 1.2.1
      es-object-atoms: 1.0.0

  ofetch@1.3.4:
    dependencies:
      destr: 2.0.3
      node-fetch-native: 1.6.4
      ufo: 1.5.3

  ohash@1.1.3: {}

  on-finished@2.4.1:
    dependencies:
      ee-first: 1.1.1

  once@1.4.0:
    dependencies:
      wrappy: 1.0.2

  onetime@6.0.0:
    dependencies:
      mimic-fn: 4.0.0

  open@10.1.0:
    dependencies:
      default-browser: 5.2.1
      define-lazy-prop: 3.0.0
      is-inside-container: 1.0.0
      is-wsl: 3.1.0

  open@8.4.2:
    dependencies:
      define-lazy-prop: 2.0.0
      is-docker: 2.2.1
      is-wsl: 2.2.0

  openapi-typescript@6.7.6:
    dependencies:
      ansi-colors: 4.1.3
      fast-glob: 3.3.2
      js-yaml: 4.1.0
      supports-color: 9.4.0
      undici: 5.28.4
      yargs-parser: 21.1.1

  optionator@0.9.4:
    dependencies:
      deep-is: 0.1.4
      fast-levenshtein: 2.0.6
      levn: 0.4.1
      prelude-ls: 1.2.1
      type-check: 0.4.0
      word-wrap: 1.2.5

  p-limit@2.3.0:
    dependencies:
      p-try: 2.2.0

  p-limit@3.1.0:
    dependencies:
      yocto-queue: 0.1.0

  p-locate@4.1.0:
    dependencies:
      p-limit: 2.3.0

  p-locate@5.0.0:
    dependencies:
      p-limit: 3.1.0

  p-try@2.2.0: {}

  package-json-from-dist@1.0.0: {}

  pako@1.0.11: {}

  parent-module@1.0.1:
    dependencies:
      callsites: 3.1.0

  parse-git-config@3.0.0:
    dependencies:
      git-config-path: 2.0.0
      ini: 1.3.8

  parse-json@5.2.0:
    dependencies:
      '@babel/code-frame': 7.24.7
      error-ex: 1.3.2
      json-parse-even-better-errors: 2.3.1
      lines-and-columns: 1.2.4

  parse-path@7.0.0:
    dependencies:
      protocols: 2.0.1

  parse-url@8.1.0:
    dependencies:
      parse-path: 7.0.0

  parseurl@1.3.3: {}

  path-browserify@1.0.1: {}

  path-exists@4.0.0: {}

  path-is-absolute@1.0.1: {}

  path-key@3.1.1: {}

  path-key@4.0.0: {}

  path-parse@1.0.7: {}

  path-scurry@1.11.1:
    dependencies:
      lru-cache: 10.3.0
      minipass: 7.1.2

  path-type@4.0.0: {}

  path-type@5.0.0: {}

  pathe@1.1.2: {}

  perfect-debounce@1.0.0: {}

  picocolors@1.0.1: {}

  picomatch@2.3.1: {}

  pify@2.3.0: {}

  pinia@2.1.7(typescript@5.5.3)(vue@3.4.31(typescript@5.5.3)):
    dependencies:
      '@vue/devtools-api': 6.6.3
      vue: 3.4.31(typescript@5.5.3)
      vue-demi: 0.14.8(vue@3.4.31(typescript@5.5.3))
    optionalDependencies:
      typescript: 5.5.3

  pirates@4.0.6: {}

  pkg-types@1.1.3:
    dependencies:
      confbox: 0.1.7
      mlly: 1.7.1
      pathe: 1.1.2

  pluralize@8.0.0: {}

  possible-typed-array-names@1.0.0: {}

  postcss-calc@10.0.0(postcss@8.4.41):
    dependencies:
      postcss: 8.4.41
      postcss-selector-parser: 6.1.0
      postcss-value-parser: 4.2.0

  postcss-colormin@7.0.1(postcss@8.4.41):
    dependencies:
      browserslist: 4.23.1
      caniuse-api: 3.0.0
      colord: 2.9.3
      postcss: 8.4.41
      postcss-value-parser: 4.2.0

  postcss-convert-values@7.0.1(postcss@8.4.41):
    dependencies:
      browserslist: 4.23.1
      postcss: 8.4.41
      postcss-value-parser: 4.2.0

  postcss-discard-comments@7.0.1(postcss@8.4.41):
    dependencies:
      postcss: 8.4.41
      postcss-selector-parser: 6.1.0

  postcss-discard-duplicates@7.0.0(postcss@8.4.41):
    dependencies:
      postcss: 8.4.41

  postcss-discard-empty@7.0.0(postcss@8.4.41):
    dependencies:
      postcss: 8.4.41

  postcss-discard-overridden@7.0.0(postcss@8.4.41):
    dependencies:
      postcss: 8.4.41

  postcss-import@15.1.0(postcss@8.4.41):
    dependencies:
      postcss: 8.4.41
      postcss-value-parser: 4.2.0
      read-cache: 1.0.0
      resolve: 1.22.8

  postcss-js@4.0.1(postcss@8.4.41):
    dependencies:
      camelcase-css: 2.0.1
      postcss: 8.4.41

  postcss-load-config@4.0.2(postcss@8.4.41):
    dependencies:
      lilconfig: 3.1.2
      yaml: 2.4.5
    optionalDependencies:
      postcss: 8.4.41

  postcss-merge-longhand@7.0.2(postcss@8.4.41):
    dependencies:
      postcss: 8.4.41
      postcss-value-parser: 4.2.0
      stylehacks: 7.0.2(postcss@8.4.41)

  postcss-merge-rules@7.0.2(postcss@8.4.41):
    dependencies:
      browserslist: 4.23.1
      caniuse-api: 3.0.0
      cssnano-utils: 5.0.0(postcss@8.4.41)
      postcss: 8.4.41
      postcss-selector-parser: 6.1.0

  postcss-minify-font-values@7.0.0(postcss@8.4.41):
    dependencies:
      postcss: 8.4.41
      postcss-value-parser: 4.2.0

  postcss-minify-gradients@7.0.0(postcss@8.4.41):
    dependencies:
      colord: 2.9.3
      cssnano-utils: 5.0.0(postcss@8.4.41)
      postcss: 8.4.41
      postcss-value-parser: 4.2.0

  postcss-minify-params@7.0.1(postcss@8.4.41):
    dependencies:
      browserslist: 4.23.1
      cssnano-utils: 5.0.0(postcss@8.4.41)
      postcss: 8.4.41
      postcss-value-parser: 4.2.0

  postcss-minify-selectors@7.0.2(postcss@8.4.41):
    dependencies:
      cssesc: 3.0.0
      postcss: 8.4.41
      postcss-selector-parser: 6.1.0

  postcss-nested@6.0.1(postcss@8.4.41):
    dependencies:
      postcss: 8.4.41
      postcss-selector-parser: 6.1.0

  postcss-normalize-charset@7.0.0(postcss@8.4.41):
    dependencies:
      postcss: 8.4.41

  postcss-normalize-display-values@7.0.0(postcss@8.4.41):
    dependencies:
      postcss: 8.4.41
      postcss-value-parser: 4.2.0

  postcss-normalize-positions@7.0.0(postcss@8.4.41):
    dependencies:
      postcss: 8.4.41
      postcss-value-parser: 4.2.0

  postcss-normalize-repeat-style@7.0.0(postcss@8.4.41):
    dependencies:
      postcss: 8.4.41
      postcss-value-parser: 4.2.0

  postcss-normalize-string@7.0.0(postcss@8.4.41):
    dependencies:
      postcss: 8.4.41
      postcss-value-parser: 4.2.0

  postcss-normalize-timing-functions@7.0.0(postcss@8.4.41):
    dependencies:
      postcss: 8.4.41
      postcss-value-parser: 4.2.0

  postcss-normalize-unicode@7.0.1(postcss@8.4.41):
    dependencies:
      browserslist: 4.23.1
      postcss: 8.4.41
      postcss-value-parser: 4.2.0

  postcss-normalize-url@7.0.0(postcss@8.4.41):
    dependencies:
      postcss: 8.4.41
      postcss-value-parser: 4.2.0

  postcss-normalize-whitespace@7.0.0(postcss@8.4.41):
    dependencies:
      postcss: 8.4.41
      postcss-value-parser: 4.2.0

  postcss-ordered-values@7.0.1(postcss@8.4.41):
    dependencies:
      cssnano-utils: 5.0.0(postcss@8.4.41)
      postcss: 8.4.41
      postcss-value-parser: 4.2.0

  postcss-reduce-initial@7.0.1(postcss@8.4.41):
    dependencies:
      browserslist: 4.23.1
      caniuse-api: 3.0.0
      postcss: 8.4.41

  postcss-reduce-transforms@7.0.0(postcss@8.4.41):
    dependencies:
      postcss: 8.4.41
      postcss-value-parser: 4.2.0

  postcss-selector-parser@6.1.0:
    dependencies:
      cssesc: 3.0.0
      util-deprecate: 1.0.2

  postcss-selector-parser@6.1.1:
    dependencies:
      cssesc: 3.0.0
      util-deprecate: 1.0.2

  postcss-svgo@7.0.1(postcss@8.4.41):
    dependencies:
      postcss: 8.4.41
      postcss-value-parser: 4.2.0
      svgo: 3.3.2

  postcss-unique-selectors@7.0.1(postcss@8.4.41):
    dependencies:
      postcss: 8.4.41
      postcss-selector-parser: 6.1.0

  postcss-value-parser@4.2.0: {}

  postcss@8.4.39:
    dependencies:
      nanoid: 3.3.7
      picocolors: 1.0.1
      source-map-js: 1.2.0

  postcss@8.4.41:
    dependencies:
      nanoid: 3.3.7
      picocolors: 1.0.1
      source-map-js: 1.2.0

<<<<<<< HEAD
=======
  posthog-js@1.158.2:
    dependencies:
      fflate: 0.4.8
      preact: 10.23.2
      web-vitals: 4.2.3

  preact@10.23.2: {}

>>>>>>> bf16d360
  prelude-ls@1.2.1: {}

  prettier-linter-helpers@1.0.0:
    dependencies:
      fast-diff: 1.3.0

  prettier-plugin-tailwindcss@0.6.5(prettier@3.3.2):
    dependencies:
      prettier: 3.3.2

  prettier@3.3.2: {}

  pretty-bytes@6.1.1: {}

  process-nextick-args@2.0.1: {}

  process@0.11.10: {}

  prompts@2.4.2:
    dependencies:
      kleur: 3.0.3
      sisteransi: 1.0.5

  protobufjs@7.3.2:
    dependencies:
      '@protobufjs/aspromise': 1.1.2
      '@protobufjs/base64': 1.1.2
      '@protobufjs/codegen': 2.0.4
      '@protobufjs/eventemitter': 1.1.0
      '@protobufjs/fetch': 1.1.0
      '@protobufjs/float': 1.0.2
      '@protobufjs/inquire': 1.1.0
      '@protobufjs/path': 1.1.2
      '@protobufjs/pool': 1.1.0
      '@protobufjs/utf8': 1.1.0
      '@types/node': 20.14.11
      long: 5.2.3

  protocols@2.0.1: {}

  punycode.js@2.3.1: {}

  punycode@2.3.1: {}

  qrcode.vue@3.4.1(vue@3.4.31(typescript@5.5.3)):
    dependencies:
      vue: 3.4.31(typescript@5.5.3)

  queue-microtask@1.2.3: {}

  queue-tick@1.0.1: {}

  radix3@1.1.2: {}

  randombytes@2.1.0:
    dependencies:
      safe-buffer: 5.2.1

  range-parser@1.2.1: {}

  rc9@2.1.2:
    dependencies:
      defu: 6.1.4
      destr: 2.0.3

  read-cache@1.0.0:
    dependencies:
      pify: 2.3.0

  read-pkg-up@7.0.1:
    dependencies:
      find-up: 4.1.0
      read-pkg: 5.2.0
      type-fest: 0.8.1

  read-pkg@5.2.0:
    dependencies:
      '@types/normalize-package-data': 2.4.4
      normalize-package-data: 2.5.0
      parse-json: 5.2.0
      type-fest: 0.6.0

  readable-stream@2.3.8(patch_hash=h52dazg37p4h3yox67pw36akse):
    dependencies:
      core-util-is: 1.0.3
      inherits: 2.0.4
      isarray: 1.0.0
      process-nextick-args: 2.0.1
      safe-buffer: 5.1.2
      string_decoder: 1.1.1
      util-deprecate: 1.0.2

  readable-stream@3.6.2:
    dependencies:
      inherits: 2.0.4
      string_decoder: 1.3.0
      util-deprecate: 1.0.2

  readable-stream@4.5.2:
    dependencies:
      abort-controller: 3.0.0
      buffer: 6.0.3
      events: 3.3.0
      process: 0.11.10
      string_decoder: 1.3.0

  readdir-glob@1.1.3:
    dependencies:
      minimatch: 5.1.6

  readdirp@3.6.0:
    dependencies:
      picomatch: 2.3.1

  redis-errors@1.2.0: {}

  redis-parser@3.0.0:
    dependencies:
      redis-errors: 1.2.0

  regexp-tree@0.1.27: {}

  regexp.prototype.flags@1.5.2:
    dependencies:
      call-bind: 1.0.7
      define-properties: 1.2.1
      es-errors: 1.3.0
      set-function-name: 2.0.2

  regexpp@3.2.0: {}

  regjsparser@0.10.0:
    dependencies:
      jsesc: 0.5.0

  require-directory@2.1.1: {}

  require-in-the-middle@7.3.0:
    dependencies:
      debug: 4.3.5
      module-details-from-path: 1.0.3
      resolve: 1.22.8
    transitivePeerDependencies:
      - supports-color

  resolve-from@4.0.0: {}

  resolve-from@5.0.0: {}

  resolve-pkg-maps@1.0.0: {}

  resolve@1.22.8:
    dependencies:
      is-core-module: 2.14.0
      path-parse: 1.0.7
      supports-preserve-symlinks-flag: 1.0.0

  reusify@1.0.4: {}

  rfdc@1.4.1: {}

  rimraf@3.0.2:
    dependencies:
      glob: 7.2.3

  rollup-plugin-visualizer@5.12.0(rollup@4.18.0):
    dependencies:
      open: 8.4.2
      picomatch: 2.3.1
      source-map: 0.7.4
      yargs: 17.7.2
    optionalDependencies:
      rollup: 4.18.0

  rollup@3.29.4:
    optionalDependencies:
      fsevents: 2.3.3
    optional: true

  rollup@4.18.0:
    dependencies:
      '@types/estree': 1.0.5
    optionalDependencies:
      '@rollup/rollup-android-arm-eabi': 4.18.0
      '@rollup/rollup-android-arm64': 4.18.0
      '@rollup/rollup-darwin-arm64': 4.18.0
      '@rollup/rollup-darwin-x64': 4.18.0
      '@rollup/rollup-linux-arm-gnueabihf': 4.18.0
      '@rollup/rollup-linux-arm-musleabihf': 4.18.0
      '@rollup/rollup-linux-arm64-gnu': 4.18.0
      '@rollup/rollup-linux-arm64-musl': 4.18.0
      '@rollup/rollup-linux-powerpc64le-gnu': 4.18.0
      '@rollup/rollup-linux-riscv64-gnu': 4.18.0
      '@rollup/rollup-linux-s390x-gnu': 4.18.0
      '@rollup/rollup-linux-x64-gnu': 4.18.0
      '@rollup/rollup-linux-x64-musl': 4.18.0
      '@rollup/rollup-win32-arm64-msvc': 4.18.0
      '@rollup/rollup-win32-ia32-msvc': 4.18.0
      '@rollup/rollup-win32-x64-msvc': 4.18.0
      fsevents: 2.3.3

<<<<<<< HEAD
  rrdom@2.0.0-alpha.17:
    dependencies:
      rrweb-snapshot: 2.0.0-alpha.17

  rrweb-snapshot@2.0.0-alpha.17:
    dependencies:
      postcss: 8.4.41

  rrweb@2.0.0-alpha.13:
    dependencies:
      '@rrweb/types': 2.0.0-alpha.17
      '@types/css-font-loading-module': 0.0.7
      '@xstate/fsm': 1.6.5
      base64-arraybuffer: 1.0.2
      fflate: 0.4.8
      mitt: 3.0.1
      rrdom: 2.0.0-alpha.17
      rrweb-snapshot: 2.0.0-alpha.17

=======
>>>>>>> bf16d360
  run-applescript@7.0.0: {}

  run-parallel@1.2.0:
    dependencies:
      queue-microtask: 1.2.3

  safe-array-concat@1.1.2:
    dependencies:
      call-bind: 1.0.7
      get-intrinsic: 1.2.4
      has-symbols: 1.0.3
      isarray: 2.0.5

  safe-buffer@5.1.2: {}

  safe-buffer@5.2.1: {}

  safe-regex-test@1.0.3:
    dependencies:
      call-bind: 1.0.7
      es-errors: 1.3.0
      is-regex: 1.1.4

  safe-regex@2.1.1:
    dependencies:
      regexp-tree: 0.1.27

  sass@1.77.6:
    dependencies:
      chokidar: 3.6.0
      immutable: 4.3.6
      source-map-js: 1.2.0

  schema-utils@3.3.0:
    dependencies:
      '@types/json-schema': 7.0.15
      ajv: 6.12.6
      ajv-keywords: 3.5.2(ajv@6.12.6)
    optional: true

  scule@1.3.0: {}

  semver@5.7.2: {}

  semver@6.3.1: {}

  semver@7.6.2: {}

  semver@7.6.3: {}

  send@0.18.0:
    dependencies:
      debug: 2.6.9
      depd: 2.0.0
      destroy: 1.2.0
      encodeurl: 1.0.2
      escape-html: 1.0.3
      etag: 1.8.1
      fresh: 0.5.2
      http-errors: 2.0.0
      mime: 1.6.0
      ms: 2.1.3
      on-finished: 2.4.1
      range-parser: 1.2.1
      statuses: 2.0.1
    transitivePeerDependencies:
      - supports-color

  serialize-javascript@6.0.2:
    dependencies:
      randombytes: 2.1.0

  serve-placeholder@2.0.2:
    dependencies:
      defu: 6.1.4

  serve-static@1.15.0:
    dependencies:
      encodeurl: 1.0.2
      escape-html: 1.0.3
      parseurl: 1.3.3
      send: 0.18.0
    transitivePeerDependencies:
      - supports-color

  set-blocking@2.0.0: {}

  set-function-length@1.2.2:
    dependencies:
      define-data-property: 1.1.4
      es-errors: 1.3.0
      function-bind: 1.1.2
      get-intrinsic: 1.2.4
      gopd: 1.0.1
      has-property-descriptors: 1.0.2

  set-function-name@2.0.2:
    dependencies:
      define-data-property: 1.1.4
      es-errors: 1.3.0
      functions-have-names: 1.2.3
      has-property-descriptors: 1.0.2

  setimmediate@1.0.5: {}

  setprototypeof@1.2.0: {}

  shebang-command@2.0.0:
    dependencies:
      shebang-regex: 3.0.0

  shebang-regex@3.0.0: {}

  shell-quote@1.8.1: {}

  shimmer@1.2.1: {}

  side-channel@1.0.6:
    dependencies:
      call-bind: 1.0.7
      es-errors: 1.3.0
      get-intrinsic: 1.2.4
      object-inspect: 1.13.2

  signal-exit@3.0.7: {}

  signal-exit@4.1.0: {}

  simple-git@3.25.0:
    dependencies:
      '@kwsites/file-exists': 1.1.1
      '@kwsites/promise-deferred': 1.1.1
      debug: 4.3.5
    transitivePeerDependencies:
      - supports-color

  sirv@2.0.4:
    dependencies:
      '@polka/url': 1.0.0-next.25
      mrmime: 2.0.0
      totalist: 3.0.1

  sisteransi@1.0.5: {}

  slash@3.0.0: {}

  slash@4.0.0: {}

  slash@5.1.0: {}

  smob@1.5.0: {}

  source-map-js@1.2.0: {}

  source-map-support@0.5.21:
    dependencies:
      buffer-from: 1.1.2
      source-map: 0.6.1

  source-map@0.6.1: {}

  source-map@0.7.4: {}

  spdx-correct@3.2.0:
    dependencies:
      spdx-expression-parse: 3.0.1
      spdx-license-ids: 3.0.18

  spdx-exceptions@2.5.0: {}

  spdx-expression-parse@3.0.1:
    dependencies:
      spdx-exceptions: 2.5.0
      spdx-license-ids: 3.0.18

  spdx-license-ids@3.0.18: {}

  speakingurl@14.0.1: {}

  standard-as-callback@2.1.0: {}

  statuses@2.0.1: {}

  std-env@3.7.0: {}

  streamx@2.18.0:
    dependencies:
      fast-fifo: 1.3.2
      queue-tick: 1.0.1
      text-decoder: 1.1.0
    optionalDependencies:
      bare-events: 2.4.2

  string-width@4.2.3:
    dependencies:
      emoji-regex: 8.0.0
      is-fullwidth-code-point: 3.0.0
      strip-ansi: 6.0.1

  string-width@5.1.2:
    dependencies:
      eastasianwidth: 0.2.0
      emoji-regex: 9.2.2
      strip-ansi: 7.1.0

  string.prototype.trim@1.2.9:
    dependencies:
      call-bind: 1.0.7
      define-properties: 1.2.1
      es-abstract: 1.23.3
      es-object-atoms: 1.0.0

  string.prototype.trimend@1.0.8:
    dependencies:
      call-bind: 1.0.7
      define-properties: 1.2.1
      es-object-atoms: 1.0.0

  string.prototype.trimstart@1.0.8:
    dependencies:
      call-bind: 1.0.7
      define-properties: 1.2.1
      es-object-atoms: 1.0.0

  string_decoder@1.1.1:
    dependencies:
      safe-buffer: 5.1.2

  string_decoder@1.3.0:
    dependencies:
      safe-buffer: 5.2.1

  strip-ansi@6.0.1:
    dependencies:
      ansi-regex: 5.0.1

  strip-ansi@7.1.0:
    dependencies:
      ansi-regex: 6.0.1

  strip-bom@3.0.0: {}

  strip-final-newline@3.0.0: {}

  strip-indent@3.0.0:
    dependencies:
      min-indent: 1.0.1

  strip-json-comments@3.1.1: {}

  strip-literal@2.1.0:
    dependencies:
      js-tokens: 9.0.0

  style-mod@4.1.2: {}

  stylehacks@7.0.2(postcss@8.4.41):
    dependencies:
      browserslist: 4.23.1
      postcss: 8.4.41
      postcss-selector-parser: 6.1.0

  sucrase@3.35.0:
    dependencies:
      '@jridgewell/gen-mapping': 0.3.5
      commander: 4.1.1
      glob: 10.4.2
      lines-and-columns: 1.2.4
      mz: 2.7.0
      pirates: 4.0.6
      ts-interface-checker: 0.1.13

  superjson@2.2.1:
    dependencies:
      copy-anything: 3.0.5

  supports-color@5.5.0:
    dependencies:
      has-flag: 3.0.0

  supports-color@7.2.0:
    dependencies:
      has-flag: 4.0.0

  supports-color@8.1.1:
    dependencies:
      has-flag: 4.0.0
    optional: true

  supports-color@9.4.0: {}

  supports-preserve-symlinks-flag@1.0.0: {}

  svg-tags@1.0.0: {}

  svg.draggable.js@2.2.2:
    dependencies:
      svg.js: 2.7.1

  svg.easing.js@2.0.0:
    dependencies:
      svg.js: 2.7.1

  svg.filter.js@2.0.2:
    dependencies:
      svg.js: 2.7.1

  svg.js@2.7.1: {}

  svg.pathmorphing.js@0.1.3:
    dependencies:
      svg.js: 2.7.1

  svg.resize.js@1.4.3:
    dependencies:
      svg.js: 2.7.1
      svg.select.js: 2.1.2

  svg.select.js@2.1.2:
    dependencies:
      svg.js: 2.7.1

  svg.select.js@3.0.1:
    dependencies:
      svg.js: 2.7.1

  svgo@3.3.2:
    dependencies:
      '@trysound/sax': 0.2.0
      commander: 7.2.0
      css-select: 5.1.0
      css-tree: 2.3.1
      css-what: 6.1.0
      csso: 5.0.5
      picocolors: 1.0.1

  synckit@0.9.1:
    dependencies:
      '@pkgr/core': 0.1.1
      tslib: 2.6.3

  system-architecture@0.1.0: {}

  tailwindcss@3.4.4:
    dependencies:
      '@alloc/quick-lru': 5.2.0
      arg: 5.0.2
      chokidar: 3.6.0
      didyoumean: 1.2.2
      dlv: 1.1.3
      fast-glob: 3.3.2
      glob-parent: 6.0.2
      is-glob: 4.0.3
      jiti: 1.21.6
      lilconfig: 2.1.0
      micromatch: 4.0.7
      normalize-path: 3.0.0
      object-hash: 3.0.0
      picocolors: 1.0.1
      postcss: 8.4.41
      postcss-import: 15.1.0(postcss@8.4.41)
      postcss-js: 4.0.1(postcss@8.4.41)
      postcss-load-config: 4.0.2(postcss@8.4.41)
      postcss-nested: 6.0.1(postcss@8.4.41)
      postcss-selector-parser: 6.1.0
      resolve: 1.22.8
      sucrase: 3.35.0
    transitivePeerDependencies:
      - ts-node

  tapable@2.2.1: {}

  tar-stream@3.1.7:
    dependencies:
      b4a: 1.6.6
      fast-fifo: 1.3.2
      streamx: 2.18.0

  tar@6.2.1:
    dependencies:
      chownr: 2.0.0
      fs-minipass: 2.1.0
      minipass: 5.0.0
      minizlib: 2.1.2
      mkdirp: 1.0.4
      yallist: 4.0.0

  terser-webpack-plugin@5.3.10(webpack@5.92.1):
    dependencies:
      '@jridgewell/trace-mapping': 0.3.25
      jest-worker: 27.5.1
      schema-utils: 3.3.0
      serialize-javascript: 6.0.2
      terser: 5.31.6
      webpack: 5.92.1
    optional: true

  terser@5.31.1:
    dependencies:
      '@jridgewell/source-map': 0.3.6
      acorn: 8.12.1
      commander: 2.20.3
      source-map-support: 0.5.21

  terser@5.31.6:
    dependencies:
      '@jridgewell/source-map': 0.3.6
      acorn: 8.12.1
      commander: 2.20.3
      source-map-support: 0.5.21
    optional: true

  text-decoder@1.1.0:
    dependencies:
      b4a: 1.6.6

  text-table@0.2.0: {}

  thenify-all@1.6.0:
    dependencies:
      thenify: 3.3.1

  thenify@3.3.1:
    dependencies:
      any-promise: 1.3.0

  tiny-invariant@1.3.3: {}

  to-fast-properties@2.0.0: {}

  to-regex-range@5.0.1:
    dependencies:
      is-number: 7.0.0

  toidentifier@1.0.1: {}

  totalist@3.0.1: {}

  tr46@0.0.3: {}

  ts-api-utils@1.3.0(typescript@5.5.3):
    dependencies:
      typescript: 5.5.3

  ts-interface-checker@0.1.13: {}

  tsconfig-paths@3.15.0:
    dependencies:
      '@types/json5': 0.0.29
      json5: 1.0.2
      minimist: 1.2.8
      strip-bom: 3.0.0

  tslib@2.6.3: {}

  turbo-darwin-64@2.0.6:
    optional: true

  turbo-darwin-arm64@2.0.6:
    optional: true

  turbo-linux-64@2.0.6:
    optional: true

  turbo-linux-arm64@2.0.6:
    optional: true

  turbo-windows-64@2.0.6:
    optional: true

  turbo-windows-arm64@2.0.6:
    optional: true

  turbo@2.0.6:
    optionalDependencies:
      turbo-darwin-64: 2.0.6
      turbo-darwin-arm64: 2.0.6
      turbo-linux-64: 2.0.6
      turbo-linux-arm64: 2.0.6
      turbo-windows-64: 2.0.6
      turbo-windows-arm64: 2.0.6

  type-check@0.4.0:
    dependencies:
      prelude-ls: 1.2.1

  type-fest@0.20.2: {}

  type-fest@0.21.3: {}

  type-fest@0.6.0: {}

  type-fest@0.8.1: {}

  type-fest@3.13.1: {}

  typed-array-buffer@1.0.2:
    dependencies:
      call-bind: 1.0.7
      es-errors: 1.3.0
      is-typed-array: 1.1.13

  typed-array-byte-length@1.0.1:
    dependencies:
      call-bind: 1.0.7
      for-each: 0.3.3
      gopd: 1.0.1
      has-proto: 1.0.3
      is-typed-array: 1.1.13

  typed-array-byte-offset@1.0.2:
    dependencies:
      available-typed-arrays: 1.0.7
      call-bind: 1.0.7
      for-each: 0.3.3
      gopd: 1.0.1
      has-proto: 1.0.3
      is-typed-array: 1.1.13

  typed-array-length@1.0.6:
    dependencies:
      call-bind: 1.0.7
      for-each: 0.3.3
      gopd: 1.0.1
      has-proto: 1.0.3
      is-typed-array: 1.1.13
      possible-typed-array-names: 1.0.0

  typescript@5.5.3: {}

  uc.micro@1.0.6: {}

  uc.micro@2.1.0: {}

  ufo@1.5.3: {}

  ultrahtml@1.5.3: {}

  unbox-primitive@1.0.2:
    dependencies:
      call-bind: 1.0.7
      has-bigints: 1.0.2
      has-symbols: 1.0.3
      which-boxed-primitive: 1.0.2

  uncrypto@0.1.3: {}

  unctx@2.3.1:
    dependencies:
      acorn: 8.12.1
      estree-walker: 3.0.3
      magic-string: 0.30.10
      unplugin: 1.11.0

  undici-types@5.26.5: {}

  undici-types@6.19.6:
    optional: true

  undici@5.28.4:
    dependencies:
      '@fastify/busboy': 2.1.1

  unenv@1.9.0:
    dependencies:
      consola: 3.2.3
      defu: 6.1.4
      mime: 3.0.0
      node-fetch-native: 1.6.4
      pathe: 1.1.2

  unhead@1.9.15:
    dependencies:
      '@unhead/dom': 1.9.15
      '@unhead/schema': 1.9.15
      '@unhead/shared': 1.9.15
      hookable: 5.5.3

  unicorn-magic@0.1.0: {}

  unimport@3.7.2:
    dependencies:
<<<<<<< HEAD
      '@rollup/pluginutils': 5.1.0(rollup@3.29.4)
=======
      '@rollup/pluginutils': 5.1.0(rollup@4.18.0)
>>>>>>> bf16d360
      acorn: 8.12.1
      escape-string-regexp: 5.0.0
      estree-walker: 3.0.3
      fast-glob: 3.3.2
      local-pkg: 0.5.0
      magic-string: 0.30.10
      mlly: 1.7.1
      pathe: 1.1.2
      pkg-types: 1.1.3
      scule: 1.3.0
      strip-literal: 2.1.0
      unplugin: 1.11.0
    transitivePeerDependencies:
      - rollup
    optional: true

  unimport@3.7.2(rollup@3.29.4):
    dependencies:
      '@rollup/pluginutils': 5.1.0(rollup@3.29.4)
      acorn: 8.12.1
      escape-string-regexp: 5.0.0
      estree-walker: 3.0.3
      fast-glob: 3.3.2
      local-pkg: 0.5.0
      magic-string: 0.30.10
      mlly: 1.7.1
      pathe: 1.1.2
      pkg-types: 1.1.3
      scule: 1.3.0
      strip-literal: 2.1.0
      unplugin: 1.11.0
    transitivePeerDependencies:
      - rollup
    optional: true

  unimport@3.7.2(rollup@4.18.0):
    dependencies:
      '@rollup/pluginutils': 5.1.0(rollup@4.18.0)
      acorn: 8.12.1
      escape-string-regexp: 5.0.0
      estree-walker: 3.0.3
      fast-glob: 3.3.2
      local-pkg: 0.5.0
      magic-string: 0.30.10
      mlly: 1.7.1
      pathe: 1.1.2
      pkg-types: 1.1.3
      scule: 1.3.0
      strip-literal: 2.1.0
      unplugin: 1.11.0
    transitivePeerDependencies:
      - rollup

  universalify@2.0.1: {}

  unplugin-vue-router@0.10.0(rollup@4.18.0)(vue-router@4.4.0(vue@3.4.31(typescript@5.5.3)))(vue@3.4.31(typescript@5.5.3)):
    dependencies:
      '@babel/types': 7.24.7
      '@rollup/pluginutils': 5.1.0(rollup@4.18.0)
      '@vue-macros/common': 1.10.4(rollup@4.18.0)(vue@3.4.31(typescript@5.5.3))
      ast-walker-scope: 0.6.1
      chokidar: 3.6.0
      fast-glob: 3.3.2
      json5: 2.2.3
      local-pkg: 0.5.0
      mlly: 1.7.1
      pathe: 1.1.2
      scule: 1.3.0
      unplugin: 1.11.0
      yaml: 2.4.5
    optionalDependencies:
      vue-router: 4.4.0(vue@3.4.31(typescript@5.5.3))
    transitivePeerDependencies:
      - rollup
      - vue

  unplugin@1.11.0:
    dependencies:
      acorn: 8.12.0
      chokidar: 3.6.0
      webpack-sources: 3.2.3
      webpack-virtual-modules: 0.6.2

  unstorage@1.10.2(ioredis@5.4.1):
    dependencies:
      anymatch: 3.1.3
      chokidar: 3.6.0
      destr: 2.0.3
      h3: 1.12.0
      listhen: 1.7.2
      lru-cache: 10.3.0
      mri: 1.2.0
      node-fetch-native: 1.6.4
      ofetch: 1.3.4
      ufo: 1.5.3
    optionalDependencies:
      ioredis: 5.4.1
    transitivePeerDependencies:
      - uWebSockets.js

  untun@0.1.3:
    dependencies:
      citty: 0.1.6
      consola: 3.2.3
      pathe: 1.1.2

  untyped@1.4.2:
    dependencies:
      '@babel/core': 7.24.7
      '@babel/standalone': 7.24.7
      '@babel/types': 7.24.7
      defu: 6.1.4
      jiti: 1.21.6
      mri: 1.2.0
      scule: 1.3.0
    transitivePeerDependencies:
      - supports-color

  unwasm@0.3.9:
    dependencies:
      knitwork: 1.1.0
      magic-string: 0.30.10
      mlly: 1.7.1
      pathe: 1.1.2
      pkg-types: 1.1.3
      unplugin: 1.11.0

  update-browserslist-db@1.1.0(browserslist@4.23.1):
    dependencies:
      browserslist: 4.23.1
      escalade: 3.1.2
      picocolors: 1.0.1

  update-browserslist-db@1.1.0(browserslist@4.23.2):
    dependencies:
      browserslist: 4.23.2
      escalade: 3.1.2
      picocolors: 1.0.1

  update-browserslist-db@1.1.0(browserslist@4.23.3):
    dependencies:
      browserslist: 4.23.3
      escalade: 3.1.2
      picocolors: 1.0.1
    optional: true

  uqr@0.1.2: {}

  uri-js@4.4.1:
    dependencies:
      punycode: 2.3.1

  urlpattern-polyfill@8.0.2: {}

  util-deprecate@1.0.2: {}

  validate-npm-package-license@3.0.4:
    dependencies:
      spdx-correct: 3.2.0
      spdx-expression-parse: 3.0.1

  vite-hot-client@0.2.3(vite@5.3.3(@types/node@20.14.9)(sass@1.77.6)(terser@5.31.6)):
    dependencies:
      vite: 5.3.3(@types/node@20.14.9)(sass@1.77.6)(terser@5.31.6)

  vite-node@1.6.0(@types/node@20.14.9)(sass@1.77.6)(terser@5.31.6):
    dependencies:
      cac: 6.7.14
      debug: 4.3.5
      pathe: 1.1.2
      picocolors: 1.0.1
      vite: 5.3.3(@types/node@20.14.9)(sass@1.77.6)(terser@5.31.6)
    transitivePeerDependencies:
      - '@types/node'
      - less
      - lightningcss
      - sass
      - stylus
      - sugarss
      - supports-color
      - terser

  vite-plugin-checker@0.7.0(eslint@8.57.0)(optionator@0.9.4)(typescript@5.5.3)(vite@5.3.3(@types/node@20.14.9)(sass@1.77.6)(terser@5.31.6))(vue-tsc@2.0.24(typescript@5.5.3)):
    dependencies:
      '@babel/code-frame': 7.24.7
      '@volar/typescript': 2.3.4
      ansi-escapes: 4.3.2
      chalk: 4.1.2
      chokidar: 3.6.0
      commander: 8.3.0
      fast-glob: 3.3.2
      fs-extra: 11.2.0
      npm-run-path: 4.0.1
      strip-ansi: 6.0.1
      tiny-invariant: 1.3.3
      vite: 5.3.3(@types/node@20.14.9)(sass@1.77.6)(terser@5.31.6)
      vscode-languageclient: 7.0.0
      vscode-languageserver: 7.0.0
      vscode-languageserver-textdocument: 1.0.11
      vscode-uri: 3.0.8
    optionalDependencies:
      eslint: 8.57.0
      optionator: 0.9.4
      typescript: 5.5.3
      vue-tsc: 2.0.24(typescript@5.5.3)

  vite-plugin-inspect@0.8.4(@nuxt/kit@3.12.3(magicast@0.3.4)(rollup@4.18.0))(rollup@4.18.0)(vite@5.3.3(@types/node@20.14.9)(sass@1.77.6)(terser@5.31.6)):
    dependencies:
      '@antfu/utils': 0.7.10
      '@rollup/pluginutils': 5.1.0(rollup@4.18.0)
      debug: 4.3.5
      error-stack-parser-es: 0.1.4
      fs-extra: 11.2.0
      open: 10.1.0
      perfect-debounce: 1.0.0
      picocolors: 1.0.1
      sirv: 2.0.4
      vite: 5.3.3(@types/node@20.14.9)(sass@1.77.6)(terser@5.31.6)
    optionalDependencies:
      '@nuxt/kit': 3.12.3(magicast@0.3.4)(rollup@4.18.0)
    transitivePeerDependencies:
      - rollup
      - supports-color

  vite-plugin-vue-inspector@5.1.2(vite@5.3.3(@types/node@20.14.9)(sass@1.77.6)(terser@5.31.6)):
    dependencies:
      '@babel/core': 7.24.7
      '@babel/plugin-proposal-decorators': 7.24.7(@babel/core@7.24.7)
      '@babel/plugin-syntax-import-attributes': 7.24.7(@babel/core@7.24.7)
      '@babel/plugin-syntax-import-meta': 7.10.4(@babel/core@7.24.7)
      '@babel/plugin-transform-typescript': 7.24.7(@babel/core@7.24.7)
      '@vue/babel-plugin-jsx': 1.2.2(@babel/core@7.24.7)
      '@vue/compiler-dom': 3.4.31
      kolorist: 1.8.0
      magic-string: 0.30.10
      vite: 5.3.3(@types/node@20.14.9)(sass@1.77.6)(terser@5.31.6)
    transitivePeerDependencies:
      - supports-color

  vite-svg-loader@5.1.0(vue@3.4.31(typescript@5.5.3)):
    dependencies:
      svgo: 3.3.2
      vue: 3.4.31(typescript@5.5.3)

  vite@4.5.3:
    dependencies:
      esbuild: 0.18.20
      postcss: 8.4.41
      rollup: 3.29.4
    optionalDependencies:
      fsevents: 2.3.3
    optional: true

  vite@5.3.3(@types/node@20.14.9)(sass@1.77.6)(terser@5.31.6):
    dependencies:
      esbuild: 0.21.5
      postcss: 8.4.41
      rollup: 4.18.0
    optionalDependencies:
      '@types/node': 20.14.9
      fsevents: 2.3.3
      sass: 1.77.6
      terser: 5.31.6

  vite@5.3.3(@types/node@22.4.1)(sass@1.77.6)(terser@5.31.6):
    dependencies:
      esbuild: 0.21.5
      postcss: 8.4.41
      rollup: 4.18.0
    optionalDependencies:
      '@types/node': 22.4.1
      fsevents: 2.3.3
      sass: 1.77.6
      terser: 5.31.6

  vscode-jsonrpc@6.0.0: {}

  vscode-languageclient@7.0.0:
    dependencies:
      minimatch: 3.1.2
      semver: 7.6.2
      vscode-languageserver-protocol: 3.16.0

  vscode-languageserver-protocol@3.16.0:
    dependencies:
      vscode-jsonrpc: 6.0.0
      vscode-languageserver-types: 3.16.0

  vscode-languageserver-textdocument@1.0.11: {}

  vscode-languageserver-types@3.16.0: {}

  vscode-languageserver@7.0.0:
    dependencies:
      vscode-languageserver-protocol: 3.16.0

  vscode-uri@3.0.8: {}

  vue-bundle-renderer@2.1.0:
    dependencies:
      ufo: 1.5.3

  vue-demi@0.14.8(vue@3.4.31(typescript@5.5.3)):
    dependencies:
      vue: 3.4.31(typescript@5.5.3)

  vue-devtools-stub@0.1.0: {}

  vue-eslint-parser@9.4.3(eslint@8.57.0):
    dependencies:
      debug: 4.3.5
      eslint: 8.57.0
      eslint-scope: 7.2.2
      eslint-visitor-keys: 3.4.3
      espree: 9.6.1
      esquery: 1.6.0
      lodash: 4.17.21
      semver: 7.6.3
    transitivePeerDependencies:
      - supports-color

  vue-multiselect@3.0.0: {}

  vue-observe-visibility@2.0.0-alpha.1(vue@3.4.31(typescript@5.5.3)):
    dependencies:
      vue: 3.4.31(typescript@5.5.3)

  vue-resize@2.0.0-alpha.1(vue@3.4.31(typescript@5.5.3)):
    dependencies:
      vue: 3.4.31(typescript@5.5.3)

  vue-router@4.3.0(vue@3.4.31(typescript@5.5.3)):
    dependencies:
      '@vue/devtools-api': 6.6.3
      vue: 3.4.31(typescript@5.5.3)

  vue-router@4.4.0(vue@3.4.31(typescript@5.5.3)):
    dependencies:
      '@vue/devtools-api': 6.6.3
      vue: 3.4.31(typescript@5.5.3)

  vue-select@4.0.0-beta.6(vue@3.4.31(typescript@5.5.3)):
    dependencies:
      vue: 3.4.31(typescript@5.5.3)

  vue-template-compiler@2.7.16:
    dependencies:
      de-indent: 1.0.2
      he: 1.2.0

  vue-tsc@2.0.24(typescript@5.5.3):
    dependencies:
      '@volar/typescript': 2.4.0-alpha.14
      '@vue/language-core': 2.0.24(typescript@5.5.3)
      semver: 7.6.2
      typescript: 5.5.3

  vue-virtual-scroller@2.0.0-beta.8(vue@3.4.31(typescript@5.5.3)):
    dependencies:
      mitt: 2.1.0
      vue: 3.4.31(typescript@5.5.3)
      vue-observe-visibility: 2.0.0-alpha.1(vue@3.4.31(typescript@5.5.3))
      vue-resize: 2.0.0-alpha.1(vue@3.4.31(typescript@5.5.3))

  vue3-apexcharts@1.5.3(apexcharts@3.49.2)(vue@3.4.31(typescript@5.5.3)):
    dependencies:
      apexcharts: 3.49.2
      vue: 3.4.31(typescript@5.5.3)

  vue@3.4.31(typescript@5.5.3):
    dependencies:
      '@vue/compiler-dom': 3.4.31
      '@vue/compiler-sfc': 3.4.31
      '@vue/runtime-dom': 3.4.31
      '@vue/server-renderer': 3.4.31(vue@3.4.31(typescript@5.5.3))
      '@vue/shared': 3.4.31
    optionalDependencies:
      typescript: 5.5.3

  w3c-keyname@2.2.8: {}

  watchpack@2.4.2:
    dependencies:
      glob-to-regexp: 0.4.1
      graceful-fs: 4.2.11
    optional: true

  web-vitals@4.2.3: {}

  webidl-conversions@3.0.1: {}

  webpack-sources@3.2.3: {}

  webpack-virtual-modules@0.6.2: {}

  webpack@5.92.1:
    dependencies:
      '@types/eslint-scope': 3.7.7
      '@types/estree': 1.0.5
      '@webassemblyjs/ast': 1.12.1
      '@webassemblyjs/wasm-edit': 1.12.1
      '@webassemblyjs/wasm-parser': 1.12.1
      acorn: 8.12.1
      acorn-import-attributes: 1.9.5(acorn@8.12.1)
      browserslist: 4.23.3
      chrome-trace-event: 1.0.4
      enhanced-resolve: 5.17.1
      es-module-lexer: 1.5.4
      eslint-scope: 5.1.1
      events: 3.3.0
      glob-to-regexp: 0.4.1
      graceful-fs: 4.2.11
      json-parse-even-better-errors: 2.3.1
      loader-runner: 4.3.0
      mime-types: 2.1.35
      neo-async: 2.6.2
      schema-utils: 3.3.0
      tapable: 2.2.1
      terser-webpack-plugin: 5.3.10(webpack@5.92.1)
      watchpack: 2.4.2
      webpack-sources: 3.2.3
    transitivePeerDependencies:
      - '@swc/core'
      - esbuild
      - uglify-js
    optional: true

  whatwg-url@5.0.0:
    dependencies:
      tr46: 0.0.3
      webidl-conversions: 3.0.1

  which-boxed-primitive@1.0.2:
    dependencies:
      is-bigint: 1.0.4
      is-boolean-object: 1.1.2
      is-number-object: 1.0.7
      is-string: 1.0.7
      is-symbol: 1.0.4

  which-typed-array@1.1.15:
    dependencies:
      available-typed-arrays: 1.0.7
      call-bind: 1.0.7
      for-each: 0.3.3
      gopd: 1.0.1
      has-tostringtag: 1.0.2

  which@2.0.2:
    dependencies:
      isexe: 2.0.0

  which@3.0.1:
    dependencies:
      isexe: 2.0.0

  wide-align@1.1.5:
    dependencies:
      string-width: 4.2.3

  word-wrap@1.2.5: {}

  wrap-ansi@7.0.0:
    dependencies:
      ansi-styles: 4.3.0
      string-width: 4.2.3
      strip-ansi: 6.0.1

  wrap-ansi@8.1.0:
    dependencies:
      ansi-styles: 6.2.1
      string-width: 5.1.2
      strip-ansi: 7.1.0

  wrappy@1.0.2: {}

  ws@8.18.0: {}

  xml-name-validator@4.0.0: {}

  xss@1.0.15:
    dependencies:
      commander: 2.20.3
      cssfilter: 0.0.10

  y18n@5.0.8: {}

  yallist@3.1.1: {}

  yallist@4.0.0: {}

  yaml@2.4.5: {}

  yargs-parser@21.1.1: {}

  yargs@17.7.2:
    dependencies:
      cliui: 8.0.1
      escalade: 3.1.2
      get-caller-file: 2.0.5
      require-directory: 2.1.1
      string-width: 4.2.3
      y18n: 5.0.8
      yargs-parser: 21.1.1

  yocto-queue@0.1.0: {}

  zhead@2.2.4: {}

  zip-stream@6.0.1:
    dependencies:
      archiver-utils: 5.0.2
      compress-commons: 6.0.2
      readable-stream: 4.5.2<|MERGE_RESOLUTION|>--- conflicted
+++ resolved
@@ -33,13 +33,8 @@
         version: link:../../packages/app-lib
     devDependencies:
       '@tauri-apps/cli':
-<<<<<<< HEAD
-        specifier: ^1.6.0
-        version: 1.6.1
-=======
         specifier: 2.0.0-rc.5
         version: 2.0.0-rc.5
->>>>>>> bf16d360
 
   apps/app-frontend:
     dependencies:
@@ -79,12 +74,6 @@
       floating-vue:
         specifier: ^5.2.2
         version: 5.2.2(@nuxt/kit@3.12.3)(vue@3.4.31(typescript@5.5.3))
-<<<<<<< HEAD
-      mixpanel-browser:
-        specifier: ^2.49.0
-        version: 2.55.1
-=======
->>>>>>> bf16d360
       ofetch:
         specifier: ^1.3.4
         version: 1.3.4
@@ -111,13 +100,8 @@
         version: 2.0.0-beta.8(vue@3.4.31(typescript@5.5.3))
     devDependencies:
       '@tauri-apps/cli':
-<<<<<<< HEAD
-        specifier: ^1.6.0
-        version: 1.6.1
-=======
         specifier: ^2.0.0-rc
         version: 2.0.0-rc.4
->>>>>>> bf16d360
       '@vitejs/plugin-vue':
         specifier: ^5.0.4
         version: 5.0.5(vite@5.3.3(@types/node@22.4.1)(sass@1.77.6)(terser@5.31.6))(vue@3.4.31(typescript@5.5.3))
@@ -1922,10 +1906,6 @@
     cpu: [x64]
     os: [win32]
 
-<<<<<<< HEAD
-  '@rrweb/types@2.0.0-alpha.17':
-    resolution: {integrity: sha512-AfDTVUuCyCaIG0lTSqYtrZqJX39ZEYzs4fYKnexhQ+id+kbZIpIJtaut5cto6dWZbB3SEe4fW0o90Po3LvTmfg==}
-=======
   '@sentry-internal/browser-utils@8.27.0':
     resolution: {integrity: sha512-YTIwQ1GM1NTRXgN4DvpFSQ2x4pjlqQ0FQAyHW5x2ZYv4z7VmqG4Xkid1P/srQUipECk6nxkebfD4WR19nLsvnQ==}
     engines: {node: '>=14.18'}
@@ -1963,7 +1943,6 @@
     engines: {node: '>=14.18'}
     peerDependencies:
       vue: 2.x || 3.x
->>>>>>> bf16d360
 
   '@sindresorhus/merge-streams@2.3.0':
     resolution: {integrity: sha512-LtoMMhxAlorcGhmFYI+LhPgbPZCkgP6ra1YL604EeF6U98pLlQ3iWIGMdWSC+vWmPBWBNgmDBAhnAobLROJmwg==}
@@ -1978,21 +1957,13 @@
     cpu: [arm64]
     os: [darwin]
 
-<<<<<<< HEAD
-  '@tauri-apps/cli-darwin-arm64@1.6.1':
-    resolution: {integrity: sha512-n+16Z9qQksBmY55Xwful8GGrw2dlyeqKPsjuNcwKUgVB5a4gIq6K6uUsbhwMUMUA3gqewQMBn44QXbSe5qNKfA==}
-=======
   '@tauri-apps/cli-darwin-arm64@2.0.0-rc.5':
     resolution: {integrity: sha512-EoduJ5SeMfBKCe7I291JBH+lkrf2E0+mQF1rP+Jq4CjWPer11OeEcUSFtHURB3Z3ItzObQ7ALPulMGhMe6E9rg==}
->>>>>>> bf16d360
     engines: {node: '>= 10'}
     cpu: [arm64]
     os: [darwin]
 
-<<<<<<< HEAD
-  '@tauri-apps/cli-darwin-x64@1.6.1':
-    resolution: {integrity: sha512-OHzm6qiywv0GEwBDowlzLSuztKE85NMxp2loVynQ4vDoVk6V0jMtQy/N9YvYA0BetvfNTuuAiz3hsTkMHMYm+g==}
-=======
+
   '@tauri-apps/cli-darwin-x64@2.0.0-rc.4':
     resolution: {integrity: sha512-hBUWU/ef/Z/cLrRDq3x5euRx6kgbdWtVfekI4nhZmPBtM6uVbaaWpakmwGG7vOCP1IFD2qFMBUtIcIQeGTNlWQ==}
     engines: {node: '>= 10'}
@@ -2001,15 +1972,10 @@
 
   '@tauri-apps/cli-darwin-x64@2.0.0-rc.5':
     resolution: {integrity: sha512-GdphvNgQWAbVGoD6e2Z5auWFXBcmmbhiwf9UNoKpBQPLfFO6EEJHjXbACr/hAZsqT0nNpZLRoh/5v5HGTmU0XQ==}
->>>>>>> bf16d360
     engines: {node: '>= 10'}
     cpu: [x64]
     os: [darwin]
 
-<<<<<<< HEAD
-  '@tauri-apps/cli-linux-arm-gnueabihf@1.6.1':
-    resolution: {integrity: sha512-ZA4ByaiZbrXUbhaoWUVab4lHI2yI1/ucrRO6b9pky6ytgqx37hA/YOWoctD0yaf5giQJQZw160euaBIUOKzRXA==}
-=======
   '@tauri-apps/cli-linux-arm-gnueabihf@2.0.0-rc.4':
     resolution: {integrity: sha512-w9kW7BZogzYTEgLCddTSFL2r8WwxF23WLf77d8ddeOKgstEtp8xZyQUlmtZXYqW3Zc2dVihIuJyHqev8EY17TA==}
     engines: {node: '>= 10'}
@@ -2018,37 +1984,22 @@
 
   '@tauri-apps/cli-linux-arm-gnueabihf@2.0.0-rc.5':
     resolution: {integrity: sha512-S47KwAfyRsO2qTqSoadHP4a1cjO9kfQi4QWkoaDjb0BEETdrhPM94qp43cnKP7QWW+msOToMTdlks9HYlhRUww==}
->>>>>>> bf16d360
     engines: {node: '>= 10'}
     cpu: [arm]
     os: [linux]
 
-<<<<<<< HEAD
-  '@tauri-apps/cli-linux-arm64-gnu@1.6.1':
-    resolution: {integrity: sha512-VBU4GRJPU9jzzeqaEGLHAJzqQhpl7WnRFyHPR8Qby0D17av3CClJ7nBa+CI3ob3JbIERfJM9kwFHdY9eQpfxnw==}
-=======
   '@tauri-apps/cli-linux-arm64-gnu@2.0.0-rc.4':
     resolution: {integrity: sha512-9IK1SZpIxuMFRERMba71V/VFkYkaHAbURL3IUchjM/AiZLouBzWvLBQNEGTuwhZ9EKNlNmPChx9NXtsDecc9QQ==}
->>>>>>> bf16d360
     engines: {node: '>= 10'}
     cpu: [arm64]
     os: [linux]
 
-<<<<<<< HEAD
-  '@tauri-apps/cli-linux-arm64-musl@1.6.1':
-    resolution: {integrity: sha512-gyMgNZ8fwQFYzrIiHwhmKECkbuAZtzsRyl+bi1Ua11XVWYVUpY8+cNp7Y5ilMJ9AwNFI/HFKjzzua9r+e9FNzw==}
-=======
   '@tauri-apps/cli-linux-arm64-gnu@2.0.0-rc.5':
     resolution: {integrity: sha512-Ii9aP/24Rtlci5MaeSaqb6JOLt3cUBA4z4XmGz5VOLLZ+ntRxpfd3xNpLki04V2MOgbAu9BxLAp5UTzELc1/Rg==}
->>>>>>> bf16d360
     engines: {node: '>= 10'}
     cpu: [arm64]
     os: [linux]
 
-<<<<<<< HEAD
-  '@tauri-apps/cli-linux-x64-gnu@1.6.1':
-    resolution: {integrity: sha512-aYLjLXEBcOf4GUrLBZRQcoLSL3KgCKHwfAyGmTilH4juAw42ZaAYWIZwa59hp2kC4w1XrlmwAzGpi1RESBr5Mw==}
-=======
   '@tauri-apps/cli-linux-arm64-musl@2.0.0-rc.4':
     resolution: {integrity: sha512-jKbcM36mt4hqDCOLcsQpOI84haPysEza/GuP9/0YqOTYBeZhq6c0wevPmyqgQjE8YVYadqZYW5ZkTx7Cr5Sr9g==}
     engines: {node: '>= 10'}
@@ -2063,26 +2014,16 @@
 
   '@tauri-apps/cli-linux-x64-gnu@2.0.0-rc.4':
     resolution: {integrity: sha512-W9qU002p7jpMACboql3cIrJ4wAXkOLz2g/IsFase+WGf1/q5pZaVwLBablqSSHDns3NMABwyb2h/f17ENP7DBQ==}
->>>>>>> bf16d360
     engines: {node: '>= 10'}
     cpu: [x64]
     os: [linux]
 
-<<<<<<< HEAD
-  '@tauri-apps/cli-linux-x64-musl@1.6.1':
-    resolution: {integrity: sha512-j1M7ovICUrBDbrH8CNUwbMe0zk0/IAR7MXRv5PEanktAZ1w/LG3nlO/AhY5/Cbqqo3ziKTcMpe6x0j3aE8jYOA==}
-=======
   '@tauri-apps/cli-linux-x64-gnu@2.0.0-rc.5':
     resolution: {integrity: sha512-iTe9gKO+qgFRjU1sxBvbI8bIRbkOedWvFm/yh8RFi1iJcFwbVnsHWQ8z7BwoNMJLnL2dseZgrGntmS5n9/xSSQ==}
->>>>>>> bf16d360
     engines: {node: '>= 10'}
     cpu: [x64]
     os: [linux]
 
-<<<<<<< HEAD
-  '@tauri-apps/cli-win32-arm64-msvc@1.6.1':
-    resolution: {integrity: sha512-yCGT1jXHvZtu+yYPDmDOJDfgsj5EKdBPvya+kmN03BmLfOF+8EWHA9s6yXUdk9pSr6M9OQS0SXocbGDOu5AkMw==}
-=======
   '@tauri-apps/cli-linux-x64-musl@2.0.0-rc.4':
     resolution: {integrity: sha512-Towg3OKp1H4sKSgoDwtxhkgRzaXZUcr8Nph5xagCg756DFdTJo87nB5Kebls/Qu3GNyxrIPO6gfwWMkn4A4Wpg==}
     engines: {node: '>= 10'}
@@ -2103,26 +2044,16 @@
 
   '@tauri-apps/cli-win32-arm64-msvc@2.0.0-rc.5':
     resolution: {integrity: sha512-EE7CF//hMWsVZpu9IWXGLDDdMhAiNfHwfLnW4Na1INHKBBb/ynhOd4gKRC3Mi/kgcMfXJAq0nBJFw1mal1q7jg==}
->>>>>>> bf16d360
     engines: {node: '>= 10'}
     cpu: [arm64]
     os: [win32]
 
-<<<<<<< HEAD
-  '@tauri-apps/cli-win32-ia32-msvc@1.6.1':
-    resolution: {integrity: sha512-klAt+KNcczC4gxz9vm6tSvFB4iyXVj4r+TtDVhStLCKkAZOVm0ZsFym1kDzltxrB/3xSjgzsgIiEJydN2cP7xw==}
-=======
   '@tauri-apps/cli-win32-ia32-msvc@2.0.0-rc.4':
     resolution: {integrity: sha512-iuhTxRVtJUZQFQz6i9YVDyCz+o+9wwXn3xI3jvhjkfvbaCysd4WsYdkc8apDRvAh0ui2iNUaSC1+O6FvWnUmEQ==}
->>>>>>> bf16d360
     engines: {node: '>= 10'}
     cpu: [ia32]
     os: [win32]
 
-<<<<<<< HEAD
-  '@tauri-apps/cli-win32-x64-msvc@1.6.1':
-    resolution: {integrity: sha512-WEzQzBgcaqjZoA5M/KOupHmt8W3QQ20vwETXpGEMPd7spj4eZsRv/2ZDuCz4ELbai1XlIsTITFNe2LlJjzqISA==}
-=======
   '@tauri-apps/cli-win32-ia32-msvc@2.0.0-rc.5':
     resolution: {integrity: sha512-zJosPEw1X1H9nTNsrYVSypRLdMLOiLAY8hlBrgsmw7dmN61lOMLyItWsbiAezYeKIpaFeADurR+5qMHHwzbqeg==}
     engines: {node: '>= 10'}
@@ -2131,15 +2062,10 @@
 
   '@tauri-apps/cli-win32-x64-msvc@2.0.0-rc.4':
     resolution: {integrity: sha512-sK7UcoTJVhMyfqUQNq6jo49n4BT1pDwjd4Ns0f2xYxhqWe+J9aC5055bWqGnClIrzf44Wji3APkk5TfpSQczpg==}
->>>>>>> bf16d360
     engines: {node: '>= 10'}
     cpu: [x64]
     os: [win32]
 
-<<<<<<< HEAD
-  '@tauri-apps/cli@1.6.1':
-    resolution: {integrity: sha512-2S8WGmkz54Z9WxpaFVbUYsTiwx5OIEmdD5DDWRygX9VhaWwZg0y6DctsUtCRVre9I/Un/hTnmqkhZqPamCEx8A==}
-=======
   '@tauri-apps/cli-win32-x64-msvc@2.0.0-rc.5':
     resolution: {integrity: sha512-PqxbL/e6GraazdwEKN1oX33gYCRf0ns6yuaxHafHM5+Zsv0MZpyPTPLDot/JLKvNBefk6QXZn5fKAIETVtQaGg==}
     engines: {node: '>= 10'}
@@ -2153,7 +2079,6 @@
 
   '@tauri-apps/cli@2.0.0-rc.5':
     resolution: {integrity: sha512-JtFfJg8ZNOrj+S+8RKpcrNIcU5hw0X8JSNs2tUjQq0OZgqIGnRSILYjg7BaZDPEakQXUKsDEufbjbYVNJDIp8g==}
->>>>>>> bf16d360
     engines: {node: '>= 10'}
     hasBin: true
 
@@ -4447,12 +4372,7 @@
   mitt@3.0.1:
     resolution: {integrity: sha512-vKivATfr97l2/QBCYAkXYDbrIWPM2IIKEl7YPhjCvKlG3kE2gm+uBo6nEXK3M5/Ffh/FLpKExzOQ3JJoJGFKBw==}
 
-<<<<<<< HEAD
-  mixpanel-browser@2.55.1:
-    resolution: {integrity: sha512-NSEPdFSJxoR1OCKWKHbtqd3BeH1c9NjXbEt0tN5TgBEO1nSDji6niU9n4MopAXOP0POET9spjpQKxZtLZKTJwA==}
-
-=======
->>>>>>> bf16d360
+
   mkdirp@1.0.4:
     resolution: {integrity: sha512-vVqVZQyf3WLx2Shd0qJ9xuvqgAyKPLAiqITEtqW0oIUjzo3PePDd6fW9iFz30ef7Ysp/oiWqbhszeGWW2T6Gzw==}
     engines: {node: '>=10'}
@@ -5002,15 +4922,12 @@
     resolution: {integrity: sha512-TesUflQ0WKZqAvg52PWL6kHgLKP6xB6heTOdoYM0Wt2UHyxNa4K25EZZMgKns3BH1RLVbZCREPpLY0rhnNoHVQ==}
     engines: {node: ^10 || ^12 || >=14}
 
-<<<<<<< HEAD
-=======
   posthog-js@1.158.2:
     resolution: {integrity: sha512-ovb7GHHRNDf6vmuL+8lbDukewzDzQlLZXg3d475hrfHSBgidYeTxtLGtoBcUz4x6558BLDFjnSip+f3m4rV9LA==}
 
   preact@10.23.2:
     resolution: {integrity: sha512-kKYfePf9rzKnxOAKDpsWhg/ysrHPqT+yQ7UW4JjdnqjFIeNUnNcEJvhuA8fDenxAGWzUqtd51DfVg7xp/8T9NA==}
 
->>>>>>> bf16d360
   prelude-ls@1.2.1:
     resolution: {integrity: sha512-vkcDPrRZo1QZLbn5RLGPpg/WmIQ65qoWWhcGKf/b5eplkkarX0m9z8ppCat4mlOqUsWpyNuYgO3VRyrYHSzX5g==}
     engines: {node: '>= 0.8.0'}
@@ -5238,18 +5155,6 @@
     engines: {node: '>=18.0.0', npm: '>=8.0.0'}
     hasBin: true
 
-<<<<<<< HEAD
-  rrdom@2.0.0-alpha.17:
-    resolution: {integrity: sha512-b6caDiNcFO96Opp7TGdcVd4OLGSXu5dJe+A0IDiAu8mk7OmhqZCSDlgQdTKmdO5wMf4zPsUTgb8H/aNvR3kDHA==}
-
-  rrweb-snapshot@2.0.0-alpha.17:
-    resolution: {integrity: sha512-GBg5pV8LHOTbeVmH2VHLEFR0mc2QpQMzAvcoxEGfPNWgWHc8UvKCyq7pqN1vA+fDZ+yXXbixeO0kB2pzVvFCBw==}
-
-  rrweb@2.0.0-alpha.13:
-    resolution: {integrity: sha512-a8GXOCnzWHNaVZPa7hsrLZtNZ3CGjiL+YrkpLo0TfmxGLhjNZbWY2r7pE06p+FcjFNlgUVTmFrSJbK3kO7yxvw==}
-
-=======
->>>>>>> bf16d360
   run-applescript@7.0.0:
     resolution: {integrity: sha512-9by4Ij99JUr/MCFBUkDKLWK3G9HVXmabKz9U5MlIAIuvuzkiOicRYs8XJLxX+xahD+mLiiCYDqF9dKAgtzKP1A==}
     engines: {node: '>=18'}
@@ -7829,11 +7734,6 @@
   '@rollup/rollup-win32-x64-msvc@4.18.0':
     optional: true
 
-<<<<<<< HEAD
-  '@rrweb/types@2.0.0-alpha.17':
-    dependencies:
-      rrweb-snapshot: 2.0.0-alpha.17
-=======
   '@sentry-internal/browser-utils@8.27.0':
     dependencies:
       '@sentry/core': 8.27.0
@@ -7888,7 +7788,6 @@
       '@sentry/types': 8.27.0
       '@sentry/utils': 8.27.0
       vue: 3.4.31(typescript@5.5.3)
->>>>>>> bf16d360
 
   '@sindresorhus/merge-streams@2.3.0': {}
 
@@ -7915,50 +7814,6 @@
   '@tauri-apps/cli-linux-arm64-gnu@2.0.0-rc.4':
     optional: true
 
-<<<<<<< HEAD
-  '@tauri-apps/cli-darwin-arm64@1.6.1':
-    optional: true
-
-  '@tauri-apps/cli-darwin-x64@1.6.1':
-    optional: true
-
-  '@tauri-apps/cli-linux-arm-gnueabihf@1.6.1':
-    optional: true
-
-  '@tauri-apps/cli-linux-arm64-gnu@1.6.1':
-    optional: true
-
-  '@tauri-apps/cli-linux-arm64-musl@1.6.1':
-    optional: true
-
-  '@tauri-apps/cli-linux-x64-gnu@1.6.1':
-    optional: true
-
-  '@tauri-apps/cli-linux-x64-musl@1.6.1':
-    optional: true
-
-  '@tauri-apps/cli-win32-arm64-msvc@1.6.1':
-    optional: true
-
-  '@tauri-apps/cli-win32-ia32-msvc@1.6.1':
-    optional: true
-
-  '@tauri-apps/cli-win32-x64-msvc@1.6.1':
-    optional: true
-
-  '@tauri-apps/cli@1.6.1':
-    optionalDependencies:
-      '@tauri-apps/cli-darwin-arm64': 1.6.1
-      '@tauri-apps/cli-darwin-x64': 1.6.1
-      '@tauri-apps/cli-linux-arm-gnueabihf': 1.6.1
-      '@tauri-apps/cli-linux-arm64-gnu': 1.6.1
-      '@tauri-apps/cli-linux-arm64-musl': 1.6.1
-      '@tauri-apps/cli-linux-x64-gnu': 1.6.1
-      '@tauri-apps/cli-linux-x64-musl': 1.6.1
-      '@tauri-apps/cli-win32-arm64-msvc': 1.6.1
-      '@tauri-apps/cli-win32-ia32-msvc': 1.6.1
-      '@tauri-apps/cli-win32-x64-msvc': 1.6.1
-=======
   '@tauri-apps/cli-linux-arm64-gnu@2.0.0-rc.5':
     optional: true
 
@@ -8023,7 +7878,6 @@
       '@tauri-apps/cli-win32-arm64-msvc': 2.0.0-rc.5
       '@tauri-apps/cli-win32-ia32-msvc': 2.0.0-rc.5
       '@tauri-apps/cli-win32-x64-msvc': 2.0.0-rc.5
->>>>>>> bf16d360
 
   '@tauri-apps/plugin-dialog@2.0.0-rc.0':
     dependencies:
@@ -10813,13 +10667,6 @@
 
   mitt@3.0.1: {}
 
-<<<<<<< HEAD
-  mixpanel-browser@2.55.1:
-    dependencies:
-      rrweb: 2.0.0-alpha.13
-
-=======
->>>>>>> bf16d360
   mkdirp@1.0.4: {}
 
   mlly@1.7.1:
@@ -11500,8 +11347,6 @@
       picocolors: 1.0.1
       source-map-js: 1.2.0
 
-<<<<<<< HEAD
-=======
   posthog-js@1.158.2:
     dependencies:
       fflate: 0.4.8
@@ -11510,7 +11355,6 @@
 
   preact@10.23.2: {}
 
->>>>>>> bf16d360
   prelude-ls@1.2.1: {}
 
   prettier-linter-helpers@1.0.0:
@@ -11712,28 +11556,6 @@
       '@rollup/rollup-win32-x64-msvc': 4.18.0
       fsevents: 2.3.3
 
-<<<<<<< HEAD
-  rrdom@2.0.0-alpha.17:
-    dependencies:
-      rrweb-snapshot: 2.0.0-alpha.17
-
-  rrweb-snapshot@2.0.0-alpha.17:
-    dependencies:
-      postcss: 8.4.41
-
-  rrweb@2.0.0-alpha.13:
-    dependencies:
-      '@rrweb/types': 2.0.0-alpha.17
-      '@types/css-font-loading-module': 0.0.7
-      '@xstate/fsm': 1.6.5
-      base64-arraybuffer: 1.0.2
-      fflate: 0.4.8
-      mitt: 3.0.1
-      rrdom: 2.0.0-alpha.17
-      rrweb-snapshot: 2.0.0-alpha.17
-
-=======
->>>>>>> bf16d360
   run-applescript@7.0.0: {}
 
   run-parallel@1.2.0:
@@ -12316,11 +12138,7 @@
 
   unimport@3.7.2:
     dependencies:
-<<<<<<< HEAD
-      '@rollup/pluginutils': 5.1.0(rollup@3.29.4)
-=======
       '@rollup/pluginutils': 5.1.0(rollup@4.18.0)
->>>>>>> bf16d360
       acorn: 8.12.1
       escape-string-regexp: 5.0.0
       estree-walker: 3.0.3
