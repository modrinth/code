[toolchain]
<<<<<<< HEAD
channel = "1.90.0"
=======
channel = "1.89.0"
profile = "default"
>>>>>>> 4cd8ccd3
<|MERGE_RESOLUTION|>--- conflicted
+++ resolved
@@ -1,7 +1,3 @@
 [toolchain]
-<<<<<<< HEAD
 channel = "1.90.0"
-=======
-channel = "1.89.0"
-profile = "default"
->>>>>>> 4cd8ccd3
+profile = "default"