--- conflicted
+++ resolved
@@ -62,11 +62,8 @@
 fs4 = { version = "0.13.1", default-features = false }
 futures = { version = "0.3.31", default-features = false }
 futures-util = "0.3.31"
-<<<<<<< HEAD
+hashlink = "0.10.0"
 heck = "0.5.0"
-=======
-hashlink = "0.10.0"
->>>>>>> 94a7d13a
 hex = "0.4.3"
 hickory-resolver = "0.25.2"
 hmac = "0.12.1"
@@ -104,14 +101,9 @@
 rand_chacha = "=0.3.1"  # Locked on 0.3 until we can update rand to 0.9
 redis = "=0.31.0"  # Locked on 0.31 until deadpool-redis updates to 0.32
 regex = "1.11.1"
-<<<<<<< HEAD
-reqwest = { version = "0.12.19", default-features = false }
+reqwest = { version = "0.12.20", default-features = false }
 rgb = "0.8.50"
-rust_decimal = { version = "1.37.1", features = [
-=======
-reqwest = { version = "0.12.20", default-features = false }
 rust_decimal = { version = "1.37.2", features = [
->>>>>>> 94a7d13a
   "serde-with-float",
   "serde-with-str",
 ] }
