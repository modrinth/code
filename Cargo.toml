--- conflicted
+++ resolved
@@ -1,17 +1,6 @@
 [workspace]
 resolver = "2"
 members = [
-<<<<<<< HEAD
-	"apps/app",
-	"apps/app-playground",
-	"apps/daedalus_client",
-	"apps/labrinth",
-	"packages/app-lib",
-	"packages/ariadne",
-	"packages/daedalus",
-	"packages/muralpay",
-	"packages/path-util",
-=======
   "apps/app",
   "apps/app-playground",
   "apps/daedalus_client",
@@ -20,7 +9,6 @@
   "packages/ariadne",
   "packages/daedalus",
   "packages/path-util",
->>>>>>> 4cd8ccd3
 ]
 
 [workspace.package]
@@ -33,7 +21,6 @@
 actix-multipart = "0.7.2"
 actix-rt = "2.10.0"
 actix-web = "4.11.0"
-secrecy = "0.10.3"
 actix-web-prom = "0.10.0"
 actix-ws = "0.3.0"
 argon2 = { version = "0.5.3", features = ["std"] }
@@ -64,11 +51,7 @@
 color-eyre = "0.6.5"
 color-thief = "0.2.2"
 console-subscriber = "0.4.1"
-<<<<<<< HEAD
-muralpay = { path = "packages/muralpay" }
-=======
 const_format = "0.2.34"
->>>>>>> 4cd8ccd3
 daedalus = { path = "packages/daedalus" }
 dashmap = "6.1.0"
 data-url = "0.3.1"
@@ -84,6 +67,7 @@
 enumset = "1.1.7"
 eyre = "0.6.12"
 flate2 = "1.1.2"
+foldhash = "0.2.0"
 fs4 = { version = "0.13.1", default-features = false }
 futures = { version = "0.3.31", default-features = false }
 futures-util = "0.3.31"
@@ -119,6 +103,7 @@
 ] }
 maxminddb = "0.26.0"
 meilisearch-sdk = { version = "0.29.1", default-features = false }
+muralpay = { path = "packages/muralpay" }
 murmur2 = "0.1.0"
 native-dialog = "0.9.0"
 notify = { version = "8.2.0", default-features = false }
@@ -148,6 +133,7 @@
   "tokio-rustls-tls",
 ] }
 rusty-money = "0.4.1"
+secrecy = "0.10.3"
 sentry = { version = "0.42.0", default-features = false, features = [
   "backtrace",
   "contexts",
@@ -156,7 +142,6 @@
   "reqwest",
   "rustls",
 ] }
-foldhash = "0.2.0"
 sentry-actix = "0.42.0"
 serde = "1.0.219"
 serde_bytes = "0.11.17"
