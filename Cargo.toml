[workspace]
resolver = "2"
members = [
  "apps/app",
  "apps/app-playground",
  "apps/daedalus_client",
  "apps/labrinth",
  "packages/app-lib",
  "packages/ariadne",
  "packages/daedalus",
  "packages/modrinth-maxmind",
  "packages/modrinth-util",
  "packages/path-util",
]

[workspace.package]
edition = "2024"
rust-version = "1.90.0"
repository = "https://github.com/modrinth/code"

[workspace.dependencies]
actix-cors = "0.7.1"
actix-files = "0.6.8"
actix-http = "3.11.2"
actix-multipart = "0.7.2"
actix-rt = "2.11.0"
actix-web = "4.11.0"
actix-web-prom = "0.10.0"
actix-ws = "0.3.0"
argon2 = { version = "0.5.3", features = ["std"] }
ariadne = { path = "packages/ariadne" }
async-compression = { version = "0.4.32", default-features = false }
async-recursion = "1.1.1"
async-stripe = { version = "0.41.0", default-features = false, features = [
  "runtime-tokio-hyper-rustls",
] }
async-trait = "0.1.89"
async-tungstenite = { version = "0.31.0", default-features = false, features = [
  "futures-03-sink"
] }
async-walkdir = "2.1.0"
async_zip = "0.0.18"
base64 = "0.22.1"
bitflags = "2.9.4"
bytemuck = "1.24.0"
bytes = "1.10.1"
censor = "0.3.0"
chardetng = "0.1.17"
chrono = "0.4.42"
cidre = { version = "0.11.3", default-features = false, features = [
  "macos_15_0"
] }
clap = "4.5.48"
clickhouse = "0.14.0"
color-eyre = "0.6.5"
color-thief = "0.2.2"
console-subscriber = "0.4.1"
const_format = "0.2.34"
daedalus = { path = "packages/daedalus" }
dashmap = "6.1.0"
data-url = "0.3.2"
deadpool-redis = "0.22.0"
derive_more = "2.0.1"
directories = "6.0.0"
dirs = "6.0.0"
discord-rich-presence = "1.0.0"
dotenv-build = "0.1.1"
dotenvy = "0.15.7"
dunce = "1.0.5"
either = "1.15.0"
encoding_rs = "0.8.35"
enumset = "1.1.10"
eyre = "0.6.12"
<<<<<<< HEAD
flate2 = "1.1.2"
foldhash = "0.2.0"
=======
flate2 = "1.1.4"
>>>>>>> c379e4b1
fs4 = { version = "0.13.1", default-features = false }
futures = "0.3.31"
futures-util = "0.3.31"
heck = "0.5.0"
hex = "0.4.3"
hickory-resolver = "0.25.2"
hmac = "0.12.1"
hyper = "1.7.0"
hyper-rustls = { version = "0.27.7", default-features = false, features = [
  "aws-lc-rs",
  "http1",
  "native-tokio",
  "tls12",
] }
hyper-util = "0.1.17"
iana-time-zone = "0.1.64"
image = { version = "0.25.8", default-features = false, features = ["rayon"] }
indexmap = "2.11.4"
indicatif = "0.18.0"
itertools = "0.14.0"
jemalloc_pprof = "0.8.1"
json-patch = { version = "4.1.0", default-features = false }
lettre = { version = "0.11.19", default-features = false, features = [
  "aws-lc-rs",
  "builder",
  "hostname",
  "pool",
  "rustls",
  "rustls-native-certs",
  "smtp-transport",
  "tokio1",
  "tokio1-rustls",
] }
maxminddb = "0.26.0"
<<<<<<< HEAD
meilisearch-sdk = { version = "0.29.1", default-features = false }
muralpay = { path = "packages/muralpay" }
=======
meilisearch-sdk = { version = "0.30.0", default-features = false }
modrinth-maxmind = { path = "packages/modrinth-maxmind" }
modrinth-util = { path = "packages/modrinth-util" }
>>>>>>> c379e4b1
murmur2 = "0.1.0"
native-dialog = "0.9.2"
notify = { version = "8.2.0", default-features = false }
notify-debouncer-mini = { version = "0.7.0", default-features = false }
p256 = "0.13.2"
paste = "1.0.15"
path-util = { path = "packages/path-util" }
phf = { version = "0.13.1", features = ["macros"] }
png = "0.18.0"
prometheus = "0.14.0"
quartz_nbt = "0.2.9"
quick-xml = "0.38.3"
rand = "=0.8.5"  # Locked on 0.8 until argon2 and p256 update to 0.9
rand_chacha = "=0.3.1"  # Locked on 0.3 until we can update rand to 0.9
redis = "0.32.7"
regex = "1.12.2"
reqwest = { version = "0.12.24", default-features = false }
rgb = "0.8.52"
rust_decimal = { version = "1.39.0", features = [
  "serde-with-float",
  "serde-with-str"
] }
rust_iso3166 = "0.1.14"
rust-s3 = { version = "0.37.0", default-features = false, features = [
  "fail-on-err",
  "tags",
  "tokio-rustls-tls",
] }
rustls = "0.23.32"
rusty-money = "0.4.1"
<<<<<<< HEAD
secrecy = "0.10.3"
sentry = { version = "0.42.0", default-features = false, features = [
=======
sentry = { version = "0.45.0", default-features = false, features = [
>>>>>>> c379e4b1
  "backtrace",
  "contexts",
  "debug-images",
  "panic",
  "reqwest",
  "rustls",
] }
sentry-actix = "0.45.0"
serde = "1.0.228"
serde_bytes = "0.11.19"
serde_cbor = "0.11.2"
serde_ini = "0.2.0"
serde_json = "1.0.145"
serde_with = "3.15.0"
serde-xml-rs = "0.8.1"  # Also an XML (de)serializer, consider dropping yaserde in favor of this
sha1 = "0.10.6"
sha1_smol = { version = "1.0.1", features = ["std"] }
sha2 = "0.10.9"
spdx = "0.12.0"
sqlx = { version = "0.8.6", default-features = false }
sysinfo = { version = "0.37.2", default-features = false }
tar = "0.4.44"
tauri = "2.8.5"
tauri-build = "2.4.1"
tauri-plugin-deep-link = "2.4.3"
tauri-plugin-dialog = "2.4.0"
tauri-plugin-http = "2.5.2"
tauri-plugin-opener = "2.5.0"
tauri-plugin-os = "2.3.1"
tauri-plugin-single-instance = "2.3.4"
tauri-plugin-updater = { version = "2.9.0", default-features = false, features = [
  "rustls-tls",
  "zip",
] }
tauri-plugin-window-state = "2.4.0"
tempfile = "3.23.0"
theseus = { path = "packages/app-lib" }
thiserror = "2.0.17"
tikv-jemalloc-ctl = "0.6.0"
tikv-jemallocator = "0.6.0"
tokio = "1.47.1"
tokio-stream = "0.1.17"
tokio-util = "0.7.16"
totp-rs = "5.7.0"
tracing = "0.1.41"
tracing-actix-web = { version = "0.7.19", default-features = false }
tracing-ecs = "0.5.0"
tracing-error = "0.2.1"
tracing-subscriber = "0.3.20"
typed-path = "0.12.0"
url = "2.5.7"
urlencoding = "2.1.3"
uuid = "1.18.1"
validator = "0.20.0"
webp = { version = "0.3.1", default-features = false }
webview2-com = "0.38.0"  # Should be updated in lockstep with wry
whoami = "1.6.1"
windows = "=0.61.3"  # Locked on 0.61 until we can update windows-core to 0.62
windows-core = "=0.61.2"  # Locked on 0.61 until webview2-com updates to 0.62
winreg = "0.55.0"
woothee = "0.13.0"
yaserde = "0.12.0"
zbus = "5.11.0"
zip = { version = "6.0.0", default-features = false, features = [
  "bzip2",
  "deflate",
  "deflate64",
  "zstd",
] }
zxcvbn = "3.1.0"

[workspace.lints.clippy]
bool_to_int_with_if = "warn"
borrow_as_ptr = "warn"
cfg_not_test = "warn"
clear_with_drain = "warn"
cloned_instead_of_copied = "warn"
collection_is_never_read = "warn"
dbg_macro = "warn"
default_trait_access = "warn"
explicit_iter_loop = "warn"
filter_map_next = "warn"
flat_map_option = "warn"
format_push_string = "warn"
get_unwrap = "warn"
large_include_file = "warn"
large_stack_arrays = "warn"
manual_assert = "warn"
manual_instant_elapsed = "warn"
manual_is_variant_and = "warn"
manual_let_else = "warn"
map_unwrap_or = "warn"
match_bool = "warn"
needless_collect = "warn"
negative_feature_names = "warn"
non_std_lazy_statics = "warn"
pathbuf_init_then_push = "warn"
read_zero_byte_vec = "warn"
redundant_clone = "warn"
redundant_feature_names = "warn"
redundant_type_annotations = "warn"
todo = "warn"
uninlined_format_args = "warn"
unnested_or_patterns = "warn"
wildcard_dependencies = "warn"

[profile.dev.package.sqlx-macros]
opt-level = 3

# Optimize for speed and reduce size on release builds
[profile.release]
opt-level = "s"  # Optimize for binary size
strip = true  # Remove debug symbols
lto = true  # Enables link to optimizations
panic = "abort"  # Strip expensive panic clean-up logic
codegen-units = 1  # Compile crates one after another so the compiler can optimize better

# Specific profile for labrinth production builds
[profile.release-labrinth]
inherits = "release"
panic = "unwind"  # Don't exit the whole app on panic in production<|MERGE_RESOLUTION|>--- conflicted
+++ resolved
@@ -71,12 +71,8 @@
 encoding_rs = "0.8.35"
 enumset = "1.1.10"
 eyre = "0.6.12"
-<<<<<<< HEAD
-flate2 = "1.1.2"
 foldhash = "0.2.0"
-=======
 flate2 = "1.1.4"
->>>>>>> c379e4b1
 fs4 = { version = "0.13.1", default-features = false }
 futures = "0.3.31"
 futures-util = "0.3.31"
@@ -111,14 +107,10 @@
   "tokio1-rustls",
 ] }
 maxminddb = "0.26.0"
-<<<<<<< HEAD
-meilisearch-sdk = { version = "0.29.1", default-features = false }
 muralpay = { path = "packages/muralpay" }
-=======
 meilisearch-sdk = { version = "0.30.0", default-features = false }
 modrinth-maxmind = { path = "packages/modrinth-maxmind" }
 modrinth-util = { path = "packages/modrinth-util" }
->>>>>>> c379e4b1
 murmur2 = "0.1.0"
 native-dialog = "0.9.2"
 notify = { version = "8.2.0", default-features = false }
@@ -149,12 +141,8 @@
 ] }
 rustls = "0.23.32"
 rusty-money = "0.4.1"
-<<<<<<< HEAD
 secrecy = "0.10.3"
-sentry = { version = "0.42.0", default-features = false, features = [
-=======
 sentry = { version = "0.45.0", default-features = false, features = [
->>>>>>> c379e4b1
   "backtrace",
   "contexts",
   "debug-images",
