[workspace]
resolver = "2"
members = [
  "apps/app",
  "apps/app-playground",
  "apps/daedalus_client",
  "apps/labrinth",
  "packages/app-lib",
  "packages/ariadne",
  "packages/daedalus",
  "packages/path-util",
]

[workspace.package]
edition = "2024"

[workspace.dependencies]
actix-cors = "0.7.1"
actix-files = "0.6.8"
actix-http = "3.11.2"
actix-multipart = "0.7.2"
actix-rt = "2.11.0"
actix-web = "4.11.0"
actix-web-prom = "0.10.0"
actix-ws = "0.3.0"
argon2 = { version = "0.5.3", features = ["std"] }
ariadne = { path = "packages/ariadne" }
async-compression = { version = "0.4.32", default-features = false }
async-recursion = "1.1.1"
async-stripe = { version = "0.41.0", default-features = false, features = [
  "runtime-tokio-hyper-rustls",
] }
async-trait = "0.1.89"
async-tungstenite = { version = "0.31.0", default-features = false, features = [
  "futures-03-sink",
] }
async-walkdir = "2.1.0"
async_zip = "0.0.18"
base64 = "0.22.1"
bitflags = "2.9.4"
bytemuck = "1.24.0"
bytes = "1.10.1"
censor = "0.3.0"
chardetng = "0.1.17"
chrono = "0.4.42"
cidre = { version = "0.11.3", default-features = false, features = [
  "macos_15_0",
] }
clap = "4.5.48"
clickhouse = "0.14.0"
color-eyre = "0.6.5"
color-thief = "0.2.2"
console-subscriber = "0.4.1"
const_format = "0.2.34"
daedalus = { path = "packages/daedalus" }
dashmap = "6.1.0"
data-url = "0.3.2"
deadpool-redis = "0.22.0"
derive_more = "2.0.1"
dirs = "6.0.0"
discord-rich-presence = "1.0.0"
dotenv-build = "0.1.1"
dotenvy = "0.15.7"
dunce = "1.0.5"
either = "1.15.0"
encoding_rs = "0.8.35"
enumset = "1.1.10"
eyre = "0.6.12"
flate2 = "1.1.4"
fs4 = { version = "0.13.1", default-features = false }
futures = "0.3.31"
futures-util = "0.3.31"
heck = "0.5.0"
hex = "0.4.3"
hickory-resolver = "0.25.2"
hmac = "0.12.1"
hyper = "1.7.0"
hyper-rustls = { version = "0.27.7", default-features = false, features = [
  "aws-lc-rs",
  "http1",
  "native-tokio",
  "tls12",
] }
hyper-util = "0.1.17"
iana-time-zone = "0.1.64"
image = { version = "0.25.8", default-features = false, features = ["rayon"] }
indexmap = "2.11.4"
indicatif = "0.18.0"
itertools = "0.14.0"
jemalloc_pprof = "0.8.1"
json-patch = { version = "4.1.0", default-features = false }
lettre = { version = "0.11.19", default-features = false, features = [
  "aws-lc-rs",
  "builder",
  "hostname",
  "pool",
  "rustls",
  "rustls-native-certs",
  "smtp-transport",
  "tokio1",
  "tokio1-rustls",
] }
maxminddb = "0.26.0"
meilisearch-sdk = { version = "0.30.0", default-features = false }
murmur2 = "0.1.0"
native-dialog = "0.9.2"
notify = { version = "8.2.0", default-features = false }
notify-debouncer-mini = { version = "0.7.0", default-features = false }
p256 = "0.13.2"
paste = "1.0.15"
path-util = { path = "packages/path-util" }
phf = { version = "0.13.1", features = ["macros"] }
png = "0.18.0"
prometheus = "0.14.0"
quartz_nbt = "0.2.9"
quick-xml = "0.38.3"
rand = "=0.8.5"  # Locked on 0.8 until argon2 and p256 update to 0.9
rand_chacha = "=0.3.1"  # Locked on 0.3 until we can update rand to 0.9
redis = "0.32.7"
regex = "1.12.2"
reqwest = { version = "0.12.24", default-features = false }
rgb = "0.8.52"
rust_decimal = { version = "1.39.0", features = [
  "serde-with-float",
  "serde-with-str",
] }
rust_iso3166 = "0.1.14"
rust-s3 = { version = "0.37.0", default-features = false, features = [
  "fail-on-err",
  "tags",
  "tokio-rustls-tls",
] }
rustls = "0.23.32"
rusty-money = "0.4.1"
sentry = { version = "0.45.0", default-features = false, features = [
  "backtrace",
  "contexts",
  "debug-images",
  "panic",
  "reqwest",
  "rustls",
] }
sentry-actix = "0.45.0"
serde = "1.0.228"
serde_bytes = "0.11.19"
serde_cbor = "0.11.2"
serde_ini = "0.2.0"
serde_json = "1.0.145"
serde_with = "3.15.0"
serde-xml-rs = "0.8.1"  # Also an XML (de)serializer, consider dropping yaserde in favor of this
sha1 = "0.10.6"
sha1_smol = { version = "1.0.1", features = ["std"] }
sha2 = "0.10.9"
spdx = "0.12.0"
sqlx = { version = "0.8.6", default-features = false }
sysinfo = { version = "0.37.2", default-features = false }
tar = "0.4.44"
tauri = "2.8.5"
tauri-build = "2.4.1"
tauri-plugin-deep-link = "2.4.3"
tauri-plugin-dialog = "2.4.0"
tauri-plugin-http = "2.5.2"
tauri-plugin-opener = "2.5.0"
tauri-plugin-os = "2.3.1"
tauri-plugin-single-instance = "2.3.4"
tauri-plugin-updater = { version = "2.9.0", default-features = false, features = [
  "rustls-tls",
  "zip",
] }
tauri-plugin-window-state = "2.4.0"
tempfile = "3.23.0"
theseus = { path = "packages/app-lib" }
thiserror = "2.0.17"
tikv-jemalloc-ctl = "0.6.0"
tikv-jemallocator = "0.6.0"
tokio = "1.47.1"
tokio-stream = "0.1.17"
tokio-util = "0.7.16"
totp-rs = "5.7.0"
tracing = "0.1.41"
tracing-actix-web = { version = "0.7.19", default-features = false }
tracing-ecs = "0.5.0"
tracing-error = "0.2.1"
tracing-subscriber = "0.3.20"
typed-path = "0.12.0"
url = "2.5.7"
urlencoding = "2.1.3"
uuid = "1.18.1"
validator = "0.20.0"
<<<<<<< HEAD
webauthn-rs = { version = "0.5.2", features = ["danger-allow-state-serialisation"] }
webp = { version = "0.3.0", default-features = false }
whoami = "1.6.0"
=======
webp = { version = "0.3.1", default-features = false }
webview2-com = "0.38.0"  # Should be updated in lockstep with wry
whoami = "1.6.1"
windows = "=0.61.3"  # Locked on 0.61 until we can update windows-core to 0.62
windows-core = "=0.61.2"  # Locked on 0.61 until webview2-com updates to 0.62
>>>>>>> b23d3e67
winreg = "0.55.0"
woothee = "0.13.0"
yaserde = "0.12.0"
zbus = "5.11.0"
zip = { version = "6.0.0", default-features = false, features = [
  "bzip2",
  "deflate",
  "deflate64",
  "zstd",
] }
zxcvbn = "3.1.0"

[workspace.lints.clippy]
bool_to_int_with_if = "warn"
borrow_as_ptr = "warn"
cfg_not_test = "warn"
clear_with_drain = "warn"
cloned_instead_of_copied = "warn"
collection_is_never_read = "warn"
dbg_macro = "warn"
default_trait_access = "warn"
explicit_iter_loop = "warn"
filter_map_next = "warn"
flat_map_option = "warn"
format_push_string = "warn"
get_unwrap = "warn"
large_include_file = "warn"
large_stack_arrays = "warn"
manual_assert = "warn"
manual_instant_elapsed = "warn"
manual_is_variant_and = "warn"
manual_let_else = "warn"
map_unwrap_or = "warn"
match_bool = "warn"
needless_collect = "warn"
negative_feature_names = "warn"
non_std_lazy_statics = "warn"
pathbuf_init_then_push = "warn"
read_zero_byte_vec = "warn"
redundant_clone = "warn"
redundant_feature_names = "warn"
redundant_type_annotations = "warn"
todo = "warn"
uninlined_format_args = "warn"
unnested_or_patterns = "warn"
wildcard_dependencies = "warn"

[profile.dev.package.sqlx-macros]
opt-level = 3

# Optimize for speed and reduce size on release builds
[profile.release]
opt-level = "s"  # Optimize for binary size
strip = true  # Remove debug symbols
lto = true  # Enables link to optimizations
panic = "abort"  # Strip expensive panic clean-up logic
codegen-units = 1  # Compile crates one after another so the compiler can optimize better

# Specific profile for labrinth production builds
[profile.release-labrinth]
inherits = "release"
panic = "unwind"  # Don't exit the whole app on panic in production<|MERGE_RESOLUTION|>--- conflicted
+++ resolved
@@ -187,17 +187,12 @@
 urlencoding = "2.1.3"
 uuid = "1.18.1"
 validator = "0.20.0"
-<<<<<<< HEAD
 webauthn-rs = { version = "0.5.2", features = ["danger-allow-state-serialisation"] }
-webp = { version = "0.3.0", default-features = false }
-whoami = "1.6.0"
-=======
 webp = { version = "0.3.1", default-features = false }
 webview2-com = "0.38.0"  # Should be updated in lockstep with wry
 whoami = "1.6.1"
 windows = "=0.61.3"  # Locked on 0.61 until we can update windows-core to 0.62
 windows-core = "=0.61.2"  # Locked on 0.61 until webview2-com updates to 0.62
->>>>>>> b23d3e67
 winreg = "0.55.0"
 woothee = "0.13.0"
 yaserde = "0.12.0"
