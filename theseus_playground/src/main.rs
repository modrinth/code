#![cfg_attr(
    all(not(debug_assertions), target_os = "windows"),
    windows_subsystem = "windows"
)]

use dunce::canonicalize;
use theseus::prelude::*;
use theseus::profile_create::profile_create;
use tokio::time::{sleep, Duration};

// A simple Rust implementation of the authentication run
// 1) call the authenticate_begin_flow() function to get the URL to open (like you would in the frontend)
// 2) open the URL in a browser
// 3) call the authenticate_await_complete_flow() function to get the credentials (like you would in the frontend)
pub async fn authenticate_run() -> theseus::Result<Credentials> {
    println!("A browser window will now open, follow the login flow there.");
    let url = auth::authenticate_begin_flow().await?;

    println!("URL {}", url.as_str());
    webbrowser::open(url.as_str())?;

    let credentials = auth::authenticate_await_complete_flow().await?;
    State::sync().await?;

    println!("Logged in user {}.", credentials.username);
    Ok(credentials)
}

#[tokio::main]
async fn main() -> theseus::Result<()> {
    println!("Starting.");

    // Initialize state
    let st = State::get().await?;
    st.settings.write().await.max_concurrent_downloads = 5;
    // Changed the settings, so need to reset the semaphore
    st.reset_semaphore().await;

    // Clear profiles
    println!("Clearing profiles.");
    {
        let h = profile::list().await?;
        for (path, _) in h.into_iter() {
            profile::remove(&path).await?;
        }
    }

    println!("Creating/adding profile.");

<<<<<<< HEAD
    let profile_path =
        pack::install_pack_from_version_id("qVAfruPH".to_string())
            .await
            .unwrap();
=======
    let name = "Example".to_string();
    let game_version = "1.19.2".to_string();
    let modloader = ModLoader::Fabric;
    let loader_version = "stable".to_string();

    let profile_path = profile_create(
        name.clone(),
        game_version,
        modloader,
        Some(loader_version),
        None,
        None,
    )
    .await?;

    println!("Adding sodium");
    let sodium_path = profile::add_project_from_version(
        &profile_path,
        "rAfhHfow".to_string(),
    )
    .await?;

    let mod_menu_path = profile::add_project_from_version(
        &profile_path,
        "gSoPJyVn".to_string(),
    )
    .await?;

    println!("Disabling sodium");
    profile::toggle_disable_project(&profile_path, &sodium_path).await?;

    profile::remove_project(&profile_path, &mod_menu_path).await?;
    // let profile_path =
    //     pack::install_pack_from_version_id("KxUUUFh5".to_string())
    //         .await
    //         .unwrap();
>>>>>>> f8173d3b

    //  async closure for testing any desired edits
    // (ie: changing the java runtime of an added profile)
    println!("Editing.");
    profile::edit(&profile_path, |_profile| {
        // Eg: Java- this would let you change the java runtime of the profile instead of using the default
        // use theseus::prelude::jre::JAVA__KEY;
        // profile.java = Some(JavaSettings {
        // jre_key: Some(JAVA_17_KEY.to_string()),
        //     extra_arguments: None,
        // });
        async { Ok(()) }
    })
    .await?;
    State::sync().await?;

    // Attempt to run game
    if auth::users().await?.len() == 0 {
        println!("No users found, authenticating.");
        authenticate_run().await?; // could take credentials from here direct, but also deposited in state users
    }

    println!("running");
    // Run a profile, running minecraft and store the RwLock to the process
    let proc_lock = profile::run(&canonicalize(&profile_path)?).await?;

    let pid = proc_lock
        .read()
        .await
        .child
        .id()
        .expect("Could not get PID from process.");
    println!("Minecraft PID: {}", pid);

    // Wait 5 seconds
    println!("Waiting 5 seconds to gather logs...");
    sleep(Duration::from_secs(5)).await;
    let _stdout = process::get_stdout_by_pid(pid).await?;
    let _stderr = process::get_stderr_by_pid(pid).await?;
    // println!("Logs after 5sec <<< {stdout} >>> end stdout");

    println!(
        "All running process paths {:?}",
        process::get_all_running_profile_paths().await?
    );

    // hold the lock to the process until it ends
    println!("Waiting for process to end...");
    let mut proc = proc_lock.write().await;
    process::wait_for(&mut proc).await?;

    Ok(())
}<|MERGE_RESOLUTION|>--- conflicted
+++ resolved
@@ -47,12 +47,6 @@
 
     println!("Creating/adding profile.");
 
-<<<<<<< HEAD
-    let profile_path =
-        pack::install_pack_from_version_id("qVAfruPH".to_string())
-            .await
-            .unwrap();
-=======
     let name = "Example".to_string();
     let game_version = "1.19.2".to_string();
     let modloader = ModLoader::Fabric;
@@ -89,7 +83,6 @@
     //     pack::install_pack_from_version_id("KxUUUFh5".to_string())
     //         .await
     //         .unwrap();
->>>>>>> f8173d3b
 
     //  async closure for testing any desired edits
     // (ie: changing the java runtime of an added profile)
