--- conflicted
+++ resolved
@@ -48,12 +48,6 @@
 
     println!("Creating/adding profile.");
 
-<<<<<<< HEAD
-    let profile_path =
-        pack::install_pack_from_version_id("nvrqJg44".to_string())
-            .await
-            .unwrap();
-=======
     let name = "Example".to_string();
     let game_version = "1.19.2".to_string();
     let modloader = ModLoader::Fabric;
@@ -90,7 +84,6 @@
     //     pack::install_pack_from_version_id("KxUUUFh5".to_string())
     //         .await
     //         .unwrap();
->>>>>>> f8173d3b
 
     //  async closure for testing any desired edits
     // (ie: changing the java runtime of an added profile)
