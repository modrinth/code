--- conflicted
+++ resolved
@@ -5,14 +5,8 @@
 
 use dunce::canonicalize;
 use std::path::Path;
-<<<<<<< HEAD
-use theseus::prelude::*;
-use tokio::process::Child;
-use tokio::sync::{oneshot, RwLockWriteGuard};
-=======
 use theseus::{prelude::*, profile_create::profile_create};
 use tokio::time::{sleep, Duration};
->>>>>>> a3e37766
 
 // A simple Rust implementation of the authentication run
 // 1) call the authenticate_begin_flow() function to get the URL to open (like you would in the frontend)
@@ -100,22 +94,6 @@
     .await?;
     State::sync().await?;
 
-<<<<<<< HEAD
-    println!("Authenticating.");
-    // Attempt to create credentials and run
-
-    let users = auth::users().await.unwrap();
-    let proc_lock = if let Some(credentials) = users.first() {
-        println!("Running.");
-        profile::run(&canonicalize(&profile_path)?, credentials).await
-    } else {
-        println!("No stored profile. Authenticating normally.",);
-        let credentials = authenticate_run().await.unwrap();
-        println!("Running.");
-        profile::run(&canonicalize(&profile_path)?, &credentials).await
-    }
-    .unwrap();
-=======
     // Attempt to get the default user, if it exists, and refresh their credentials
     let default_user_uuid = {
         let settings = st.settings.read().await;
@@ -149,7 +127,6 @@
             profile::run(&canonicalize(&profile_path)?, credentials).await
         }
     }?;
->>>>>>> a3e37766
 
     let pid = proc_lock
         .read()
