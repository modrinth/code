--- conflicted
+++ resolved
@@ -31,11 +31,7 @@
 
     // Initialize state
     let st = State::get().await?;
-<<<<<<< HEAD
     st.settings.write().await.max_concurrent_downloads = 10;
-=======
-    st.settings.write().await.max_concurrent_downloads = 1;
->>>>>>> 34005dd2
 
     // Clear profiles
     println!("Clearing profiles.");
