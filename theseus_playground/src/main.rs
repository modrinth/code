--- conflicted
+++ resolved
@@ -116,7 +116,6 @@
     println!("Minecraft PID: {:?}", pid);
 
     // Wait 5 seconds
-<<<<<<< HEAD
     println!("Waiting 20 seconds to gather logs...");
     sleep(Duration::from_secs(20)).await;
     let stdout = process::get_stdout_by_uuid(&uuid).await?;
@@ -127,15 +126,6 @@
         process::get_all_running_uuids().await?
     );
     println!(
-=======
-    println!("Waiting 5 seconds to gather logs...");
-    sleep(Duration::from_secs(5)).await;
-    let _stdout = process::get_stdout_by_pid(pid).await?;
-    let _stderr = process::get_stderr_by_pid(pid).await?;
-    // println!("Logs after 5sec <<< {stdout} >>> end stdout");
-
-    println!(
->>>>>>> b120b5cf
         "All running process paths {:?}",
         process::get_all_running_profile_paths().await?
     );
