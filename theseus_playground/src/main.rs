--- conflicted
+++ resolved
@@ -8,7 +8,12 @@
 use theseus::{prelude::*, profile_create::profile_create};
 use tokio::process::Child;
 use tokio::sync::RwLockWriteGuard;
+use tokio::sync::RwLockWriteGuard;
 
+// A simple Rust implementation of the authentication run
+// 1) call the authenticate_begin_flow() function to get the URL to open (like you would in the frontend)
+// 2) open the URL in a browser
+// 3) call the authenticate_await_complete_flow() function to get the credentials (like you would in the frontend)
 // A simple Rust implementation of the authentication run
 // 1) call the authenticate_begin_flow() function to get the URL to open (like you would in the frontend)
 // 2) open the URL in a browser
@@ -16,12 +21,16 @@
 pub async fn authenticate_run() -> theseus::Result<Credentials> {
     println!("A browser window will now open, follow the login flow there.");
     let url = auth::authenticate_begin_flow().await?;
+    let url = auth::authenticate_begin_flow().await?;
 
     println!("URL {}", url.as_str());
     webbrowser::open(url.as_str())?;
 
     let credentials = auth::authenticate_await_complete_flow().await?;
+
+    let credentials = auth::authenticate_await_complete_flow().await?;
     State::sync().await?;
+
 
     println!("Logged in user {}.", credentials.username);
     Ok(credentials)
@@ -85,15 +94,8 @@
     State::sync().await?;
 
     // Attempt to get the default user, if it exists, and refresh their credentials
-<<<<<<< HEAD
     let settings = st.settings.read().await;
     let default_user_uuid = settings.default_user;
-=======
-    let default_user_uuid = {
-        let settings = st.settings.read().await;
-        settings.default_user.clone()    
-    };
->>>>>>> 6a05276a
     let credentials = if let Some(uuid) = default_user_uuid {
         println!("Attempting to refresh existing authentication.");
         auth::refresh(uuid, false).await
@@ -107,11 +109,20 @@
     let proc_lock = match credentials {
         Ok(credentials) => {
             println!("Preparing to run Minecraft.");
+            println!("Preparing to run Minecraft.");
             profile::run(&canonicalize(&profile_path)?, &credentials).await
         }
         Err(e) => {
             // If Hydra could not be accessed, for testing, attempt to load credentials from disk and do the same
+            // If Hydra could not be accessed, for testing, attempt to load credentials from disk and do the same
             println!("Could not authenticate: {}.\nAttempting stored authentication.",e);
+            let users = auth::users().await.expect(
+                "Could not access any stored users- state was dropped.",
+            );
+            let credentials = users
+                .first()
+                .expect("Hydra failed, and no stored users were found.");
+            println!("Preparing to run Minecraft.");
             let users = auth::users().await.expect(
                 "Could not access any stored users- state was dropped.",
             );
@@ -125,6 +136,8 @@
 
     // Spawn a thread and hold the lock to the process until it ends
     println!("Started Minecraft. Waiting for process to end...");
+    // Spawn a thread and hold the lock to the process until it ends
+    println!("Started Minecraft. Waiting for process to end...");
     let mut proc: RwLockWriteGuard<Child> = proc_lock.write().await;
     profile::wait_for(&mut proc).await?;
 
