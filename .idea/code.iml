<?xml version="1.0" encoding="UTF-8"?>
<module type="JAVA_MODULE" version="4">
  <component name="NewModuleRootManager" inherit-compiler-output="true">
    <exclude-output />
    <content url="file://$MODULE_DIR$">
      <sourceFolder url="file://$MODULE_DIR$/apps/daedalus_client/src" isTestSource="false" />
      <sourceFolder url="file://$MODULE_DIR$/packages/daedalus/src" isTestSource="false" />
      <sourceFolder url="file://$MODULE_DIR$/apps/app-playground/src" isTestSource="false" />
      <sourceFolder url="file://$MODULE_DIR$/apps/app/src" isTestSource="false" />
      <sourceFolder url="file://$MODULE_DIR$/apps/labrinth/src" isTestSource="false" />
      <sourceFolder url="file://$MODULE_DIR$/apps/labrinth/tests" isTestSource="true" />
      <sourceFolder url="file://$MODULE_DIR$/packages/app-lib/src" isTestSource="false" />
      <sourceFolder url="file://$MODULE_DIR$/packages/ariadne/src" isTestSource="false" />
<<<<<<< HEAD
      <sourceFolder url="file://$MODULE_DIR$/apps/ariadne-extract/src" isTestSource="false" />
=======
      <sourceFolder url="file://$MODULE_DIR$/packages/path-util/src" isTestSource="false" />
>>>>>>> b23d3e67
      <excludeFolder url="file://$MODULE_DIR$/target" />
    </content>
    <orderEntry type="inheritedJdk" />
    <orderEntry type="sourceFolder" forTests="false" />
  </component>
</module><|MERGE_RESOLUTION|>--- conflicted
+++ resolved
@@ -11,11 +11,8 @@
       <sourceFolder url="file://$MODULE_DIR$/apps/labrinth/tests" isTestSource="true" />
       <sourceFolder url="file://$MODULE_DIR$/packages/app-lib/src" isTestSource="false" />
       <sourceFolder url="file://$MODULE_DIR$/packages/ariadne/src" isTestSource="false" />
-<<<<<<< HEAD
       <sourceFolder url="file://$MODULE_DIR$/apps/ariadne-extract/src" isTestSource="false" />
-=======
       <sourceFolder url="file://$MODULE_DIR$/packages/path-util/src" isTestSource="false" />
->>>>>>> b23d3e67
       <excludeFolder url="file://$MODULE_DIR$/target" />
     </content>
     <orderEntry type="inheritedJdk" />
